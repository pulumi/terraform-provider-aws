---
subcategory: "EKS"
layout: "aws"
page_title: "AWS: aws_eks_cluster"
description: |-
  Manages an EKS Cluster
---

# Resource: aws_eks_cluster

Manages an EKS Cluster.

## Example Usage

### Basic Usage

```terraform
resource "aws_eks_cluster" "example" {
  name     = "example"
  role_arn = aws_iam_role.example.arn

  vpc_config {
    subnet_ids = [aws_subnet.example1.id, aws_subnet.example2.id]
  }

  # Ensure that IAM Role permissions are created before and deleted after EKS Cluster handling.
  # Otherwise, EKS will not be able to properly delete EKS managed EC2 infrastructure such as Security Groups.
  depends_on = [
    aws_iam_role_policy_attachment.example-AmazonEKSClusterPolicy,
    aws_iam_role_policy_attachment.example-AmazonEKSVPCResourceController,
  ]
}

output "endpoint" {
  value = aws_eks_cluster.example.endpoint
}

output "kubeconfig-certificate-authority-data" {
  value = aws_eks_cluster.example.certificate_authority[0].data
}
```

### Example IAM Role for EKS Cluster

```terraform
resource "aws_iam_role" "example" {
  name = "eks-cluster-example"

  assume_role_policy = <<POLICY
{
  "Version": "2012-10-17",
  "Statement": [
    {
      "Effect": "Allow",
      "Principal": {
        "Service": "eks.amazonaws.com"
      },
      "Action": "sts:AssumeRole"
    }
  ]
}
POLICY
}

resource "aws_iam_role_policy_attachment" "example-AmazonEKSClusterPolicy" {
  policy_arn = "arn:aws:iam::aws:policy/AmazonEKSClusterPolicy"
  role       = aws_iam_role.example.name
}

# Optionally, enable Security Groups for Pods
# Reference: https://docs.aws.amazon.com/eks/latest/userguide/security-groups-for-pods.html
resource "aws_iam_role_policy_attachment" "example-AmazonEKSVPCResourceController" {
  policy_arn = "arn:aws:iam::aws:policy/AmazonEKSVPCResourceController"
  role       = aws_iam_role.example.name
}
```

### Enabling Control Plane Logging

[EKS Control Plane Logging](https://docs.aws.amazon.com/eks/latest/userguide/control-plane-logs.html) can be enabled via the `enabled_cluster_log_types` argument. To manage the CloudWatch Log Group retention period, the `aws_cloudwatch_log_group` resource can be used.

-> The below configuration uses [`dependsOn`](https://www.pulumi.com/docs/intro/concepts/programming-model/#dependson) to prevent ordering issues with EKS automatically creating the log group first and a variable for naming consistency. Other ordering and naming methodologies may be more appropriate for your environment.

```terraform
variable "cluster_name" {
  default = "example"
  type    = string
}

resource "aws_eks_cluster" "example" {
  depends_on = [aws_cloudwatch_log_group.example]

  enabled_cluster_log_types = ["api", "audit"]
  name                      = var.cluster_name

  # ... other configuration ...
}

resource "aws_cloudwatch_log_group" "example" {
  # The log group name format is /aws/eks/<cluster-name>/cluster
  # Reference: https://docs.aws.amazon.com/eks/latest/userguide/control-plane-logs.html
  name              = "/aws/eks/${var.cluster_name}/cluster"
  retention_in_days = 7

  # ... potentially other configuration ...
}
```

### Enabling IAM Roles for Service Accounts

Only available on Kubernetes version 1.13 and 1.14 clusters created or upgraded on or after September 3, 2019. For more information about this feature, see the [EKS User Guide](https://docs.aws.amazon.com/eks/latest/userguide/enable-iam-roles-for-service-accounts.html).

```terraform
resource "aws_eks_cluster" "example" {
  # ... other configuration ...
}

data "tls_certificate" "example" {
  url = aws_eks_cluster.example.identity[0].oidc[0].issuer
}

resource "aws_iam_openid_connect_provider" "example" {
  client_id_list  = ["sts.amazonaws.com"]
  thumbprint_list = [data.tls_certificate.example.certificates[0].sha1_fingerprint]
  url             = aws_eks_cluster.example.identity[0].oidc[0].issuer
}

data "aws_iam_policy_document" "example_assume_role_policy" {
  statement {
    actions = ["sts:AssumeRoleWithWebIdentity"]
    effect  = "Allow"

    condition {
      test     = "StringEquals"
      variable = "${replace(aws_iam_openid_connect_provider.example.url, "https://", "")}:sub"
      values   = ["system:serviceaccount:kube-system:aws-node"]
    }

    principals {
      identifiers = [aws_iam_openid_connect_provider.example.arn]
      type        = "Federated"
    }
  }
}

resource "aws_iam_role" "example" {
  assume_role_policy = data.aws_iam_policy_document.example_assume_role_policy.json
  name               = "example"
}
```

After adding inline IAM Policies (e.g. `aws_iam_role_policy` resource) or attaching IAM Policies (e.g. `aws_iam_policy` resource and `aws_iam_role_policy_attachment` resource) with the desired permissions to the IAM Role, annotate the Kubernetes service account and recreate any pods.

## Argument Reference

The following arguments are required:

<<<<<<< HEAD
* `name` – (Required) Name of the cluster.
* `role_arn` - (Required) The Amazon Resource Name (ARN) of the IAM role that provides permissions for the Kubernetes control plane to make calls to AWS API operations on your behalf. Ensure the resource configuration includes explicit dependencies on the IAM Role permissions by adding [`dependsOn`](https://www.pulumi.com/docs/intro/concepts/programming-model/#dependson) if using the `aws_iam_role_policy` resource) or `aws_iam_role_policy_attachment` resource, otherwise EKS cannot delete EKS managed EC2 infrastructure such as Security Groups on EKS Cluster deletion.
* `vpc_config` - (Required) Nested argument for the VPC associated with your cluster. Amazon EKS VPC resources have specific requirements to work properly with Kubernetes. For more information, see [Cluster VPC Considerations](https://docs.aws.amazon.com/eks/latest/userguide/network_reqs.html) and [Cluster Security Group Considerations](https://docs.aws.amazon.com/eks/latest/userguide/sec-group-reqs.html) in the Amazon EKS User Guide. Configuration detailed below.
* `enabled_cluster_log_types` - (Optional) A list of the desired control plane logging to enable. For more information, see [Amazon EKS Control Plane Logging](https://docs.aws.amazon.com/eks/latest/userguide/control-plane-logs.html)
* `encryption_config` - (Optional) Configuration block with encryption configuration for the cluster. Only available on Kubernetes 1.13 and above clusters created after March 6, 2020. Detailed below. Please note that `encryption_config` can be added to the configuration but cannot be removed. 
* `kubernetes_network_config` - (Optional) Configuration block with kubernetes network configuration for the cluster. Detailed below. If removed, the provider will only perform drift detection if a configuration value is provided.
* `tags` - (Optional) Key-value map of resource tags.
=======
* `name` – (Required) Name of the cluster. Must be between 1-100 characters in length. Must begin with an alphanumeric character, and must only contain alphanumeric characters, dashes and underscores (`^[0-9A-Za-z][A-Za-z0-9\-_]+$`).
* `role_arn` - (Required) ARN of the IAM role that provides permissions for the Kubernetes control plane to make calls to AWS API operations on your behalf. Ensure the resource configuration includes explicit dependencies on the IAM Role permissions by adding [`depends_on`](https://www.terraform.io/docs/configuration/meta-arguments/depends_on.html) if using the [`aws_iam_role_policy` resource](/docs/providers/aws/r/iam_role_policy.html) or [`aws_iam_role_policy_attachment` resource](/docs/providers/aws/r/iam_role_policy_attachment.html), otherwise EKS cannot delete EKS managed EC2 infrastructure such as Security Groups on EKS Cluster deletion.
* `vpc_config` - (Required) Configuration block for the VPC associated with your cluster. Amazon EKS VPC resources have specific requirements to work properly with Kubernetes. For more information, see [Cluster VPC Considerations](https://docs.aws.amazon.com/eks/latest/userguide/network_reqs.html) and [Cluster Security Group Considerations](https://docs.aws.amazon.com/eks/latest/userguide/sec-group-reqs.html) in the Amazon EKS User Guide. Detailed below. Also contains attributes detailed in the Attributes section.

The following arguments are optional:

* `enabled_cluster_log_types` - (Optional) List of the desired control plane logging to enable. For more information, see [Amazon EKS Control Plane Logging](https://docs.aws.amazon.com/eks/latest/userguide/control-plane-logs.html).
* `encryption_config` - (Optional) Configuration block with encryption configuration for the cluster. Only available on Kubernetes 1.13 and above clusters created after March 6, 2020. Detailed below.
* `kubernetes_network_config` - (Optional) Configuration block with kubernetes network configuration for the cluster. Detailed below. If removed, Terraform will only perform drift detection if a configuration value is provided.
* `tags` - (Optional) Key-value map of resource tags. If configured with a provider [`default_tags` configuration block](https://www.terraform.io/docs/providers/aws/index.html#default_tags-configuration-block) present, tags with matching keys will overwrite those defined at the provider-level.
>>>>>>> 19e8e245
* `version` – (Optional) Desired Kubernetes master version. If you do not specify a value, the latest available version at resource creation is used and no upgrades will occur except those automatically triggered by EKS. The value must be configured and increased to upgrade the version when desired. Downgrades are not supported by EKS.

### encryption_config

The following arguments are supported in the `encryption_config` configuration block:

* `provider` - (Required) Configuration block with provider for encryption. Detailed below.
* `resources` - (Required) List of strings with resources to be encrypted. Valid values: `secrets`.

#### provider

The following arguments are supported in the `provider` configuration block:

* `key_arn` - (Required) ARN of the Key Management Service (KMS) customer master key (CMK). The CMK must be symmetric, created in the same region as the cluster, and if the CMK was created in a different account, the user must have access to the CMK. For more information, see [Allowing Users in Other Accounts to Use a CMK in the AWS Key Management Service Developer Guide](https://docs.aws.amazon.com/kms/latest/developerguide/key-policy-modifying-external-accounts.html).

### vpc_config Arguments

<<<<<<< HEAD
* `endpoint_private_access` - (Optional) Indicates whether or not the Amazon EKS private API server endpoint is enabled. Default is `false`.
* `endpoint_public_access` - (Optional) Indicates whether or not the Amazon EKS public API server endpoint is enabled. Default is `true`.
* `public_access_cidrs` - (Optional) List of CIDR blocks. Indicates which CIDR blocks can access the Amazon EKS public API server endpoint when enabled. EKS defaults this to a list with `0.0.0.0/0`. This provider will only perform drift detection of its value when present in a configuration.
=======
* `endpoint_private_access` - (Optional) Whether the Amazon EKS private API server endpoint is enabled. Default is `false`.
* `endpoint_public_access` - (Optional) Whether the Amazon EKS public API server endpoint is enabled. Default is `true`.
* `public_access_cidrs` - (Optional) List of CIDR blocks. Indicates which CIDR blocks can access the Amazon EKS public API server endpoint when enabled. EKS defaults this to a list with `0.0.0.0/0`. Terraform will only perform drift detection of its value when present in a configuration.
>>>>>>> 19e8e245
* `security_group_ids` – (Optional) List of security group IDs for the cross-account elastic network interfaces that Amazon EKS creates to use to allow communication between your worker nodes and the Kubernetes control plane.
* `subnet_ids` – (Required) List of subnet IDs. Must be in at least two different availability zones. Amazon EKS creates cross-account elastic network interfaces in these subnets to allow communication between your worker nodes and the Kubernetes control plane.

### kubernetes_network_config

The following arguments are supported in the `kubernetes_network_config` configuration block:

* `service_ipv4_cidr` - (Optional) The CIDR block to assign Kubernetes service IP addresses from. If you don't specify a block, Kubernetes assigns addresses from either the 10.100.0.0/16 or 172.20.0.0/16 CIDR blocks. We recommend that you specify a block that does not overlap with resources in other networks that are peered or connected to your VPC. You can only specify a custom CIDR block when you create a cluster, changing this value will force a new cluster to be created. The block must meet the following requirements:

    * Within one of the following private IP address blocks: 10.0.0.0/8, 172.16.0.0/12, or 192.168.0.0/16.

    * Doesn't overlap with any CIDR block assigned to the VPC that you selected for VPC.

    * Between /24 and /12.

## Attributes Reference

In addition to all arguments above, the following attributes are exported:

* `arn` - ARN of the cluster.
* `certificate_authority` - Attribute block containing `certificate-authority-data` for your cluster. Detailed below.
* `created_at` - Unix epoch timestamp in seconds for when the cluster was created.
* `endpoint` - Endpoint for your Kubernetes API server.
* `id` - Name of the cluster.
* `identity` - Attribute block containing identity provider information for your cluster. Only available on Kubernetes version 1.13 and 1.14 clusters created or upgraded on or after September 3, 2019. Detailed below.
* `platform_version` - Platform version for the cluster.
* `status` - Status of the EKS cluster. One of `CREATING`, `ACTIVE`, `DELETING`, `FAILED`.
* `tags_all` - Map of tags assigned to the resource, including those inherited from the provider [`default_tags` configuration block](https://www.terraform.io/docs/providers/aws/index.html#default_tags-configuration-block).
* `vpc_config` - Configuration block _argument_ that also includes attributes for the VPC associated with your cluster. Detailed below.

### certificate_authority

* `data` - Base64 encoded certificate data required to communicate with your cluster. Add this to the `certificate-authority-data` section of the `kubeconfig` file for your cluster.

### identity

* `oidc` - Nested block containing [OpenID Connect](https://openid.net/connect/) identity provider information for the cluster. Detailed below.

### oidc

* `issuer` - Issuer URL for the OpenID Connect identity provider.

### vpc_config Attributes

* `cluster_security_group_id` - Cluster security group that was created by Amazon EKS for the cluster. Managed node groups use this security group for control-plane-to-data-plane communication.
* `vpc_id` - ID of the VPC associated with your cluster.

## Timeouts

`aws_eks_cluster` provides the following
[Timeouts](https://www.terraform.io/docs/configuration/blocks/resources/syntax.html#operation-timeouts) configuration options:

* `create` - (Default `30 minutes`) How long to wait for the EKS Cluster to be created.
* `update` - (Default `60 minutes`) How long to wait for the EKS Cluster to be updated.
Note that the `update` timeout is used separately for both `version` and `vpc_config` update timeouts.
* `delete` - (Default `15 minutes`) How long to wait for the EKS Cluster to be deleted.

## Import

EKS Clusters can be imported using the `name`, e.g.

```
$ terraform import aws_eks_cluster.my_cluster my_cluster
```<|MERGE_RESOLUTION|>--- conflicted
+++ resolved
@@ -155,26 +155,16 @@
 
 The following arguments are required:
 
-<<<<<<< HEAD
-* `name` – (Required) Name of the cluster.
-* `role_arn` - (Required) The Amazon Resource Name (ARN) of the IAM role that provides permissions for the Kubernetes control plane to make calls to AWS API operations on your behalf. Ensure the resource configuration includes explicit dependencies on the IAM Role permissions by adding [`dependsOn`](https://www.pulumi.com/docs/intro/concepts/programming-model/#dependson) if using the `aws_iam_role_policy` resource) or `aws_iam_role_policy_attachment` resource, otherwise EKS cannot delete EKS managed EC2 infrastructure such as Security Groups on EKS Cluster deletion.
-* `vpc_config` - (Required) Nested argument for the VPC associated with your cluster. Amazon EKS VPC resources have specific requirements to work properly with Kubernetes. For more information, see [Cluster VPC Considerations](https://docs.aws.amazon.com/eks/latest/userguide/network_reqs.html) and [Cluster Security Group Considerations](https://docs.aws.amazon.com/eks/latest/userguide/sec-group-reqs.html) in the Amazon EKS User Guide. Configuration detailed below.
-* `enabled_cluster_log_types` - (Optional) A list of the desired control plane logging to enable. For more information, see [Amazon EKS Control Plane Logging](https://docs.aws.amazon.com/eks/latest/userguide/control-plane-logs.html)
-* `encryption_config` - (Optional) Configuration block with encryption configuration for the cluster. Only available on Kubernetes 1.13 and above clusters created after March 6, 2020. Detailed below. Please note that `encryption_config` can be added to the configuration but cannot be removed. 
-* `kubernetes_network_config` - (Optional) Configuration block with kubernetes network configuration for the cluster. Detailed below. If removed, the provider will only perform drift detection if a configuration value is provided.
-* `tags` - (Optional) Key-value map of resource tags.
-=======
 * `name` – (Required) Name of the cluster. Must be between 1-100 characters in length. Must begin with an alphanumeric character, and must only contain alphanumeric characters, dashes and underscores (`^[0-9A-Za-z][A-Za-z0-9\-_]+$`).
-* `role_arn` - (Required) ARN of the IAM role that provides permissions for the Kubernetes control plane to make calls to AWS API operations on your behalf. Ensure the resource configuration includes explicit dependencies on the IAM Role permissions by adding [`depends_on`](https://www.terraform.io/docs/configuration/meta-arguments/depends_on.html) if using the [`aws_iam_role_policy` resource](/docs/providers/aws/r/iam_role_policy.html) or [`aws_iam_role_policy_attachment` resource](/docs/providers/aws/r/iam_role_policy_attachment.html), otherwise EKS cannot delete EKS managed EC2 infrastructure such as Security Groups on EKS Cluster deletion.
+* `role_arn` - (Required) ARN of the IAM role that provides permissions for the Kubernetes control plane to make calls to AWS API operations on your behalf.
 * `vpc_config` - (Required) Configuration block for the VPC associated with your cluster. Amazon EKS VPC resources have specific requirements to work properly with Kubernetes. For more information, see [Cluster VPC Considerations](https://docs.aws.amazon.com/eks/latest/userguide/network_reqs.html) and [Cluster Security Group Considerations](https://docs.aws.amazon.com/eks/latest/userguide/sec-group-reqs.html) in the Amazon EKS User Guide. Detailed below. Also contains attributes detailed in the Attributes section.
 
 The following arguments are optional:
 
 * `enabled_cluster_log_types` - (Optional) List of the desired control plane logging to enable. For more information, see [Amazon EKS Control Plane Logging](https://docs.aws.amazon.com/eks/latest/userguide/control-plane-logs.html).
 * `encryption_config` - (Optional) Configuration block with encryption configuration for the cluster. Only available on Kubernetes 1.13 and above clusters created after March 6, 2020. Detailed below.
-* `kubernetes_network_config` - (Optional) Configuration block with kubernetes network configuration for the cluster. Detailed below. If removed, Terraform will only perform drift detection if a configuration value is provided.
-* `tags` - (Optional) Key-value map of resource tags. If configured with a provider [`default_tags` configuration block](https://www.terraform.io/docs/providers/aws/index.html#default_tags-configuration-block) present, tags with matching keys will overwrite those defined at the provider-level.
->>>>>>> 19e8e245
+* `kubernetes_network_config` - (Optional) Configuration block with kubernetes network configuration for the cluster. Detailed below. If removed, this provider will only perform drift detection if a configuration value is provided.
+* `tags` - (Optional) Key-value map of resource tags.
 * `version` – (Optional) Desired Kubernetes master version. If you do not specify a value, the latest available version at resource creation is used and no upgrades will occur except those automatically triggered by EKS. The value must be configured and increased to upgrade the version when desired. Downgrades are not supported by EKS.
 
 ### encryption_config
@@ -192,15 +182,9 @@
 
 ### vpc_config Arguments
 
-<<<<<<< HEAD
-* `endpoint_private_access` - (Optional) Indicates whether or not the Amazon EKS private API server endpoint is enabled. Default is `false`.
-* `endpoint_public_access` - (Optional) Indicates whether or not the Amazon EKS public API server endpoint is enabled. Default is `true`.
-* `public_access_cidrs` - (Optional) List of CIDR blocks. Indicates which CIDR blocks can access the Amazon EKS public API server endpoint when enabled. EKS defaults this to a list with `0.0.0.0/0`. This provider will only perform drift detection of its value when present in a configuration.
-=======
 * `endpoint_private_access` - (Optional) Whether the Amazon EKS private API server endpoint is enabled. Default is `false`.
 * `endpoint_public_access` - (Optional) Whether the Amazon EKS public API server endpoint is enabled. Default is `true`.
-* `public_access_cidrs` - (Optional) List of CIDR blocks. Indicates which CIDR blocks can access the Amazon EKS public API server endpoint when enabled. EKS defaults this to a list with `0.0.0.0/0`. Terraform will only perform drift detection of its value when present in a configuration.
->>>>>>> 19e8e245
+* `public_access_cidrs` - (Optional) List of CIDR blocks. Indicates which CIDR blocks can access the Amazon EKS public API server endpoint when enabled. EKS defaults this to a list with `0.0.0.0/0`. This provider will only perform drift detection of its value when present in a configuration.
 * `security_group_ids` – (Optional) List of security group IDs for the cross-account elastic network interfaces that Amazon EKS creates to use to allow communication between your worker nodes and the Kubernetes control plane.
 * `subnet_ids` – (Required) List of subnet IDs. Must be in at least two different availability zones. Amazon EKS creates cross-account elastic network interfaces in these subnets to allow communication between your worker nodes and the Kubernetes control plane.
 
@@ -228,7 +212,7 @@
 * `identity` - Attribute block containing identity provider information for your cluster. Only available on Kubernetes version 1.13 and 1.14 clusters created or upgraded on or after September 3, 2019. Detailed below.
 * `platform_version` - Platform version for the cluster.
 * `status` - Status of the EKS cluster. One of `CREATING`, `ACTIVE`, `DELETING`, `FAILED`.
-* `tags_all` - Map of tags assigned to the resource, including those inherited from the provider [`default_tags` configuration block](https://www.terraform.io/docs/providers/aws/index.html#default_tags-configuration-block).
+* `tags_all` - Map of tags assigned to the resource, including those inherited from the provider.
 * `vpc_config` - Configuration block _argument_ that also includes attributes for the VPC associated with your cluster. Detailed below.
 
 ### certificate_authority
