package iam

import (
	"context"
	"fmt"
	"log"
	"strings"
	"time"

	"github.com/aws/aws-sdk-go/aws"
	"github.com/aws/aws-sdk-go/aws/arn"
	"github.com/aws/aws-sdk-go/service/iam"
	"github.com/hashicorp/aws-sdk-go-base/v2/awsv1shim/v2/tfawserr"
	"github.com/hashicorp/terraform-plugin-sdk/v2/diag"
	"github.com/hashicorp/terraform-plugin-sdk/v2/helper/schema"
	"github.com/hashicorp/terraform-plugin-sdk/v2/helper/validation"
	"github.com/hashicorp/terraform-provider-aws/internal/conns"
	tftags "github.com/hashicorp/terraform-provider-aws/internal/tags"
	"github.com/hashicorp/terraform-provider-aws/internal/tfresource"
	"github.com/hashicorp/terraform-provider-aws/internal/verify"
)

func ResourceSAMLProvider() *schema.Resource {
	return &schema.Resource{
		CreateWithoutTimeout: resourceSAMLProviderCreate,
		ReadWithoutTimeout:   resourceSAMLProviderRead,
		UpdateWithoutTimeout: resourceSAMLProviderUpdate,
		DeleteWithoutTimeout: resourceSAMLProviderDelete,

		Importer: &schema.ResourceImporter{
			StateContext: schema.ImportStatePassthroughContext,
		},

		Schema: map[string]*schema.Schema{
			"arn": {
				Type:     schema.TypeString,
				Computed: true,
			},
			"name": {
				Type:         schema.TypeString,
				Required:     true,
				ForceNew:     true,
				ValidateFunc: validation.StringLenBetween(1, 128),
			},
			"saml_metadata_document": {
				Type:         schema.TypeString,
				Required:     true,
				ValidateFunc: validation.StringLenBetween(1000, 10000000),
			},
			"tags":     tftags.TagsSchema(),
<<<<<<< HEAD
			"tags_all": tftags.TagsSchemaTrulyComputed(),
=======
			"tags_all": tftags.TagsSchemaComputed(),
			"valid_until": {
				Type:     schema.TypeString,
				Computed: true,
			},
>>>>>>> c2bb1d08
		},

		CustomizeDiff: verify.SetTagsDiff,
	}
}

func resourceSAMLProviderCreate(ctx context.Context, d *schema.ResourceData, meta interface{}) diag.Diagnostics {
	conn := meta.(*conns.AWSClient).IAMConn
	defaultTagsConfig := meta.(*conns.AWSClient).DefaultTagsConfig
	tags := defaultTagsConfig.MergeTags(tftags.New(d.Get("tags").(map[string]interface{})))

	name := d.Get("name").(string)
	input := &iam.CreateSAMLProviderInput{
		Name:                 aws.String(name),
		SAMLMetadataDocument: aws.String(d.Get("saml_metadata_document").(string)),
	}

	if len(tags) > 0 {
		input.Tags = Tags(tags.IgnoreAWS())
	}

	log.Printf("[DEBUG] Creating IAM SAML Provider: %s", input)
	output, err := conn.CreateSAMLProvider(input)

	// Some partitions (i.e., ISO) may not support tag-on-create
	if input.Tags != nil && verify.CheckISOErrorTagsUnsupported(err) {
		log.Printf("[WARN] failed creating IAM SAML Provider (%s) with tags: %s. Trying create without tags.", name, err)
		input.Tags = nil

		output, err = conn.CreateSAMLProvider(input)
	}

	if err != nil {
		return diag.Errorf("creating IAM SAML Provider (%s): %s", name, err)
	}

	d.SetId(aws.StringValue(output.SAMLProviderArn))

	// Some partitions (i.e., ISO) may not support tag-on-create, attempt tag after create
	if input.Tags == nil && len(tags) > 0 {
		err := samlProviderUpdateTags(conn, d.Id(), nil, tags)

		// If default tags only, log and continue. Otherwise, error.
		if v, ok := d.GetOk("tags"); (!ok || len(v.(map[string]interface{})) == 0) && verify.CheckISOErrorTagsUnsupported(err) {
			log.Printf("[WARN] failed adding tags after create for IAM SAML Provider (%s): %s", d.Id(), err)
			return resourceSAMLProviderRead(ctx, d, meta)
		}

		if err != nil {
			return diag.Errorf("adding tags after create for IAM SAML Provider (%s): %s", d.Id(), err)
		}
	}

	return resourceSAMLProviderRead(ctx, d, meta)
}

func resourceSAMLProviderRead(ctx context.Context, d *schema.ResourceData, meta interface{}) diag.Diagnostics {
	conn := meta.(*conns.AWSClient).IAMConn
	defaultTagsConfig := meta.(*conns.AWSClient).DefaultTagsConfig
	ignoreTagsConfig := meta.(*conns.AWSClient).IgnoreTagsConfig

	output, err := FindSAMLProviderByARN(ctx, conn, d.Id())

	if !d.IsNewResource() && tfresource.NotFound(err) {
		log.Printf("[WARN] IAM SAML Provider %s not found, removing from state", d.Id())
		d.SetId("")
		return nil
	}

	if err != nil {
		return diag.Errorf("reading IAM SAML Provider (%s): %s", d.Id(), err)
	}

	name, err := nameFromSAMLProviderARN(d.Id())

	if err != nil {
		return diag.FromErr(err)
	}

	d.Set("arn", d.Id())
	d.Set("name", name)
	d.Set("saml_metadata_document", output.SAMLMetadataDocument)
	if output.ValidUntil != nil {
		d.Set("valid_until", aws.TimeValue(output.ValidUntil).Format(time.RFC3339))
	} else {
		d.Set("valid_until", nil)
	}

	tags := KeyValueTags(output.Tags).IgnoreAWS().IgnoreConfig(ignoreTagsConfig)

	//lintignore:AWSR002
	if err := d.Set("tags", tags.RemoveDefaultConfig(defaultTagsConfig).Map()); err != nil {
		return diag.Errorf("error setting tags: %s", err)
	}

	if err := d.Set("tags_all", tags.Map()); err != nil {
		return diag.Errorf("error setting tags_all: %s", err)
	}

	return nil
}

func resourceSAMLProviderUpdate(ctx context.Context, d *schema.ResourceData, meta interface{}) diag.Diagnostics {
	conn := meta.(*conns.AWSClient).IAMConn

	if d.HasChangesExcept("tags", "tags_all") {
		input := &iam.UpdateSAMLProviderInput{
			SAMLProviderArn:      aws.String(d.Id()),
			SAMLMetadataDocument: aws.String(d.Get("saml_metadata_document").(string)),
		}

		log.Printf("[DEBUG] Updating IAM SAML Provider: %s", input)
		_, err := conn.UpdateSAMLProvider(input)

		if err != nil {
			return diag.Errorf("updating IAM SAML Provider (%s): %s", d.Id(), err)
		}
	}

	if d.HasChange("tags_all") {
		o, n := d.GetChange("tags_all")

		err := samlProviderUpdateTags(conn, d.Id(), o, n)

		// Some partitions (i.e., ISO) may not support tagging, giving error
		if verify.CheckISOErrorTagsUnsupported(err) {
			log.Printf("[WARN] failed updating tags for IAM SAML Provider (%s): %s", d.Id(), err)
			return resourceSAMLProviderRead(ctx, d, meta)
		}

		if err != nil {
			return diag.Errorf("updating tags for IAM SAML Provider (%s): %s", d.Id(), err)
		}
	}

	return resourceSAMLProviderRead(ctx, d, meta)
}

func resourceSAMLProviderDelete(ctx context.Context, d *schema.ResourceData, meta interface{}) diag.Diagnostics {
	conn := meta.(*conns.AWSClient).IAMConn

	log.Printf("[DEBUG] Deleting IAM SAML Provider: %s", d.Id())
	_, err := conn.DeleteSAMLProvider(&iam.DeleteSAMLProviderInput{
		SAMLProviderArn: aws.String(d.Id()),
	})

	if tfawserr.ErrCodeEquals(err, iam.ErrCodeNoSuchEntityException) {
		return nil
	}

	if err != nil {
		return diag.Errorf("deleting IAM SAML Provider (%s): %s", d.Id(), err)
	}

	return nil
}

func nameFromSAMLProviderARN(v string) (string, error) {
	arn, err := arn.Parse(v)

	if err != nil {
		return "", fmt.Errorf("parsing IAM SAML Provider ARN (%s): %w", v, err)
	}

	return strings.TrimPrefix(arn.Resource, "saml-provider/"), nil
}<|MERGE_RESOLUTION|>--- conflicted
+++ resolved
@@ -48,15 +48,11 @@
 				ValidateFunc: validation.StringLenBetween(1000, 10000000),
 			},
 			"tags":     tftags.TagsSchema(),
-<<<<<<< HEAD
 			"tags_all": tftags.TagsSchemaTrulyComputed(),
-=======
-			"tags_all": tftags.TagsSchemaComputed(),
 			"valid_until": {
 				Type:     schema.TypeString,
 				Computed: true,
 			},
->>>>>>> c2bb1d08
 		},
 
 		CustomizeDiff: verify.SetTagsDiff,
