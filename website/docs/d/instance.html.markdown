--- conflicted
+++ resolved
@@ -107,13 +107,8 @@
 * `source_dest_check` - Whether the network interface performs source/destination checking (Boolean).
 * `subnet_id` - The VPC subnet ID.
 * `user_data` - SHA-1 hash of User Data supplied to the Instance.
-<<<<<<< HEAD
 * `user_data_base64` - Base64 encoded contents of User Data supplied to the Instance. This attribute is only exported if `get_user_data` is true.
 * `tags` - A mapping of tags assigned to the Instance.
-=======
-* `user_data_base64` - Base64 encoded contents of User Data supplied to the Instance. Valid UTF-8 contents can be decoded with the [`base64decode` function](/docs/configuration/functions/base64decode.html). This attribute is only exported if `get_user_data` is true.
-* `tags` - A map of tags assigned to the Instance.
->>>>>>> 1991aa09
 * `tenancy` - The tenancy of the instance: `dedicated`, `default`, `host`.
 * `host_id` - The Id of the dedicated host the instance will be assigned to.
 * `vpc_security_group_ids` - The associated security groups in a non-default VPC.
