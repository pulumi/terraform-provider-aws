--- conflicted
+++ resolved
@@ -179,22 +179,11 @@
 				Computed: true,
 			},
 			"launch_type": {
-<<<<<<< HEAD
-				Type:     schema.TypeString,
-				ForceNew: true,
-				Optional: true,
-				Computed: true,
-				//ValidateFunc: validation.StringInSlice([]string{
-				//	ecs.LaunchTypeEc2,
-				//	ecs.LaunchTypeFargate,
-				//}, false),
-=======
 				Type:         schema.TypeString,
 				ForceNew:     true,
 				Optional:     true,
 				Computed:     true,
 				ValidateFunc: validation.StringInSlice(ecs.LaunchType_Values(), false),
->>>>>>> 55a32a85
 			},
 			"load_balancer": {
 				Type:     schema.TypeSet,
