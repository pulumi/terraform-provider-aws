--- conflicted
+++ resolved
@@ -36,11 +36,7 @@
 * `password` - (Required) The password of the user who can mount the share and has file permissions in the SMB.
 * `server_hostname` - (Required) Specifies the IP address or DNS name of the SMB server. The DataSync Agent(s) use this to mount the SMB share.
 * `subdirectory` - (Required) Subdirectory to perform actions as source or destination. Should be exported by the NFS server.
-<<<<<<< HEAD
-* `tags` - (Optional) Key-value pairs of resource tags to assign to the DataSync Location. .If configured with a provider `default_tags` configuration block present, tags with matching keys will overwrite those defined at the provider-level.
-=======
-* `tags` - (Optional) Key-value pairs of resource tags to assign to the DataSync Location. If configured with a provider [`default_tags` configuration block](https://registry.terraform.io/providers/hashicorp/aws/latest/docs#default_tags-configuration-block) present, tags with matching keys will overwrite those defined at the provider-level.
->>>>>>> abe4b515
+* `tags` - (Optional) Key-value pairs of resource tags to assign to the DataSync Location. If configured with a provider `default_tags` configuration block present, tags with matching keys will overwrite those defined at the provider-level.
 * `user` - (Required) The user who can mount the share and has file and folder permissions in the SMB share.
 
 ### mount_options Argument Reference
@@ -54,11 +50,7 @@
 In addition to all arguments above, the following attributes are exported:
 
 * `arn` - Amazon Resource Name (ARN) of the DataSync Location.
-<<<<<<< HEAD
-* `tags_all` - A map of tags assigned to the resource, including those inherited from the provider .
-=======
-* `tags_all` - A map of tags assigned to the resource, including those inherited from the provider [`default_tags` configuration block](https://registry.terraform.io/providers/hashicorp/aws/latest/docs#default_tags-configuration-block).
->>>>>>> abe4b515
+* `tags_all` - A map of tags assigned to the resource, including those inherited from the provider `default_tags` configuration block.
 
 ## Import
 
