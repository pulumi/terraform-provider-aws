---
subcategory: "CloudWatch"
layout: "aws"
page_title: "AWS: aws_cloudwatch_composite_alarm"
description: |-
  Provides a CloudWatch Composite Alarm resource.
---

# Resource: aws_cloudwatch_composite_alarm

Provides a CloudWatch Composite Alarm resource.

~> **NOTE:** An alarm (composite or metric) cannot be destroyed when there are other composite alarms depending on it. This can lead to a cyclical dependency on update, as the provider will unsuccessfully attempt to destroy alarms before updating the rule. Consider using `depends_on`, references to alarm names, and two-stage updates.

## Example Usage

```terraform
resource "aws_cloudwatch_composite_alarm" "example" {
  alarm_description = "This is a composite alarm!"
  alarm_name        = "example-composite-alarm"

  alarm_actions = aws_sns_topic.example.arn
  ok_actions    = aws_sns_topic.example.arn

  alarm_rule = <<EOF
ALARM(${aws_cloudwatch_metric_alarm.alpha.alarm_name}) OR
ALARM(${aws_cloudwatch_metric_alarm.bravo.alarm_name})
EOF
}
```

## Argument Reference

* `actions_enabled` - (Optional, Forces new resource) Indicates whether actions should be executed during any changes to the alarm state of the composite alarm. Defaults to `true`.
* `alarm_actions` - (Optional) The set of actions to execute when this alarm transitions to the `ALARM` state from any other state. Each action is specified as an ARN. Up to 5 actions are allowed.
* `alarm_description` - (Optional) The description for the composite alarm.
* `alarm_name` - (Required) The name for the composite alarm. This name must be unique within the region.
* `alarm_rule` - (Required) An expression that specifies which other alarms are to be evaluated to determine this composite alarm's state. For syntax, see [Creating a Composite Alarm](https://docs.aws.amazon.com/AmazonCloudWatch/latest/monitoring/Create_Composite_Alarm.html). The maximum length is 10240 characters.
* `insufficient_data_actions` - (Optional) The set of actions to execute when this alarm transitions to the `INSUFFICIENT_DATA` state from any other state. Each action is specified as an ARN. Up to 5 actions are allowed.
* `ok_actions` - (Optional) The set of actions to execute when this alarm transitions to an `OK` state from any other state. Each action is specified as an ARN. Up to 5 actions are allowed.
<<<<<<< HEAD
* `tags` - (Optional) A map of tags to associate with the alarm. Up to 50 tags are allowed. .If configured with a provider `default_tags` configuration block present, tags with matching keys will overwrite those defined at the provider-level.
=======
* `tags` - (Optional) A map of tags to associate with the alarm. Up to 50 tags are allowed. If configured with a provider [`default_tags` configuration block](https://registry.terraform.io/providers/hashicorp/aws/latest/docs#default_tags-configuration-block) present, tags with matching keys will overwrite those defined at the provider-level.
>>>>>>> abe4b515

## Attributes Reference

In addition to all arguments above, the following attributes are exported:

* `arn` - The ARN of the composite alarm.
* `id` - The ID of the composite alarm resource, which is equivalent to its `alarm_name`.
<<<<<<< HEAD
* `tags_all` - A map of tags assigned to the resource, including those inherited from the provider .
=======
* `tags_all` - A map of tags assigned to the resource, including those inherited from the provider [`default_tags` configuration block](https://registry.terraform.io/providers/hashicorp/aws/latest/docs#default_tags-configuration-block).
>>>>>>> abe4b515

## Import

Use the `alarm_name` to import a CloudWatch Composite Alarm. For example:

```
$ terraform import aws_cloudwatch_composite_alarm.test my-alarm
```<|MERGE_RESOLUTION|>--- conflicted
+++ resolved
@@ -38,11 +38,7 @@
 * `alarm_rule` - (Required) An expression that specifies which other alarms are to be evaluated to determine this composite alarm's state. For syntax, see [Creating a Composite Alarm](https://docs.aws.amazon.com/AmazonCloudWatch/latest/monitoring/Create_Composite_Alarm.html). The maximum length is 10240 characters.
 * `insufficient_data_actions` - (Optional) The set of actions to execute when this alarm transitions to the `INSUFFICIENT_DATA` state from any other state. Each action is specified as an ARN. Up to 5 actions are allowed.
 * `ok_actions` - (Optional) The set of actions to execute when this alarm transitions to an `OK` state from any other state. Each action is specified as an ARN. Up to 5 actions are allowed.
-<<<<<<< HEAD
 * `tags` - (Optional) A map of tags to associate with the alarm. Up to 50 tags are allowed. .If configured with a provider `default_tags` configuration block present, tags with matching keys will overwrite those defined at the provider-level.
-=======
-* `tags` - (Optional) A map of tags to associate with the alarm. Up to 50 tags are allowed. If configured with a provider [`default_tags` configuration block](https://registry.terraform.io/providers/hashicorp/aws/latest/docs#default_tags-configuration-block) present, tags with matching keys will overwrite those defined at the provider-level.
->>>>>>> abe4b515
 
 ## Attributes Reference
 
@@ -50,11 +46,7 @@
 
 * `arn` - The ARN of the composite alarm.
 * `id` - The ID of the composite alarm resource, which is equivalent to its `alarm_name`.
-<<<<<<< HEAD
-* `tags_all` - A map of tags assigned to the resource, including those inherited from the provider .
-=======
-* `tags_all` - A map of tags assigned to the resource, including those inherited from the provider [`default_tags` configuration block](https://registry.terraform.io/providers/hashicorp/aws/latest/docs#default_tags-configuration-block).
->>>>>>> abe4b515
+* `tags_all` - A map of tags assigned to the resource, including those inherited from the provider `default_tags` configuration block.
 
 ## Import
 
