--- conflicted
+++ resolved
@@ -174,11 +174,7 @@
 * `role_arn` - (Required) A service role Amazon Resource Name (ARN) that grants AWS CodePipeline permission to make calls to AWS services on your behalf.
 * `artifact_store` (Required) One or more artifact_store blocks. Artifact stores are documented below.
 * `stage` (Minimum of at least two `stage` blocks is required) A stage block. Stages are documented below.
-<<<<<<< HEAD
 * `tags` - (Optional) A map of tags to assign to the resource. .If configured with a provider `default_tags` configuration block present, tags with matching keys will overwrite those defined at the provider-level.
-=======
-* `tags` - (Optional) A map of tags to assign to the resource. If configured with a provider [`default_tags` configuration block](https://registry.terraform.io/providers/hashicorp/aws/latest/docs#default_tags-configuration-block) present, tags with matching keys will overwrite those defined at the provider-level.
->>>>>>> abe4b515
 
 
 An `artifact_store` block supports the following arguments:
@@ -221,11 +217,7 @@
 
 * `id` - The codepipeline ID.
 * `arn` - The codepipeline ARN.
-<<<<<<< HEAD
-* `tags_all` - A map of tags assigned to the resource, including those inherited from the provider .
-=======
-* `tags_all` - A map of tags assigned to the resource, including those inherited from the provider [`default_tags` configuration block](https://registry.terraform.io/providers/hashicorp/aws/latest/docs#default_tags-configuration-block).
->>>>>>> abe4b515
+* `tags_all` - A map of tags assigned to the resource, including those inherited from the provider `default_tags` configuration block.
 
 ## Import
 
