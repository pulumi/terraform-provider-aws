---
subcategory: "VPC"
layout: "aws"
page_title: "AWS: aws_vpc_ipam"
description: |-
  Provides a IPAM resource.
---

# Resource: aws_vpc_ipam

Provides a IPAM resource.

## Example Usage

Basic usage:

```terraform
data "aws_region" "current" {}

resource "aws_vpc_ipam" "main" {
  description = "My IPAM"
  operating_regions {
    region_name = data.aws_region.current.name
  }

  tags = {
    Test = "Main"
  }
}
```

Shared with multiple operating_regions:

```terraform
variable "ipam_regions" {
  type    = list
  default = ["us-east-1", "us-west-2"]
}

resource "aws_vpc_ipam" "example" {
  description = "test4"
  dynamic operating_regions {
    for_each = var.ipam_regions
    content {
      region_name = operating_regions.value
    }
  }
}
```

## Argument Reference

The following arguments are supported:

* `description` - (Optional) A description for the IPAM.
* `operating_regions` - (Required) Determines which locales can be chosen when you create pools. Locale is the Region where you want to make an IPAM pool available for allocations. You can only create pools with locales that match the operating Regions of the IPAM. You can only create VPCs from a pool whose locale matches the VPC's Region. You specify a region using the [region_name](#operating_regions) parameter. You **must** set your provider block region as an operating_region.
<<<<<<< HEAD
* `tags` - (Optional) A map of tags to assign to the resource. If configured with a provider `default_tags` configuration block present, tags with matching keys will overwrite those defined at the provider-level.
=======
* `tags` - (Optional) A map of tags to assign to the resource. If configured with a provider [`default_tags` configuration block](/docs/providers/aws/index.html#default_tags-configuration-block) present, tags with matching keys will overwrite those defined at the provider-level.
* `cascade` - (Optional) Enables you to quickly delete an IPAM, private scopes, pools in private scopes, and any allocations in the pools in private scopes.
>>>>>>> 1552d761

### operating_regions

* `region_name` - (Required) The name of the Region you want to add to the IPAM.

## Attributes Reference

In addition to all arguments above, the following attributes are exported:

* `arn` - Amazon Resource Name (ARN) of IPAM
* `id` - The ID of the IPAM
* `private_default_scope_id` - The ID of the IPAM's private scope. A scope is a top-level container in IPAM. Each scope represents an IP-independent network. Scopes enable you to represent networks where you have overlapping IP space. When you create an IPAM, IPAM automatically creates two scopes: public and private. The private scope is intended for private IP space. The public scope is intended for all internet-routable IP space.
* `public_default_scope_id` - The ID of the IPAM's public scope. A scope is a top-level container in IPAM. Each scope represents an IP-independent network. Scopes enable you to represent networks where you have overlapping IP space. When you create an IPAM, IPAM automatically creates two scopes: public and private. The private scope is intended for private
IP space. The public scope is intended for all internet-routable IP space.
* `scope_count` - The number of scopes in the IPAM.
* `tags_all` - A map of tags assigned to the resource, including those inherited from the provider `default_tags` configuration block.


## Import

IPAMs can be imported using the `ipam id`, e.g.

```
$ terraform import aws_vpc_ipam.example ipam-0178368ad2146a492
```<|MERGE_RESOLUTION|>--- conflicted
+++ resolved
@@ -54,12 +54,8 @@
 
 * `description` - (Optional) A description for the IPAM.
 * `operating_regions` - (Required) Determines which locales can be chosen when you create pools. Locale is the Region where you want to make an IPAM pool available for allocations. You can only create pools with locales that match the operating Regions of the IPAM. You can only create VPCs from a pool whose locale matches the VPC's Region. You specify a region using the [region_name](#operating_regions) parameter. You **must** set your provider block region as an operating_region.
-<<<<<<< HEAD
 * `tags` - (Optional) A map of tags to assign to the resource. If configured with a provider `default_tags` configuration block present, tags with matching keys will overwrite those defined at the provider-level.
-=======
-* `tags` - (Optional) A map of tags to assign to the resource. If configured with a provider [`default_tags` configuration block](/docs/providers/aws/index.html#default_tags-configuration-block) present, tags with matching keys will overwrite those defined at the provider-level.
 * `cascade` - (Optional) Enables you to quickly delete an IPAM, private scopes, pools in private scopes, and any allocations in the pools in private scopes.
->>>>>>> 1552d761
 
 ### operating_regions
 
