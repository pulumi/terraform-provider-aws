---
subcategory: "WorkSpaces"
layout: "aws"
page_title: "AWS: aws_workspaces_workspace"
description: |-
  Provides a workspaces in AWS Workspaces Service.
---

# Resource: aws_workspaces_workspace

Provides a workspace in [AWS Workspaces](https://docs.aws.amazon.com/workspaces/latest/adminguide/amazon-workspaces.html) Service

~> **NOTE:** AWS WorkSpaces service requires [`workspaces_DefaultRole`](https://docs.aws.amazon.com/workspaces/latest/adminguide/workspaces-access-control.html#create-default-role) IAM role to operate normally.

## Example Usage

```terraform
data "aws_workspaces_bundle" "value_windows_10" {
  bundle_id = "wsb-bh8rsxt14" # Value with Windows 10 (English)
}

resource "aws_workspaces_workspace" "example" {
  directory_id = aws_workspaces_directory.example.id
  bundle_id    = data.aws_workspaces_bundle.value_windows_10.id
  user_name    = "john.doe"

  root_volume_encryption_enabled = true
  user_volume_encryption_enabled = true
  volume_encryption_key          = "alias/aws/workspaces"

  workspace_properties {
    compute_type_name                         = "VALUE"
    user_volume_size_gib                      = 10
    root_volume_size_gib                      = 80
    running_mode                              = "AUTO_STOP"
    running_mode_auto_stop_timeout_in_minutes = 60
  }

  tags = {
    Department = "IT"
  }
}
```

## Argument Reference

The following arguments are supported:

* `directory_id` - (Required) The ID of the directory for the WorkSpace.
* `bundle_id` - (Required) The ID of the bundle for the WorkSpace.
* `user_name` – (Required) The user name of the user for the WorkSpace. This user name must exist in the directory for the WorkSpace.
* `root_volume_encryption_enabled` - (Optional) Indicates whether the data stored on the root volume is encrypted.
* `user_volume_encryption_enabled` – (Optional) Indicates whether the data stored on the user volume is encrypted.
* `volume_encryption_key` – (Optional) The symmetric AWS KMS customer master key (CMK) used to encrypt data stored on your WorkSpace. Amazon WorkSpaces does not support asymmetric CMKs.
<<<<<<< HEAD
* `tags` - (Optional) The tags for the WorkSpace. .If configured with a provider `default_tags` configuration block present, tags with matching keys will overwrite those defined at the provider-level.
=======
* `tags` - (Optional) The tags for the WorkSpace. If configured with a provider [`default_tags` configuration block](https://registry.terraform.io/providers/hashicorp/aws/latest/docs#default_tags-configuration-block) present, tags with matching keys will overwrite those defined at the provider-level.
>>>>>>> abe4b515
* `workspace_properties` – (Optional) The WorkSpace properties.

`workspace_properties` supports the following:

* `compute_type_name` – (Optional) The compute type. For more information, see [Amazon WorkSpaces Bundles](http://aws.amazon.com/workspaces/details/#Amazon_WorkSpaces_Bundles). Valid values are `VALUE`, `STANDARD`, `PERFORMANCE`, `POWER`, `GRAPHICS`, `POWERPRO`, `GRAPHICSPRO`, `GRAPHICS_G4DN`, and `GRAPHICSPRO_G4DN`.
* `root_volume_size_gib` – (Optional) The size of the root volume.
* `running_mode` – (Optional) The running mode. For more information, see [Manage the WorkSpace Running Mode](https://docs.aws.amazon.com/workspaces/latest/adminguide/running-mode.html). Valid values are `AUTO_STOP` and `ALWAYS_ON`.
* `running_mode_auto_stop_timeout_in_minutes` – (Optional) The time after a user logs off when WorkSpaces are automatically stopped. Configured in 60-minute intervals.
* `user_volume_size_gib` – (Optional) The size of the user storage.

## Attributes Reference

In addition to all arguments above, the following attributes are exported:

* `id` - The workspaces ID.
* `ip_address` - The IP address of the WorkSpace.
* `computer_name` - The name of the WorkSpace, as seen by the operating system.
* `state` - The operational state of the WorkSpace.
<<<<<<< HEAD
* `tags_all` - A map of tags assigned to the resource, including those inherited from the provider .
=======
* `tags_all` - A map of tags assigned to the resource, including those inherited from the provider [`default_tags` configuration block](https://registry.terraform.io/providers/hashicorp/aws/latest/docs#default_tags-configuration-block).

## Timeouts

[Configuration options](https://www.terraform.io/docs/configuration/blocks/resources/syntax.html#operation-timeouts):

- `create` - (Default `30m`)
- `update` - (Default `10m`)
- `delete` - (Default `10m`)
>>>>>>> abe4b515

## Import

Workspaces can be imported using their ID, e.g.,

```
$ terraform import aws_workspaces_workspace.example ws-9z9zmbkhv
```
<|MERGE_RESOLUTION|>--- conflicted
+++ resolved
@@ -52,11 +52,7 @@
 * `root_volume_encryption_enabled` - (Optional) Indicates whether the data stored on the root volume is encrypted.
 * `user_volume_encryption_enabled` – (Optional) Indicates whether the data stored on the user volume is encrypted.
 * `volume_encryption_key` – (Optional) The symmetric AWS KMS customer master key (CMK) used to encrypt data stored on your WorkSpace. Amazon WorkSpaces does not support asymmetric CMKs.
-<<<<<<< HEAD
-* `tags` - (Optional) The tags for the WorkSpace. .If configured with a provider `default_tags` configuration block present, tags with matching keys will overwrite those defined at the provider-level.
-=======
-* `tags` - (Optional) The tags for the WorkSpace. If configured with a provider [`default_tags` configuration block](https://registry.terraform.io/providers/hashicorp/aws/latest/docs#default_tags-configuration-block) present, tags with matching keys will overwrite those defined at the provider-level.
->>>>>>> abe4b515
+* `tags` - (Optional) The tags for the WorkSpace. If configured with a provider `default_tags` configuration block present, tags with matching keys will overwrite those defined at the provider-level.
 * `workspace_properties` – (Optional) The WorkSpace properties.
 
 `workspace_properties` supports the following:
@@ -75,10 +71,7 @@
 * `ip_address` - The IP address of the WorkSpace.
 * `computer_name` - The name of the WorkSpace, as seen by the operating system.
 * `state` - The operational state of the WorkSpace.
-<<<<<<< HEAD
-* `tags_all` - A map of tags assigned to the resource, including those inherited from the provider .
-=======
-* `tags_all` - A map of tags assigned to the resource, including those inherited from the provider [`default_tags` configuration block](https://registry.terraform.io/providers/hashicorp/aws/latest/docs#default_tags-configuration-block).
+* `tags_all` - A map of tags assigned to the resource, including those inherited from the provider `default_tags` configuration block.
 
 ## Timeouts
 
@@ -87,7 +80,6 @@
 - `create` - (Default `30m`)
 - `update` - (Default `10m`)
 - `delete` - (Default `10m`)
->>>>>>> abe4b515
 
 ## Import
 
