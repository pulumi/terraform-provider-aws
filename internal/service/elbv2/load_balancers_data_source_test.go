--- conflicted
+++ resolved
@@ -26,13 +26,8 @@
 
 	resource.ParallelTest(t, resource.TestCase{
 		PreCheck: func() {
-<<<<<<< HEAD
 			acctest.PreCheck(ctx, t)
-			acctest.PreCheckPartitionHasService(elbv2.EndpointsID, t)
-=======
-			acctest.PreCheck(t)
 			acctest.PreCheckPartitionHasService(t, elbv2.EndpointsID)
->>>>>>> 78d002fe
 		},
 		ErrorCheck:               acctest.ErrorCheck(t, elbv2.EndpointsID),
 		ProtoV5ProviderFactories: acctest.ProtoV5ProviderFactories,
