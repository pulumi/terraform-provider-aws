---
subcategory: "WAFv2"
layout: "aws"
page_title: "AWS: aws_wafv2_web_acl_logging_configuration"
description: |-
  Creates a WAFv2 Web ACL Logging Configuration resource.
---

# Resource: aws_wafv2_web_acl_logging_configuration

Creates a WAFv2 Web ACL Logging Configuration resource.

<<<<<<< HEAD
-> **Note:** To start logging from a WAFv2 Web ACL, an Amazon Kinesis Data Firehose (e.g. `aws_kinesis_firehose_delivery_stream` resourc must also be created with a PUT source (not a stream) and in the region that you are operating.
=======
-> **Note:** To start logging from a WAFv2 Web ACL, an Amazon Kinesis Data Firehose (e.g., [`aws_kinesis_firehose_delivery_stream` resource](/docs/providers/aws/r/kinesis_firehose_delivery_stream.html) must also be created with a PUT source (not a stream) and in the region that you are operating.
>>>>>>> 3345e46f
If you are capturing logs for Amazon CloudFront, always create the firehose in US East (N. Virginia).
Be sure to give the data firehose a name that starts with the prefix `aws-waf-logs-`.

## Example Usage

### With Redacted Fields

```terraform
resource "aws_wafv2_web_acl_logging_configuration" "example" {
  log_destination_configs = [aws_kinesis_firehose_delivery_stream.example.arn]
  resource_arn            = aws_wafv2_web_acl.example.arn
  redacted_fields {
    single_header {
      name = "user-agent"
    }
  }
}
```

### With Logging Filter

```terraform
resource "aws_wafv2_web_acl_logging_configuration" "example" {
  log_destination_configs = [aws_kinesis_firehose_delivery_stream.example.arn]
  resource_arn            = aws_wafv2_web_acl.example.arn

  logging_filter {
    default_behavior = "KEEP"

    filter {
      behavior = "DROP"

      condition {
        action_condition {
          action = "COUNT"
        }
      }

      condition {
        label_name_condition {
          label_name = "awswaf:111122223333:rulegroup:testRules:LabelNameZ"
        }
      }

      requirement = "MEETS_ALL"
    }

    filter {
      behavior = "KEEP"

      condition {
        action_condition {
          action = "ALLOW"
        }
      }

      requirement = "MEETS_ANY"
    }
  }
}
```

## Argument Reference

The following arguments are supported:

* `log_destination_configs` - (Required) The Amazon Kinesis Data Firehose Amazon Resource Name (ARNs) that you want to associate with the web ACL. Currently, only 1 ARN is supported.
* `logging_filter` - (Optional) A configuration block that specifies which web requests are kept in the logs and which are dropped. You can filter on the rule action and on the web request labels that were applied by matching rules during web ACL evaluation. See [Logging Filter](#logging-filter) below for more details.
* `redacted_fields` - (Optional) The parts of the request that you want to keep out of the logs. Up to 100 `redacted_fields` blocks are supported. See [Redacted Fields](#redacted-fields) below for more details.
* `resource_arn` - (Required) The Amazon Resource Name (ARN) of the web ACL that you want to associate with `log_destination_configs`.

### Logging Filter

The `logging_filter` block supports the following arguments:

* `default_behavior` - (Required) Default handling for logs that don't match any of the specified filtering conditions. Valid values: `KEEP` or `DROP`.
* `filter` - (Required) Filter(s) that you want to apply to the logs. See [Filter](#filter) below for more details.

### Filter

The `filter` block supports the following arguments:

* `behavior` - (Required) How to handle logs that satisfy the filter's conditions and requirement. Valid values: `KEEP` or `DROP`.
* `condition` - (Required) Match condition(s) for the filter. See [Condition](#condition) below for more details.
* `requirement` - (Required) Logic to apply to the filtering conditions. You can specify that, in order to satisfy the filter, a log must match all conditions or must match at least one condition. Valid values: `MEETS_ALL` or `MEETS_ANY`.

### Condition

The `condition` block supports the following arguments:

~> **Note:** Either `action_condition` or `label_name_condition` must be specified.  

* `action_condition` - (Optional) A single action condition. See [Action Condition](#action-condition) below for more details.
* `label_name_condition` - (Optional) A single label name condition. See [Label Name Condition](#label-name-condition) below for more details.

### Action Condition

The `action_condition` block supports the following argument:

* `action` - (Required) The action setting that a log record must contain in order to meet the condition. Valid values: `ALLOW`, `BLOCK`, `COUNT`.

### Label Name Condition

The `label_name_condition` block supports the following argument:

* `label_name` - (Required) The label name that a log record must contain in order to meet the condition. This must be a fully qualified label name. Fully qualified labels have a prefix, optional namespaces, and label name. The prefix identifies the rule group or web ACL context of the rule that added the label.

### Redacted Fields

The `redacted_fields` block supports the following arguments:

~> **NOTE:** Only one of `method`, `query_string`, `single_header` or `uri_path` can be specified.

* `all_query_arguments` - (Optional, **DEPRECATED**) Redact all query arguments.
* `body` - (Optional, **DEPRECATED**) Redact the request body, which immediately follows the request headers.
* `method` - (Optional) Redact the HTTP method. Must be specified as an empty configuration block `{}`. The method indicates the type of operation that the request is asking the origin to perform.
* `query_string` - (Optional) Redact the query string. Must be specified as an empty configuration block `{}`. This is the part of a URL that appears after a `?` character, if any.
* `single_header` - (Optional) Redact a single header. See [Single Header](#single-header) below for details.
* `single_query_argument` - (Optional, **DEPRECATED**) Redact a single query argument. See [Single Query Argument](#single-query-argument) below for details.
* `uri_path` - (Optional) Redact the request URI path. Must be specified as an empty configuration block `{}`. This is the part of a web request that identifies a resource, for example, `/images/daily-ad.jpg`.

### Single Header

Redact a single header. Provide the name of the header to redact, for example, `User-Agent` or `Referer` (provided as lowercase strings).

The `single_header` block supports the following arguments:

* `name` - (Optional) The name of the query header to redact. This setting must be provided as lower case characters.

### Single Query Argument (**DEPRECATED**)

Redact a single query argument. Provide the name of the query argument to redact, such as `UserName` or `SalesRegion` (provided as lowercase strings).

The `single_query_argument` block supports the following arguments:

* `name` - (Optional) The name of the query header to redact. This setting must be provided as lower case characters.

## Attributes Reference

In addition to all arguments above, the following attributes are exported:

* `id` - The Amazon Resource Name (ARN) of the WAFv2 Web ACL.

## Import

WAFv2 Web ACL Logging Configurations can be imported using the WAFv2 Web ACL ARN e.g.,

```
$ terraform import aws_wafv2_web_acl_logging_configuration.example arn:aws:wafv2:us-west-2:123456789012:regional/webacl/test-logs/a1b2c3d4-5678-90ab-cdef
```<|MERGE_RESOLUTION|>--- conflicted
+++ resolved
@@ -10,11 +10,7 @@
 
 Creates a WAFv2 Web ACL Logging Configuration resource.
 
-<<<<<<< HEAD
 -> **Note:** To start logging from a WAFv2 Web ACL, an Amazon Kinesis Data Firehose (e.g. `aws_kinesis_firehose_delivery_stream` resourc must also be created with a PUT source (not a stream) and in the region that you are operating.
-=======
--> **Note:** To start logging from a WAFv2 Web ACL, an Amazon Kinesis Data Firehose (e.g., [`aws_kinesis_firehose_delivery_stream` resource](/docs/providers/aws/r/kinesis_firehose_delivery_stream.html) must also be created with a PUT source (not a stream) and in the region that you are operating.
->>>>>>> 3345e46f
 If you are capturing logs for Amazon CloudFront, always create the firehose in US East (N. Virginia).
 Be sure to give the data firehose a name that starts with the prefix `aws-waf-logs-`.
 
