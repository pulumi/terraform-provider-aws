--- conflicted
+++ resolved
@@ -70,14 +70,8 @@
 The following arguments are supported:
 
 * `vpc_id` - (Required) The VPC ID.
-<<<<<<< HEAD
 * `route` - (Optional) A list of route objects. Their keys are documented below.
-* `tags` - (Optional) A map of tags to assign to the resource.
-=======
-* `route` - (Optional) A list of route objects. Their keys are documented below. This argument is processed in [attribute-as-blocks mode](https://www.terraform.io/docs/configuration/attr-as-blocks.html).
-This means that omitting this argument is interpreted as ignoring any existing routes. To remove all managed routes an empty list should be specified. See the example above.
-* `tags` - (Optional) A map of tags to assign to the resource. If configured with a provider [`default_tags` configuration block](https://registry.terraform.io/providers/hashicorp/aws/latest/docs#default_tags-configuration-block) present, tags with matching keys will overwrite those defined at the provider-level.
->>>>>>> abe4b515
+* `tags` - (Optional) A map of tags to assign to the resource. If configured with a provider `default_tags` configuration block present, tags with matching keys will overwrite those defined at the provider-level.
 * `propagating_vgws` - (Optional) A list of virtual gateways for propagation.
 
 ### route Argument Reference
@@ -116,11 +110,7 @@
 * `id` - The ID of the routing table.
 * `arn` - The ARN of the route table.
 * `owner_id` - The ID of the AWS account that owns the route table.
-<<<<<<< HEAD
-* `tags_all` - A map of tags assigned to the resource, including those inherited from the provider .
-=======
-* `tags_all` - A map of tags assigned to the resource, including those inherited from the provider [`default_tags` configuration block](https://registry.terraform.io/providers/hashicorp/aws/latest/docs#default_tags-configuration-block).
->>>>>>> abe4b515
+* `tags_all` - A map of tags assigned to the resource, including those inherited from the provider `default_tags` configuration block.
 
 ## Timeouts
 
