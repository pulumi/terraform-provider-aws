--- conflicted
+++ resolved
@@ -103,14 +103,8 @@
 * `instance` - (Optional) EC2 instance ID.
 * `network_border_group` - (Optional) Location from which the IP address is advertised. Use this parameter to limit the address to this location.
 * `network_interface` - (Optional) Network interface ID to associate with.
-<<<<<<< HEAD
 * `public_ipv4_pool` - (Optional) EC2 IPv4 address pool identifier or `amazon`. This option is only available for VPC EIPs.
 * `tags` - (Optional) Map of tags to assign to the resource. Tags can only be applied to EIPs in a VPC. If configured with a provider `default_tags` configuration block present, tags with matching keys will overwrite those defined at the provider-level.
-=======
-* `public_ipv4_pool` - (Optional) EC2 IPv4 address pool identifier or `amazon`.
-  This option is only available for VPC EIPs.
-* `tags` - (Optional) Map of tags to assign to the resource. Tags can only be applied to EIPs in a VPC. If configured with a provider [`default_tags` configuration block](https://registry.terraform.io/providers/hashicorp/aws/latest/docs#default_tags-configuration-block) present, tags with matching keys will overwrite those defined at the provider-level.
->>>>>>> 77655213
 * `vpc` - (Optional) Boolean if the EIP is in a VPC or not.
   Defaults to `true` unless the region supports EC2-Classic.
 
