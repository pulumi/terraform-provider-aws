--- conflicted
+++ resolved
@@ -11,11 +11,7 @@
 The CloudFormation Export data source allows access to stack
 exports specified in the [Output](http://docs.aws.amazon.com/AWSCloudFormation/latest/UserGuide/outputs-section-structure.html) section of the Cloudformation Template using the optional Export Property.
 
-<<<<<<< HEAD
- -> Note: If you are trying to use a value from a Cloudformation Stack in the same deployment please use normal interpolation or Cloudformation Outputs. 
-=======
- -> Note: If you are trying to use a value from a Cloudformation Stack in the same Terraform run please use normal interpolation or Cloudformation Outputs.
->>>>>>> b088ca27
+ -> Note: If you are trying to use a value from a Cloudformation Stack in the same deployment please use normal interpolation or Cloudformation Outputs.
 
 ## Example Usage
 
