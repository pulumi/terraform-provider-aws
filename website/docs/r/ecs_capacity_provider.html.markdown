---
subcategory: "ECS (Elastic Container)"
layout: "aws"
page_title: "AWS: aws_ecs_capacity_provider"
description: |-
  Provides an ECS cluster capacity provider.
---

# Resource: aws_ecs_capacity_provider

Provides an ECS cluster capacity provider. More information can be found on the [ECS Developer Guide](https://docs.aws.amazon.com/AmazonECS/latest/developerguide/cluster-capacity-providers.html).

~> **NOTE:** Associating an ECS Capacity Provider to an Auto Scaling Group will automatically add the `AmazonECSManaged` tag to the Auto Scaling Group. This tag should be included in the `aws_autoscaling_group` resource configuration to prevent the provider from removing it in subsequent executions as well as ensuring the `AmazonECSManaged` tag is propagated to all EC2 Instances in the Auto Scaling Group if `min_size` is above 0 on creation. Any EC2 Instances in the Auto Scaling Group without this tag must be manually be updated, otherwise they may cause unexpected scaling behavior and metrics.

## Example Usage

```terraform
resource "aws_autoscaling_group" "test" {
  # ... other configuration, including potentially other tags ...

  tag {
    key                 = "AmazonECSManaged"
    value               = true
    propagate_at_launch = true
  }
}

resource "aws_ecs_capacity_provider" "test" {
  name = "test"

  auto_scaling_group_provider {
    auto_scaling_group_arn         = aws_autoscaling_group.test.arn
    managed_termination_protection = "ENABLED"

    managed_scaling {
      maximum_scaling_step_size = 1000
      minimum_scaling_step_size = 1
      status                    = "ENABLED"
      target_capacity           = 10
    }
  }
}
```

## Argument Reference

The following arguments are supported:

* `auto_scaling_group_provider` - (Required) Configuration block for the provider for the ECS auto scaling group. Detailed below.
* `name` - (Required) Name of the capacity provider.
<<<<<<< HEAD
* `tags` - (Optional) Key-value map of resource tags. If configured with a provider `default_tags` configuration block present, tags with matching keys will overwrite those defined at the provider-level.
=======
* `tags` - (Optional) Key-value map of resource tags. If configured with a provider [`default_tags` configuration block](https://registry.terraform.io/providers/hashicorp/aws/latest/docs#default_tags-configuration-block) present, tags with matching keys will overwrite those defined at the provider-level.
>>>>>>> abe4b515

### `auto_scaling_group_provider`

* `auto_scaling_group_arn` - (Required) - ARN of the associated auto scaling group.
* `managed_scaling` - (Optional) - Configuration block defining the parameters of the auto scaling. Detailed below.
* `managed_termination_protection` - (Optional) - Enables or disables container-aware termination of instances in the auto scaling group when scale-in happens. Valid values are `ENABLED` and `DISABLED`.

### `managed_scaling`

* `instance_warmup_period` - (Optional) Period of time, in seconds, after a newly launched Amazon EC2 instance can contribute to CloudWatch metrics for Auto Scaling group. If this parameter is omitted, the default value of 300 seconds is used.
* `maximum_scaling_step_size` - (Optional) Maximum step adjustment size. A number between 1 and 10,000.
* `minimum_scaling_step_size` - (Optional) Minimum step adjustment size. A number between 1 and 10,000.
* `status` - (Optional) Whether auto scaling is managed by ECS. Valid values are `ENABLED` and `DISABLED`.
* `target_capacity` - (Optional) Target utilization for the capacity provider. A number between 1 and 100.

## Attributes Reference

In addition to all arguments above, the following attributes are exported:

* `arn` - ARN that identifies the capacity provider.
* `id` - ARN that identifies the capacity provider.
* `tags_all` - Map of tags assigned to the resource, including those inherited from the provider [`default_tags` configuration block](https://registry.terraform.io/providers/hashicorp/aws/latest/docs#default_tags-configuration-block).

## Import

ECS Capacity Providers can be imported using the `name`, e.g.,

```
$ terraform import aws_ecs_capacity_provider.example example
```<|MERGE_RESOLUTION|>--- conflicted
+++ resolved
@@ -48,11 +48,7 @@
 
 * `auto_scaling_group_provider` - (Required) Configuration block for the provider for the ECS auto scaling group. Detailed below.
 * `name` - (Required) Name of the capacity provider.
-<<<<<<< HEAD
 * `tags` - (Optional) Key-value map of resource tags. If configured with a provider `default_tags` configuration block present, tags with matching keys will overwrite those defined at the provider-level.
-=======
-* `tags` - (Optional) Key-value map of resource tags. If configured with a provider [`default_tags` configuration block](https://registry.terraform.io/providers/hashicorp/aws/latest/docs#default_tags-configuration-block) present, tags with matching keys will overwrite those defined at the provider-level.
->>>>>>> abe4b515
 
 ### `auto_scaling_group_provider`
 
