--- conflicted
+++ resolved
@@ -169,12 +169,7 @@
 				Computed: true,
 			},
 			"tags":     tftags.TagsSchema(),
-<<<<<<< HEAD
 			"tags_all": tftags.TagsSchemaTrulyComputed(),
-
-=======
-			"tags_all": tftags.TagsSchemaComputed(),
->>>>>>> 248289e9
 			"use_custom_cookbooks": {
 				Type:     schema.TypeBool,
 				Optional: true,
