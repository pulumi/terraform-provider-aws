--- conflicted
+++ resolved
@@ -48,11 +48,7 @@
 * `name` – (Required) Name for the cache subnet group. Elasticache converts this name to lowercase.
 * `description` – (Optional) Description for the cache subnet group. Defaults to "Managed by Pulumi".
 * `subnet_ids` – (Required) List of VPC Subnet IDs for the cache subnet group
-<<<<<<< HEAD
 * `tags` - (Optional) Key-value map of resource tags. .If configured with a provider `default_tags` configuration block present, tags with matching keys will overwrite those defined at the provider-level.
-=======
-* `tags` - (Optional) Key-value map of resource tags. If configured with a provider [`default_tags` configuration block](https://registry.terraform.io/providers/hashicorp/aws/latest/docs#default_tags-configuration-block) present, tags with matching keys will overwrite those defined at the provider-level.
->>>>>>> abe4b515
 
 ## Attributes Reference
 
@@ -61,11 +57,7 @@
 * `description` - The Description of the ElastiCache Subnet Group.
 * `name` - The Name of the ElastiCache Subnet Group.
 * `subnet_ids` - The Subnet IDs of the ElastiCache Subnet Group.
-<<<<<<< HEAD
-* `tags_all` - A map of tags assigned to the resource, including those inherited from the provider .
-=======
-* `tags_all` - A map of tags assigned to the resource, including those inherited from the provider [`default_tags` configuration block](https://registry.terraform.io/providers/hashicorp/aws/latest/docs#default_tags-configuration-block).
->>>>>>> abe4b515
+* `tags_all` - A map of tags assigned to the resource, including those inherited from the provider `default_tags` configuration block.
 
 
 ## Import
