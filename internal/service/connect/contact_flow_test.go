package connect_test

import (
	"fmt"
	"testing"

	"github.com/aws/aws-sdk-go/aws"
	"github.com/aws/aws-sdk-go/service/connect"
	"github.com/hashicorp/aws-sdk-go-base/v2/awsv1shim/v2/tfawserr"
	sdkacctest "github.com/hashicorp/terraform-plugin-sdk/v2/helper/acctest"
	"github.com/hashicorp/terraform-plugin-sdk/v2/helper/resource"
	"github.com/hashicorp/terraform-plugin-sdk/v2/terraform"
	"github.com/hashicorp/terraform-provider-aws/internal/acctest"
	"github.com/hashicorp/terraform-provider-aws/internal/conns"
	tfconnect "github.com/hashicorp/terraform-provider-aws/internal/service/connect"
)

<<<<<<< HEAD
// Serialized acceptance tests due to Connect account limits (max 2 parallel tests)
func TestAccConnectContactFlow_serial(t *testing.T) {
	testCases := map[string]func(t *testing.T){
		"basic":      testAccContactFlow_basic,
		"filename":   testAccContactFlow_filename,
		"disappears": testAccContactFlow_disappears,
	}

	for name, tc := range testCases {
		tc := tc
		t.Run(name, func(t *testing.T) {
			tc(t)
		})
	}
}

=======
>>>>>>> 3ad90c6b
func testAccContactFlow_basic(t *testing.T) {
	var v connect.DescribeContactFlowOutput
	rName := sdkacctest.RandomWithPrefix("resource-test-terraform")
	rName2 := sdkacctest.RandomWithPrefix("resource-test-terraform")
	resourceName := "aws_connect_contact_flow.test"

	resource.Test(t, resource.TestCase{
		PreCheck:                 func() { acctest.PreCheck(t) },
		ErrorCheck:               acctest.ErrorCheck(t, connect.EndpointsID),
		ProtoV5ProviderFactories: acctest.ProtoV5ProviderFactories,
		CheckDestroy:             testAccCheckContactFlowDestroy,
		Steps: []resource.TestStep{
			{
				Config: testAccContactFlowConfig_basic(rName, rName2, "Created"),
				Check: resource.ComposeTestCheckFunc(
					testAccCheckContactFlowExists(resourceName, &v),
					resource.TestCheckResourceAttrSet(resourceName, "arn"),
					resource.TestCheckResourceAttrSet(resourceName, "contact_flow_id"),
					resource.TestCheckResourceAttrSet(resourceName, "instance_id"),
					resource.TestCheckResourceAttrSet(resourceName, "name"),
					resource.TestCheckResourceAttrSet(resourceName, "description"),
					resource.TestCheckResourceAttrSet(resourceName, "content"),
					resource.TestCheckResourceAttr(resourceName, "type", connect.ContactFlowTypeContactFlow),
					resource.TestCheckResourceAttr(resourceName, "tags.%", "2"),
				),
			},
			{
				ResourceName:      resourceName,
				ImportState:       true,
				ImportStateVerify: true,
			},
			{
				Config: testAccContactFlowConfig_basic(rName, rName2, "Updated"),
				Check: resource.ComposeAggregateTestCheckFunc(
					testAccCheckContactFlowExists(resourceName, &v),
					resource.TestCheckResourceAttrSet(resourceName, "arn"),
					resource.TestCheckResourceAttrSet(resourceName, "contact_flow_id"),
					resource.TestCheckResourceAttrSet(resourceName, "instance_id"),
					resource.TestCheckResourceAttrSet(resourceName, "name"),
					resource.TestCheckResourceAttr(resourceName, "description", "Updated"),
					resource.TestCheckResourceAttrSet(resourceName, "content"),
					resource.TestCheckResourceAttr(resourceName, "type", connect.ContactFlowTypeContactFlow),
					resource.TestCheckResourceAttr(resourceName, "tags.%", "2"),
				),
			},
		},
	})
}

func testAccContactFlow_filename(t *testing.T) {
	var v connect.DescribeContactFlowOutput
	rName := sdkacctest.RandomWithPrefix("resource-test-terraform")
	rName2 := sdkacctest.RandomWithPrefix("resource-test-terraform")
	resourceName := "aws_connect_contact_flow.test"

	resource.Test(t, resource.TestCase{
		PreCheck:                 func() { acctest.PreCheck(t) },
		ErrorCheck:               acctest.ErrorCheck(t, connect.EndpointsID),
		ProtoV5ProviderFactories: acctest.ProtoV5ProviderFactories,
		CheckDestroy:             testAccCheckContactFlowDestroy,
		Steps: []resource.TestStep{
			{
				Config: testAccContactFlowConfig_filename(rName, rName2, "Created", "test-fixtures/connect_contact_flow.json"),
				Check: resource.ComposeTestCheckFunc(
					testAccCheckContactFlowExists(resourceName, &v),
					resource.TestCheckResourceAttrSet(resourceName, "arn"),
					resource.TestCheckResourceAttrSet(resourceName, "contact_flow_id"),
					resource.TestCheckResourceAttrSet(resourceName, "instance_id"),
					resource.TestCheckResourceAttrSet(resourceName, "name"),
					resource.TestCheckResourceAttrSet(resourceName, "description"),
					resource.TestCheckResourceAttr(resourceName, "type", connect.ContactFlowTypeContactFlow),
					resource.TestCheckResourceAttr(resourceName, "tags.%", "2"),
				),
			},
			{
				ResourceName:      resourceName,
				ImportState:       true,
				ImportStateVerify: true,
				ImportStateVerifyIgnore: []string{
					"content_hash",
					"filename",
				},
			},
			{
				Config: testAccContactFlowConfig_filename(rName, rName2, "Updated", "test-fixtures/connect_contact_flow_updated.json"),
				Check: resource.ComposeAggregateTestCheckFunc(
					testAccCheckContactFlowExists(resourceName, &v),
					resource.TestCheckResourceAttrSet(resourceName, "arn"),
					resource.TestCheckResourceAttrSet(resourceName, "contact_flow_id"),
					resource.TestCheckResourceAttrSet(resourceName, "instance_id"),
					resource.TestCheckResourceAttrSet(resourceName, "name"),
					resource.TestCheckResourceAttr(resourceName, "description", "Updated"),
					resource.TestCheckResourceAttr(resourceName, "type", connect.ContactFlowTypeContactFlow),
					resource.TestCheckResourceAttr(resourceName, "tags.%", "2"),
				),
			},
		},
	})
}

func testAccContactFlow_disappears(t *testing.T) {
	var v connect.DescribeContactFlowOutput
	// var v2 connect.DescribeInstanceOutput
	rName := sdkacctest.RandomWithPrefix("resource-test-terraform")
	rName2 := sdkacctest.RandomWithPrefix("resource-test-terraform")
	resourceName := "aws_connect_contact_flow.test"

	resource.Test(t, resource.TestCase{
		PreCheck:                 func() { acctest.PreCheck(t) },
		ErrorCheck:               acctest.ErrorCheck(t, connect.EndpointsID),
		ProtoV5ProviderFactories: acctest.ProtoV5ProviderFactories,
		CheckDestroy:             testAccCheckContactFlowDestroy,
		Steps: []resource.TestStep{
			{
				Config: testAccContactFlowConfig_basic(rName, rName2, "Disappear"),
				Check: resource.ComposeTestCheckFunc(
					testAccCheckContactFlowExists(resourceName, &v),
					acctest.CheckResourceDisappears(acctest.Provider, tfconnect.ResourceContactFlow(), resourceName),
				),
				ExpectNonEmptyPlan: true,
			},
		},
	})
}

func testAccCheckContactFlowExists(resourceName string, function *connect.DescribeContactFlowOutput) resource.TestCheckFunc {
	return func(s *terraform.State) error {
		rs, ok := s.RootModule().Resources[resourceName]
		if !ok {
			return fmt.Errorf("Connect Contact Flow not found: %s", resourceName)
		}

		if rs.Primary.ID == "" {
			return fmt.Errorf("Connect Contact Flow ID not set")
		}
		instanceID, contactFlowID, err := tfconnect.ContactFlowParseID(rs.Primary.ID)

		if err != nil {
			return err
		}

		conn := acctest.Provider.Meta().(*conns.AWSClient).ConnectConn

		params := &connect.DescribeContactFlowInput{
			ContactFlowId: aws.String(contactFlowID),
			InstanceId:    aws.String(instanceID),
		}

		getFunction, err := conn.DescribeContactFlow(params)
		if err != nil {
			return err
		}

		*function = *getFunction

		return nil
	}
}

func testAccCheckContactFlowDestroy(s *terraform.State) error {
	for _, rs := range s.RootModule().Resources {
		if rs.Type != "aws_connect_contact_flow" {
			continue
		}

		conn := acctest.Provider.Meta().(*conns.AWSClient).ConnectConn

		instanceID, contactFlowID, err := tfconnect.ContactFlowParseID(rs.Primary.ID)

		if err != nil {
			return err
		}

		params := &connect.DescribeContactFlowInput{
			ContactFlowId: aws.String(contactFlowID),
			InstanceId:    aws.String(instanceID),
		}

		_, err = conn.DescribeContactFlow(params)

		if tfawserr.ErrCodeEquals(err, connect.ErrCodeResourceNotFoundException) {
			continue
		}

		if err != nil {
			return err
		}
	}

	return nil
}

func testAccContactFlowConfig_base(rName string) string {
	return fmt.Sprintf(`
resource "aws_connect_instance" "test" {
  identity_management_type = "CONNECT_MANAGED"
  inbound_calls_enabled    = true
  instance_alias           = %[1]q
  outbound_calls_enabled   = true
}
`, rName)
}

func testAccContactFlowConfig_basic(rName, rName2, label string) string {
	return acctest.ConfigCompose(
		testAccContactFlowConfig_base(rName),
		fmt.Sprintf(`
resource "aws_connect_contact_flow" "test" {
  instance_id = aws_connect_instance.test.id
  name        = %[1]q
  description = %[2]q
  type        = "CONTACT_FLOW"
  content     = <<JSON
    {
		"Version": "2019-10-30",
		"StartAction": "12345678-1234-1234-1234-123456789012",
		"Actions": [
			{
				"Identifier": "12345678-1234-1234-1234-123456789012",
				"Type": "MessageParticipant",
				"Transitions": {
					"NextAction": "abcdef-abcd-abcd-abcd-abcdefghijkl",
					"Errors": [],
					"Conditions": []
				},
				"Parameters": {
					"Text": %[2]q
				}
			},
			{
				"Identifier": "abcdef-abcd-abcd-abcd-abcdefghijkl",
				"Type": "DisconnectParticipant",
				"Transitions": {},
				"Parameters": {}
			}
		]
    }
    JSON
  tags = {
    "Name"   = "Test Contact Flow",
    "Method" = %[2]q
  }
}
`, rName2, label))
}

func testAccContactFlowConfig_filename(rName, rName2 string, label string, filepath string) string {
	return acctest.ConfigCompose(
		testAccContactFlowConfig_base(rName),
		fmt.Sprintf(`
resource "aws_connect_contact_flow" "test" {
  instance_id  = aws_connect_instance.test.id
  name         = %[1]q
  description  = %[2]q
  type         = "CONTACT_FLOW"
  filename     = %[3]q
  content_hash = filebase64sha256(%[3]q)
  tags = {
    "Name"   = "Test Contact Flow",
    "Method" = %[2]q
  }
}
`, rName2, label, filepath))
}<|MERGE_RESOLUTION|>--- conflicted
+++ resolved
@@ -15,25 +15,6 @@
 	tfconnect "github.com/hashicorp/terraform-provider-aws/internal/service/connect"
 )
 
-<<<<<<< HEAD
-// Serialized acceptance tests due to Connect account limits (max 2 parallel tests)
-func TestAccConnectContactFlow_serial(t *testing.T) {
-	testCases := map[string]func(t *testing.T){
-		"basic":      testAccContactFlow_basic,
-		"filename":   testAccContactFlow_filename,
-		"disappears": testAccContactFlow_disappears,
-	}
-
-	for name, tc := range testCases {
-		tc := tc
-		t.Run(name, func(t *testing.T) {
-			tc(t)
-		})
-	}
-}
-
-=======
->>>>>>> 3ad90c6b
 func testAccContactFlow_basic(t *testing.T) {
 	var v connect.DescribeContactFlowOutput
 	rName := sdkacctest.RandomWithPrefix("resource-test-terraform")
