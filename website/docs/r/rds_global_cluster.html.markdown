--- conflicted
+++ resolved
@@ -207,14 +207,8 @@
 * `global_cluster_identifier` - (Required, Forces new resources) Global cluster identifier.
 * `database_name` - (Optional, Forces new resources) Name for an automatically created database on cluster creation.
 * `deletion_protection` - (Optional) If the Global Cluster should have deletion protection enabled. The database can't be deleted when this value is set to `true`. The default is `false`.
-<<<<<<< HEAD
-* `engine` - (Optional, Forces new resources) Name of the database engine to be used for this DB cluster. The provider will only perform drift detection if a configuration value is provided. Valid values: `aurora`, `aurora-mysql`, `aurora-postgresql`. Defaults to `aurora`. Conflicts with `source_db_cluster_identifier`.
-* `engine_version` - (Optional, Forces new resources) Engine version of the Aurora global database.
-    * **NOTE:** When the engine is set to `aurora-mysql`, an engine version compatible with global database is required. The earliest available version is `5.7.mysql_aurora.2.06.0`.
-=======
 * `engine` - (Optional, Forces new resources) Name of the database engine to be used for this DB cluster. Terraform will only perform drift detection if a configuration value is provided. Valid values: `aurora`, `aurora-mysql`, `aurora-postgresql`. Defaults to `aurora`. Conflicts with `source_db_cluster_identifier`.
 * `engine_version` - (Optional) Engine version of the Aurora global database. The `engine`, `engine_version`, and `instance_class` (on the `aws_rds_cluster_instance`) must together support global databases. See [Using Amazon Aurora global databases](https://docs.aws.amazon.com/AmazonRDS/latest/AuroraUserGuide/aurora-global-database.html) for more information. By upgrading the engine version, Terraform will upgrade cluster members. **NOTE:** To avoid an `inconsistent final plan` error while upgrading, use the `lifecycle` `ignore_changes` for `engine_version` meta argument on the associated `aws_rds_cluster` resource as shown above in [Upgrading Engine Versions](#upgrading-engine-versions) example.
->>>>>>> 613e21b0
 * `force_destroy` - (Optional) Enable to remove DB Cluster members from Global Cluster on destroy. Required with `source_db_cluster_identifier`.
 * `source_db_cluster_identifier` - (Optional) Amazon Resource Name (ARN) to use as the primary DB Cluster of the Global Cluster on creation. The provider cannot perform drift detection of this value.
 * `storage_encrypted` - (Optional, Forces new resources) Specifies whether the DB cluster is encrypted. The default is `false` unless `source_db_cluster_identifier` is specified and encrypted. The provider will only perform drift detection if a configuration value is provided.
