--- conflicted
+++ resolved
@@ -222,11 +222,7 @@
 ~> **NOTE:** Changes to `*_block_device` configuration of _existing_ resources
 cannot currently be detected by this provider. After updating to block device
 configuration, resource recreation can be manually triggered by using the
-<<<<<<< HEAD
 [`up` command with the --replace argument](https://www.pulumi.com/docs/reference/cli/pulumi_up/).
-=======
-[`taint` command](https://www.terraform.io/docs/commands/taint.html).
->>>>>>> b454050e
 
 ## Attributes Reference
 
