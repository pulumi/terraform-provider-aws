---
subcategory: "Batch"
layout: "aws"
page_title: "AWS: aws_batch_job_definition"
description: |-
  Provides a Batch Job Definition resource.
---

# Resource: aws_batch_job_definition

Provides a Batch Job Definition resource.

## Example Usage

```terraform
resource "aws_batch_job_definition" "test" {
  name = "tf_test_batch_job_definition"
  type = "container"

  container_properties = <<CONTAINER_PROPERTIES
{
	"command": ["ls", "-la"],
	"image": "busybox",
	"memory": 1024,
	"vcpus": 1,
	"volumes": [
      {
        "host": {
          "sourcePath": "/tmp"
        },
        "name": "tmp"
      }
    ],
	"environment": [
		{"name": "VARNAME", "value": "VARVAL"}
	],
	"mountPoints": [
		{
          "sourceVolume": "tmp",
          "containerPath": "/tmp",
          "readOnly": false
        }
	],
    "ulimits": [
      {
        "hardLimit": 1024,
        "name": "nofile",
        "softLimit": 1024
      }
    ]
}
CONTAINER_PROPERTIES
}
```

### Fargate Platform Capability

```terraform
resource "aws_iam_role" "ecs_task_execution_role" {
  name               = "tf_test_batch_exec_role"
  assume_role_policy = data.aws_iam_policy_document.assume_role_policy.json
}

data "aws_iam_policy_document" "assume_role_policy" {
  statement {
    actions = ["sts:AssumeRole"]

    principals {
      type        = "Service"
      identifiers = ["ecs-tasks.amazonaws.com"]
    }
  }
}

resource "aws_iam_role_policy_attachment" "ecs_task_execution_role_policy" {
  role       = aws_iam_role.ecs_task_execution_role.name
  policy_arn = "arn:aws:iam::aws:policy/service-role/AmazonECSTaskExecutionRolePolicy"
}

resource "aws_batch_job_definition" "test" {
  name = "tf_test_batch_job_definition"
  type = "container"
  platform_capabilities = [
    "FARGATE",
  ]

  container_properties = <<CONTAINER_PROPERTIES
{
  "command": ["echo", "test"],
  "image": "busybox",
  "fargatePlatformConfiguration": {
    "platformVersion": "LATEST"
  },
  "resourceRequirements": [
    {"type": "VCPU", "value": "0.25"},
    {"type": "MEMORY", "value": "512"}
  ],
  "executionRoleArn": "${aws_iam_role.ecs_task_execution_role.arn}"
}
CONTAINER_PROPERTIES
}
```

## Argument Reference

The following arguments are supported:

* `name` - (Required) Specifies the name of the job definition.
* `container_properties` - (Optional) A valid [container properties](http://docs.aws.amazon.com/batch/latest/APIReference/API_RegisterJobDefinition.html)
    provided as a single valid JSON document. This parameter is required if the `type` parameter is `container`.
* `parameters` - (Optional) Specifies the parameter substitution placeholders to set in the job definition.
* `platform_capabilities` - (Optional) The platform capabilities required by the job definition. If no value is specified, it defaults to `EC2`. To run the job on Fargate resources, specify `FARGATE`.
* `propagate_tags` - (Optional) Specifies whether to propagate the tags from the job definition to the corresponding Amazon ECS task. Default is `false`.
* `retry_strategy` - (Optional) Specifies the retry strategy to use for failed jobs that are submitted with this job definition.
    Maximum number of `retry_strategy` is `1`.  Defined below.
<<<<<<< HEAD
* `tags` - (Optional) Key-value map of resource tags. .If configured with a provider `default_tags` configuration block present, tags with matching keys will overwrite those defined at the provider-level.
=======
* `tags` - (Optional) Key-value map of resource tags. If configured with a provider [`default_tags` configuration block](https://registry.terraform.io/providers/hashicorp/aws/latest/docs#default_tags-configuration-block) present, tags with matching keys will overwrite those defined at the provider-level.
>>>>>>> abe4b515
* `timeout` - (Optional) Specifies the timeout for jobs so that if a job runs longer, AWS Batch terminates the job. Maximum number of `timeout` is `1`. Defined below.
* `type` - (Required) The type of job definition.  Must be `container`.

## retry_strategy

`retry_strategy` supports the following:

* `attempts` - (Optional) The number of times to move a job to the `RUNNABLE` status. You may specify between `1` and `10` attempts.
* `evaluate_on_exit` - (Optional) The [evaluate on exit](#evaluate_on_exit) conditions under which the job should be retried or failed. If this parameter is specified, then the `attempts` parameter must also be specified. You may specify up to 5 configuration blocks.

## timeout

`timeout` supports the following:

* `attempt_duration_seconds` - (Optional) The time duration in seconds after which AWS Batch terminates your jobs if they have not finished. The minimum value for the timeout is `60` seconds.

### evaluate_on_exit

* `action` - (Required) Specifies the action to take if all of the specified conditions are met. The values are not case sensitive. Valid values: `RETRY`, `EXIT`.
* `on_exit_code` - (Optional) A glob pattern to match against the decimal representation of the exit code returned for a job.
* `on_reason` - (Optional) A glob pattern to match against the reason returned for a job.
* `on_status_reason` - (Optional) A glob pattern to match against the status reason returned for a job.

## Attributes Reference

In addition to all arguments above, the following attributes are exported:

* `arn` - The Amazon Resource Name of the job definition.
* `revision` - The revision of the job definition.
<<<<<<< HEAD
* `tags_all` - A map of tags assigned to the resource, including those inherited from the provider .
=======
* `tags_all` - A map of tags assigned to the resource, including those inherited from the provider [`default_tags` configuration block](https://registry.terraform.io/providers/hashicorp/aws/latest/docs#default_tags-configuration-block).
>>>>>>> abe4b515

## Import

Batch Job Definition can be imported using the `arn`, e.g.,

```
$ terraform import aws_batch_job_definition.test arn:aws:batch:us-east-1:123456789012:job-definition/sample
```<|MERGE_RESOLUTION|>--- conflicted
+++ resolved
@@ -113,11 +113,7 @@
 * `propagate_tags` - (Optional) Specifies whether to propagate the tags from the job definition to the corresponding Amazon ECS task. Default is `false`.
 * `retry_strategy` - (Optional) Specifies the retry strategy to use for failed jobs that are submitted with this job definition.
     Maximum number of `retry_strategy` is `1`.  Defined below.
-<<<<<<< HEAD
 * `tags` - (Optional) Key-value map of resource tags. .If configured with a provider `default_tags` configuration block present, tags with matching keys will overwrite those defined at the provider-level.
-=======
-* `tags` - (Optional) Key-value map of resource tags. If configured with a provider [`default_tags` configuration block](https://registry.terraform.io/providers/hashicorp/aws/latest/docs#default_tags-configuration-block) present, tags with matching keys will overwrite those defined at the provider-level.
->>>>>>> abe4b515
 * `timeout` - (Optional) Specifies the timeout for jobs so that if a job runs longer, AWS Batch terminates the job. Maximum number of `timeout` is `1`. Defined below.
 * `type` - (Required) The type of job definition.  Must be `container`.
 
@@ -147,11 +143,7 @@
 
 * `arn` - The Amazon Resource Name of the job definition.
 * `revision` - The revision of the job definition.
-<<<<<<< HEAD
-* `tags_all` - A map of tags assigned to the resource, including those inherited from the provider .
-=======
-* `tags_all` - A map of tags assigned to the resource, including those inherited from the provider [`default_tags` configuration block](https://registry.terraform.io/providers/hashicorp/aws/latest/docs#default_tags-configuration-block).
->>>>>>> abe4b515
+* `tags_all` - A map of tags assigned to the resource, including those inherited from the provider `default_tags` configuration block.
 
 ## Import
 
