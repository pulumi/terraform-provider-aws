---
subcategory: "API Gateway"
layout: "aws"
page_title: "AWS: aws_api_gateway_rest_api_policy"
description: |-
  Provides an API Gateway REST API Policy.
---

# Resource: aws_api_gateway_rest_api_policy

Provides an API Gateway REST API Policy.

-> **Note:** Amazon API Gateway Version 1 resources are used for creating and deploying REST APIs. To create and deploy WebSocket and HTTP APIs, use Amazon API Gateway Version 2 resources.

## Example Usage

### Basic

```terraform
resource "aws_api_gateway_rest_api" "test" {
  name = "example-rest-api"
}

resource "aws_api_gateway_rest_api_policy" "test" {
  rest_api_id = aws_api_gateway_rest_api.test.id

  policy = <<EOF
{
  "Version": "2012-10-17",
  "Statement": [
    {
      "Effect": "Allow",
      "Principal": {
        "AWS": "*"
      },
      "Action": "execute-api:Invoke",
      "Resource": "${aws_api_gateway_rest_api.test.execution_arn}",
      "Condition": {
        "IpAddress": {
          "aws:SourceIp": "123.123.123.123/32"
        }
      }
    }
  ]
}
EOF
}
```

## Argument Reference

The following arguments are supported:

<<<<<<< HEAD
* `rest_api_id` - (Required) The ID of the REST API.
* `policy` - (Required) JSON formatted policy document that controls access to the API Gateway.
=======
* `rest_api_id` - (Required) ID of the REST API.
* `policy` - (Required) JSON formatted policy document that controls access to the API Gateway. For more information about building AWS IAM policy documents with Terraform, see the [AWS IAM Policy Document Guide](https://learn.hashicorp.com/terraform/aws/iam-policy)
>>>>>>> 4f356579

## Attributes Reference

In addition to all arguments above, the following attributes are exported:

* `id` - ID of the REST API

## Import

`aws_api_gateway_rest_api_policy` can be imported by using the REST API ID, e.g.,

```
$ terraform import aws_api_gateway_rest_api_policy.example 12345abcde
```<|MERGE_RESOLUTION|>--- conflicted
+++ resolved
@@ -51,13 +51,8 @@
 
 The following arguments are supported:
 
-<<<<<<< HEAD
-* `rest_api_id` - (Required) The ID of the REST API.
+* `rest_api_id` - (Required) ID of the REST API.
 * `policy` - (Required) JSON formatted policy document that controls access to the API Gateway.
-=======
-* `rest_api_id` - (Required) ID of the REST API.
-* `policy` - (Required) JSON formatted policy document that controls access to the API Gateway. For more information about building AWS IAM policy documents with Terraform, see the [AWS IAM Policy Document Guide](https://learn.hashicorp.com/terraform/aws/iam-policy)
->>>>>>> 4f356579
 
 ## Attributes Reference
 
