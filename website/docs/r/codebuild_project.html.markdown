---
subcategory: "CodeBuild"
layout: "aws"
page_title: "AWS: aws_codebuild_project"
description: |-
  Provides a CodeBuild Project resource.
---

# Resource: aws_codebuild_project

Provides a CodeBuild Project resource. See also the `aws_codebuild_webhook` resource, which manages the webhook to the source (e.g. the "rebuild every time a code change is pushed" option in the CodeBuild web console).

## Example Usage

```terraform
resource "aws_s3_bucket" "example" {
  bucket = "example"
  acl    = "private"
}

resource "aws_iam_role" "example" {
  name = "example"

  assume_role_policy = <<EOF
{
  "Version": "2012-10-17",
  "Statement": [
    {
      "Effect": "Allow",
      "Principal": {
        "Service": "codebuild.amazonaws.com"
      },
      "Action": "sts:AssumeRole"
    }
  ]
}
EOF
}

resource "aws_iam_role_policy" "example" {
  role = aws_iam_role.example.name

  policy = <<POLICY
{
  "Version": "2012-10-17",
  "Statement": [
    {
      "Effect": "Allow",
      "Resource": [
        "*"
      ],
      "Action": [
        "logs:CreateLogGroup",
        "logs:CreateLogStream",
        "logs:PutLogEvents"
      ]
    },
    {
      "Effect": "Allow",
      "Action": [
        "ec2:CreateNetworkInterface",
        "ec2:DescribeDhcpOptions",
        "ec2:DescribeNetworkInterfaces",
        "ec2:DeleteNetworkInterface",
        "ec2:DescribeSubnets",
        "ec2:DescribeSecurityGroups",
        "ec2:DescribeVpcs"
      ],
      "Resource": "*"
    },
    {
      "Effect": "Allow",
      "Action": [
        "ec2:CreateNetworkInterfacePermission"
      ],
      "Resource": [
        "arn:aws:ec2:us-east-1:123456789012:network-interface/*"
      ],
      "Condition": {
        "StringEquals": {
          "ec2:Subnet": [
            "${aws_subnet.example1.arn}",
            "${aws_subnet.example2.arn}"
          ],
          "ec2:AuthorizedService": "codebuild.amazonaws.com"
        }
      }
    },
    {
      "Effect": "Allow",
      "Action": [
        "s3:*"
      ],
      "Resource": [
        "${aws_s3_bucket.example.arn}",
        "${aws_s3_bucket.example.arn}/*"
      ]
    }
  ]
}
POLICY
}

resource "aws_codebuild_project" "example" {
  name          = "test-project"
  description   = "test_codebuild_project"
  build_timeout = "5"
  service_role  = aws_iam_role.example.arn

  artifacts {
    type = "NO_ARTIFACTS"
  }

  cache {
    type     = "S3"
    location = aws_s3_bucket.example.bucket
  }

  environment {
    compute_type                = "BUILD_GENERAL1_SMALL"
    image                       = "aws/codebuild/standard:1.0"
    type                        = "LINUX_CONTAINER"
    image_pull_credentials_type = "CODEBUILD"

    environment_variable {
      name  = "SOME_KEY1"
      value = "SOME_VALUE1"
    }

    environment_variable {
      name  = "SOME_KEY2"
      value = "SOME_VALUE2"
      type  = "PARAMETER_STORE"
    }
  }

  logs_config {
    cloudwatch_logs {
      group_name  = "log-group"
      stream_name = "log-stream"
    }

    s3_logs {
      status   = "ENABLED"
      location = "${aws_s3_bucket.example.id}/build-log"
    }
  }

  source {
    type            = "GITHUB"
    location        = "https://github.com/mitchellh/packer.git"
    git_clone_depth = 1

    git_submodules_config {
      fetch_submodules = true
    }
  }

  source_version = "master"

  vpc_config {
    vpc_id = aws_vpc.example.id

    subnets = [
      aws_subnet.example1.id,
      aws_subnet.example2.id,
    ]

    security_group_ids = [
      aws_security_group.example1.id,
      aws_security_group.example2.id,
    ]
  }

  tags = {
    Environment = "Test"
  }
}

resource "aws_codebuild_project" "project-with-cache" {
  name           = "test-project-cache"
  description    = "test_codebuild_project_cache"
  build_timeout  = "5"
  queued_timeout = "5"

  service_role = aws_iam_role.example.arn

  artifacts {
    type = "NO_ARTIFACTS"
  }

  cache {
    type  = "LOCAL"
    modes = ["LOCAL_DOCKER_LAYER_CACHE", "LOCAL_SOURCE_CACHE"]
  }

  environment {
    compute_type                = "BUILD_GENERAL1_SMALL"
    image                       = "aws/codebuild/standard:1.0"
    type                        = "LINUX_CONTAINER"
    image_pull_credentials_type = "CODEBUILD"

    environment_variable {
      name  = "SOME_KEY1"
      value = "SOME_VALUE1"
    }
  }

  source {
    type            = "GITHUB"
    location        = "https://github.com/mitchellh/packer.git"
    git_clone_depth = 1
  }

  tags = {
    Environment = "Test"
  }
}
```

## Argument Reference

The following arguments are required:

* `artifacts` - (Required) Configuration block. Detailed below.
* `environment` - (Required) Configuration block. Detailed below.
* `name` - (Required) Project's name.
* `source` - (Required) Configuration block. Detailed below.

The following arguments are optional:

* `badge_enabled` - (Optional) Generates a publicly-accessible URL for the projects build badge. Available as `badge_url` attribute when enabled.
* `build_batch_config` - (Optional) Defines the batch build options for the project.
* `build_timeout` - (Optional) Number of minutes, from 5 to 480 (8 hours), for AWS CodeBuild to wait until timing out any related build that does not get marked as completed. The default is 60 minutes.
* `cache` - (Optional) Configuration block. Detailed below.
* `concurrent_build_limit` - (Optional) Specify a maximum number of concurrent builds for the project. The value specified must be greater than 0 and less than the account concurrent running builds limit.
* `description` - (Optional) Short description of the project.
* `encryption_key` - (Optional) AWS Key Management Service (AWS KMS) customer master key (CMK) to be used for encrypting the build project's build output artifacts.
* `logs_config` - (Optional) Configuration block. Detailed below.
* `queued_timeout` - (Optional) Number of minutes, from 5 to 480 (8 hours), a build is allowed to be queued before it times out. The default is 8 hours.
* `secondary_artifacts` - (Optional) Configuration block. Detailed below.
* `secondary_sources` - (Optional) Configuration block. Detailed below.
* `service_role` - (Required) Amazon Resource Name (ARN) of the AWS Identity and Access Management (IAM) role that enables AWS CodeBuild to interact with dependent AWS services on behalf of the AWS account.
* `source_version` - (Optional) Version of the build input to be built for this project. If not specified, the latest version is used.
* `tags` - (Optional) Map of tags to assign to the resource. If configured with a provider [`default_tags` configuration block](/docs/providers/aws/index.html#default_tags-configuration-block) present, tags with matching keys will overwrite those defined at the provider-level.
* `vpc_config` - (Optional) Configuration block. Detailed below.

### artifacts

* `artifact_identifier` - (Optional) Artifact identifier. Must be the same specified inside the AWS CodeBuild build specification.
* `encryption_disabled` - (Optional) Whether to disable encrypting output artifacts. If `type` is set to `NO_ARTIFACTS`, this value is ignored. Defaults to `false`.
* `location` - (Optional) Information about the build output artifact location. If `type` is set to `CODEPIPELINE` or `NO_ARTIFACTS`, this value is ignored. If `type` is set to `S3`, this is the name of the output bucket.
* `name` - (Optional) Name of the project. If `type` is set to `S3`, this is the name of the output artifact object
* `namespace_type` - (Optional) Namespace to use in storing build artifacts. If `type` is set to `S3`, then valid values are `BUILD_ID`, `NONE`.
* `override_artifact_name` (Optional) Whether a name specified in the build specification overrides the artifact name.
* `packaging` - (Optional) Type of build output artifact to create. If `type` is set to `S3`, valid values are `NONE`, `ZIP`
* `path` - (Optional) If `type` is set to `S3`, this is the path to the output artifact.
* `type` - (Required) Build output artifact's type. Valid values: `CODEPIPELINE`, `NO_ARTIFACTS`, `S3`.

### build_batch_config

* `combine_artifacts` - (Optional) Specifies if the build artifacts for the batch build should be combined into a single artifact location.
* `restrictions` - (Optional) Specifies the restrictions for the batch build.
* `service_role` - (Required) Specifies the service role ARN for the batch build project.
* `timeout_in_mins` - (Optional) Specifies the maximum amount of time, in minutes, that the batch build must be completed in.

#### restrictions

* `compute_types_allowed` - (Optional) An array of strings that specify the compute types that are allowed for the batch build. See [Build environment compute types](https://docs.aws.amazon.com/codebuild/latest/userguide/build-env-ref-compute-types.html) in the AWS CodeBuild User Guide for these values.
* `maximum_builds_allowed` - (Optional) Specifies the maximum number of builds allowed.

### cache

* `location` - (Required when cache type is `S3`) Location where the AWS CodeBuild project stores cached resources. For type `S3`, the value must be a valid S3 bucket name/prefix.
* `modes` - (Required when cache type is `LOCAL`) Specifies settings that AWS CodeBuild uses to store and reuse build dependencies. Valid values:  `LOCAL_SOURCE_CACHE`, `LOCAL_DOCKER_LAYER_CACHE`, `LOCAL_CUSTOM_CACHE`.
* `type` - (Optional) Type of storage that will be used for the AWS CodeBuild project cache. Valid values: `NO_CACHE`, `LOCAL`, `S3`. Defaults to `NO_CACHE`.

### environment

* `certificate` - (Optional) ARN of the S3 bucket, path prefix and object key that contains the PEM-encoded certificate.
* `compute_type` - (Required) Information about the compute resources the build project will use. Valid values: `BUILD_GENERAL1_SMALL`, `BUILD_GENERAL1_MEDIUM`, `BUILD_GENERAL1_LARGE`, `BUILD_GENERAL1_2XLARGE`. `BUILD_GENERAL1_SMALL` is only valid if `type` is set to `LINUX_CONTAINER`. When `type` is set to `LINUX_GPU_CONTAINER`, `compute_type` must be `BUILD_GENERAL1_LARGE`.
* `environment_variable` - (Optional) Configuration block. Detailed below.
* `image_pull_credentials_type` - (Optional) Type of credentials AWS CodeBuild uses to pull images in your build. Valid values: `CODEBUILD`, `SERVICE_ROLE`. When you use a cross-account or private registry image, you must use SERVICE_ROLE credentials. When you use an AWS CodeBuild curated image, you must use CodeBuild credentials. Defaults to `CODEBUILD`.
* `image` - (Required) Docker image to use for this build project. Valid values include [Docker images provided by CodeBuild](https://docs.aws.amazon.com/codebuild/latest/userguide/build-env-ref-available.html) (e.g `aws/codebuild/standard:2.0`), [Docker Hub images](https://hub.docker.com/) (e.g. `nginx:latest`), and full Docker repository URIs such as those for ECR (e.g. `137112412989.dkr.ecr.us-west-2.amazonaws.com/amazonlinux:latest`).
* `privileged_mode` - (Optional) Whether to enable running the Docker daemon inside a Docker container. Defaults to `false`.
* `registry_credential` - (Optional) Configuration block. Detailed below.
* `type` - (Required) Type of build environment to use for related builds. Valid values: `LINUX_CONTAINER`, `LINUX_GPU_CONTAINER`, `WINDOWS_CONTAINER` (deprecated), `WINDOWS_SERVER_2019_CONTAINER`, `ARM_CONTAINER`. For additional information, see the [CodeBuild User Guide](https://docs.aws.amazon.com/codebuild/latest/userguide/build-env-ref-compute-types.html).

#### environment: environment_variable

* `name` - (Required) Environment variable's name or key.
* `type` - (Optional) Type of environment variable. Valid values: `PARAMETER_STORE`, `PLAINTEXT`, `SECRETS_MANAGER`.
* `value` - (Required) Environment variable's value.

#### environment: registry_credential

Credentials for access to a private Docker registry.

* `credential` - (Required) ARN or name of credentials created using AWS Secrets Manager.
* `credential_provider` - (Required) Service that created the credentials to access a private Docker registry. Valid value: `SECRETS_MANAGER` (AWS Secrets Manager).

### logs_config

* `cloudwatch_logs` - (Optional) Configuration block. Detailed below.
* `s3_logs` - (Optional) Configuration block. Detailed below.

#### logs_config: cloudwatch_logs

* `group_name` - (Optional) Group name of the logs in CloudWatch Logs.
* `status` - (Optional) Current status of logs in CloudWatch Logs for a build project. Valid values: `ENABLED`, `DISABLED`. Defaults to `ENABLED`.
* `stream_name` - (Optional) Stream name of the logs in CloudWatch Logs.

#### logs_config: s3_logs

* `encryption_disabled` - (Optional) Whether to disable encrypting S3 logs. Defaults to `false`.
* `location` - (Optional) Name of the S3 bucket and the path prefix for S3 logs. Must be set if status is `ENABLED`, otherwise it must be empty.
* `status` - (Optional) Current status of logs in S3 for a build project. Valid values: `ENABLED`, `DISABLED`. Defaults to `DISABLED`.

### secondary_artifacts

* `artifact_identifier` - (Required) Artifact identifier. Must be the same specified inside the AWS CodeBuild build specification.
* `encryption_disabled` - (Optional) Whether to disable encrypting output artifacts. If `type` is set to `NO_ARTIFACTS`, this value is ignored. Defaults to `false`.
* `location` - (Optional) Information about the build output artifact location. If `type` is set to `CODEPIPELINE` or `NO_ARTIFACTS`, this value is ignored. If `type` is set to `S3`, this is the name of the output bucket. If `path` is not also specified, then `location` can also specify the path of the output artifact in the output bucket.
* `name` - (Optional) Name of the project. If `type` is set to `S3`, this is the name of the output artifact object
* `namespace_type` - (Optional) Namespace to use in storing build artifacts. If `type` is set to `S3`, then valid values are `BUILD_ID` or `NONE`.
* `override_artifact_name` (Optional) Whether a name specified in the build specification overrides the artifact name.
* `packaging` - (Optional) Type of build output artifact to create. If `type` is set to `S3`, valid values are `NONE`, `ZIP`
* `path` - (Optional) If `type` is set to `S3`, this is the path to the output artifact.
* `type` - (Required) Build output artifact's type. The only valid value is `S3`.

### secondary_sources

* `auth` - (Optional, **Deprecated**) Configuration block with the authorization settings for AWS CodeBuild to access the source code to be built. This information is for the AWS CodeBuild console's use only. Use the `aws_codebuild_source_credential` resource instead. Auth blocks are documented below.
* `buildspec` - (Optional) Build specification to use for this build project's related builds.
* `git_clone_depth` - (Optional) Truncate git history to this many commits. Use `0` for a `Full` checkout which you need to run commands like `git branch --show-current`. See [AWS CodePipeline User Guide: Tutorial: Use full clone with a GitHub pipeline source](https://docs.aws.amazon.com/codepipeline/latest/userguide/tutorials-github-gitclone.html) for details.
* `git_submodules_config` - (Optional) Configuration block. Detailed below.
* `insecure_ssl` - (Optional) Ignore SSL warnings when connecting to source control.
* `location` - (Optional) Location of the source code from git or s3.
* `report_build_status` - (Optional) Whether to report the status of a build's start and finish to your source provider. This option is only valid when your source provider is `GITHUB`, `BITBUCKET`, or `GITHUB_ENTERPRISE`.
* `build_status_config` - (Optional) Contains information that defines how the build project reports the build status to the source provider. This option is only used when the source provider is `GITHUB`, `GITHUB_ENTERPRISE`, or `BITBUCKET`.
* `source_identifier` - (Required) Source identifier. Source data will be put inside a folder named as this parameter inside AWS CodeBuild source directory
* `type` - (Required) Type of repository that contains the source code to be built. Valid values: `CODECOMMIT`, `CODEPIPELINE`, `GITHUB`, `GITHUB_ENTERPRISE`, `BITBUCKET` or `S3`.

#### secondary_sources: auth

* `resource` - (Optional, **Deprecated**) Resource value that applies to the specified authorization type. Use the `aws_codebuild_source_credential` resource instead.
* `type` - (Required, **Deprecated**) Authorization type to use. The only valid value is `OAUTH`. This data type is deprecated and is no longer accurate or used. Use the `aws_codebuild_source_credential` resource instead.

#### secondary_sources: git_submodules_config

This block is only valid when the `type` is `CODECOMMIT`, `GITHUB` or `GITHUB_ENTERPRISE`.

* `fetch_submodules` - (Required) Whether to fetch Git submodules for the AWS CodeBuild build project.

`build_status_config` supports the following:

* `context` - (Optional) Specifies the context of the build status CodeBuild sends to the source provider. The usage of this parameter depends on the source provider.
* `target_url` - (Optional) Specifies the target url of the build status CodeBuild sends to the source provider. The usage of this parameter depends on the source provider.

`vpc_config` supports the following:

* `auth` - (Optional, **Deprecated**) Configuration block with the authorization settings for AWS CodeBuild to access the source code to be built. This information is for the AWS CodeBuild console's use only. Use the `aws_codebuild_source_credential` resource instead. Auth blocks are documented below.
* `buildspec` - (Optional) Build specification to use for this build project's related builds. This must be set when `type` is `NO_SOURCE`.
* `git_clone_depth` - (Optional) Truncate git history to this many commits. Use `0` for a `Full` checkout which you need to run commands like `git branch --show-current`. See [AWS CodePipeline User Guide: Tutorial: Use full clone with a GitHub pipeline source](https://docs.aws.amazon.com/codepipeline/latest/userguide/tutorials-github-gitclone.html) for details.
* `git_submodules_config` - (Optional) Configuration block. Detailed below.
* `insecure_ssl` - (Optional) Ignore SSL warnings when connecting to source control.
* `location` - (Optional) Location of the source code from git or s3.
* `report_build_status` - (Optional) Whether to report the status of a build's start and finish to your source provider. This option is only valid when the `type` is `BITBUCKET` or `GITHUB`.
* `type` - (Required) Type of repository that contains the source code to be built. Valid values: `CODECOMMIT`, `CODEPIPELINE`, `GITHUB`, `GITHUB_ENTERPRISE`, `BITBUCKET`, `S3`, `NO_SOURCE`.

#### source: auth

* `resource` - (Optional, **Deprecated**) Resource value that applies to the specified authorization type. Use the `aws_codebuild_source_credential` resource instead.
* `type` - (Required, **Deprecated**) Authorization type to use. The only valid value is `OAUTH`. This data type is deprecated and is no longer accurate or used. Use the `aws_codebuild_source_credential` resource instead.

#### source: git_submodules_config

This block is only valid when the `type` is `CODECOMMIT`, `GITHUB` or `GITHUB_ENTERPRISE`.

* `fetch_submodules` - (Required) Whether to fetch Git submodules for the AWS CodeBuild build project.

### vpc_config

* `security_group_ids` - (Required) Security group IDs to assign to running builds.
* `subnets` - (Required) Subnet IDs within which to run builds.
* `vpc_id` - (Required) ID of the VPC within which to run builds.

## Attributes Reference

In addition to all arguments above, the following attributes are exported:

* `arn` - ARN of the CodeBuild project.
* `badge_url` - URL of the build badge when `badge_enabled` is enabled.
<<<<<<< HEAD
* `id` - Name (if imported via `name`) or ARN (if created via the provider or imported via ARN) of the CodeBuild project.
=======
* `id` - Name (if imported via `name`) or ARN (if created via Terraform or imported via ARN) of the CodeBuild project.
* `tags_all` - A map of tags assigned to the resource, including those inherited from the provider [`default_tags` configuration block](/docs/providers/aws/index.html#default_tags-configuration-block).
>>>>>>> 19e8e245

## Import

CodeBuild Project can be imported using the `name`, e.g.

```
$ terraform import aws_codebuild_project.name project-name
```<|MERGE_RESOLUTION|>--- conflicted
+++ resolved
@@ -391,12 +391,8 @@
 
 * `arn` - ARN of the CodeBuild project.
 * `badge_url` - URL of the build badge when `badge_enabled` is enabled.
-<<<<<<< HEAD
-* `id` - Name (if imported via `name`) or ARN (if created via the provider or imported via ARN) of the CodeBuild project.
-=======
 * `id` - Name (if imported via `name`) or ARN (if created via Terraform or imported via ARN) of the CodeBuild project.
-* `tags_all` - A map of tags assigned to the resource, including those inherited from the provider [`default_tags` configuration block](/docs/providers/aws/index.html#default_tags-configuration-block).
->>>>>>> 19e8e245
+* `tags_all` - A map of tags assigned to the resource, including those inherited from the provider.
 
 ## Import
 
