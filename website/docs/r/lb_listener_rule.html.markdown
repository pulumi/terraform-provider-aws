---
subcategory: "Elastic Load Balancing v2 (ALB/NLB)"
layout: "aws"
page_title: "AWS: aws_lb_listener_rule"
description: |-
  Provides a Load Balancer Listener Rule resource.
---

# Resource: aws_lb_listener_rule

Provides a Load Balancer Listener Rule resource.

~> **Note:** `aws_alb_listener_rule` is known as `aws_lb_listener_rule`. The functionality is identical.

## Example Usage

```hcl
resource "aws_lb" "front_end" {
  # ...
}

resource "aws_lb_listener" "front_end" {
  # Other parameters
}

resource "aws_lb_listener_rule" "static" {
  listener_arn = aws_lb_listener.front_end.arn
  priority     = 100

  action {
    type             = "forward"
    target_group_arn = aws_lb_target_group.static.arn
  }

  condition {
    path_pattern {
      values = ["/static/*"]
    }
  }

  condition {
    host_header {
      values = ["example.com"]
    }
  }
}

# Forward action

resource "aws_lb_listener_rule" "host_based_weighted_routing" {
  listener_arn = aws_lb_listener.front_end.arn
  priority     = 99

  action {
    type             = "forward"
    target_group_arn = aws_lb_target_group.static.arn
  }

  condition {
    host_header {
      values = ["my-service.*.terraform.io"]
    }
  }
}

# Weighted Forward action

resource "aws_lb_listener_rule" "host_based_routing" {
  listener_arn = aws_lb_listener.front_end.arn
  priority     = 99

  action {
    type = "forward"
    forward {
      target_group {
        arn    = aws_lb_target_group.main.arn
        weight = 80
      }

      target_group {
        arn    = aws_lb_target_group.canary.arn
        weight = 20
      }

      stickiness {
        enabled  = true
        duration = 600
      }
    }
  }

  condition {
    host_header {
      values = ["my-service.*.mycompany.io"]
    }
  }
}

<<<<<<< HEAD
# Weighted Forward action

resource "aws_lb_listener_rule" "host_based_weighted_routing" {
  listener_arn = "${aws_lb_listener.front_end.arn}"
  priority     = 99

  action {
    type             = "forward"
    target_group_arn = "${aws_lb_target_group.static.arn}"
  }

  condition {
    host_header {
      values = ["my-service.*.mydomain.io"]
    }
  }
}

=======
>>>>>>> 9612edda
# Redirect action

resource "aws_lb_listener_rule" "redirect_http_to_https" {
  listener_arn = aws_lb_listener.front_end.arn

  action {
    type = "redirect"

    redirect {
      port        = "443"
      protocol    = "HTTPS"
      status_code = "HTTP_301"
    }
  }

  condition {
    http_header {
      http_header_name = "X-Forwarded-For"
      values           = ["192.168.1.*"]
    }
  }
}

# Fixed-response action

resource "aws_lb_listener_rule" "health_check" {
  listener_arn = aws_lb_listener.front_end.arn

  action {
    type = "fixed-response"

    fixed_response {
      content_type = "text/plain"
      message_body = "HEALTHY"
      status_code  = "200"
    }
  }

  condition {
    query_string {
      key   = "health"
      value = "check"
    }

    query_string {
      value = "bar"
    }
  }
}

# Authenticate-cognito Action

resource "aws_cognito_user_pool" "pool" {
  # ...
}

resource "aws_cognito_user_pool_client" "client" {
  # ...
}

resource "aws_cognito_user_pool_domain" "domain" {
  # ...
}

resource "aws_lb_listener_rule" "admin" {
  listener_arn = aws_lb_listener.front_end.arn

  action {
    type = "authenticate-cognito"

    authenticate_cognito {
      user_pool_arn       = aws_cognito_user_pool.pool.arn
      user_pool_client_id = aws_cognito_user_pool_client.client.id
      user_pool_domain    = aws_cognito_user_pool_domain.domain.domain
    }
  }

  action {
    type             = "forward"
    target_group_arn = aws_lb_target_group.static.arn
  }
}

# Authenticate-oidc Action

resource "aws_lb_listener_rule" "admin" {
  listener_arn = aws_lb_listener.front_end.arn

  action {
    type = "authenticate-oidc"

    authenticate_oidc {
      authorization_endpoint = "https://example.com/authorization_endpoint"
      client_id              = "client_id"
      client_secret          = "client_secret"
      issuer                 = "https://example.com"
      token_endpoint         = "https://example.com/token_endpoint"
      user_info_endpoint     = "https://example.com/user_info_endpoint"
    }
  }

  action {
    type             = "forward"
    target_group_arn = aws_lb_target_group.static.arn
  }
}
```

## Argument Reference

The following arguments are supported:

* `listener_arn` - (Required, Forces New Resource) The ARN of the listener to which to attach the rule.
* `priority` - (Optional) The priority for the rule between `1` and `50000`. Leaving it unset will automatically set the rule with next available priority after currently existing highest rule. A listener can't have multiple rules with the same priority.
* `action` - (Required) An Action block. Action blocks are documented below.
* `condition` - (Required) A Condition block. Multiple condition blocks of different types can be set and all must be satisfied for the rule to match. Condition blocks are documented below.

### Action Blocks

Action Blocks (for `action`) support the following:

* `type` - (Required) The type of routing action. Valid values are `forward`, `redirect`, `fixed-response`, `authenticate-cognito` and `authenticate-oidc`.
* `target_group_arn` - (Optional) The ARN of the Target Group to which to route traffic. Specify only if `type` is `forward` and you want to route to a single target group. To route to one or more target groups, use a `forward` block instead.
* `forward` - (Optional) Information for creating an action that distributes requests among one or more target groups. Specify only if `type` is `forward`. If you specify both `forward` block and `target_group_arn` attribute, you can specify only one target group using `forward` and it must be the same target group specified in `target_group_arn`.
* `redirect` - (Optional) Information for creating a redirect action. Required if `type` is `redirect`.
* `fixed_response` - (Optional) Information for creating an action that returns a custom HTTP response. Required if `type` is `fixed-response`.
* `authenticate_cognito` - (Optional) Information for creating an authenticate action using Cognito. Required if `type` is `authenticate-cognito`.
* `authenticate_oidc` - (Optional) Information for creating an authenticate action using OIDC. Required if `type` is `authenticate-oidc`.

Forward Blocks (for `forward`) support the following:

* `target_group` - (Required) One or more target groups block.
* `stickiness` - (Optional) The target group stickiness for the rule.

Target Group Blocks (for `target_group`) supports the following:

* `arn` - (Required) The Amazon Resource Name (ARN) of the target group.
* `weight` - (Optional) The weight. The range is 0 to 999.

Target Group Stickiness Config Blocks (for `stickiness`) supports the following:

* `enabled` - (Required) Indicates whether target group stickiness is enabled.
* `duration` - (Optional) The time period, in seconds, during which requests from a client should be routed to the same target group. The range is 1-604800 seconds (7 days).

Redirect Blocks (for `redirect`) support the following:

~> **NOTE::** You can reuse URI components using the following reserved keywords: `#{protocol}`, `#{host}`, `#{port}`, `#{path}` (the leading "/" is removed) and `#{query}`.

* `host` - (Optional) The hostname. This component is not percent-encoded. The hostname can contain `#{host}`. Defaults to `#{host}`.
* `path` - (Optional) The absolute path, starting with the leading "/". This component is not percent-encoded. The path can contain #{host}, #{path}, and #{port}. Defaults to `/#{path}`.
* `port` - (Optional) The port. Specify a value from `1` to `65535` or `#{port}`. Defaults to `#{port}`.
* `protocol` - (Optional) The protocol. Valid values are `HTTP`, `HTTPS`, or `#{protocol}`. Defaults to `#{protocol}`.
* `query` - (Optional) The query parameters, URL-encoded when necessary, but not percent-encoded. Do not include the leading "?". Defaults to `#{query}`.
* `status_code` - (Required) The HTTP redirect code. The redirect is either permanent (`HTTP_301`) or temporary (`HTTP_302`).

Fixed-response Blocks (for `fixed_response`) support the following:

* `content_type` - (Required) The content type. Valid values are `text/plain`, `text/css`, `text/html`, `application/javascript` and `application/json`.
* `message_body` - (Optional) The message body.
* `status_code` - (Optional) The HTTP response code. Valid values are `2XX`, `4XX`, or `5XX`.

Authenticate Cognito Blocks (for `authenticate_cognito`) supports the following:

* `authentication_request_extra_params` - (Optional) The query parameters to include in the redirect request to the authorization endpoint. Max: 10.
* `on_unauthenticated_request` - (Optional) The behavior if the user is not authenticated. Valid values: `deny`, `allow` and `authenticate`
* `scope` - (Optional) The set of user claims to be requested from the IdP.
* `session_cookie_name` - (Optional) The name of the cookie used to maintain session information.
* `session_timeout` - (Optional) The maximum duration of the authentication session, in seconds.
* `user_pool_arn` - (Required) The ARN of the Cognito user pool.
* `user_pool_client_id` - (Required) The ID of the Cognito user pool client.
* `user_pool_domain` - (Required) The domain prefix or fully-qualified domain name of the Cognito user pool.

Authenticate OIDC Blocks (for `authenticate_oidc`) supports the following:

* `authentication_request_extra_params` - (Optional) The query parameters to include in the redirect request to the authorization endpoint. Max: 10.
* `authorization_endpoint` - (Required) The authorization endpoint of the IdP.
* `client_id` - (Required) The OAuth 2.0 client identifier.
* `client_secret` - (Required) The OAuth 2.0 client secret.
* `issuer` - (Required) The OIDC issuer identifier of the IdP.
* `on_unauthenticated_request` - (Optional) The behavior if the user is not authenticated. Valid values: `deny`, `allow` and `authenticate`
* `scope` - (Optional) The set of user claims to be requested from the IdP.
* `session_cookie_name` - (Optional) The name of the cookie used to maintain session information.
* `session_timeout` - (Optional) The maximum duration of the authentication session, in seconds.
* `token_endpoint` - (Required) The token endpoint of the IdP.
* `user_info_endpoint` - (Required) The user info endpoint of the IdP.

Authentication Request Extra Params Blocks (for `authentication_request_extra_params`) supports the following:

* `key` - (Required) The key of query parameter
* `value` - (Required) The value of query parameter

### Condition Blocks

One or more condition blocks can be set per rule. Most condition types can only be specified once per rule except for `http-header` and `query-string` which can be specified multiple times.

Condition Blocks (for `condition`) support the following:

* `host_header` - (Optional) Contains a single `values` item which is a list of host header patterns to match. The maximum size of each pattern is 128 characters. Comparison is case insensitive. Wildcard characters supported: * (matches 0 or more characters) and ? (matches exactly 1 character). Only one pattern needs to match for the condition to be satisfied.
* `http_header` - (Optional) HTTP headers to match. [HTTP Header block](#http-header-blocks) fields documented below.
* `http_request_method` - (Optional) Contains a single `values` item which is a list of HTTP request methods or verbs to match. Maximum size is 40 characters. Only allowed characters are A-Z, hyphen (-) and underscore (\_). Comparison is case sensitive. Wildcards are not supported. Only one needs to match for the condition to be satisfied. AWS recommends that GET and HEAD requests are routed in the same way because the response to a HEAD request may be cached.
* `path_pattern` - (Optional) Contains a single `values` item which is a list of path patterns to match against the request URL. Maximum size of each pattern is 128 characters. Comparison is case sensitive. Wildcard characters supported: * (matches 0 or more characters) and ? (matches exactly 1 character). Only one pattern needs to match for the condition to be satisfied. Path pattern is compared only to the path of the URL, not to its query string. To compare against the query string, use a `query_string` condition.
* `query_string` - (Optional) Query strings to match. [Query String block](#query-string-blocks) fields documented below.
* `source_ip` - (Optional) Contains a single `values` item which is a list of source IP CIDR notations to match. You can use both IPv4 and IPv6 addresses. Wildcards are not supported. Condition is satisfied if the source IP address of the request matches one of the CIDR blocks. Condition is not satisfied by the addresses in the `X-Forwarded-For` header, use `http_header` condition instead.

~> **NOTE::** Exactly one of `host_header`, `http_header`, `http_request_method`, `path_pattern`, `query_string` or `source_ip` must be set per condition.

#### HTTP Header Blocks

HTTP Header Blocks (for `http_header`) support the following:

* `http_header_name` - (Required) Name of HTTP header to search. The maximum size is 40 characters. Comparison is case insensitive. Only RFC7240 characters are supported. Wildcards are not supported. You cannot use HTTP header condition to specify the host header, use a `host-header` condition instead.
* `values` - (Required) List of header value patterns to match. Maximum size of each pattern is 128 characters. Comparison is case insensitive. Wildcard characters supported: * (matches 0 or more characters) and ? (matches exactly 1 character). If the same header appears multiple times in the request they will be searched in order until a match is found. Only one pattern needs to match for the condition to be satisfied. To require that all of the strings are a match, create one condition block per string.

#### Query String Blocks

Query String Blocks (for `query_string`) support the following:

* `values` - (Required) Query string pairs or values to match. Query String Value blocks documented below. Multiple `values` blocks can be specified, see example above. Maximum size of each string is 128 characters. Comparison is case insensitive. Wildcard characters supported: * (matches 0 or more characters) and ? (matches exactly 1 character). To search for a literal '\*' or '?' character in a query string, escape the character with a backslash (\\). Only one pair needs to match for the condition to be satisfied.

Query String Value Blocks (for `query_string.values`) support the following:

* `key` - (Optional) Query string key pattern to match.
* `value` - (Required) Query string value pattern to match.

## Attributes Reference

The following attributes are exported in addition to the arguments listed above:

* `id` - The ARN of the rule (matches `arn`)
* `arn` - The ARN of the rule (matches `id`)

## Import

Rules can be imported using their ARN, e.g.

```
$ terraform import aws_lb_listener_rule.front_end arn:aws:elasticloadbalancing:us-west-2:187416307283:listener-rule/app/test/8e4497da625e2d8a/9ab28ade35828f96/67b3d2d36dd7c26b
```<|MERGE_RESOLUTION|>--- conflicted
+++ resolved
@@ -96,27 +96,6 @@
   }
 }
 
-<<<<<<< HEAD
-# Weighted Forward action
-
-resource "aws_lb_listener_rule" "host_based_weighted_routing" {
-  listener_arn = "${aws_lb_listener.front_end.arn}"
-  priority     = 99
-
-  action {
-    type             = "forward"
-    target_group_arn = "${aws_lb_target_group.static.arn}"
-  }
-
-  condition {
-    host_header {
-      values = ["my-service.*.mydomain.io"]
-    }
-  }
-}
-
-=======
->>>>>>> 9612edda
 # Redirect action
 
 resource "aws_lb_listener_rule" "redirect_http_to_https" {
