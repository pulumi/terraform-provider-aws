--- conflicted
+++ resolved
@@ -79,18 +79,8 @@
 				Optional:     true,
 				ValidateFunc: validation.StringLenBetween(1, 1024),
 			},
-<<<<<<< HEAD
-			"arn": {
-				Type:     schema.TypeString,
-				Computed: true,
-			},
-			"tags": tftags.TagsSchema(),
-
+			"tags":     tftags.TagsSchema(),
 			"tags_all": tftags.TagsSchemaTrulyComputed(),
-=======
-			"tags":     tftags.TagsSchema(),
-			"tags_all": tftags.TagsSchemaComputed(),
->>>>>>> 84938c55
 		},
 
 		CustomizeDiff: verify.SetTagsDiff,
