---
subcategory: "VPC (Virtual Private Cloud)"
layout: "aws"
page_title: "AWS: aws_vpc_peering_connection"
description: |-
  Provides a resource to manage a VPC peering connection.
---

# Resource: aws_vpc_peering_connection

Provides a resource to manage a VPC peering connection.

~> **NOTE on VPC Peering Connections and VPC Peering Connection Options:** This provider provides
both a standalone [VPC Peering Connection Options](vpc_peering_connection_options.html) and a VPC Peering Connection
resource with `accepter` and `requester` attributes. Do not manage options for the same VPC peering
connection in both a VPC Peering Connection resource and a VPC Peering Connection Options resource.
Doing so will cause a conflict of options and will overwrite the options.
Using a VPC Peering Connection Options resource decouples management of the connection options from
management of the VPC Peering Connection and allows options to be set correctly in cross-account scenarios.

-> **Note:** For cross-account (requester's AWS account differs from the accepter's AWS account) or inter-region
VPC Peering Connections use the `aws_vpc_peering_connection` resource to manage the requester's side of the
connection and use the `aws_vpc_peering_connection_accepter` resource to manage the accepter's side of the connection.

## Example Usage

```terraform
resource "aws_vpc_peering_connection" "foo" {
  peer_owner_id = var.peer_owner_id
  peer_vpc_id   = aws_vpc.bar.id
  vpc_id        = aws_vpc.foo.id
}
```

Basic usage with connection options:

```terraform
resource "aws_vpc_peering_connection" "foo" {
  peer_owner_id = var.peer_owner_id
  peer_vpc_id   = aws_vpc.bar.id
  vpc_id        = aws_vpc.foo.id

  accepter {
    allow_remote_vpc_dns_resolution = true
  }

  requester {
    allow_remote_vpc_dns_resolution = true
  }
}
```

Basic usage with tags:

```terraform
resource "aws_vpc_peering_connection" "foo" {
  peer_owner_id = var.peer_owner_id
  peer_vpc_id   = aws_vpc.bar.id
  vpc_id        = aws_vpc.foo.id
  auto_accept   = true

  tags = {
    Name = "VPC Peering between foo and bar"
  }
}

resource "aws_vpc" "foo" {
  cidr_block = "10.1.0.0/16"
}

resource "aws_vpc" "bar" {
  cidr_block = "10.2.0.0/16"
}
```

Basic usage with region:


```terraform
resource "aws_vpc_peering_connection" "foo" {
  peer_owner_id = var.peer_owner_id
  peer_vpc_id   = aws_vpc.bar.id
  vpc_id        = aws_vpc.foo.id
  peer_region   = "us-east-1"
}

resource "aws_vpc" "foo" {
  provider   = aws.us-west-2
  cidr_block = "10.1.0.0/16"
}

resource "aws_vpc" "bar" {
  provider   = aws.us-east-1
  cidr_block = "10.2.0.0/16"
}
```

## Argument Reference

-> **Note:** Modifying the VPC Peering Connection options requires peering to be active. An automatic activation
can be done using the [`auto_accept`](vpc_peering_connection.html#auto_accept) attribute. Alternatively, the VPC Peering
Connection has to be made active manually using other means. See [notes](vpc_peering_connection.html#notes) below for
more information.

The following arguments are supported:

* `peer_owner_id` - (Optional) The AWS account ID of the owner of the peer VPC.
   Defaults to the account ID the [AWS provider][1] is currently connected to.
* `peer_vpc_id` - (Required) The ID of the VPC with which you are creating the VPC Peering Connection.
* `vpc_id` - (Required) The ID of the requester VPC.
* `auto_accept` - (Optional) Accept the peering (both VPCs need to be in the same AWS account and region).
* `peer_region` - (Optional) The region of the accepter VPC of the VPC Peering Connection. `auto_accept` must be `false`,
and use the `aws_vpc_peering_connection_accepter` to manage the accepter side.
* `accepter` (Optional) - An optional configuration block that allows for [VPC Peering Connection](https://docs.aws.amazon.com/vpc/latest/peering/what-is-vpc-peering.html) options to be set for the VPC that accepts
the peering connection (a maximum of one).
* `requester` (Optional) - A optional configuration block that allows for [VPC Peering Connection](https://docs.aws.amazon.com/vpc/latest/peering/what-is-vpc-peering.html) options to be set for the VPC that requests
the peering connection (a maximum of one).
<<<<<<< HEAD
* `tags` - (Optional) A map of tags to assign to the resource. .If configured with a provider `default_tags` configuration block present, tags with matching keys will overwrite those defined at the provider-level.
=======
* `tags` - (Optional) A map of tags to assign to the resource. If configured with a provider [`default_tags` configuration block](https://registry.terraform.io/providers/hashicorp/aws/latest/docs#default_tags-configuration-block) present, tags with matching keys will overwrite those defined at the provider-level.
>>>>>>> abe4b515

#### Accepter and Requester Arguments

-> **Note:** When enabled, the DNS resolution feature requires that VPCs participating in the peering
must have support for the DNS hostnames enabled. This can be done using the [`enable_dns_hostnames`](vpc.html#enable_dns_hostnames) attribute in the `aws_vpc` resource. See [Using DNS with Your VPC](http://docs.aws.amazon.com/AmazonVPC/latest/UserGuide/vpc-dns.html) user guide for more information.

* `allow_remote_vpc_dns_resolution` - (Optional) Allow a local VPC to resolve public DNS hostnames to
private IP addresses when queried from instances in the peer VPC.
* `allow_classic_link_to_remote_vpc` - (Optional) Allow a local linked EC2-Classic instance to communicate
with instances in a peer VPC. This enables an outbound communication from the local ClassicLink connection
to the remote VPC.
* `allow_vpc_to_remote_classic_link` - (Optional) Allow a local VPC to communicate with a linked EC2-Classic
instance in a peer VPC. This enables an outbound communication from the local VPC to the remote ClassicLink
connection.

## Attributes Reference

In addition to all arguments above, the following attributes are exported:

* `id` - The ID of the VPC Peering Connection.
* `accept_status` - The status of the VPC Peering Connection request.
<<<<<<< HEAD
* `tags_all` - A map of tags assigned to the resource, including those inherited from the provider .
=======
* `tags_all` - A map of tags assigned to the resource, including those inherited from the provider [`default_tags` configuration block](https://registry.terraform.io/providers/hashicorp/aws/latest/docs#default_tags-configuration-block).
>>>>>>> abe4b515

## Notes

If both VPCs are not in the same AWS account and region do not enable the `auto_accept` attribute.
The accepter can manage its side of the connection using the `aws_vpc_peering_connection_accepter` resource
or accept the connection manually using the AWS Management Console, AWS CLI, through SDKs, etc.


## Timeouts

[Configuration options](https://www.terraform.io/docs/configuration/blocks/resources/syntax.html#operation-timeouts):

- `create` - (Default `1m`)
- `update` - (Default `1m`)
- `delete` - (Default `1m`)

## Import

VPC Peering resources can be imported using the `vpc peering id`, e.g.,

```sh
$ terraform import aws_vpc_peering_connection.test_connection pcx-111aaa111
```

[1]: /docs/providers/aws/index.html<|MERGE_RESOLUTION|>--- conflicted
+++ resolved
@@ -115,11 +115,7 @@
 the peering connection (a maximum of one).
 * `requester` (Optional) - A optional configuration block that allows for [VPC Peering Connection](https://docs.aws.amazon.com/vpc/latest/peering/what-is-vpc-peering.html) options to be set for the VPC that requests
 the peering connection (a maximum of one).
-<<<<<<< HEAD
 * `tags` - (Optional) A map of tags to assign to the resource. .If configured with a provider `default_tags` configuration block present, tags with matching keys will overwrite those defined at the provider-level.
-=======
-* `tags` - (Optional) A map of tags to assign to the resource. If configured with a provider [`default_tags` configuration block](https://registry.terraform.io/providers/hashicorp/aws/latest/docs#default_tags-configuration-block) present, tags with matching keys will overwrite those defined at the provider-level.
->>>>>>> abe4b515
 
 #### Accepter and Requester Arguments
 
@@ -141,11 +137,7 @@
 
 * `id` - The ID of the VPC Peering Connection.
 * `accept_status` - The status of the VPC Peering Connection request.
-<<<<<<< HEAD
-* `tags_all` - A map of tags assigned to the resource, including those inherited from the provider .
-=======
-* `tags_all` - A map of tags assigned to the resource, including those inherited from the provider [`default_tags` configuration block](https://registry.terraform.io/providers/hashicorp/aws/latest/docs#default_tags-configuration-block).
->>>>>>> abe4b515
+* `tags_all` - A map of tags assigned to the resource, including those inherited from the provider `default_tags` configuration block.
 
 ## Notes
 
