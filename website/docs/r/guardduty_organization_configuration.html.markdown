--- conflicted
+++ resolved
@@ -8,11 +8,7 @@
 
 # Resource: aws_guardduty_organization_configuration
 
-<<<<<<< HEAD
 Manages the GuardDuty Organization Configuration in the current AWS Region. The AWS account utilizing this resource must have been assigned as a delegated Organization administrator account, e.g. via the `aws_guardduty_organization_admin_account` resource. More information about Organizations support in GuardDuty can be found in the [GuardDuty User Guide](https://docs.aws.amazon.com/guardduty/latest/ug/guardduty_organizations.html).
-=======
-Manages the GuardDuty Organization Configuration in the current AWS Region. The AWS account utilizing this resource must have been assigned as a delegated Organization administrator account, e.g., via the [`aws_guardduty_organization_admin_account` resource](/docs/providers/aws/r/guardduty_organization_admin_account.html). More information about Organizations support in GuardDuty can be found in the [GuardDuty User Guide](https://docs.aws.amazon.com/guardduty/latest/ug/guardduty_organizations.html).
->>>>>>> 3345e46f
 
 ~> **NOTE:** This is an advanced resource. The provider will automatically assume management of the GuardDuty Organization Configuration without import and perform no actions on removal from the resource configuration.
 
