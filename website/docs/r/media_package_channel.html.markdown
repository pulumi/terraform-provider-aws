--- conflicted
+++ resolved
@@ -25,11 +25,7 @@
 
 * `channel_id` - (Required) A unique identifier describing the channel
 * `description` - (Optional) A description of the channel
-<<<<<<< HEAD
 * `tags` - (Optional) A map of tags to assign to the resource. .If configured with a provider `default_tags` configuration block present, tags with matching keys will overwrite those defined at the provider-level.
-=======
-* `tags` - (Optional) A map of tags to assign to the resource. If configured with a provider [`default_tags` configuration block](https://registry.terraform.io/providers/hashicorp/aws/latest/docs#default_tags-configuration-block) present, tags with matching keys will overwrite those defined at the provider-level.
->>>>>>> abe4b515
 
 ## Attributes Reference
 
@@ -42,11 +38,7 @@
         * `password` - The password
         * `url` - The URL
         * `username` - The username
-<<<<<<< HEAD
-* `tags_all` - A map of tags assigned to the resource, including those inherited from the provider .
-=======
-* `tags_all` - A map of tags assigned to the resource, including those inherited from the provider [`default_tags` configuration block](https://registry.terraform.io/providers/hashicorp/aws/latest/docs#default_tags-configuration-block).
->>>>>>> abe4b515
+* `tags_all` - A map of tags assigned to the resource, including those inherited from the provider `default_tags` configuration block.
 
 ## Import
 
