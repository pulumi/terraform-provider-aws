--- conflicted
+++ resolved
@@ -38,11 +38,7 @@
 * `name` - (Required) The name of the IP group.
 * `description` - (Optional) The description of the IP group.
 * `rules` - (Optional) One or more pairs specifying the IP group rule (in CIDR format) from which web requests originate.
-<<<<<<< HEAD
-* `tags` – (Optional) A map of tags assigned to the WorkSpaces directory. .If configured with a provider `default_tags` configuration block present, tags with matching keys will overwrite those defined at the provider-level.
-=======
-* `tags` – (Optional) A map of tags assigned to the WorkSpaces directory. If configured with a provider [`default_tags` configuration block](https://registry.terraform.io/providers/hashicorp/aws/latest/docs#default_tags-configuration-block) present, tags with matching keys will overwrite those defined at the provider-level.
->>>>>>> abe4b515
+* `tags` – (Optional) A map of tags assigned to the WorkSpaces directory. If configured with a provider `default_tags` configuration block present, tags with matching keys will overwrite those defined at the provider-level.
 
 ## Nested Blocks
 
@@ -58,11 +54,7 @@
 In addition to all arguments above, the following attributes are exported:
 
 * `id` - The IP group identifier.
-<<<<<<< HEAD
-* `tags_all` - A map of tags assigned to the resource, including those inherited from the provider .
-=======
-* `tags_all` - A map of tags assigned to the resource, including those inherited from the provider [`default_tags` configuration block](https://registry.terraform.io/providers/hashicorp/aws/latest/docs#default_tags-configuration-block).
->>>>>>> abe4b515
+* `tags_all` - A map of tags assigned to the resource, including those inherited from the provider `default_tags` configuration block.
 
 ## Import
 
