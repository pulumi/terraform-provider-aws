--- conflicted
+++ resolved
@@ -51,15 +51,11 @@
 The following arguments are supported:
 
 * `bucket` - (Required) The name of the bucket to which to apply the policy.
-<<<<<<< HEAD
 * `policy` - (Required) The text of the policy. Note: Bucket policies are limited to 20 KB in size.
-=======
-* `policy` - (Required) The text of the policy. For more information about building AWS IAM policy documents with Terraform, see the [AWS IAM Policy Document Guide](https://learn.hashicorp.com/terraform/aws/iam-policy). Note: Bucket policies are limited to 20 KB in size.
 
 ## Attributes Reference
 
 No additional attributes are exported.
->>>>>>> ae957155
 
 ## Import
 
