--- conflicted
+++ resolved
@@ -60,11 +60,7 @@
 * `hostname_theme` - (Optional) Keyword representing the naming scheme that will be used for instance hostnames
   within this stack.
 * `manage_berkshelf` - (Optional) Boolean value controlling whether Opsworks will run Berkshelf for this stack.
-<<<<<<< HEAD
 * `tags` - (Optional) A map of tags to assign to the resource. .If configured with a provider `default_tags` configuration block present, tags with matching keys will overwrite those defined at the provider-level.
-=======
-* `tags` - (Optional) A map of tags to assign to the resource. If configured with a provider [`default_tags` configuration block](https://registry.terraform.io/providers/hashicorp/aws/latest/docs#default_tags-configuration-block) present, tags with matching keys will overwrite those defined at the provider-level.
->>>>>>> abe4b515
 * `use_custom_cookbooks` - (Optional) Boolean value controlling whether the custom cookbook settings are
   enabled.
 * `use_opsworks_security_groups` - (Optional) Boolean value controlling whether the standard OpsWorks
@@ -86,11 +82,7 @@
 In addition to all arguments above, the following attributes are exported:
 
 * `id` - The id of the stack.
-<<<<<<< HEAD
-* `tags_all` - A map of tags assigned to the resource, including those inherited from the provider .
-=======
-* `tags_all` - A map of tags assigned to the resource, including those inherited from the provider [`default_tags` configuration block](https://registry.terraform.io/providers/hashicorp/aws/latest/docs#default_tags-configuration-block).
->>>>>>> abe4b515
+* `tags_all` - A map of tags assigned to the resource, including those inherited from the provider `default_tags` configuration block.
 
 ## Import
 
