--- conflicted
+++ resolved
@@ -12,13 +12,6 @@
 	golang.org/x/net v0.0.0-20190311183353-d8887717615a
 	google.golang.org/grpc v1.27.1
 )
-<<<<<<< HEAD
-<<<<<<< HEAD
-
-go 1.13
-=======
->>>>>>> v3.62.0
-=======
 
 require (
 	github.com/fatih/color v1.7.0 // indirect
@@ -28,5 +21,4 @@
 	golang.org/x/sys v0.0.0-20191008105621-543471e840be // indirect
 	golang.org/x/text v0.3.0 // indirect
 	google.golang.org/genproto v0.0.0-20190819201941-24fa4b261c55 // indirect
-)
->>>>>>> 625bf9e8
+)