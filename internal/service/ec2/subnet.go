--- conflicted
+++ resolved
@@ -128,18 +128,9 @@
 				Computed:     true,
 				ValidateFunc: validation.StringInSlice(ec2.HostnameType_Values(), false),
 			},
-<<<<<<< HEAD
-
-			"tags": tftags.TagsSchema(),
-
+			"tags":     tftags.TagsSchema(),
 			"tags_all": tftags.TagsSchemaTrulyComputed(),
-
-			"owner_id": {
-=======
-			"tags":     tftags.TagsSchema(),
-			"tags_all": tftags.TagsSchemaComputed(),
 			"vpc_id": {
->>>>>>> d14b20ba
 				Type:     schema.TypeString,
 				Required: true,
 				ForceNew: true,
