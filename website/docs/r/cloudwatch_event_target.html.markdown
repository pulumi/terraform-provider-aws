---
subcategory: "EventBridge"
layout: "aws"
page_title: "AWS: aws_cloudwatch_event_target"
description: |-
  Provides an EventBridge Target resource.
---

# Resource: aws_cloudwatch_event_target

Provides an EventBridge Target resource.

~> **Note:** EventBridge was formerly known as CloudWatch Events. The functionality is identical.

## Example Usage

```terraform
resource "aws_cloudwatch_event_target" "yada" {
  target_id = "Yada"
  rule      = aws_cloudwatch_event_rule.console.name
  arn       = aws_kinesis_stream.test_stream.arn

  run_command_targets {
    key    = "tag:Name"
    values = ["FooBar"]
  }

  run_command_targets {
    key    = "InstanceIds"
    values = ["i-162058cd308bffec2"]
  }
}

resource "aws_cloudwatch_event_rule" "console" {
  name        = "capture-ec2-scaling-events"
  description = "Capture all EC2 scaling events"

  event_pattern = <<PATTERN
{
  "source": [
    "aws.autoscaling"
  ],
  "detail-type": [
    "EC2 Instance Launch Successful",
    "EC2 Instance Terminate Successful",
    "EC2 Instance Launch Unsuccessful",
    "EC2 Instance Terminate Unsuccessful"
  ]
}
PATTERN
}

resource "aws_kinesis_stream" "test_stream" {
  name        = "kinesis-test"
  shard_count = 1
}
```

## Example SSM Document Usage

```terraform
data "aws_iam_policy_document" "ssm_lifecycle_trust" {
  statement {
    actions = ["sts:AssumeRole"]

    principals {
      type        = "Service"
      identifiers = ["events.amazonaws.com"]
    }
  }
}

data "aws_iam_policy_document" "ssm_lifecycle" {
  statement {
    effect    = "Allow"
    actions   = ["ssm:SendCommand"]
    resources = ["arn:aws:ec2:eu-west-1:1234567890:instance/*"]

    condition {
      test     = "StringEquals"
      variable = "ec2:ResourceTag/Terminate"
      values   = ["*"]
    }
  }

  statement {
    effect    = "Allow"
    actions   = ["ssm:SendCommand"]
    resources = [aws_ssm_document.stop_instance.arn]
  }
}

resource "aws_iam_role" "ssm_lifecycle" {
  name               = "SSMLifecycle"
  assume_role_policy = data.aws_iam_policy_document.ssm_lifecycle_trust.json
}

resource "aws_iam_policy" "ssm_lifecycle" {
  name   = "SSMLifecycle"
  policy = data.aws_iam_policy_document.ssm_lifecycle.json
}

resource "aws_iam_role_policy_attachment" "ssm_lifecycle" {
  policy_arn = aws_iam_policy.ssm_lifecycle.arn
  role       = aws_iam_role.ssm_lifecycle.name
}

resource "aws_ssm_document" "stop_instance" {
  name          = "stop_instance"
  document_type = "Command"

  content = <<DOC
  {
    "schemaVersion": "1.2",
    "description": "Stop an instance",
    "parameters": {

    },
    "runtimeConfig": {
      "aws:runShellScript": {
        "properties": [
          {
            "id": "0.aws:runShellScript",
            "runCommand": ["halt"]
          }
        ]
      }
    }
  }
DOC
}

resource "aws_cloudwatch_event_rule" "stop_instances" {
  name                = "StopInstance"
  description         = "Stop instances nightly"
  schedule_expression = "cron(0 0 * * ? *)"
}

resource "aws_cloudwatch_event_target" "stop_instances" {
  target_id = "StopInstance"
  arn       = aws_ssm_document.stop_instance.arn
  rule      = aws_cloudwatch_event_rule.stop_instances.name
  role_arn  = aws_iam_role.ssm_lifecycle.arn

  run_command_targets {
    key    = "tag:Terminate"
    values = ["midnight"]
  }
}
```

## Example RunCommand Usage

```terraform
resource "aws_cloudwatch_event_rule" "stop_instances" {
  name                = "StopInstance"
  description         = "Stop instances nightly"
  schedule_expression = "cron(0 0 * * ? *)"
}

resource "aws_cloudwatch_event_target" "stop_instances" {
  target_id = "StopInstance"
  arn       = "arn:aws:ssm:${var.aws_region}::document/AWS-RunShellScript"
  input     = "{\"commands\":[\"halt\"]}"
  rule      = aws_cloudwatch_event_rule.stop_instances.name
  role_arn  = aws_iam_role.ssm_lifecycle.arn

  run_command_targets {
    key    = "tag:Terminate"
    values = ["midnight"]
  }
}
```

## Example ECS Run Task with Role and Task Override Usage

```terraform
resource "aws_iam_role" "ecs_events" {
  name = "ecs_events"

  assume_role_policy = <<DOC
{
  "Version": "2012-10-17",
  "Statement": [
    {
      "Sid": "",
      "Effect": "Allow",
      "Principal": {
        "Service": "events.amazonaws.com"
      },
      "Action": "sts:AssumeRole"
    }
  ]
}
DOC
}

resource "aws_iam_role_policy" "ecs_events_run_task_with_any_role" {
  name = "ecs_events_run_task_with_any_role"
  role = aws_iam_role.ecs_events.id

  policy = <<DOC
{
    "Version": "2012-10-17",
    "Statement": [
        {
            "Effect": "Allow",
            "Action": "iam:PassRole",
            "Resource": "*"
        },
        {
            "Effect": "Allow",
            "Action": "ecs:RunTask",
            "Resource": "${replace(aws_ecs_task_definition.task_name.arn, "/:\\d+$/", ":*")}"
        }
    ]
}
DOC
}

resource "aws_cloudwatch_event_target" "ecs_scheduled_task" {
  target_id = "run-scheduled-task-every-hour"
  arn       = aws_ecs_cluster.cluster_name.arn
  rule      = aws_cloudwatch_event_rule.every_hour.name
  role_arn  = aws_iam_role.ecs_events.arn

  ecs_target {
    task_count          = 1
    task_definition_arn = aws_ecs_task_definition.task_name.arn
  }

  input = <<DOC
{
  "containerOverrides": [
    {
      "name": "name-of-container-to-override",
      "command": ["bin/console", "scheduled-task"]
    }
  ]
}
DOC
}
```

## Example API Gateway target

```terraform
resource "aws_cloudwatch_event_target" "example" {
  arn  = "${aws_api_gateway_stage.example.execution_arn}/GET"
  rule = aws_cloudwatch_event_rule.example.id

  http_target {
    query_string_parameters = {
      Body = "$.detail.body"
    }
    header_parameters = {
      Env = "Test"
    }
  }
}

resource "aws_cloudwatch_event_rule" "example" {
  # ...
}

resource "aws_api_gateway_deployment" "example" {
  rest_api_id = aws_api_gateway_rest_api.example.id
  # ...
}

resource "aws_api_gateway_stage" "example" {
  rest_api_id   = aws_api_gateway_rest_api.example.id
  deployment_id = aws_api_gateway_deployment.example.id
  # ...
}
```

## Example Cross-Account Event Bus target

```terraform
resource "aws_iam_role" "event_bus_invoke_remote_event_bus" {
  name               = "event-bus-invoke-remote-event-bus"
  assume_role_policy = <<EOF
{
  "Version": "2012-10-17",
  "Statement": [
    {
      "Action": "sts:AssumeRole",
      "Principal": {
        "Service": "events.amazonaws.com"
      },
      "Effect": "Allow"
    }
  ]
}
EOF
}

data "aws_iam_policy_document" "event_bus_invoke_remote_event_bus" {
  statement {
    effect    = "Allow"
    actions   = ["events:PutEvents"]
    resources = ["arn:aws:events:eu-west-1:1234567890:event-bus/My-Event-Bus"]
  }
}

resource "aws_iam_policy" "event_bus_invoke_remote_event_bus" {
  name   = "event_bus_invoke_remote_event_bus"
  policy = data.aws_iam_policy_document.event_bus_invoke_remote_event_bus.json
}

resource "aws_iam_role_policy_attachment" "event_bus_invoke_remote_event_bus" {
  role       = aws_iam_role.event_bus_invoke_remote_event_bus.name
  policy_arn = aws_iam_policy.event_bus_invoke_remote_event_bus.arn
}

resource "aws_cloudwatch_event_rule" "stop_instances" {
  name                = "StopInstance"
  description         = "Stop instances nightly"
  schedule_expression = "cron(0 0 * * ? *)"
}

resource "aws_cloudwatch_event_target" "stop_instances" {
  target_id = "StopInstance"
  arn       = "arn:aws:events:eu-west-1:1234567890:event-bus/My-Event-Bus"
  rule      = aws_cloudwatch_event_rule.stop_instances.name
  role_arn  = aws_iam_role.event_bus_invoke_remote_event_bus.arn
}
```

## Example Input Transformer Usage - JSON Object

```terraform
resource "aws_cloudwatch_event_target" "example" {
  arn  = aws_lambda_function.example.arn
  rule = aws_cloudwatch_event_rule.example.id

  input_transformer {
    input_paths = {
      instance = "$.detail.instance",
      status   = "$.detail.status",
    }
    input_template = <<EOF
{
  "instance_id": <instance>,
  "instance_status": <status>
}
EOF
  }
}

resource "aws_cloudwatch_event_rule" "example" {
  # ...
}
```

## Example Input Transformer Usage - Simple String

```terraform
resource "aws_cloudwatch_event_target" "example" {
  arn  = aws_lambda_function.example.arn
  rule = aws_cloudwatch_event_rule.example.id

  input_transformer {
    input_paths = {
      instance = "$.detail.instance",
      status   = "$.detail.status",
    }
    input_template = "\"<instance> is in state <status>\""
  }
}

resource "aws_cloudwatch_event_rule" "example" {
  # ...
}
```

## Argument Reference

-> **Note:** In order to be able to have your AWS Lambda function or
<<<<<<< HEAD
   SNS topic invoked by an EventBridge rule, you must setup the right permissions
   using `aws_lambda_permission` or `aws_sns_topic.policy`.
   More info [here](https://docs.aws.amazon.com/AmazonCloudWatch/latest/events/resource-based-policies-cwe.html).
=======
   SNS topic invoked by an EventBridge rule, you must set up the right permissions
   using [`aws_lambda_permission`](/docs/providers/aws/r/lambda_permission.html)
   or [`aws_sns_topic.policy`](/docs/providers/aws/r/sns_topic.html#policy).
   More info [here](https://docs.aws.amazon.com/eventbridge/latest/userguide/eb-use-resource-based.html).
>>>>>>> c2bb1d08

The following arguments are supported:

* `rule` - (Required) The name of the rule you want to add targets to.
* `event_bus_name` - (Optional) The event bus to associate with the rule. If you omit this, the `default` event bus is used.
* `target_id` - (Optional) The unique target assignment ID.  If missing, will generate a random, unique id.
* `arn` - (Required) The Amazon Resource Name (ARN) of the target.
* `input` - (Optional) Valid JSON text passed to the target. Conflicts with `input_path` and `input_transformer`.
* `input_path` - (Optional) The value of the [JSONPath](http://goessner.net/articles/JsonPath/) that is used for extracting part of the matched event when passing it to the target. Conflicts with `input` and `input_transformer`.
* `role_arn` - (Optional) The Amazon Resource Name (ARN) of the IAM role to be used for this target when the rule is triggered. Required if `ecs_target` is used or target in `arn` is EC2 instance, Kinesis data stream, Step Functions state machine, or Event Bus in different account or region.
* `run_command_targets` - (Optional) Parameters used when you are using the rule to invoke Amazon EC2 Run Command. Documented below. A maximum of 5 are allowed.
* `ecs_target` - (Optional) Parameters used when you are using the rule to invoke Amazon ECS Task. Documented below. A maximum of 1 are allowed.
* `batch_target` - (Optional) Parameters used when you are using the rule to invoke an Amazon Batch Job. Documented below. A maximum of 1 are allowed.
* `kinesis_target` - (Optional) Parameters used when you are using the rule to invoke an Amazon Kinesis Stream. Documented below. A maximum of 1 are allowed.
* `redshift_target` - (Optional) Parameters used when you are using the rule to invoke an Amazon Redshift Statement. Documented below. A maximum of 1 are allowed.
* `sqs_target` - (Optional) Parameters used when you are using the rule to invoke an Amazon SQS Queue. Documented below. A maximum of 1 are allowed.
* `http_target` - (Optional) Parameters used when you are using the rule to invoke an API Gateway REST endpoint. Documented below. A maximum of 1 is allowed.
* `input_transformer` - (Optional) Parameters used when you are providing a custom input to a target based on certain event data. Conflicts with `input` and `input_path`.
* `retry_policy` - (Optional)  Parameters used when you are providing retry policies. Documented below. A maximum of 1 are allowed.
* `dead_letter_config` - (Optional)  Parameters used when you are providing a dead letter config. Documented below. A maximum of 1 are allowed.

### run_command_targets

* `key` - (Required) Can be either `tag:tag-key` or `InstanceIds`.
* `values` - (Required) If Key is `tag:tag-key`, Values is a list of tag values. If Key is `InstanceIds`, Values is a list of Amazon EC2 instance IDs.

### ecs_target

* `group` - (Optional) Specifies an ECS task group for the task. The maximum length is 255 characters.
* `launch_type` - (Optional) Specifies the launch type on which your task is running. The launch type that you specify here must match one of the launch type (compatibilities) of the target task. Valid values include: an empty string `""` (to specify no launch type), `EC2`, or `FARGATE`.
* `network_configuration` - (Optional) Use this if the ECS task uses the awsvpc network mode. This specifies the VPC subnets and security groups associated with the task, and whether a public IP address is to be used. Required if launch_type is FARGATE because the awsvpc mode is required for Fargate tasks.
* `platform_version` - (Optional) Specifies the platform version for the task. Specify only the numeric portion of the platform version, such as 1.1.0. This is used only if LaunchType is FARGATE. For more information about valid platform versions, see [AWS Fargate Platform Versions](http://docs.aws.amazon.com/AmazonECS/latest/developerguide/platform_versions.html).
* `task_count` - (Optional) The number of tasks to create based on the TaskDefinition. The default is 1.
* `task_definition_arn` - (Required) The ARN of the task definition to use if the event target is an Amazon ECS cluster.
* `tags` - (Optional) A map of tags to assign to ecs resources.
* `propagate_tags` - (Optional) Specifies whether to propagate the tags from the task definition to the task. If no value is specified, the tags are not propagated. Tags can only be propagated to the task during task creation.
* `placement_constraint` - (Optional) An array of placement constraint objects to use for the task. You can specify up to 10 constraints per task (including constraints in the task definition and those specified at runtime). See Below.
* `enable_execute_command` - (Optional) Whether or not to enable the execute command functionality for the containers in this task. If true, this enables execute command functionality on all containers in the task.
* `enable_ecs_managed_tags` - (Optional) Specifies whether to enable Amazon ECS managed tags for the task.

#### network_configuration

* `subnets` - (Required) The subnets associated with the task or service.
* `security_groups` - (Optional) The security groups associated with the task or service. If you do not specify a security group, the default security group for the VPC is used.
* `assign_public_ip` - (Optional) Assign a public IP address to the ENI (Fargate launch type only). Valid values are `true` or `false`. Default `false`.

For more information, see [Task Networking](https://docs.aws.amazon.com/AmazonECS/latest/developerguide/task-networking.html)

#### placement_constraint

* `type` - (Required) Type of constraint. The only valid values at this time are `memberOf` and `distinctInstance`.
* `expression` -  (Optional) Cluster Query Language expression to apply to the constraint. Does not need to be specified for the `distinctInstance` type. For more information, see [Cluster Query Language in the Amazon EC2 Container Service Developer Guide](https://docs.aws.amazon.com/AmazonECS/latest/developerguide/cluster-query-language.html).

### batch_target

* `job_definition` - (Required) The ARN or name of the job definition to use if the event target is an AWS Batch job. This job definition must already exist.
* `job_name` - (Required) The name to use for this execution of the job, if the target is an AWS Batch job.
* `array_size` - (Optional) The size of the array, if this is an array batch job. Valid values are integers between 2 and 10,000.
* `job_attempts` - (Optional) The number of times to attempt to retry, if the job fails. Valid values are 1 to 10.

### kinesis_target

* `partition_key_path` - (Optional) The JSON path to be extracted from the event and used as the partition key.

### redshift_target

* `database` - (Required) The name of the database.
* `db_user` - (Optional) The database user name.
* `secrets_manager_arn` - (Optional) The name or ARN of the secret that enables access to the database.
* `sql` - (Optional) The SQL statement text to run.
* `statement_name` - (Optional) The name of the SQL statement.
* `with_event` - (Optional) Indicates whether to send an event back to EventBridge after the SQL statement runs.

### sqs_target

* `message_group_id` - (Optional) The FIFO message group ID to use as the target.

`http_target`support the following:

* `path_parameter_values` - (Optional) The list of values that correspond sequentially to any path variables in your endpoint ARN (for example `arn:aws:execute-api:us-east-1:123456:myapi/*/POST/pets/*`).
* `query_string_parameters` - (Optional) Represents keys/values of query string parameters that are appended to the invoked endpoint.
* `header_parameters` - (Optional) Enables you to specify HTTP headers to add to the request.

### input_transformer

* `input_paths` - (Optional) Key value pairs specified in the form of JSONPath (for example, time = $.time)
    * You can have as many as 100 key-value pairs.
    * You must use JSON dot notation, not bracket notation.
    * The keys can't start with "AWS".

* `input_template` - (Required) Template to customize data sent to the target. Must be valid JSON. To send a string value, the string value must include double quotes. Values must be escaped for both JSON and the provider, e.g., `"\"Your string goes here.\\nA new line.\""`

### retry_policy

* `maximum_event_age_in_seconds` - (Optional) The age in seconds to continue to make retry attempts.
* `maximum_retry_attempts` - (Optional) maximum number of retry attempts to make before the request fails

### dead_letter_config

* `arn` - (Optional) - ARN of the SQS queue specified as the target for the dead-letter queue.

## Attributes Reference

No additional attributes are exported.

## Import

EventBridge Targets can be imported using `event_bus_name/rule-name/target-id` (if you omit `event_bus_name`, the `default` event bus will be used).

 ```
$ terraform import aws_cloudwatch_event_target.test-event-target rule-name/target-id
```<|MERGE_RESOLUTION|>--- conflicted
+++ resolved
@@ -378,16 +378,9 @@
 ## Argument Reference
 
 -> **Note:** In order to be able to have your AWS Lambda function or
-<<<<<<< HEAD
    SNS topic invoked by an EventBridge rule, you must setup the right permissions
    using `aws_lambda_permission` or `aws_sns_topic.policy`.
    More info [here](https://docs.aws.amazon.com/AmazonCloudWatch/latest/events/resource-based-policies-cwe.html).
-=======
-   SNS topic invoked by an EventBridge rule, you must set up the right permissions
-   using [`aws_lambda_permission`](/docs/providers/aws/r/lambda_permission.html)
-   or [`aws_sns_topic.policy`](/docs/providers/aws/r/sns_topic.html#policy).
-   More info [here](https://docs.aws.amazon.com/eventbridge/latest/userguide/eb-use-resource-based.html).
->>>>>>> c2bb1d08
 
 The following arguments are supported:
 
