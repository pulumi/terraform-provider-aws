---
subcategory: "WAF"
layout: "aws"
page_title: "AWS: aws_wafv2_regex_pattern_set"
description: |-
  Provides an AWS WAFv2 Regex Pattern Set resource.
---

# Resource: aws_wafv2_regex_pattern_set

Provides an AWS WAFv2 Regex Pattern Set Resource

## Example Usage

```terraform
resource "aws_wafv2_regex_pattern_set" "example" {
  name        = "example"
  description = "Example regex pattern set"
  scope       = "REGIONAL"

  regular_expression {
    regex_string = "one"
  }

  regular_expression {
    regex_string = "two"
  }

  tags = {
    Tag1 = "Value1"
    Tag2 = "Value2"
  }
}
```

## Argument Reference

The following arguments are supported:

* `name` - (Required) A friendly name of the regular expression pattern set.
* `description` - (Optional) A friendly description of the regular expression pattern set.
* `scope` - (Required) Specifies whether this is for an AWS CloudFront distribution or for a regional application. Valid values are `CLOUDFRONT` or `REGIONAL`. To work with CloudFront, you must also specify the region `us-east-1` (N. Virginia) on the AWS provider.
* `regular_expression` - (Optional) One or more blocks of regular expression patterns that you want AWS WAF to search for, such as `B[a@]dB[o0]t`. See [Regular Expression](#regular-expression) below for details.
<<<<<<< HEAD
* `tags` - (Optional) An array of key:value pairs to associate with the resource. .If configured with a provider `default_tags` configuration block present, tags with matching keys will overwrite those defined at the provider-level.
=======
* `tags` - (Optional) An array of key:value pairs to associate with the resource. If configured with a provider [`default_tags` configuration block](https://registry.terraform.io/providers/hashicorp/aws/latest/docs#default_tags-configuration-block) present, tags with matching keys will overwrite those defined at the provider-level.
>>>>>>> abe4b515

### Regular Expression

* `regex_string` - (Required) The string representing the regular expression, see the AWS WAF [documentation](https://docs.aws.amazon.com/waf/latest/developerguide/waf-regex-pattern-set-creating.html) for more information.

## Attributes Reference

In addition to all arguments above, the following attributes are exported:

* `id` - A unique identifier for the set.
* `arn` - The Amazon Resource Name (ARN) that identifies the cluster.
<<<<<<< HEAD
* `tags_all` - A map of tags assigned to the resource, including those inherited from the provider .
=======
* `tags_all` - A map of tags assigned to the resource, including those inherited from the provider [`default_tags` configuration block](https://registry.terraform.io/providers/hashicorp/aws/latest/docs#default_tags-configuration-block).
>>>>>>> abe4b515

## Import

WAFv2 Regex Pattern Sets can be imported using `ID/name/scope` e.g.,

```
$ terraform import aws_wafv2_regex_pattern_set.example a1b2c3d4-d5f6-7777-8888-9999aaaabbbbcccc/example/REGIONAL
```<|MERGE_RESOLUTION|>--- conflicted
+++ resolved
@@ -41,11 +41,7 @@
 * `description` - (Optional) A friendly description of the regular expression pattern set.
 * `scope` - (Required) Specifies whether this is for an AWS CloudFront distribution or for a regional application. Valid values are `CLOUDFRONT` or `REGIONAL`. To work with CloudFront, you must also specify the region `us-east-1` (N. Virginia) on the AWS provider.
 * `regular_expression` - (Optional) One or more blocks of regular expression patterns that you want AWS WAF to search for, such as `B[a@]dB[o0]t`. See [Regular Expression](#regular-expression) below for details.
-<<<<<<< HEAD
-* `tags` - (Optional) An array of key:value pairs to associate with the resource. .If configured with a provider `default_tags` configuration block present, tags with matching keys will overwrite those defined at the provider-level.
-=======
-* `tags` - (Optional) An array of key:value pairs to associate with the resource. If configured with a provider [`default_tags` configuration block](https://registry.terraform.io/providers/hashicorp/aws/latest/docs#default_tags-configuration-block) present, tags with matching keys will overwrite those defined at the provider-level.
->>>>>>> abe4b515
+* `tags` - (Optional) An array of key:value pairs to associate with the resource. If configured with a provider `default_tags` configuration block present, tags with matching keys will overwrite those defined at the provider-level.
 
 ### Regular Expression
 
@@ -57,11 +53,7 @@
 
 * `id` - A unique identifier for the set.
 * `arn` - The Amazon Resource Name (ARN) that identifies the cluster.
-<<<<<<< HEAD
-* `tags_all` - A map of tags assigned to the resource, including those inherited from the provider .
-=======
-* `tags_all` - A map of tags assigned to the resource, including those inherited from the provider [`default_tags` configuration block](https://registry.terraform.io/providers/hashicorp/aws/latest/docs#default_tags-configuration-block).
->>>>>>> abe4b515
+* `tags_all` - A map of tags assigned to the resource, including those inherited from the provider `default_tags` configuration block.
 
 ## Import
 
