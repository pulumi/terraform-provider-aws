--- conflicted
+++ resolved
@@ -39,11 +39,7 @@
 
 * `db_instance_identifier` - (Required) The DB Instance Identifier from which to take the snapshot.
 * `db_snapshot_identifier` - (Required) The Identifier for the snapshot.
-<<<<<<< HEAD
 * `tags` - (Optional) Key-value map of resource tags. .If configured with a provider `default_tags` configuration block present, tags with matching keys will overwrite those defined at the provider-level.
-=======
-* `tags` - (Optional) Key-value map of resource tags. If configured with a provider [`default_tags` configuration block](https://registry.terraform.io/providers/hashicorp/aws/latest/docs#default_tags-configuration-block) present, tags with matching keys will overwrite those defined at the provider-level.
->>>>>>> abe4b515
 
 
 ## Attributes Reference
@@ -64,11 +60,7 @@
 * `source_region` - The region that the DB snapshot was created in or copied from.
 * `status` - Specifies the status of this DB snapshot.
 * `storage_type` - Specifies the storage type associated with DB snapshot.
-<<<<<<< HEAD
 * `tags_all` - A map of tags assigned to the resource, including those inherited from the provider `default_tags` configuration block.
-=======
-* `tags_all` - A map of tags assigned to the resource, including those inherited from the provider [`default_tags` configuration block](https://registry.terraform.io/providers/hashicorp/aws/latest/docs#default_tags-configuration-block).
->>>>>>> abe4b515
 * `vpc_id` - Provides the VPC ID associated with the DB snapshot.
 
 ## Timeouts
