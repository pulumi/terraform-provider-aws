---
subcategory: "EKS"
layout: "aws"
page_title: "AWS: aws_eks_node_group"
description: |-
  Manages an EKS Node Group
---

# Resource: aws_eks_node_group

Manages an EKS Node Group, which can provision and optionally update an Auto Scaling Group of Kubernetes worker nodes compatible with EKS. Additional documentation about this functionality can be found in the [EKS User Guide](https://docs.aws.amazon.com/eks/latest/userguide/managed-node-groups.html).

## Example Usage

```hcl
resource "aws_eks_node_group" "example" {
  cluster_name    = aws_eks_cluster.example.name
  node_group_name = "example"
  node_role_arn   = aws_iam_role.example.arn
  subnet_ids      = aws_subnet.example[*].id

  scaling_config {
    desired_size = 1
    max_size     = 1
    min_size     = 1
  }

  # Ensure that IAM Role permissions are created before and deleted after EKS Node Group handling.
  # Otherwise, EKS will not be able to properly delete EC2 Instances and Elastic Network Interfaces.
  depends_on = [
    aws_iam_role_policy_attachment.example-AmazonEKSWorkerNodePolicy,
    aws_iam_role_policy_attachment.example-AmazonEKS_CNI_Policy,
    aws_iam_role_policy_attachment.example-AmazonEC2ContainerRegistryReadOnly,
  ]
}
```

### Ignoring Changes to Desired Size

You can utilize the generic Terraform resource [lifecycle configuration block](/docs/configuration/resources.html#lifecycle-lifecycle-customizations) with `ignore_changes` to create an EKS Node Group with an initial size of running instances, then ignore any changes to that count caused externally (e.g. Application Autoscaling).

```hcl
resource "aws_eks_node_group" "example" {
  # ... other configurations ...

  scaling_config {
    # Example: Create EKS Node Group with 2 instances to start
    desired_size = 2

    # ... other configurations ...
  }

  # Optional: Allow external changes without Terraform plan difference
  lifecycle {
    ignore_changes = [scaling_config[0].desired_size]
  }
}
```

### Example IAM Role for EKS Node Group

```hcl
resource "aws_iam_role" "example" {
  name = "eks-node-group-example"

  assume_role_policy = jsonencode({
    Statement = [{
      Action = "sts:AssumeRole"
      Effect = "Allow"
      Principal = {
        Service = "ec2.amazonaws.com"
      }
    }]
    Version = "2012-10-17"
  })
}

resource "aws_iam_role_policy_attachment" "example-AmazonEKSWorkerNodePolicy" {
  policy_arn = "arn:aws:iam::aws:policy/AmazonEKSWorkerNodePolicy"
  role       = aws_iam_role.example.name
}

resource "aws_iam_role_policy_attachment" "example-AmazonEKS_CNI_Policy" {
  policy_arn = "arn:aws:iam::aws:policy/AmazonEKS_CNI_Policy"
  role       = aws_iam_role.example.name
}

resource "aws_iam_role_policy_attachment" "example-AmazonEC2ContainerRegistryReadOnly" {
  policy_arn = "arn:aws:iam::aws:policy/AmazonEC2ContainerRegistryReadOnly"
  role       = aws_iam_role.example.name
}
```

### Example Subnets for EKS Node Group

```hcl
data "aws_availability_zones" "available" {
  state = "available"
}

resource "aws_subnet" "example" {
  count = 2

  availability_zone = data.aws_availability_zones.available.names[count.index]
  cidr_block        = cidrsubnet(aws_vpc.example.cidr_block, 8, count.index)
  vpc_id            = aws_vpc.example.id

  tags = {
    "kubernetes.io/cluster/${aws_eks_cluster.example.name}" = "shared"
  }
}
```

## Argument Reference

The following arguments are required:

* `cluster_name` – (Required) Name of the EKS Cluster.
* `node_group_name` – (Required) Name of the EKS Node Group.
* `node_role_arn` – (Required) Amazon Resource Name (ARN) of the IAM Role that provides permissions for the EKS Node Group.
* `scaling_config` - (Required) Configuration block with scaling settings. Detailed below.
* `subnet_ids` – (Required) Identifiers of EC2 Subnets to associate with the EKS Node Group. These subnets must have the following resource tag: `kubernetes.io/cluster/CLUSTER_NAME` (where `CLUSTER_NAME` is replaced with the name of the EKS Cluster).

The following arguments are optional:

<<<<<<< HEAD
* `ami_type` - (Optional) Type of Amazon Machine Image (AMI) associated with the EKS Node Group. Defaults to `AL2_x86_64`. Valid values: `AL2_x86_64`, `AL2_x86_64_GPU`. This provider will only perform drift detection if a configuration value is provided.
* `disk_size` - (Optional) Disk size in GiB for worker nodes. Defaults to `20`. This provider will only perform drift detection if a configuration value is provided.
* `instance_types` - (Optional) Set of instance types associated with the EKS Node Group. Defaults to `["t3.medium"]`. This provider will only perform drift detection if a configuration value is provided. Currently, the EKS API only accepts a single value in the set.
* `labels` - (Optional) Key-value mapping of Kubernetes labels. Only labels that are applied with the EKS API are managed by this argument. Other Kubernetes labels applied to the EKS Node Group will not be managed.
=======
* `ami_type` - (Optional) Type of Amazon Machine Image (AMI) associated with the EKS Node Group. Defaults to `AL2_x86_64`. Valid values: `AL2_x86_64`, `AL2_x86_64_GPU`. Terraform will only perform drift detection if a configuration value is provided.
* `disk_size` - (Optional) Disk size in GiB for worker nodes. Defaults to `20`. Terraform will only perform drift detection if a configuration value is provided.
* `force_update_version` - (Optional) Force version update if existing pods are unable to be drained due to a pod disruption budget issue.
* `instance_types` - (Optional) Set of instance types associated with the EKS Node Group. Defaults to `["t3.medium"]`. Terraform will only perform drift detection if a configuration value is provided. Currently, the EKS API only accepts a single value in the set.
* `labels` - (Optional) Key-value map of Kubernetes labels. Only labels that are applied with the EKS API are managed by this argument. Other Kubernetes labels applied to the EKS Node Group will not be managed.
>>>>>>> b865fc67
* `release_version` – (Optional) AMI version of the EKS Node Group. Defaults to latest version for Kubernetes version.
* `remote_access` - (Optional) Configuration block with remote access settings. Detailed below.
* `tags` - (Optional) Key-value mapping of resource tags.
* `version` – (Optional) Kubernetes version. Defaults to EKS Cluster Kubernetes version. This provider will only perform drift detection if a configuration value is provided.

### remote_access Configuration Block

* `ec2_ssh_key` - (Optional) EC2 Key Pair name that provides access for SSH communication with the worker nodes in the EKS Node Group. If you specify this configuration, but do not specify `source_security_group_ids` when you create an EKS Node Group, port 22 on the worker nodes is opened to the Internet (0.0.0.0/0).
* `source_security_group_ids` - (Optional) Set of EC2 Security Group IDs to allow SSH access (port 22) from on the worker nodes. If you specify `ec2_ssh_key`, but do not specify this configuration when you create an EKS Node Group, port 22 on the worker nodes is opened to the Internet (0.0.0.0/0).

### scaling_config Configuration Block

* `desired_size` - (Required) Desired number of worker nodes.
* `max_size` - (Required) Maximum number of worker nodes.
* `min_size` - (Required) Minimum number of worker nodes.

## Attributes Reference

In addition to all arguments above, the following attributes are exported:

* `arn` - Amazon Resource Name (ARN) of the EKS Node Group.
* `id` - EKS Cluster name and EKS Node Group name separated by a colon (`:`).
* `resources` - List of objects containing information about underlying resources.
    * `autoscaling_groups` - List of objects containing information about AutoScaling Groups.
        * `name` - Name of the AutoScaling Group.
    * `remote_access_security_group_id` - Identifier of the remote access EC2 Security Group.
* `status` - Status of the EKS Node Group.

## Timeouts

`aws_eks_node_group` provides the following
[Timeouts](/docs/configuration/resources.html#timeouts) configuration options:

* `create` - (Default `60 minutes`) How long to wait for the EKS Node Group to be created.
* `update` - (Default `60 minutes`) How long to wait for the EKS Node Group to be updated. Note that the `update` timeout is used separately for both configuration and version update operations.
* `delete` - (Default `60 minutes`) How long to wait for the EKS Node Group to be deleted.

## Import

EKS Node Groups can be imported using the `cluster_name` and `node_group_name` separated by a colon (`:`), e.g.

```
$ terraform import aws_eks_node_group.my_node_group my_cluster:my_node_group
```<|MERGE_RESOLUTION|>--- conflicted
+++ resolved
@@ -123,18 +123,11 @@
 
 The following arguments are optional:
 
-<<<<<<< HEAD
 * `ami_type` - (Optional) Type of Amazon Machine Image (AMI) associated with the EKS Node Group. Defaults to `AL2_x86_64`. Valid values: `AL2_x86_64`, `AL2_x86_64_GPU`. This provider will only perform drift detection if a configuration value is provided.
 * `disk_size` - (Optional) Disk size in GiB for worker nodes. Defaults to `20`. This provider will only perform drift detection if a configuration value is provided.
+* `force_update_version` - (Optional) Force version update if existing pods are unable to be drained due to a pod disruption budget issue.
 * `instance_types` - (Optional) Set of instance types associated with the EKS Node Group. Defaults to `["t3.medium"]`. This provider will only perform drift detection if a configuration value is provided. Currently, the EKS API only accepts a single value in the set.
-* `labels` - (Optional) Key-value mapping of Kubernetes labels. Only labels that are applied with the EKS API are managed by this argument. Other Kubernetes labels applied to the EKS Node Group will not be managed.
-=======
-* `ami_type` - (Optional) Type of Amazon Machine Image (AMI) associated with the EKS Node Group. Defaults to `AL2_x86_64`. Valid values: `AL2_x86_64`, `AL2_x86_64_GPU`. Terraform will only perform drift detection if a configuration value is provided.
-* `disk_size` - (Optional) Disk size in GiB for worker nodes. Defaults to `20`. Terraform will only perform drift detection if a configuration value is provided.
-* `force_update_version` - (Optional) Force version update if existing pods are unable to be drained due to a pod disruption budget issue.
-* `instance_types` - (Optional) Set of instance types associated with the EKS Node Group. Defaults to `["t3.medium"]`. Terraform will only perform drift detection if a configuration value is provided. Currently, the EKS API only accepts a single value in the set.
 * `labels` - (Optional) Key-value map of Kubernetes labels. Only labels that are applied with the EKS API are managed by this argument. Other Kubernetes labels applied to the EKS Node Group will not be managed.
->>>>>>> b865fc67
 * `release_version` – (Optional) AMI version of the EKS Node Group. Defaults to latest version for Kubernetes version.
 * `remote_access` - (Optional) Configuration block with remote access settings. Detailed below.
 * `tags` - (Optional) Key-value mapping of resource tags.
