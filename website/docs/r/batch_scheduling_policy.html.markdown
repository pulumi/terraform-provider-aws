--- conflicted
+++ resolved
@@ -43,11 +43,7 @@
 
 * `fairshare_policy` - (Optional) A fairshare policy block specifies the `compute_reservation`, `share_delay_seconds`, and `share_distribution` of the scheduling policy. The `fairshare_policy` block is documented below.
 * `name` - (Required) Specifies the name of the scheduling policy.
-<<<<<<< HEAD
 * `tags` - (Optional) Key-value map of resource tags. If configured with a provider `default_tags` configuration block present, tags with matching keys will overwrite those defined at the provider-level.
-=======
-* `tags` - (Optional) Key-value map of resource tags. If configured with a provider [`default_tags` configuration block](https://registry.terraform.io/providers/hashicorp/aws/latest/docs#default_tags-configuration-block) present, tags with matching keys will overwrite those defined at the provider-level.
->>>>>>> abe4b515
 
 A `fairshare_policy` block supports the following arguments:
 
