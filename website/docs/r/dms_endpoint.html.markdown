---
subcategory: "Database Migration Service (DMS)"
layout: "aws"
page_title: "AWS: aws_dms_endpoint"
description: |-
  Provides a DMS (Data Migration Service) endpoint resource.
---

# Resource: aws_dms_endpoint

Provides a DMS (Data Migration Service) endpoint resource. DMS endpoints can be created, updated, deleted, and imported.

## Example Usage

```terraform
# Create a new endpoint
resource "aws_dms_endpoint" "test" {
  certificate_arn             = "arn:aws:acm:us-east-1:123456789012:certificate/12345678-1234-1234-1234-123456789012"
  database_name               = "test"
  endpoint_id                 = "test-dms-endpoint-tf"
  endpoint_type               = "source"
  engine_name                 = "aurora"
  extra_connection_attributes = ""
  kms_key_arn                 = "arn:aws:kms:us-east-1:123456789012:key/12345678-1234-1234-1234-123456789012"
  password                    = "test"
  port                        = 3306
  server_name                 = "test"
  ssl_mode                    = "none"

  tags = {
    Name = "test"
  }

  username = "test"
}
```

## Argument Reference

The following arguments are required:

* `endpoint_id` - (Required) Database endpoint identifier. Identifiers must contain from 1 to 255 alphanumeric characters or hyphens, begin with a letter, contain only ASCII letters, digits, and hyphens, not end with a hyphen, and not contain two consecutive hyphens.
* `endpoint_type` - (Required) Type of endpoint. Valid values are `source`, `target`.
* `engine_name` - (Required) Type of engine for the endpoint. Valid values are `aurora`, `aurora-postgresql`, `azuredb`, `db2`, `docdb`, `dynamodb`, `elasticsearch`, `kafka`, `kinesis`, `mariadb`, `mongodb`, `mysql`, `opensearch`, `oracle`, `postgres`, `redshift`, `s3`, `sqlserver`, `sybase`.
* `kms_key_arn` - (Required when `engine_name` is `mongodb`, optional otherwise) ARN for the KMS key that will be used to encrypt the connection parameters. If you do not specify a value for `kms_key_arn`, then AWS DMS will use your default encryption key. AWS KMS creates the default encryption key for your AWS account. Your AWS account has a different default encryption key for each AWS region.

The following arguments are optional:

* `certificate_arn` - (Optional, Default: empty string) ARN for the certificate.
* `database_name` - (Optional) Name of the endpoint database.
* `elasticsearch_settings` - (Optional) Configuration block for OpenSearch settings. See below.
* `extra_connection_attributes` - (Optional) Additional attributes associated with the connection. For available attributes see [Using Extra Connection Attributes with AWS Database Migration Service](https://docs.aws.amazon.com/dms/latest/userguide/CHAP_Source.PostgreSQL.html#CHAP_Source.PostgreSQL.ConnectionAttrib).
<<<<<<< HEAD
* `kafka_settings` - (Optional) Configuration block with Kafka settings. Detailed below.
* `kinesis_settings` - (Optional) Configuration block with Kinesis settings. Detailed below.
* `kms_key_arn` - (Required when `engine_name` is `mongodb`, optional otherwise) The Amazon Resource Name (ARN) for the KMS key that will be used to encrypt the connection parameters. If you do not specify a value for `kms_key_arn`, then AWS DMS will use your default encryption key. AWS KMS creates the default encryption key for your AWS account. Your AWS account has a different default encryption key for each AWS region.
* `mongodb_settings` - (Optional) Configuration block with MongoDB settings. Detailed below.
* `password` - (Optional) The password to be used to login to the endpoint database.
* `port` - (Optional) The port used by the endpoint database.
* `s3_settings` - (Optional) Configuration block with S3 settings. Detailed below.
* `secrets_manager_access_role_arn` - (Optional) Amazon Resource Name (ARN) of the IAM role that specifies AWS DMS as the trusted entity and has the required permissions to access the value in SecretsManagerSecret.
* `secrets_manager_arn` - (Optional) The full ARN, partial ARN, or friendly name of the SecretsManagerSecret that contains the endpoint connection details. Supported only for `engine_name` as `oracle` and `postgres`.
* `server_name` - (Optional) The host name of the server.
* `service_access_role` - (Optional) The Amazon Resource Name (ARN) used by the service access IAM role for dynamodb endpoints.
* `ssl_mode` - (Optional, Default: none) The SSL mode to use for the connection. Can be one of `none | require | verify-ca | verify-full`
* `tags` - (Optional) A map of tags to assign to the resource. .If configured with a provider `default_tags` configuration block present, tags with matching keys will overwrite those defined at the provider-level.
* `username` - (Optional) The user name to be used to login to the endpoint database.

### elasticsearch_settings Arguments

-> Additional information can be found in the [Using Amazon Elasticsearch Service as a Target for AWS Database Migration Service documentation](https://docs.aws.amazon.com/dms/latest/userguide/CHAP_Target.Elasticsearch.html).

The `elasticsearch_settings` configuration block supports the following arguments:

* `endpoint_uri` - (Required) Endpoint for the Elasticsearch cluster.
* `error_retry_duration` - (Optional) Maximum number of seconds for which DMS retries failed API requests to the Elasticsearch cluster. Defaults to `300`.
* `full_load_error_percentage` - (Optional) Maximum percentage of records that can fail to be written before a full load operation stops. Defaults to `10`.
* `service_access_role_arn` - (Required) Amazon Resource Name (ARN) of the IAM Role with permissions to write to the Elasticsearch cluster.

### kafka_settings Arguments
=======
* `kafka_settings` - (Optional) Configuration block for Kafka settings. See below.
* `kinesis_settings` - (Optional) Configuration block for Kinesis settings. See below.
* `mongodb_settings` - (Optional) Configuration block for MongoDB settings. See below.
* `password` - (Optional) Password to be used to login to the endpoint database.
* `port` - (Optional) Port used by the endpoint database.
* `s3_settings` - (Optional) Configuration block for S3 settings. See below.
* `secrets_manager_access_role_arn` - (Optional) ARN of the IAM role that specifies AWS DMS as the trusted entity and has the required permissions to access the value in SecretsManagerSecret.
* `secrets_manager_arn` - (Optional) Full ARN, partial ARN, or friendly name of the SecretsManagerSecret that contains the endpoint connection details. Supported only for `engine_name` as `oracle` and `postgres`.
* `server_name` - (Optional) Host name of the server.
* `service_access_role` - (Optional) ARN used by the service access IAM role for dynamodb endpoints.
* `ssl_mode` - (Optional, Default: none) SSL mode to use for the connection. Valid values are `none`, `require`, `verify-ca`, `verify-full`
* `tags` - (Optional) Map of tags to assign to the resource. If configured with a provider [`default_tags` configuration block](/docs/providers/aws/index.html#default_tags-configuration-block) present, tags with matching keys will overwrite those defined at the provider-level.
* `username` - (Optional) User name to be used to login to the endpoint database.

### elasticsearch_settings

-> Additional information can be found in the [Using Amazon OpenSearch Service as a Target for AWS Database Migration Service documentation](https://docs.aws.amazon.com/dms/latest/userguide/CHAP_Target.Elasticsearch.html).

* `endpoint_uri` - (Required) Endpoint for the OpenSearch cluster.
* `error_retry_duration` - (Optional) Maximum number of seconds for which DMS retries failed API requests to the OpenSearch cluster. Default is `300`.
* `full_load_error_percentage` - (Optional) Maximum percentage of records that can fail to be written before a full load operation stops. Default is `10`.
* `service_access_role_arn` - (Required) ARN of the IAM Role with permissions to write to the OpenSearch cluster.

### kafka_settings
>>>>>>> f981a5e9

-> Additional information can be found in the [Using Apache Kafka as a Target for AWS Database Migration Service documentation](https://docs.aws.amazon.com/dms/latest/userguide/CHAP_Target.Kafka.html).

* `broker` - (Required) Kafka broker location. Specify in the form broker-hostname-or-ip:port.
* `include_control_details` - (Optional) Shows detailed control information for table definition, column definition, and table and column changes in the Kafka message output. Default is `false`.
* `include_null_and_empty` - (Optional) Include NULL and empty columns for records migrated to the endpoint. Default is `false`.
* `include_partition_value` - (Optional) Shows the partition value within the Kafka message output unless the partition type is `schema-table-type`. Default is `false`.
* `include_table_alter_operations` - (Optional) Includes any data definition language (DDL) operations that change the table in the control data, such as `rename-table`, `drop-table`, `add-column`, `drop-column`, and `rename-column`. Default is `false`.
* `include_transaction_details` - (Optional) Provides detailed transaction information from the source database. This information includes a commit timestamp, a log position, and values for `transaction_id`, previous `transaction_id`, and `transaction_record_id` (the record offset within a transaction). Default is `false`.
* `message_format` - (Optional) Output format for the records created on the endpoint. Message format is `JSON` (default) or `JSON_UNFORMATTED` (a single line with no tab).
* `message_max_bytes` - (Optional) Maximum size in bytes for records created on the endpoint Default is `1,000,000`.
* `no_hex_prefix` - (Optional) Set this optional parameter to true to avoid adding a '0x' prefix to raw data in hexadecimal format. For example, by default, AWS DMS adds a '0x' prefix to the LOB column type in hexadecimal format moving from an Oracle source to a Kafka target. Use the `no_hex_prefix` endpoint setting to enable migration of RAW data type columns without adding the `'0x'` prefix.
* `partition_include_schema_table` - (Optional) Prefixes schema and table names to partition values, when the partition type is `primary-key-type`. Doing this increases data distribution among Kafka partitions. For example, suppose that a SysBench schema has thousands of tables and each table has only limited range for a primary key. In this case, the same primary key is sent from thousands of tables to the same partition, which causes throttling. Default is `false`.
* `sasl_password` - (Optional) Secure password you created when you first set up your MSK cluster to validate a client identity and make an encrypted connection between server and client using SASL-SSL authentication.
* `sasl_username` - (Optional) Secure user name you created when you first set up your MSK cluster to validate a client identity and make an encrypted connection between server and client using SASL-SSL authentication.
* `security_protocol` - (Optional) Set secure connection to a Kafka target endpoint using Transport Layer Security (TLS). Options include `ssl-encryption`, `ssl-authentication`, and `sasl-ssl`. `sasl-ssl` requires `sasl_username` and `sasl_password`.
* `ssl_ca_certificate_arn` - (Optional) ARN for the private certificate authority (CA) cert that AWS DMS uses to securely connect to your Kafka target endpoint.
* `ssl_client_certificate_arn` - (Optional) ARN of the client certificate used to securely connect to a Kafka target endpoint.
* `ssl_client_key_arn` - (Optional) ARN for the client private key used to securely connect to a Kafka target endpoint.
* `ssl_client_key_password` - (Optional) Password for the client private key used to securely connect to a Kafka target endpoint.
* `topic` - (Optional) Kafka topic for migration. Default is `kafka-default-topic`.

### kinesis_settings

-> Additional information can be found in the [Using Amazon Kinesis Data Streams as a Target for AWS Database Migration Service documentation](https://docs.aws.amazon.com/dms/latest/userguide/CHAP_Target.Kinesis.html).

* `include_control_details` - (Optional) Shows detailed control information for table definition, column definition, and table and column changes in the Kinesis message output. Default is `false`.
* `include_null_and_empty` - (Optional) Include NULL and empty columns in the target. Default is `false`.
* `include_partition_value` - (Optional) Shows the partition value within the Kinesis message output, unless the partition type is schema-table-type. Default is `false`.
* `include_table_alter_operations` - (Optional) Includes any data definition language (DDL) operations that change the table in the control data. Default is `false`.
* `include_transaction_details` - (Optional) Provides detailed transaction information from the source database. Default is `false`.
* `message_format` - (Optional) Output format for the records created. Default is `json`. Valid values are `json` and `json_unformatted` (a single line with no tab).
* `partition_include_schema_table` - (Optional) Prefixes schema and table names to partition values, when the partition type is primary-key-type. Default is `false`.
* `service_access_role_arn` - (Optional) ARN of the IAM Role with permissions to write to the Kinesis data stream.
* `stream_arn` - (Optional) ARN of the Kinesis data stream.

### mongodb_settings

-> Additional information can be found in the [Using MongoDB as a Source for AWS DMS documentation](https://docs.aws.amazon.com/dms/latest/userguide/CHAP_Source.MongoDB.html).

* `auth_mechanism` - (Optional) Authentication mechanism to access the MongoDB source endpoint. Default is `default`.
* `auth_source` - (Optional) Authentication database name. Not used when `auth_type` is `no`. Default is `admin`.
* `auth_type` - (Optional) Authentication type to access the MongoDB source endpoint. Default is `password`.
* `docs_to_investigate` - (Optional) Number of documents to preview to determine the document organization. Use this setting when `nesting_level` is set to `one`. Default is `1000`.
* `extract_doc_id` - (Optional) Document ID. Use this setting when `nesting_level` is set to `none`. Default is `false`.
* `nesting_level` - (Optional) Specifies either document or table mode. Default is `none`. Valid values are `one` (table mode) and `none` (document mode).

### s3_settings

-> Additional information can be found in the [Using Amazon S3 as a Source for AWS Database Migration Service documentation](https://docs.aws.amazon.com/dms/latest/userguide/CHAP_Source.S3.html) and [Using Amazon S3 as a Target for AWS Database Migration Service documentation](https://docs.aws.amazon.com/dms/latest/userguide/CHAP_Target.S3.html).

* `add_column_name` - (Optional) Whether to add column name information to the .csv output file. Default is `false`.
* `bucket_folder` - (Optional) S3 object prefix.
* `bucket_name` - (Optional) S3 bucket name.
* `canned_acl_for_objects` - (Optional) Predefined (canned) access control list for objects created in an S3 bucket. Valid values include `NONE`, `PRIVATE`, `PUBLIC_READ`, `PUBLIC_READ_WRITE`, `AUTHENTICATED_READ`, `AWS_EXEC_READ`, `BUCKET_OWNER_READ`, and `BUCKET_OWNER_FULL_CONTROL`. Default is `NONE`.
* `cdc_inserts_and_updates` - (Optional) Whether to write insert and update operations to .csv or .parquet output files. Default is `false`.
* `cdc_inserts_only` - (Optional) Whether to write insert operations to .csv or .parquet output files. Default is `false`.
* `cdc_max_batch_interval` - (Optional) Maximum length of the interval, defined in seconds, after which to output a file to Amazon S3. Default is `60`.
* `cdc_min_file_size` - (Optional) Minimum file size, defined in megabytes, to reach for a file output. Default is `32`.
* `cdc_path` - (Optional) Folder path of CDC files. For an S3 source, this setting is required if a task captures change data; otherwise, it's optional. If `cdc_path` is set, AWS DMS reads CDC files from this path and replicates the data changes to the target endpoint. Supported in AWS DMS versions 3.4.2 and later.
* `compression_type` - (Optional) Set to compress target files. Default is `NONE`. Valid values are `GZIP` and `NONE`.
* `csv_delimiter` - (Optional) Delimiter used to separate columns in the source files. Default is `,`.
* `csv_no_sup_value` - (Optional) String to use for all columns not included in the supplemental log.
* `csv_null_value` - (Optional) String to as null when writing to the target.
* `csv_row_delimiter` - (Optional) Delimiter used to separate rows in the source files. Default is `\n`.
* `data_format` - (Optional) Output format for the files that AWS DMS uses to create S3 objects. Valid values are `csv` and `parquet`. Default is `csv`.
* `data_page_size` - (Optional) Size of one data page in bytes. Default is `1048576` (1 MiB).
* `date_partition_delimiter` - (Optional) Date separating delimiter to use during folder partitioning. Valid values are `SLASH`, `UNDERSCORE`, `DASH`, and `NONE`. Default is `SLASH`.
* `date_partition_enabled` - (Optional) Partition S3 bucket folders based on transaction commit dates. Default is `false`.
* `date_partition_sequence` - (Optional) Date format to use during folder partitioning. Use this parameter when `date_partition_enabled` is set to true. Valid values are `YYYYMMDD`, `YYYYMMDDHH`, `YYYYMM`, `MMYYYYDD`, and `DDMMYYYY`. Default is `YYYYMMDD`.
* `dict_page_size_limit` - (Optional) Maximum size in bytes of an encoded dictionary page of a column. Default is `1048576` (1 MiB).
* `enable_statistics` - (Optional) Whether to enable statistics for Parquet pages and row groups. Default is `true`.
* `encoding_type` - (Optional) Type of encoding to use. Value values are `rle_dictionary`, `plain`, and `plain_dictionary`. Default is `rle_dictionary`.
* `encryption_mode` - (Optional) Server-side encryption mode that you want to encrypt your .csv or .parquet object files copied to S3. Valid values are `SSE_S3` and `SSE_KMS`. Default is `SSE_S3`.
* `external_table_definition` - (Optional) JSON document that describes how AWS DMS should interpret the data.
* `ignore_headers_row` - (Optional) When this value is set to `1`, DMS ignores the first row header in a .csv file. Default is `0`.
* `include_op_for_full_load` - (Optional) Whether to enable a full load to write INSERT operations to the .csv output files only to indicate how the rows were added to the source database. Default is `false`.
* `max_file_size` - (Optional) Maximum size (in KB) of any .csv file to be created while migrating to an S3 target during full load. Valid values are from `1` to `1048576`. Default is `1048576` (1 GB).
* `parquet_timestamp_in_millisecond` - (Optional) - Specifies the precision of any TIMESTAMP column values written to an S3 object file in .parquet format. Default is `false`.
* `parquet_version` - (Optional) Version of the .parquet file format. Default is `parquet-1-0`. Valid values are `parquet-1-0` and `parquet-2-0`.
* `preserve_transactions` - (Optional) Whether DMS saves the transaction order for a CDC load on the S3 target specified by `cdc_path`. Default is `false`.
* `rfc_4180` - (Optional) For an S3 source, whether each leading double quotation mark has to be followed by an ending double quotation mark. Default is `true`.
* `row_group_length` - (Optional) Number of rows in a row group. Default is `10000`.
* `server_side_encryption_kms_key_id` - (Optional) If you set encryptionMode to `SSE_KMS`, set this parameter to the ARN for the AWS KMS key.
* `service_access_role_arn` - (Optional) ARN of the IAM Role with permissions to read from or write to the S3 Bucket.
* `timestamp_column_name` - (Optional) Column to add with timestamp information to the endpoint data for an Amazon S3 target.
* `use_csv_no_sup_value` - (Optional) Whether to use `csv_no_sup_value` for columns not included in the supplemental log.

## Attributes Reference

In addition to all arguments above, the following attributes are exported:

<<<<<<< HEAD
* `endpoint_arn` - The Amazon Resource Name (ARN) for the endpoint.
* `tags_all` - A map of tags assigned to the resource, including those inherited from the provider .
=======
* `endpoint_arn` - ARN for the endpoint.
* `tags_all` - Map of tags assigned to the resource, including those inherited from the provider [`default_tags` configuration block](/docs/providers/aws/index.html#default_tags-configuration-block).
>>>>>>> f981a5e9

## Import

Endpoints can be imported using the `endpoint_id`, e.g.,

```
$ terraform import aws_dms_endpoint.test test-dms-endpoint-tf
```<|MERGE_RESOLUTION|>--- conflicted
+++ resolved
@@ -50,35 +50,6 @@
 * `database_name` - (Optional) Name of the endpoint database.
 * `elasticsearch_settings` - (Optional) Configuration block for OpenSearch settings. See below.
 * `extra_connection_attributes` - (Optional) Additional attributes associated with the connection. For available attributes see [Using Extra Connection Attributes with AWS Database Migration Service](https://docs.aws.amazon.com/dms/latest/userguide/CHAP_Source.PostgreSQL.html#CHAP_Source.PostgreSQL.ConnectionAttrib).
-<<<<<<< HEAD
-* `kafka_settings` - (Optional) Configuration block with Kafka settings. Detailed below.
-* `kinesis_settings` - (Optional) Configuration block with Kinesis settings. Detailed below.
-* `kms_key_arn` - (Required when `engine_name` is `mongodb`, optional otherwise) The Amazon Resource Name (ARN) for the KMS key that will be used to encrypt the connection parameters. If you do not specify a value for `kms_key_arn`, then AWS DMS will use your default encryption key. AWS KMS creates the default encryption key for your AWS account. Your AWS account has a different default encryption key for each AWS region.
-* `mongodb_settings` - (Optional) Configuration block with MongoDB settings. Detailed below.
-* `password` - (Optional) The password to be used to login to the endpoint database.
-* `port` - (Optional) The port used by the endpoint database.
-* `s3_settings` - (Optional) Configuration block with S3 settings. Detailed below.
-* `secrets_manager_access_role_arn` - (Optional) Amazon Resource Name (ARN) of the IAM role that specifies AWS DMS as the trusted entity and has the required permissions to access the value in SecretsManagerSecret.
-* `secrets_manager_arn` - (Optional) The full ARN, partial ARN, or friendly name of the SecretsManagerSecret that contains the endpoint connection details. Supported only for `engine_name` as `oracle` and `postgres`.
-* `server_name` - (Optional) The host name of the server.
-* `service_access_role` - (Optional) The Amazon Resource Name (ARN) used by the service access IAM role for dynamodb endpoints.
-* `ssl_mode` - (Optional, Default: none) The SSL mode to use for the connection. Can be one of `none | require | verify-ca | verify-full`
-* `tags` - (Optional) A map of tags to assign to the resource. .If configured with a provider `default_tags` configuration block present, tags with matching keys will overwrite those defined at the provider-level.
-* `username` - (Optional) The user name to be used to login to the endpoint database.
-
-### elasticsearch_settings Arguments
-
--> Additional information can be found in the [Using Amazon Elasticsearch Service as a Target for AWS Database Migration Service documentation](https://docs.aws.amazon.com/dms/latest/userguide/CHAP_Target.Elasticsearch.html).
-
-The `elasticsearch_settings` configuration block supports the following arguments:
-
-* `endpoint_uri` - (Required) Endpoint for the Elasticsearch cluster.
-* `error_retry_duration` - (Optional) Maximum number of seconds for which DMS retries failed API requests to the Elasticsearch cluster. Defaults to `300`.
-* `full_load_error_percentage` - (Optional) Maximum percentage of records that can fail to be written before a full load operation stops. Defaults to `10`.
-* `service_access_role_arn` - (Required) Amazon Resource Name (ARN) of the IAM Role with permissions to write to the Elasticsearch cluster.
-
-### kafka_settings Arguments
-=======
 * `kafka_settings` - (Optional) Configuration block for Kafka settings. See below.
 * `kinesis_settings` - (Optional) Configuration block for Kinesis settings. See below.
 * `mongodb_settings` - (Optional) Configuration block for MongoDB settings. See below.
@@ -90,7 +61,7 @@
 * `server_name` - (Optional) Host name of the server.
 * `service_access_role` - (Optional) ARN used by the service access IAM role for dynamodb endpoints.
 * `ssl_mode` - (Optional, Default: none) SSL mode to use for the connection. Valid values are `none`, `require`, `verify-ca`, `verify-full`
-* `tags` - (Optional) Map of tags to assign to the resource. If configured with a provider [`default_tags` configuration block](/docs/providers/aws/index.html#default_tags-configuration-block) present, tags with matching keys will overwrite those defined at the provider-level.
+* `tags` - (Optional) Map of tags to assign to the resource. If configured with a provider `default_tags` configuration block present, tags with matching keys will overwrite those defined at the provider-level.
 * `username` - (Optional) User name to be used to login to the endpoint database.
 
 ### elasticsearch_settings
@@ -103,7 +74,6 @@
 * `service_access_role_arn` - (Required) ARN of the IAM Role with permissions to write to the OpenSearch cluster.
 
 ### kafka_settings
->>>>>>> f981a5e9
 
 -> Additional information can be found in the [Using Apache Kafka as a Target for AWS Database Migration Service documentation](https://docs.aws.amazon.com/dms/latest/userguide/CHAP_Target.Kafka.html).
 
@@ -196,13 +166,9 @@
 
 In addition to all arguments above, the following attributes are exported:
 
-<<<<<<< HEAD
-* `endpoint_arn` - The Amazon Resource Name (ARN) for the endpoint.
-* `tags_all` - A map of tags assigned to the resource, including those inherited from the provider .
-=======
 * `endpoint_arn` - ARN for the endpoint.
-* `tags_all` - Map of tags assigned to the resource, including those inherited from the provider [`default_tags` configuration block](/docs/providers/aws/index.html#default_tags-configuration-block).
->>>>>>> f981a5e9
+* `tags_all` - Map of tags assigned to the resource, including those inherited from the provider `default_tags` configuration block.
+
 
 ## Import
 
