--- conflicted
+++ resolved
@@ -9,12 +9,6 @@
 # Resource: aws_pinpoint_adm_channel
 
 Provides a Pinpoint ADM (Amazon Device Messaging) Channel resource.
-
-<<<<<<< HEAD
-=======
-~> **Note:** All arguments including the Client ID and Client Secret will be stored in the raw state as plain-text.
-[Read more about sensitive data in state](https://www.terraform.io/docs/state/sensitive-data.html).
->>>>>>> d3e0b7e7
 
 ## Example Usage
 
