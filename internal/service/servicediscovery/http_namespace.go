--- conflicted
+++ resolved
@@ -37,13 +37,7 @@
 				Optional: true,
 				ForceNew: true,
 			},
-<<<<<<< HEAD
-			"tags":     tftags.TagsSchema(),
-			"tags_all": tftags.TagsSchemaTrulyComputed(),
-			"arn": {
-=======
 			"http_name": {
->>>>>>> af8e10dc
 				Type:     schema.TypeString,
 				Computed: true,
 			},
@@ -54,7 +48,7 @@
 				ValidateFunc: validNamespaceName,
 			},
 			"tags":     tftags.TagsSchema(),
-			"tags_all": tftags.TagsSchemaComputed(),
+			"tags_all": tftags.TagsSchemaTrulyComputed(),
 		},
 
 		CustomizeDiff: verify.SetTagsDiff,
