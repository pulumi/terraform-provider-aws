package s3

import (
	"bytes"
	"context"
	"encoding/base64"
	"fmt"
	"io"
	"log"
	"net/http"
	"os"
	"regexp"
	"strings"
	"time"

	"github.com/aws/aws-sdk-go/aws"
	"github.com/aws/aws-sdk-go/service/s3"
	"github.com/aws/aws-sdk-go/service/s3/s3manager"
	"github.com/hashicorp/aws-sdk-go-base/tfawserr"
	"github.com/hashicorp/terraform-plugin-sdk/v2/helper/customdiff"
	"github.com/hashicorp/terraform-plugin-sdk/v2/helper/resource"
	"github.com/hashicorp/terraform-plugin-sdk/v2/helper/schema"
	"github.com/hashicorp/terraform-plugin-sdk/v2/helper/validation"
	"github.com/hashicorp/terraform-provider-aws/internal/conns"
	"github.com/hashicorp/terraform-provider-aws/internal/flex"
	"github.com/hashicorp/terraform-provider-aws/internal/service/kms"
	tftags "github.com/hashicorp/terraform-provider-aws/internal/tags"
	"github.com/hashicorp/terraform-provider-aws/internal/tfresource"
	"github.com/hashicorp/terraform-provider-aws/internal/verify"
	"github.com/mitchellh/go-homedir"
)

const s3BucketObjectCreationTimeout = 2 * time.Minute

func ResourceBucketObject() *schema.Resource {
	return &schema.Resource{
		Create: resourceBucketObjectCreate,
		Read:   resourceBucketObjectRead,
		Update: resourceBucketObjectUpdate,
		Delete: resourceBucketObjectDelete,

		Importer: &schema.ResourceImporter{
			State: resourceBucketObjectImport,
		},

		CustomizeDiff: customdiff.Sequence(
			resourceBucketObjectCustomizeDiff,
			verify.SetTagsDiff,
		),

		Schema: map[string]*schema.Schema{
			"acl": {
				Type:         schema.TypeString,
				Default:      s3.ObjectCannedACLPrivate,
				Optional:     true,
				ValidateFunc: validation.StringInSlice(s3.ObjectCannedACL_Values(), false),
			},
			"bucket": {
				Type:         schema.TypeString,
				Required:     true,
				ForceNew:     true,
				ValidateFunc: validation.NoZeroValues,
			},
			"bucket_key_enabled": {
				Type:     schema.TypeBool,
				Optional: true,
				Computed: true,
			},
			"cache_control": {
				Type:     schema.TypeString,
				Optional: true,
			},
			"content": {
				Type:          schema.TypeString,
				Optional:      true,
				ConflictsWith: []string{"source", "content_base64"},
			},
			"content_base64": {
				Type:          schema.TypeString,
				Optional:      true,
				ConflictsWith: []string{"source", "content"},
			},
			"content_disposition": {
				Type:     schema.TypeString,
				Optional: true,
			},
			"content_encoding": {
				Type:     schema.TypeString,
				Optional: true,
			},
			"content_language": {
				Type:     schema.TypeString,
				Optional: true,
			},
			"content_type": {
				Type:     schema.TypeString,
				Optional: true,
				Computed: true,
			},
			"etag": {
				Type: schema.TypeString,
				// This will conflict with SSE-C and SSE-KMS encryption and multi-part upload
				// if/when it's actually implemented. The Etag then won't match raw-file MD5.
				// See http://docs.aws.amazon.com/AmazonS3/latest/API/RESTCommonResponseHeaders.html
				Optional:      true,
				Computed:      true,
				ConflictsWith: []string{"kms_key_id"},
			},
			"force_destroy": {
				Type:     schema.TypeBool,
				Optional: true,
				Default:  false,
			},
			"key": {
				Type:         schema.TypeString,
				Required:     true,
				ForceNew:     true,
				ValidateFunc: validation.NoZeroValues,
			},
			"kms_key_id": {
				Type:         schema.TypeString,
				Optional:     true,
				Computed:     true,
				ValidateFunc: verify.ValidARN,
				DiffSuppressFunc: func(k, old, new string, d *schema.ResourceData) bool {
					// ignore diffs where the user hasn't specified a kms_key_id but the bucket has a default KMS key configured
					if new == "" && d.Get("server_side_encryption") == s3.ServerSideEncryptionAwsKms {
						return true
					}
					return false
				},
			},
<<<<<<< HEAD

			"etag": {
				Type: schema.TypeString,
				// This will conflict with SSE-C and SSE-KMS encryption and multi-part upload
				// if/when it's actually implemented. The Etag then won't match raw-file MD5.
				// See http://docs.aws.amazon.com/AmazonS3/latest/API/RESTCommonResponseHeaders.html
				Optional:      true,
				Computed:      true,
				ConflictsWith: []string{"kms_key_id"},
			},

			"version_id": {
				Type:     schema.TypeString,
				Computed: true,
			},

			"tags":     tftags.TagsSchema(),
			"tags_all": tftags.TagsSchemaTrulyComputed(),

			"website_redirect": {
				Type:     schema.TypeString,
				Optional: true,
			},

			"force_destroy": {
				Type:     schema.TypeBool,
				Optional: true,
				Default:  false,
=======
			"metadata": {
				Type:         schema.TypeMap,
				ValidateFunc: validateMetadataIsLowerCase,
				Optional:     true,
				Elem:         &schema.Schema{Type: schema.TypeString},
>>>>>>> d14b20ba
			},
			"object_lock_legal_hold_status": {
				Type:         schema.TypeString,
				Optional:     true,
				ValidateFunc: validation.StringInSlice(s3.ObjectLockLegalHoldStatus_Values(), false),
			},
			"object_lock_mode": {
				Type:         schema.TypeString,
				Optional:     true,
				ValidateFunc: validation.StringInSlice(s3.ObjectLockMode_Values(), false),
			},
			"object_lock_retain_until_date": {
				Type:         schema.TypeString,
				Optional:     true,
				ValidateFunc: validation.IsRFC3339Time,
			},
			"server_side_encryption": {
				Type:         schema.TypeString,
				Optional:     true,
				ValidateFunc: validation.StringInSlice(s3.ServerSideEncryption_Values(), false),
				Computed:     true,
			},
			"source": {
				Type:          schema.TypeString,
				Optional:      true,
				ConflictsWith: []string{"content", "content_base64"},
			},
			"source_hash": {
				Type:     schema.TypeString,
				Optional: true,
			},
			"storage_class": {
				Type:         schema.TypeString,
				Optional:     true,
				Computed:     true,
				ValidateFunc: validation.StringInSlice(s3.ObjectStorageClass_Values(), false),
			},
			"tags":     tftags.TagsSchema(),
			"tags_all": tftags.TagsSchemaComputed(),
			"version_id": {
				Type:     schema.TypeString,
				Computed: true,
			},
			"website_redirect": {
				Type:     schema.TypeString,
				Optional: true,
			},
		},
	}
}

func resourceBucketObjectCreate(d *schema.ResourceData, meta interface{}) error {
	return resourceBucketObjectUpload(d, meta)
}

func resourceBucketObjectRead(d *schema.ResourceData, meta interface{}) error {
	conn := meta.(*conns.AWSClient).S3Conn
	defaultTagsConfig := meta.(*conns.AWSClient).DefaultTagsConfig
	ignoreTagsConfig := meta.(*conns.AWSClient).IgnoreTagsConfig

	bucket := d.Get("bucket").(string)
	key := d.Get("key").(string)

	input := &s3.HeadObjectInput{
		Bucket: aws.String(bucket),
		Key:    aws.String(key),
	}

	var resp *s3.HeadObjectOutput

	err := resource.Retry(s3BucketObjectCreationTimeout, func() *resource.RetryError {
		var err error

		resp, err = conn.HeadObject(input)

		if d.IsNewResource() && tfawserr.ErrStatusCodeEquals(err, http.StatusNotFound) {
			return resource.RetryableError(err)
		}

		if err != nil {
			return resource.NonRetryableError(err)
		}

		return nil
	})

	if tfresource.TimedOut(err) {
		resp, err = conn.HeadObject(input)
	}

	if !d.IsNewResource() && tfawserr.ErrStatusCodeEquals(err, http.StatusNotFound) {
		log.Printf("[WARN] S3 Object (%s) not found, removing from state", d.Id())
		d.SetId("")
		return nil
	}

	if err != nil {
		return fmt.Errorf("error reading S3 Object (%s): %w", d.Id(), err)
	}

	log.Printf("[DEBUG] Reading S3 Bucket Object meta: %s", resp)

	d.Set("bucket_key_enabled", resp.BucketKeyEnabled)
	d.Set("cache_control", resp.CacheControl)
	d.Set("content_disposition", resp.ContentDisposition)
	d.Set("content_encoding", resp.ContentEncoding)
	d.Set("content_language", resp.ContentLanguage)
	d.Set("content_type", resp.ContentType)
	metadata := flex.PointersMapToStringList(resp.Metadata)

	// AWS Go SDK capitalizes metadata, this is a workaround. https://github.com/aws/aws-sdk-go/issues/445
	for k, v := range metadata {
		delete(metadata, k)
		metadata[strings.ToLower(k)] = v
	}

	if err := d.Set("metadata", metadata); err != nil {
		return fmt.Errorf("error setting metadata: %s", err)
	}
	d.Set("version_id", resp.VersionId)
	d.Set("server_side_encryption", resp.ServerSideEncryption)
	d.Set("website_redirect", resp.WebsiteRedirectLocation)
	d.Set("object_lock_legal_hold_status", resp.ObjectLockLegalHoldStatus)
	d.Set("object_lock_mode", resp.ObjectLockMode)
	d.Set("object_lock_retain_until_date", flattenS3ObjectDate(resp.ObjectLockRetainUntilDate))

	if err := resourceBucketObjectSetKMS(d, meta, resp.SSEKMSKeyId); err != nil {
		return fmt.Errorf("bucket object KMS: %w", err)
	}

	// See https://forums.aws.amazon.com/thread.jspa?threadID=44003
	d.Set("etag", strings.Trim(aws.StringValue(resp.ETag), `"`))

	// The "STANDARD" (which is also the default) storage
	// class when set would not be included in the results.
	d.Set("storage_class", s3.StorageClassStandard)
	if resp.StorageClass != nil {
		d.Set("storage_class", resp.StorageClass)
	}

	// Retry due to S3 eventual consistency
	tagsRaw, err := verify.RetryOnAWSCode(s3.ErrCodeNoSuchBucket, func() (interface{}, error) {
		return ObjectListTags(conn, bucket, key)
	})

	if err != nil {
		return fmt.Errorf("error listing tags for S3 Bucket (%s) Object (%s): %s", bucket, key, err)
	}

	tags, ok := tagsRaw.(tftags.KeyValueTags)

	if !ok {
		return fmt.Errorf("error listing tags for S3 Bucket (%s) Object (%s): unable to convert tags", bucket, key)
	}

	tags = tags.IgnoreAWS().IgnoreConfig(ignoreTagsConfig)

	//lintignore:AWSR002
	if err := d.Set("tags", tags.RemoveDefaultConfig(defaultTagsConfig).Map()); err != nil {
		return fmt.Errorf("error setting tags: %w", err)
	}

	if err := d.Set("tags_all", tags.Map()); err != nil {
		return fmt.Errorf("error setting tags_all: %w", err)
	}

	return nil
}

func resourceBucketObjectUpdate(d *schema.ResourceData, meta interface{}) error {
	if hasS3BucketObjectContentChanges(d) {
		return resourceBucketObjectUpload(d, meta)
	}

	conn := meta.(*conns.AWSClient).S3Conn

	bucket := d.Get("bucket").(string)
	key := d.Get("key").(string)

	if d.HasChange("acl") {
		_, err := conn.PutObjectAcl(&s3.PutObjectAclInput{
			Bucket: aws.String(bucket),
			Key:    aws.String(key),
			ACL:    aws.String(d.Get("acl").(string)),
		})
		if err != nil {
			return fmt.Errorf("error putting S3 object ACL: %s", err)
		}
	}

	if d.HasChange("object_lock_legal_hold_status") {
		_, err := conn.PutObjectLegalHold(&s3.PutObjectLegalHoldInput{
			Bucket: aws.String(bucket),
			Key:    aws.String(key),
			LegalHold: &s3.ObjectLockLegalHold{
				Status: aws.String(d.Get("object_lock_legal_hold_status").(string)),
			},
		})
		if err != nil {
			return fmt.Errorf("error putting S3 object lock legal hold: %s", err)
		}
	}

	if d.HasChanges("object_lock_mode", "object_lock_retain_until_date") {
		req := &s3.PutObjectRetentionInput{
			Bucket: aws.String(bucket),
			Key:    aws.String(key),
			Retention: &s3.ObjectLockRetention{
				Mode:            aws.String(d.Get("object_lock_mode").(string)),
				RetainUntilDate: expandS3ObjectDate(d.Get("object_lock_retain_until_date").(string)),
			},
		}

		// Bypass required to lower or clear retain-until date.
		if d.HasChange("object_lock_retain_until_date") {
			oraw, nraw := d.GetChange("object_lock_retain_until_date")
			o := expandS3ObjectDate(oraw.(string))
			n := expandS3ObjectDate(nraw.(string))
			if n == nil || (o != nil && n.Before(*o)) {
				req.BypassGovernanceRetention = aws.Bool(true)
			}
		}

		_, err := conn.PutObjectRetention(req)
		if err != nil {
			return fmt.Errorf("error putting S3 object lock retention: %s", err)
		}
	}

	if d.HasChange("tags_all") {
		o, n := d.GetChange("tags_all")

		if err := ObjectUpdateTags(conn, bucket, key, o, n); err != nil {
			return fmt.Errorf("error updating tags: %s", err)
		}
	}

	return resourceBucketObjectRead(d, meta)
}

func resourceBucketObjectDelete(d *schema.ResourceData, meta interface{}) error {
	conn := meta.(*conns.AWSClient).S3Conn

	bucket := d.Get("bucket").(string)
	key := d.Get("key").(string)
	// We are effectively ignoring all leading '/'s in the key name and
	// treating multiple '/'s as a single '/' as aws.Config.DisableRestProtocolURICleaning is false
	key = strings.TrimLeft(key, "/")
	key = regexp.MustCompile(`/+`).ReplaceAllString(key, "/")

	var err error
	if _, ok := d.GetOk("version_id"); ok {
		err = DeleteAllObjectVersions(conn, bucket, key, d.Get("force_destroy").(bool), false)
	} else {
		err = deleteS3ObjectVersion(conn, bucket, key, "", false)
	}

	if err != nil {
		return fmt.Errorf("error deleting S3 Bucket (%s) Object (%s): %s", bucket, key, err)
	}

	return nil
}

func resourceBucketObjectImport(d *schema.ResourceData, meta interface{}) ([]*schema.ResourceData, error) {
	id := d.Id()
	id = strings.TrimPrefix(id, "s3://")
	parts := strings.Split(id, "/")

	if len(parts) < 2 {
		return []*schema.ResourceData{d}, fmt.Errorf("id %s should be in format <bucket>/<key> or s3://<bucket>/<key>", id)
	}

	bucket := parts[0]
	key := strings.Join(parts[1:], "/")

	d.SetId(key)
	d.Set("bucket", bucket)
	d.Set("key", key)

	return []*schema.ResourceData{d}, nil
}

func resourceBucketObjectUpload(d *schema.ResourceData, meta interface{}) error {
	conn := meta.(*conns.AWSClient).S3Conn
	uploader := s3manager.NewUploaderWithClient(conn)
	defaultTagsConfig := meta.(*conns.AWSClient).DefaultTagsConfig
	tags := defaultTagsConfig.MergeTags(tftags.New(d.Get("tags").(map[string]interface{})))

	var body io.ReadSeeker

	if v, ok := d.GetOk("source"); ok {
		source := v.(string)
		path, err := homedir.Expand(source)
		if err != nil {
			return fmt.Errorf("Error expanding homedir in source (%s): %s", source, err)
		}
		file, err := os.Open(path)
		if err != nil {
			return fmt.Errorf("Error opening S3 bucket object source (%s): %s", path, err)
		}

		body = file
		defer func() {
			err := file.Close()
			if err != nil {
				log.Printf("[WARN] Error closing S3 bucket object source (%s): %s", path, err)
			}
		}()
	} else if v, ok := d.GetOk("content"); ok {
		content := v.(string)
		body = bytes.NewReader([]byte(content))
	} else if v, ok := d.GetOk("content_base64"); ok {
		content := v.(string)
		// We can't do streaming decoding here (with base64.NewDecoder) because
		// the AWS SDK requires an io.ReadSeeker but a base64 decoder can't seek.
		contentRaw, err := base64.StdEncoding.DecodeString(content)
		if err != nil {
			return fmt.Errorf("error decoding content_base64: %s", err)
		}
		body = bytes.NewReader(contentRaw)
	} else {
		body = bytes.NewReader([]byte{})
	}

	bucket := d.Get("bucket").(string)
	key := d.Get("key").(string)

	input := &s3manager.UploadInput{
		ACL:    aws.String(d.Get("acl").(string)),
		Body:   body,
		Bucket: aws.String(bucket),
		Key:    aws.String(key),
	}

	if v, ok := d.GetOk("storage_class"); ok {
		input.StorageClass = aws.String(v.(string))
	}

	if v, ok := d.GetOk("cache_control"); ok {
		input.CacheControl = aws.String(v.(string))
	}

	if v, ok := d.GetOk("content_type"); ok {
		input.ContentType = aws.String(v.(string))
	}

	if v, ok := d.GetOk("metadata"); ok {
		input.Metadata = flex.ExpandStringMap(v.(map[string]interface{}))
	}

	if v, ok := d.GetOk("content_encoding"); ok {
		input.ContentEncoding = aws.String(v.(string))
	}

	if v, ok := d.GetOk("content_language"); ok {
		input.ContentLanguage = aws.String(v.(string))
	}

	if v, ok := d.GetOk("content_disposition"); ok {
		input.ContentDisposition = aws.String(v.(string))
	}

	if v, ok := d.GetOk("bucket_key_enabled"); ok {
		input.BucketKeyEnabled = aws.Bool(v.(bool))
	}

	if v, ok := d.GetOk("server_side_encryption"); ok {
		input.ServerSideEncryption = aws.String(v.(string))
	}

	if v, ok := d.GetOk("kms_key_id"); ok {
		input.SSEKMSKeyId = aws.String(v.(string))
		input.ServerSideEncryption = aws.String(s3.ServerSideEncryptionAwsKms)
	}

	if len(tags) > 0 {
		// The tag-set must be encoded as URL Query parameters.
		input.Tagging = aws.String(tags.IgnoreAWS().UrlEncode())
	}

	if v, ok := d.GetOk("website_redirect"); ok {
		input.WebsiteRedirectLocation = aws.String(v.(string))
	}

	if v, ok := d.GetOk("object_lock_legal_hold_status"); ok {
		input.ObjectLockLegalHoldStatus = aws.String(v.(string))
	}

	if v, ok := d.GetOk("object_lock_mode"); ok {
		input.ObjectLockMode = aws.String(v.(string))
	}

	if v, ok := d.GetOk("object_lock_retain_until_date"); ok {
		input.ObjectLockRetainUntilDate = expandS3ObjectDate(v.(string))
	}

	if _, err := uploader.Upload(input); err != nil {
		return fmt.Errorf("Error uploading object to S3 bucket (%s): %s", bucket, err)
	}

	d.SetId(key)

	return resourceBucketObjectRead(d, meta)
}

func resourceBucketObjectSetKMS(d *schema.ResourceData, meta interface{}, sseKMSKeyId *string) error {
	// Only set non-default KMS key ID (one that doesn't match default)
	if sseKMSKeyId != nil {
		// retrieve S3 KMS Default Master Key
		conn := meta.(*conns.AWSClient).KMSConn
		keyMetadata, err := kms.FindKeyByID(conn, DefaultKmsKeyAlias)
		if err != nil {
			return fmt.Errorf("Failed to describe default S3 KMS key (%s): %s", DefaultKmsKeyAlias, err)
		}

		if aws.StringValue(sseKMSKeyId) != aws.StringValue(keyMetadata.Arn) {
			log.Printf("[DEBUG] S3 object is encrypted using a non-default KMS Key ID: %s", aws.StringValue(sseKMSKeyId))
			d.Set("kms_key_id", sseKMSKeyId)
		}
	}

	return nil
}

func validateMetadataIsLowerCase(v interface{}, k string) (ws []string, errors []error) {
	value := v.(map[string]interface{})

	for k := range value {
		if k != strings.ToLower(k) {
			errors = append(errors, fmt.Errorf(
				"Metadata must be lowercase only. Offending key: %q", k))
		}
	}
	return
}

func resourceBucketObjectCustomizeDiff(_ context.Context, d *schema.ResourceDiff, meta interface{}) error {
	if hasS3BucketObjectContentChanges(d) {
		return d.SetNewComputed("version_id")
	}

	if d.HasChange("source_hash") {
		d.SetNewComputed("version_id")
		d.SetNewComputed("etag")
	}

	return nil
}

func hasS3BucketObjectContentChanges(d verify.ResourceDiffer) bool {
	for _, key := range []string{
		"bucket_key_enabled",
		"cache_control",
		"content_base64",
		"content_disposition",
		"content_encoding",
		"content_language",
		"content_type",
		"content",
		"etag",
		"kms_key_id",
		"metadata",
		"server_side_encryption",
		"source",
		"source_hash",
		"storage_class",
		"website_redirect",
	} {
		if d.HasChange(key) {
			return true
		}
	}
	return false
}

// DeleteAllObjectVersions deletes all versions of a specified key from an S3 bucket.
// If key is empty then all versions of all objects are deleted.
// Set force to true to override any S3 object lock protections on object lock enabled buckets.
func DeleteAllObjectVersions(conn *s3.S3, bucketName, key string, force, ignoreObjectErrors bool) error {
	input := &s3.ListObjectVersionsInput{
		Bucket: aws.String(bucketName),
	}
	if key != "" {
		input.Prefix = aws.String(key)
	}

	var lastErr error
	err := conn.ListObjectVersionsPages(input, func(page *s3.ListObjectVersionsOutput, lastPage bool) bool {
		if page == nil {
			return !lastPage
		}

		for _, objectVersion := range page.Versions {
			objectKey := aws.StringValue(objectVersion.Key)
			objectVersionID := aws.StringValue(objectVersion.VersionId)

			if key != "" && key != objectKey {
				continue
			}

			err := deleteS3ObjectVersion(conn, bucketName, objectKey, objectVersionID, force)
			if tfawserr.ErrMessageContains(err, "AccessDenied", "") && force {
				// Remove any legal hold.
				resp, err := conn.HeadObject(&s3.HeadObjectInput{
					Bucket:    aws.String(bucketName),
					Key:       objectVersion.Key,
					VersionId: objectVersion.VersionId,
				})

				if err != nil {
					log.Printf("[ERROR] Error getting S3 Bucket (%s) Object (%s) Version (%s) metadata: %s", bucketName, objectKey, objectVersionID, err)
					lastErr = err
					continue
				}

				if aws.StringValue(resp.ObjectLockLegalHoldStatus) == s3.ObjectLockLegalHoldStatusOn {
					_, err := conn.PutObjectLegalHold(&s3.PutObjectLegalHoldInput{
						Bucket:    aws.String(bucketName),
						Key:       objectVersion.Key,
						VersionId: objectVersion.VersionId,
						LegalHold: &s3.ObjectLockLegalHold{
							Status: aws.String(s3.ObjectLockLegalHoldStatusOff),
						},
					})

					if err != nil {
						log.Printf("[ERROR] Error putting S3 Bucket (%s) Object (%s) Version(%s) legal hold: %s", bucketName, objectKey, objectVersionID, err)
						lastErr = err
						continue
					}

					// Attempt to delete again.
					err = deleteS3ObjectVersion(conn, bucketName, objectKey, objectVersionID, force)

					if err != nil {
						lastErr = err
					}

					continue
				}

				// AccessDenied for another reason.
				lastErr = fmt.Errorf("AccessDenied deleting S3 Bucket (%s) Object (%s) Version: %s", bucketName, objectKey, objectVersionID)
				continue
			}

			if err != nil {
				lastErr = err
			}
		}

		return !lastPage
	})

	if tfawserr.ErrMessageContains(err, s3.ErrCodeNoSuchBucket, "") {
		err = nil
	}

	if err != nil {
		return err
	}

	if lastErr != nil {
		if !ignoreObjectErrors {
			return fmt.Errorf("error deleting at least one object version, last error: %s", lastErr)
		}

		lastErr = nil
	}

	err = conn.ListObjectVersionsPages(input, func(page *s3.ListObjectVersionsOutput, lastPage bool) bool {
		if page == nil {
			return !lastPage
		}

		for _, deleteMarker := range page.DeleteMarkers {
			deleteMarkerKey := aws.StringValue(deleteMarker.Key)
			deleteMarkerVersionID := aws.StringValue(deleteMarker.VersionId)

			if key != "" && key != deleteMarkerKey {
				continue
			}

			// Delete markers have no object lock protections.
			err := deleteS3ObjectVersion(conn, bucketName, deleteMarkerKey, deleteMarkerVersionID, false)

			if err != nil {
				lastErr = err
			}
		}

		return !lastPage
	})

	if tfawserr.ErrMessageContains(err, s3.ErrCodeNoSuchBucket, "") {
		err = nil
	}

	if err != nil {
		return err
	}

	if lastErr != nil {
		if !ignoreObjectErrors {
			return fmt.Errorf("error deleting at least one object delete marker, last error: %s", lastErr)
		}

		lastErr = nil
	}

	return nil
}

// deleteS3ObjectVersion deletes a specific bucket object version.
// Set force to true to override any S3 object lock protections.
func deleteS3ObjectVersion(conn *s3.S3, b, k, v string, force bool) error {
	input := &s3.DeleteObjectInput{
		Bucket: aws.String(b),
		Key:    aws.String(k),
	}

	if v != "" {
		input.VersionId = aws.String(v)
	}

	if force {
		input.BypassGovernanceRetention = aws.Bool(true)
	}

	log.Printf("[INFO] Deleting S3 Bucket (%s) Object (%s) Version: %s", b, k, v)
	_, err := conn.DeleteObject(input)

	if err != nil {
		log.Printf("[WARN] Error deleting S3 Bucket (%s) Object (%s) Version (%s): %s", b, k, v, err)
	}

	if tfawserr.ErrMessageContains(err, s3.ErrCodeNoSuchBucket, "") || tfawserr.ErrMessageContains(err, s3.ErrCodeNoSuchKey, "") {
		return nil
	}

	return err
}

func expandS3ObjectDate(v string) *time.Time {
	t, err := time.Parse(time.RFC3339, v)
	if err != nil {
		return nil
	}

	return aws.Time(t)
}

func flattenS3ObjectDate(t *time.Time) string {
	if t == nil {
		return ""
	}

	return t.Format(time.RFC3339)
}<|MERGE_RESOLUTION|>--- conflicted
+++ resolved
@@ -130,42 +130,11 @@
 					return false
 				},
 			},
-<<<<<<< HEAD
-
-			"etag": {
-				Type: schema.TypeString,
-				// This will conflict with SSE-C and SSE-KMS encryption and multi-part upload
-				// if/when it's actually implemented. The Etag then won't match raw-file MD5.
-				// See http://docs.aws.amazon.com/AmazonS3/latest/API/RESTCommonResponseHeaders.html
-				Optional:      true,
-				Computed:      true,
-				ConflictsWith: []string{"kms_key_id"},
-			},
-
-			"version_id": {
-				Type:     schema.TypeString,
-				Computed: true,
-			},
-
-			"tags":     tftags.TagsSchema(),
-			"tags_all": tftags.TagsSchemaTrulyComputed(),
-
-			"website_redirect": {
-				Type:     schema.TypeString,
-				Optional: true,
-			},
-
-			"force_destroy": {
-				Type:     schema.TypeBool,
-				Optional: true,
-				Default:  false,
-=======
 			"metadata": {
 				Type:         schema.TypeMap,
 				ValidateFunc: validateMetadataIsLowerCase,
 				Optional:     true,
 				Elem:         &schema.Schema{Type: schema.TypeString},
->>>>>>> d14b20ba
 			},
 			"object_lock_legal_hold_status": {
 				Type:         schema.TypeString,
@@ -204,7 +173,7 @@
 				ValidateFunc: validation.StringInSlice(s3.ObjectStorageClass_Values(), false),
 			},
 			"tags":     tftags.TagsSchema(),
-			"tags_all": tftags.TagsSchemaComputed(),
+			"tags_all": tftags.TagsSchemaTrulyComputed(),
 			"version_id": {
 				Type:     schema.TypeString,
 				Computed: true,
