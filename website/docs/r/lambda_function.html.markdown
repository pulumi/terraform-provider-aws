--- conflicted
+++ resolved
@@ -74,7 +74,7 @@
 ```
 ### Lambda File Systems
 
-Lambda File Systems allow you to connect an Amazon Elastic File System (EFS) file system to a Lambda function to share data across function invocations, access existing data including large files, and save function state. 
+Lambda File Systems allow you to connect an Amazon Elastic File System (EFS) file system to a Lambda function to share data across function invocations, access existing data including large files, and save function state.
 
 ```hcl
 # A lambda function connected to an EFS file system
@@ -87,14 +87,14 @@
     # Local mount path inside the lambda function. Must start with '/mnt/'.
     local_mount_path = "/mnt/efs"
   }
-  
+
   vpc_config {
     # Every subnet should be able to reach an EFS mount target in the same Availability Zone. Cross-AZ mounts are not permitted.
     subnet_ids = ["${aws_subnet.subnet_for_lambda.id}"]
     security_group_ids = ["${aws_security_group.sg_for_lambda.id}"]
   }
-  
-  # Explicitly declare dependency on EFS mount target. 
+
+  # Explicitly declare dependency on EFS mount target.
   # When creating or updating Lambda functions, mount target must be in 'available' lifecycle state.
   depends_on = [aws_efs_mount_target.alpha]
 }
@@ -212,18 +212,11 @@
 * `reserved_concurrent_executions` - (Optional) The amount of reserved concurrent executions for this lambda function. A value of `0` disables lambda from being triggered and `-1` removes any concurrency limitations. Defaults to Unreserved Concurrency Limits `-1`. See [Managing Concurrency][9]
 * `publish` - (Optional) Whether to publish creation/change as new Lambda Function Version. Defaults to `false`.
 * `vpc_config` - (Optional) Provide this to allow your function to access your VPC. Fields documented below. See [Lambda in VPC][7]
-* `file_system_config` - (Optional)  Nested block to configure the function's *EFS config*. See details below.
+* `file_system_config` - (Optional) The connection settings for an EFS file system. Fields documented below. Before creating or updating Lambda functions with `file_system_config`, EFS mount targets much be in available lifecycle state. Use `depends_on` to explicitly declare this dependency. See [Using Amazon EFS with Lambda][12].
 * `environment` - (Optional) The Lambda environment's configuration settings. Fields documented below.
-<<<<<<< HEAD
 * `kms_key_arn` - (Optional) Amazon Resource Name (ARN) of the AWS Key Management Service (KMS) key that is used to encrypt environment variables. If this configuration is not provided when environment variables are in use, AWS Lambda uses a default service key. If this configuration is provided when environment variables are not in use, the AWS Lambda API does not save this configuration and this provider will show a perpetual difference of adding the key. To fix the perpetual difference, remove this configuration.
 * `source_code_hash` - (Optional) Used to trigger updates. Must be set to a base64-encoded SHA256 hash of the package file specified with either `filename` or `s3_key`. The usual way to set this is `filebase64sha256("file.zip")` (this provider 0.11.12 and later) or `base64sha256(file("file.zip"))` (this provider 0.11.11 and earlier), where "file.zip" is the local filename of the lambda function source archive.
 * `tags` - (Optional) A mapping of tags to assign to the object.
-=======
-* `kms_key_arn` - (Optional) Amazon Resource Name (ARN) of the AWS Key Management Service (KMS) key that is used to encrypt environment variables. If this configuration is not provided when environment variables are in use, AWS Lambda uses a default service key. If this configuration is provided when environment variables are not in use, the AWS Lambda API does not save this configuration and Terraform will show a perpetual difference of adding the key. To fix the perpetual difference, remove this configuration.
-* `source_code_hash` - (Optional) Used to trigger updates. Must be set to a base64-encoded SHA256 hash of the package file specified with either `filename` or `s3_key`. The usual way to set this is `filebase64sha256("file.zip")` (Terraform 0.11.12 and later) or `base64sha256(file("file.zip"))` (Terraform 0.11.11 and earlier), where "file.zip" is the local filename of the lambda function source archive.
-* `tags` - (Optional) A map of tags to assign to the object.
-* `file_system_config` - (Optional) The connection settings for an EFS file system. Fields documented below. Before creating or updating Lambda functions with `file_system_config`, EFS mount targets much be in available lifecycle state. Use `depends_on` to explicitly declare this dependency. See [Using Amazon EFS with Lambda][12].
->>>>>>> 11909c13
 
 **dead_letter_config** is a child block with a single argument:
 
