---
subcategory: "SQS"
layout: "aws"
page_title: "AWS: aws_sqs_queue"
description: |-
  Provides a SQS resource.
---

# Resource: aws_sqs_queue

## Example Usage

<<<<<<< HEAD
```hcl
resource "aws_sqs_queue" "queue" {
  name                      = "example-queue"
=======
```terraform
resource "aws_sqs_queue" "terraform_queue" {
  name                      = "terraform-example-queue"
>>>>>>> ae957155
  delay_seconds             = 90
  max_message_size          = 2048
  message_retention_seconds = 86400
  receive_wait_time_seconds = 10
  redrive_policy = jsonencode({
    deadLetterTargetArn = aws_sqs_queue.queue_deadletter.arn
    maxReceiveCount     = 4
  })

  tags = {
    Environment = "production"
  }
}
```

## FIFO queue

<<<<<<< HEAD
```hcl
resource "aws_sqs_queue" "queue" {
  name                        = "example-queue.fifo"
=======
```terraform
resource "aws_sqs_queue" "terraform_queue" {
  name                        = "terraform-example-queue.fifo"
>>>>>>> ae957155
  fifo_queue                  = true
  content_based_deduplication = true
}
```

## Server-side encryption (SSE)

<<<<<<< HEAD
```hcl
resource "aws_sqs_queue" "queue" {
  name                              = "example-queue"
=======
```terraform
resource "aws_sqs_queue" "terraform_queue" {
  name                              = "terraform-example-queue"
>>>>>>> ae957155
  kms_master_key_id                 = "alias/aws/sqs"
  kms_data_key_reuse_period_seconds = 300
}
```

## Argument Reference

The following arguments are supported:

* `name` - (Optional) This is the human-readable name of the queue. If omitted, this provider will assign a random name.
* `name_prefix` - (Optional) Creates a unique name beginning with the specified prefix. Conflicts with `name`.
* `visibility_timeout_seconds` - (Optional) The visibility timeout for the queue. An integer from 0 to 43200 (12 hours). The default for this attribute is 30. For more information about visibility timeout, see [AWS docs](https://docs.aws.amazon.com/AWSSimpleQueueService/latest/SQSDeveloperGuide/AboutVT.html).
* `message_retention_seconds` - (Optional) The number of seconds Amazon SQS retains a message. Integer representing seconds, from 60 (1 minute) to 1209600 (14 days). The default for this attribute is 345600 (4 days).
* `max_message_size` - (Optional) The limit of how many bytes a message can contain before Amazon SQS rejects it. An integer from 1024 bytes (1 KiB) up to 262144 bytes (256 KiB). The default for this attribute is 262144 (256 KiB).
* `delay_seconds` - (Optional) The time in seconds that the delivery of all messages in the queue will be delayed. An integer from 0 to 900 (15 minutes). The default for this attribute is 0 seconds.
* `receive_wait_time_seconds` - (Optional) The time for which a ReceiveMessage call will wait for a message to arrive (long polling) before returning. An integer from 0 to 20 (seconds). The default for this attribute is 0, meaning that the call will return immediately.
* `policy` - (Optional) The JSON policy for the SQS queue.
* `redrive_policy` - (Optional) The JSON policy to set up the Dead Letter Queue, see [AWS docs](https://docs.aws.amazon.com/AWSSimpleQueueService/latest/SQSDeveloperGuide/SQSDeadLetterQueue.html). **Note:** when specifying `maxReceiveCount`, you must specify it as an integer (`5`), and not a string (`"5"`).
* `fifo_queue` - (Optional) Boolean designating a FIFO queue. If not set, it defaults to `false` making it standard.
* `content_based_deduplication` - (Optional) Enables content-based deduplication for FIFO queues. For more information, see the [related documentation](http://docs.aws.amazon.com/AWSSimpleQueueService/latest/SQSDeveloperGuide/FIFO-queues.html#FIFO-queues-exactly-once-processing)
* `kms_master_key_id` - (Optional) The ID of an AWS-managed customer master key (CMK) for Amazon SQS or a custom CMK. For more information, see [Key Terms](http://docs.aws.amazon.com/AWSSimpleQueueService/latest/SQSDeveloperGuide/sqs-server-side-encryption.html#sqs-sse-key-terms).
* `kms_data_key_reuse_period_seconds` - (Optional) The length of time, in seconds, for which Amazon SQS can reuse a data key to encrypt or decrypt messages before calling AWS KMS again. An integer representing seconds, between 60 seconds (1 minute) and 86,400 seconds (24 hours). The default is 300 (5 minutes).
* `tags` - (Optional) A map of tags to assign to the queue.

## Attributes Reference

In addition to all arguments above, the following attributes are exported:

* `id` - The URL for the created Amazon SQS queue.
* `arn` - The ARN of the SQS queue

## Import

SQS Queues can be imported using the `queue url`, e.g.

```
$ terraform import aws_sqs_queue.public_queue https://queue.amazonaws.com/80398EXAMPLE/MyQueue
```<|MERGE_RESOLUTION|>--- conflicted
+++ resolved
@@ -10,15 +10,9 @@
 
 ## Example Usage
 
-<<<<<<< HEAD
-```hcl
+```terraform
 resource "aws_sqs_queue" "queue" {
   name                      = "example-queue"
-=======
-```terraform
-resource "aws_sqs_queue" "terraform_queue" {
-  name                      = "terraform-example-queue"
->>>>>>> ae957155
   delay_seconds             = 90
   max_message_size          = 2048
   message_retention_seconds = 86400
@@ -36,15 +30,9 @@
 
 ## FIFO queue
 
-<<<<<<< HEAD
-```hcl
+```terraform
 resource "aws_sqs_queue" "queue" {
   name                        = "example-queue.fifo"
-=======
-```terraform
-resource "aws_sqs_queue" "terraform_queue" {
-  name                        = "terraform-example-queue.fifo"
->>>>>>> ae957155
   fifo_queue                  = true
   content_based_deduplication = true
 }
@@ -52,15 +40,9 @@
 
 ## Server-side encryption (SSE)
 
-<<<<<<< HEAD
-```hcl
+```terraform
 resource "aws_sqs_queue" "queue" {
   name                              = "example-queue"
-=======
-```terraform
-resource "aws_sqs_queue" "terraform_queue" {
-  name                              = "terraform-example-queue"
->>>>>>> ae957155
   kms_master_key_id                 = "alias/aws/sqs"
   kms_data_key_reuse_period_seconds = 300
 }
