--- conflicted
+++ resolved
@@ -126,12 +126,8 @@
 * `max_aggregation_interval` - (Optional) The maximum interval of time
   during which a flow of packets is captured and aggregated into a flow
   log record. Valid Values: `60` seconds (1 minute) or `600` seconds (10
-<<<<<<< HEAD
-  minutes). Default: `600`.
+  minutes). Default: `600`. When `transit_gateway_id` or `transit_gateway_attachment_id` is specified, `max_aggregation_interval` _must_ be 60 seconds (1 minute).
 * `tags` - (Optional) Key-value map of resource tags. .If configured with a provider `default_tags` configuration block present, tags with matching keys will overwrite those defined at the provider-level.
-=======
-  minutes). Default: `600`. When `transit_gateway_id` or `transit_gateway_attachment_id` is specified, `max_aggregation_interval` _must_ be 60 seconds (1 minute).
->>>>>>> 3ad90c6b
 * `destination_options` - (Optional) Describes the destination options for a flow log. More details below.
 
 ### destination_options
