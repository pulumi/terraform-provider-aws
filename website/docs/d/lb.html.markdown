--- conflicted
+++ resolved
@@ -47,16 +47,11 @@
 
 ## Attributes Reference
 
-<<<<<<< HEAD
 See the `LB` Resource for details on the
-returned attributes - they are identical.
-=======
-See the [LB Resource](/docs/providers/aws/r/lb.html) for details on the
 returned attributes - they are identical.
 
 ## Timeouts
 
 [Configuration options](https://www.terraform.io/docs/configuration/blocks/resources/syntax.html#operation-timeouts):
 
-- `read` - (Default `20m`)
->>>>>>> abe4b515
+- `read` - (Default `20m`)