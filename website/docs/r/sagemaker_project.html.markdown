---
subcategory: "SageMaker"
layout: "aws"
page_title: "AWS: aws_sagemaker_project"
description: |-
  Provides a SageMaker Project resource.
---

# Resource: aws_sagemaker_project

Provides a SageMaker Project resource.

 -> Note: If you are trying to use SageMaker projects with SageMaker studio you will need to add a tag with the key `sagemaker:studio-visibility` with value `true`. For more on requirements to use projects and permission needed see [AWS Docs](https://docs.aws.amazon.com/sagemaker/latest/dg/sagemaker-projects-templates-custom.html).

## Example Usage

```terraform
resource "aws_sagemaker_project" "example" {
  project_name = "example"

  service_catalog_provisioning_details {
    product_id = aws_servicecatalog_product.example.id
  }
}
```

## Argument Reference

The following arguments are supported:

* `project_name` - (Required) The name of the Project.
* `project_description` - (Optional) A description for the project.
* `service_catalog_provisioning_details` - (Required) The product ID and provisioning artifact ID to provision a service catalog. See [Service Catalog Provisioning Details](#service-catalog-provisioning-details) below.
<<<<<<< HEAD
* `tags` - (Optional) A map of tags to assign to the resource. If configured with a provider `default_tags` configuration block present, tags with matching keys will overwrite those defined at the provider-level.
=======
* `tags` - (Optional) A map of tags to assign to the resource. If configured with a provider [`default_tags` configuration block](https://registry.terraform.io/providers/hashicorp/aws/latest/docs#default_tags-configuration-block) present, tags with matching keys will overwrite those defined at the provider-level.
>>>>>>> abe4b515


### Service Catalog Provisioning Details

* `path_id` - (Optional) The path identifier of the product. This value is optional if the product has a default path, and required if the product has more than one path.
* `product_id` - (Required) The ID of the product to provision.
* `provisioning_artifact_id` - (Optional) The ID of the provisioning artifact.
* `provisioning_parameter` - (Optional) A list of key value pairs that you specify when you provision a product. See [Provisioning Parameter](#provisioning-parameter) below.

#### Provisioning Parameter

* `key` - (Required) The key that identifies a provisioning parameter.
* `value` - (Optional) The value of the provisioning parameter.

## Attributes Reference

In addition to all arguments above, the following attributes are exported:

* `arn` - The Amazon Resource Name (ARN) assigned by AWS to this Project.
* `id` - The name of the Project.
* `project_id` - The ID of the project.
* `tags_all` - A map of tags assigned to the resource, including those inherited from the provider [`default_tags` configuration block](https://registry.terraform.io/providers/hashicorp/aws/latest/docs#default_tags-configuration-block).


## Import

SageMaker Projects can be imported using the `project_name`, e.g.,

```
$ terraform import aws_sagemaker_project.example example
```<|MERGE_RESOLUTION|>--- conflicted
+++ resolved
@@ -31,11 +31,7 @@
 * `project_name` - (Required) The name of the Project.
 * `project_description` - (Optional) A description for the project.
 * `service_catalog_provisioning_details` - (Required) The product ID and provisioning artifact ID to provision a service catalog. See [Service Catalog Provisioning Details](#service-catalog-provisioning-details) below.
-<<<<<<< HEAD
 * `tags` - (Optional) A map of tags to assign to the resource. If configured with a provider `default_tags` configuration block present, tags with matching keys will overwrite those defined at the provider-level.
-=======
-* `tags` - (Optional) A map of tags to assign to the resource. If configured with a provider [`default_tags` configuration block](https://registry.terraform.io/providers/hashicorp/aws/latest/docs#default_tags-configuration-block) present, tags with matching keys will overwrite those defined at the provider-level.
->>>>>>> abe4b515
 
 
 ### Service Catalog Provisioning Details
