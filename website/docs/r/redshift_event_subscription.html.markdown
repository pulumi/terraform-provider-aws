---
subcategory: "Redshift"
layout: "aws"
page_title: "AWS: aws_redshift_event_subscription"
description: |-
  Provides a Redshift event subscription resource.
---

# Resource: aws_redshift_event_subscription

Provides a Redshift event subscription resource.

## Example Usage

```terraform
resource "aws_redshift_cluster" "default" {
  cluster_identifier = "default"
  database_name      = "default"

  # ...
}

resource "aws_sns_topic" "default" {
  name = "redshift-events"
}

resource "aws_redshift_event_subscription" "default" {
  name          = "redshift-event-sub"
  sns_topic_arn = aws_sns_topic.default.arn

  source_type = "cluster"
  source_ids  = [aws_redshift_cluster.default.id]

  severity = "INFO"

  event_categories = [
    "configuration",
    "management",
    "monitoring",
    "security",
  ]

  tags = {
    Name = "default"
  }
}
```

## Argument Reference

The following arguments are supported:

* `name` - (Required) The name of the Redshift event subscription.
* `sns_topic_arn` - (Required) The ARN of the SNS topic to send events to.
* `source_ids` - (Optional) A list of identifiers of the event sources for which events will be returned. If not specified, then all sources are included in the response. If specified, a `source_type` must also be specified.
* `source_type` - (Optional) The type of source that will be generating the events. Valid options are `cluster`, `cluster-parameter-group`, `cluster-security-group`, `cluster-snapshot`, or `scheduled-action`. If not set, all sources will be subscribed to.
* `severity` - (Optional) The event severity to be published by the notification subscription. Valid options are `INFO` or `ERROR`. Default value of `INFO`.
* `event_categories` - (Optional) A list of event categories for a SourceType that you want to subscribe to. See https://docs.aws.amazon.com/redshift/latest/mgmt/working-with-event-notifications.html or run `aws redshift describe-event-categories`.
* `enabled` - (Optional) A boolean flag to enable/disable the subscription. Defaults to `true`.
<<<<<<< HEAD
* `tags` - (Optional) A map of tags to assign to the resource. If configured with a provider `default_tags` configuration block present, tags with matching keys will overwrite those defined at the provider-level.
=======
* `tags` - (Optional) A map of tags to assign to the resource. If configured with a provider [`default_tags` configuration block](https://registry.terraform.io/providers/hashicorp/aws/latest/docs#default_tags-configuration-block) present, tags with matching keys will overwrite those defined at the provider-level.
>>>>>>> abe4b515

## Attributes Reference

In addition to all arguments above, the following attributes are exported:

* `arn` - Amazon Resource Name (ARN) of the Redshift event notification subscription
* `id` - The name of the Redshift event notification subscription
* `customer_aws_id` - The AWS customer account associated with the Redshift event notification subscription
<<<<<<< HEAD
* `tags_all` - A map of tags assigned to the resource, including those inherited from the provider .
=======
* `tags_all` - A map of tags assigned to the resource, including those inherited from the provider [`default_tags` configuration block](https://registry.terraform.io/providers/hashicorp/aws/latest/docs#default_tags-configuration-block).
>>>>>>> abe4b515

## Import

Redshift Event Subscriptions can be imported using the `name`, e.g.,

```
$ terraform import aws_redshift_event_subscription.default redshift-event-sub
```<|MERGE_RESOLUTION|>--- conflicted
+++ resolved
@@ -57,11 +57,7 @@
 * `severity` - (Optional) The event severity to be published by the notification subscription. Valid options are `INFO` or `ERROR`. Default value of `INFO`.
 * `event_categories` - (Optional) A list of event categories for a SourceType that you want to subscribe to. See https://docs.aws.amazon.com/redshift/latest/mgmt/working-with-event-notifications.html or run `aws redshift describe-event-categories`.
 * `enabled` - (Optional) A boolean flag to enable/disable the subscription. Defaults to `true`.
-<<<<<<< HEAD
 * `tags` - (Optional) A map of tags to assign to the resource. If configured with a provider `default_tags` configuration block present, tags with matching keys will overwrite those defined at the provider-level.
-=======
-* `tags` - (Optional) A map of tags to assign to the resource. If configured with a provider [`default_tags` configuration block](https://registry.terraform.io/providers/hashicorp/aws/latest/docs#default_tags-configuration-block) present, tags with matching keys will overwrite those defined at the provider-level.
->>>>>>> abe4b515
 
 ## Attributes Reference
 
@@ -70,11 +66,7 @@
 * `arn` - Amazon Resource Name (ARN) of the Redshift event notification subscription
 * `id` - The name of the Redshift event notification subscription
 * `customer_aws_id` - The AWS customer account associated with the Redshift event notification subscription
-<<<<<<< HEAD
-* `tags_all` - A map of tags assigned to the resource, including those inherited from the provider .
-=======
-* `tags_all` - A map of tags assigned to the resource, including those inherited from the provider [`default_tags` configuration block](https://registry.terraform.io/providers/hashicorp/aws/latest/docs#default_tags-configuration-block).
->>>>>>> abe4b515
+* `tags_all` - A map of tags assigned to the resource, including those inherited from the provider `default_tags` configuration block.
 
 ## Import
 
