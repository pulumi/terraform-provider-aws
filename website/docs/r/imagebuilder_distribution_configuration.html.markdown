---
subcategory: "EC2 Image Builder"
layout: "aws"
page_title: "AWS: aws_imagebuilder_distribution_configuration"
description: |-
    Manage an Image Builder Distribution Configuration
---

# Resource: aws_imagebuilder_distribution_configuration

Manages an Image Builder Distribution Configuration.

## Example Usage

```terraform
resource "aws_imagebuilder_distribution_configuration" "example" {
  name = "example"

  distribution {
    ami_distribution_configuration {
      ami_tags = {
        CostCenter = "IT"
      }

      name = "example-{{ imagebuilder:buildDate }}"

      launch_permission {
        user_ids = ["123456789012"]
      }
    }

    launch_template_configuration {
      launch_template_id = "lt-0aaa1bcde2ff3456"
    }

    region = "us-east-1"
  }
}
```

## Argument Reference

The following arguments are required:

* `name` - (Required) Name of the distribution configuration.
* `distribution` - (Required) One or more configuration blocks with distribution settings. Detailed below.

The following arguments are optional:

* `description` - (Optional) Description of the distribution configuration.
<<<<<<< HEAD
* `kms_key_id` - (Optional) Amazon Resource Name (ARN) of the Key Management Service (KMS) Key used to encrypt the distribution configuration.
* `tags` - (Optional) Key-value map of resource tags for the distribution configuration. If configured with a provider `default_tags` configuration block present, tags with matching keys will overwrite those defined at the provider-level.
=======
* `tags` - (Optional) Key-value map of resource tags for the distribution configuration. If configured with a provider [`default_tags` configuration block](https://registry.terraform.io/providers/hashicorp/aws/latest/docs#default_tags-configuration-block) present, tags with matching keys will overwrite those defined at the provider-level.
>>>>>>> 0b3b07d7

### distribution

The following arguments are required:

* `region` - (Required) AWS Region for the distribution.

The following arguments are optional:

* `ami_distribution_configuration` - (Optional) Configuration block with Amazon Machine Image (AMI) distribution settings. Detailed below.
* `container_distribution_configuration` - (Optional) Configuration block with container distribution settings. Detailed below.
* `fast_launch_configuration` - (Optional) Set of Windows faster-launching configurations to use for AMI distribution. Detailed below.
* `launch_template_configuration` - (Optional) Set of launch template configuration settings that apply to image distribution. Detailed below.
* `license_configuration_arns` - (Optional) Set of Amazon Resource Names (ARNs) of License Manager License Configurations.

### ami_distribution_configuration

The following arguments are optional:

* `ami_tags` - (Optional) Key-value map of tags to apply to the distributed AMI.
* `description` - (Optional) Description to apply to the distributed AMI.
* `kms_key_id` - (Optional) Amazon Resource Name (ARN) of the Key Management Service (KMS) Key to encrypt the distributed AMI.
* `launch_permission` - (Optional) Configuration block of EC2 launch permissions to apply to the distributed AMI. Detailed below.
* `name` - (Optional) Name to apply to the distributed AMI.
* `target_account_ids` - (Optional) Set of AWS Account identifiers to distribute the AMI.

### launch_permission

The following arguments are optional:

* `organization_arns` - (Optional) Set of AWS Organization ARNs to assign.
* `organizational_unit_arns` - (Optional) Set of AWS Organizational Unit ARNs to assign.
* `user_groups` - (Optional) Set of EC2 launch permission user groups to assign. Use `all` to distribute a public AMI.
* `user_ids` - (Optional) Set of AWS Account identifiers to assign.

### container_distribution_configuration

* `container_tags` - (Optional) Set of tags that are attached to the container distribution configuration.
* `description` - (Optional) Description of the container distribution configuration.
* `target_repository` (Required) Configuration block with the destination repository for the container distribution configuration.

### target_repository

* `repository_name` - (Required) The name of the container repository where the output container image is stored. This name is prefixed by the repository location.
* `service` - (Required) The service in which this image is registered. Valid values: `ECR`.

### fast_launch_configuration

* `account_id` - (Required) The owner account ID for the fast-launch enabled Windows AMI.
* `enabled` - (Required) A Boolean that represents the current state of faster launching for the Windows AMI. Set to `true` to start using Windows faster launching, or `false` to stop using it.
* `launch_template` - (Optional) Configuration block for the launch template that the fast-launch enabled Windows AMI uses when it launches Windows instances to create pre-provisioned snapshots. Detailed below.
* `max_parallel_launches` - (Optional) The maximum number of parallel instances that are launched for creating resources.
* `snapshot_configuration` - (Optional) Configuration block for managing the number of snapshots that are created from pre-provisioned instances for the Windows AMI when faster launching is enabled. Detailed below.

### launch_template

* `launch_template_id` - (Optional) The ID of the launch template to use for faster launching for a Windows AMI.
* `launch_template_name` - (Optional) The name of the launch template to use for faster launching for a Windows AMI.
* `launch_template_version` - (Optional) The version of the launch template to use for faster launching for a Windows AMI.

### snapshot_configuration

* `target_resource_count` - (Optional) The number of pre-provisioned snapshots to keep on hand for a fast-launch enabled Windows AMI.

### launch_template_configuration

* `default` - (Optional) Indicates whether to set the specified Amazon EC2 launch template as the default launch template. Defaults to `true`.
* `account_id` - The account ID that this configuration applies to.
* `launch_template_id` - (Required) The ID of the Amazon EC2 launch template to use.

## Attributes Reference

In addition to all arguments above, the following attributes are exported:

* `arn` - (Required) Amazon Resource Name (ARN) of the distribution configuration.
* `date_created` - Date the distribution configuration was created.
* `date_updated` - Date the distribution configuration was updated.
* `tags_all` - A map of tags assigned to the resource, including those inherited from the provider `default_tags` configuration block.

## Import

`aws_imagebuilder_distribution_configurations` resources can be imported by using the Amazon Resource Name (ARN), e.g.,

```
$ terraform import aws_imagebuilder_distribution_configuration.example arn:aws:imagebuilder:us-east-1:123456789012:distribution-configuration/example
```<|MERGE_RESOLUTION|>--- conflicted
+++ resolved
@@ -48,12 +48,7 @@
 The following arguments are optional:
 
 * `description` - (Optional) Description of the distribution configuration.
-<<<<<<< HEAD
-* `kms_key_id` - (Optional) Amazon Resource Name (ARN) of the Key Management Service (KMS) Key used to encrypt the distribution configuration.
 * `tags` - (Optional) Key-value map of resource tags for the distribution configuration. If configured with a provider `default_tags` configuration block present, tags with matching keys will overwrite those defined at the provider-level.
-=======
-* `tags` - (Optional) Key-value map of resource tags for the distribution configuration. If configured with a provider [`default_tags` configuration block](https://registry.terraform.io/providers/hashicorp/aws/latest/docs#default_tags-configuration-block) present, tags with matching keys will overwrite those defined at the provider-level.
->>>>>>> 0b3b07d7
 
 ### distribution
 
