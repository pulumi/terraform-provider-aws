--- conflicted
+++ resolved
@@ -41,11 +41,7 @@
 * `name` - (Required) The resource group's name. A resource group name can have a maximum of 127 characters, including letters, numbers, hyphens, dots, and underscores. The name cannot start with `AWS` or `aws`.
 * `description` - (Optional) A description of the resource group.
 * `resource_query` - (Required) A `resource_query` block. Resource queries are documented below.
-<<<<<<< HEAD
 * `tags` - (Optional) Key-value map of resource tags. .If configured with a provider `default_tags` configuration block present, tags with matching keys will overwrite those defined at the provider-level.
-=======
-* `tags` - (Optional) Key-value map of resource tags. If configured with a provider [`default_tags` configuration block](https://registry.terraform.io/providers/hashicorp/aws/latest/docs#default_tags-configuration-block) present, tags with matching keys will overwrite those defined at the provider-level.
->>>>>>> abe4b515
 
 An `resource_query` block supports the following arguments:
 
@@ -57,11 +53,7 @@
 In addition to all arguments above, the following attributes are exported:
 
 * `arn` - The ARN assigned by AWS for this resource group.
-<<<<<<< HEAD
-* `tags_all` - A map of tags assigned to the resource, including those inherited from the provider .
-=======
-* `tags_all` - A map of tags assigned to the resource, including those inherited from the provider [`default_tags` configuration block](https://registry.terraform.io/providers/hashicorp/aws/latest/docs#default_tags-configuration-block).
->>>>>>> abe4b515
+* `tags_all` - A map of tags assigned to the resource, including those inherited from the provider `default_tags` configuration block.
 
 ## Import
 
