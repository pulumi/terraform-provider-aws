---
subcategory: "API Gateway"
layout: "aws"
page_title: "AWS: aws_api_gateway_rest_api"
description: |-
  Manages an API Gateway REST API.
---

# Resource: aws_api_gateway_rest_api

Manages an API Gateway REST API. The REST API can be configured via [importing an OpenAPI specification](https://docs.aws.amazon.com/apigateway/latest/developerguide/api-gateway-import-api.html) in the `body` argument (with other arguments serving as overrides) or via other provider resources to manage the resources (`aws_api_gateway_resource` resource), methods (`aws_api_gateway_method` resource), integrations (`aws_api_gateway_integration` resource), etc. of the REST API. Once the REST API is configured, the `aws_api_gateway_deployment` resource can be used along with the `aws_api_gateway_stage` resource to publish the REST API.

-> **Note:** Amazon API Gateway Version 1 resources are used for creating and deploying REST APIs. To create and deploy WebSocket and HTTP APIs, use Amazon API Gateway Version 2.

!> **WARN:** When importing Open API Specifications with the `body` argument, by default the API Gateway REST API will be replaced with the Open API Specification thus removing any existing methods, resources, integrations, or endpoints. Endpoint mutations are asynchronous operations, and race conditions with DNS are possible. To overcome this limitation, use the `put_rest_api_mode` attribute and set it to `merge`.

## Example Usage

### OpenAPI Specification


```terraform
resource "aws_api_gateway_rest_api" "example" {
  body = jsonencode({
    openapi = "3.0.1"
    info = {
      title   = "example"
      version = "1.0"
    }
    paths = {
      "/path1" = {
        get = {
          x-amazon-apigateway-integration = {
            httpMethod           = "GET"
            payloadFormatVersion = "1.0"
            type                 = "HTTP_PROXY"
            uri                  = "https://ip-ranges.amazonaws.com/ip-ranges.json"
          }
        }
      }
    }
  })

  name = "example"

  endpoint_configuration {
    types = ["REGIONAL"]
  }
}

resource "aws_api_gateway_deployment" "example" {
  rest_api_id = aws_api_gateway_rest_api.example.id

  triggers = {
    redeployment = sha1(jsonencode(aws_api_gateway_rest_api.example.body))
  }

  lifecycle {
    create_before_destroy = true
  }
}

resource "aws_api_gateway_stage" "example" {
  deployment_id = aws_api_gateway_deployment.example.id
  rest_api_id   = aws_api_gateway_rest_api.example.id
  stage_name    = "example"
}
```

<<<<<<< HEAD
### Resources
=======
### OpenAPI Specification with Private Endpoints
Using `put_rest_api_mode` = `merge` when importing the OpenAPI Specification, the AWS control plane will not delete all existing literal properties that are not explicitly set in the OpenAPI definition. Impacted API Gateway properties: ApiKeySourceType, BinaryMediaTypes, Description, EndpointConfiguration, MinimumCompressionSize, Name, Policy).


```terraform
data "aws_availability_zones" "available" {
  state = "available"

  filter {
    name   = "opt-in-status"
    values = ["opt-in-not-required"]
  }
}

data "aws_region" "current" {}

resource "aws_vpc" "test" {
  cidr_block           = "10.0.0.0/16"
  enable_dns_support   = true
  enable_dns_hostnames = true
}

resource "aws_default_security_group" "test" {
  vpc_id = aws_vpc.test.id
}

resource "aws_subnet" "test" {
  availability_zone = data.aws_availability_zones.available.names[0]
  cidr_block        = cidrsubnet(aws_vpc.test.cidr_block, 8, 0)
  vpc_id            = aws_vpc.test.id
}

resource "aws_vpc_endpoint" "test" {
  count = 3

  private_dns_enabled = false
  security_group_ids  = [aws_default_security_group.test.id]
  service_name        = "com.amazonaws.${data.aws_region.current.name}.execute-api"
  subnet_ids          = [aws_subnet.test.id]
  vpc_endpoint_type   = "Interface"
  vpc_id              = aws_vpc.test.id
}

resource "aws_api_gateway_rest_api" "example" {
  body = jsonencode({
    openapi = "3.0.1"
    info = {
      title   = "example"
      version = "1.0"
    }
    paths = {
      "/path1" = {
        get = {
          x-amazon-apigateway-integration = {
            httpMethod           = "GET"
            payloadFormatVersion = "1.0"
            type                 = "HTTP_PROXY"
            uri                  = "https://ip-ranges.amazonaws.com/ip-ranges.json"
          }
        }
      }
    }
  })

  name              = "example"
  put_rest_api_mode = "merge"

  endpoint_configuration {
    types            = ["PRIVATE"]
    vpc_endpoint_ids = [aws_vpc_endpoint.test.0.id, aws_vpc_endpoint.test.1.id, aws_vpc_endpoint.test.2.id]
  }
}

resource "aws_api_gateway_deployment" "example" {
  rest_api_id = aws_api_gateway_rest_api.example.id

  triggers = {
    redeployment = sha1(jsonencode(aws_api_gateway_rest_api.example.body))
  }

  lifecycle {
    create_before_destroy = true
  }
}

resource "aws_api_gateway_stage" "example" {
  deployment_id = aws_api_gateway_deployment.example.id
  rest_api_id   = aws_api_gateway_rest_api.example.id
  stage_name    = "example"
}
```

### Terraform Resources
>>>>>>> abe4b515

```terraform
resource "aws_api_gateway_rest_api" "example" {
  name = "example"
}

resource "aws_api_gateway_resource" "example" {
  parent_id   = aws_api_gateway_rest_api.example.root_resource_id
  path_part   = "example"
  rest_api_id = aws_api_gateway_rest_api.example.id
}

resource "aws_api_gateway_method" "example" {
  authorization = "NONE"
  http_method   = "GET"
  resource_id   = aws_api_gateway_resource.example.id
  rest_api_id   = aws_api_gateway_rest_api.example.id
}

resource "aws_api_gateway_integration" "example" {
  http_method = aws_api_gateway_method.example.http_method
  resource_id = aws_api_gateway_resource.example.id
  rest_api_id = aws_api_gateway_rest_api.example.id
  type        = "MOCK"
}

resource "aws_api_gateway_deployment" "example" {
  rest_api_id = aws_api_gateway_rest_api.example.id

  triggers = {
    # NOTE: The configuration below will satisfy ordering considerations,
    #       but not pick up all future REST API changes. More advanced patterns
    #       are possible, such as using the filesha1() function against the
    #       configuration file(s) or removing the .id references to
    #       calculate a hash against whole resources. Be aware that using whole
    #       resources will show a difference after the initial implementation.
    #       It will stabilize to only change when resources change afterwards.
    redeployment = sha1(jsonencode([
      aws_api_gateway_resource.example.id,
      aws_api_gateway_method.example.id,
      aws_api_gateway_integration.example.id,
    ]))
  }

  lifecycle {
    create_before_destroy = true
  }
}

resource "aws_api_gateway_stage" "example" {
  deployment_id = aws_api_gateway_deployment.example.id
  rest_api_id   = aws_api_gateway_rest_api.example.id
  stage_name    = "example"
}
```

## Argument Reference

The following arguments are supported:

* `api_key_source` - (Optional) Source of the API key for requests. Valid values are `HEADER` (default) and `AUTHORIZER`. If importing an OpenAPI specification via the `body` argument, this corresponds to the [`x-amazon-apigateway-api-key-source` extension](https://docs.aws.amazon.com/apigateway/latest/developerguide/api-gateway-swagger-extensions-api-key-source.html). If the argument value is provided and is different than the OpenAPI value, the argument value will override the OpenAPI value.
* `binary_media_types` - (Optional) List of binary media types supported by the REST API. By default, the REST API supports only UTF-8-encoded text payloads. If importing an OpenAPI specification via the `body` argument, this corresponds to the [`x-amazon-apigateway-binary-media-types` extension](https://docs.aws.amazon.com/apigateway/latest/developerguide/api-gateway-swagger-extensions-binary-media-types.html). If the argument value is provided and is different than the OpenAPI value, the argument value will override the OpenAPI value.
* `body` - (Optional) OpenAPI specification that defines the set of routes and integrations to create as part of the REST API. This configuration, and any updates to it, will replace all REST API configuration except values overridden in this resource configuration and other resource updates applied after this resource but before any `aws_api_gateway_deployment` creation. More information about REST API OpenAPI support can be found in the [API Gateway Developer Guide](https://docs.aws.amazon.com/apigateway/latest/developerguide/api-gateway-import-api.html).
* `description` - (Optional) Description of the REST API. If importing an OpenAPI specification via the `body` argument, this corresponds to the `info.description` field. If the argument value is provided and is different than the OpenAPI value, the argument value will override the OpenAPI value.
* `disable_execute_api_endpoint` - (Optional) Specifies whether clients can invoke your API by using the default execute-api endpoint. By default, clients can invoke your API with the default https://{api_id}.execute-api.{region}.amazonaws.com endpoint. To require that clients use a custom domain name to invoke your API, disable the default endpoint. Defaults to `false`. If importing an OpenAPI specification via the `body` argument, this corresponds to the [`x-amazon-apigateway-endpoint-configuration` extension `disableExecuteApiEndpoint` property](https://docs.aws.amazon.com/apigateway/latest/developerguide/api-gateway-swagger-extensions-endpoint-configuration.html). If the argument value is `true` and is different than the OpenAPI value, the argument value will override the OpenAPI value.
* `endpoint_configuration` - (Optional) Configuration block defining API endpoint configuration including endpoint type. Defined below.
* `minimum_compression_size` - (Optional) Minimum response size to compress for the REST API. Integer between `-1` and `10485760` (10MB). Setting a value greater than `-1` will enable compression, `-1` disables compression (default). If importing an OpenAPI specification via the `body` argument, this corresponds to the [`x-amazon-apigateway-minimum-compression-size` extension](https://docs.aws.amazon.com/apigateway/latest/developerguide/api-gateway-openapi-minimum-compression-size.html). If the argument value (_except_ `-1`) is provided and is different than the OpenAPI value, the argument value will override the OpenAPI value.
* `name` - (Required) Name of the REST API. If importing an OpenAPI specification via the `body` argument, this corresponds to the `info.title` field. If the argument value is different than the OpenAPI value, the argument value will override the OpenAPI value.
* `parameters` - (Optional) Map of customizations for importing the specification in the `body` argument. For example, to exclude DocumentationParts from an imported API, set `ignore` equal to `documentation`. Additional documentation, including other parameters such as `basepath`, can be found in the [API Gateway Developer Guide](https://docs.aws.amazon.com/apigateway/latest/developerguide/api-gateway-import-api.html).
<<<<<<< HEAD
* `policy` - (Optional) JSON formatted policy document that controls access to the API Gateway. This provider will only perform drift detection of its value when present in a configuration. It is recommended to use the `aws_api_gateway_rest_api_policy` resource instead. If importing an OpenAPI specification via the `body` argument, this corresponds to the [`x-amazon-apigateway-policy` extension](https://docs.aws.amazon.com/apigateway/latest/developerguide/openapi-extensions-policy.html). If the argument value is provided and is different than the OpenAPI value, the argument value will override the OpenAPI value.
* `api_key_source` - (Optional) Source of the API key for requests. Valid values are `HEADER` (default) and `AUTHORIZER`. If importing an OpenAPI specification via the `body` argument, this corresponds to the [`x-amazon-apigateway-api-key-source` extension](https://docs.aws.amazon.com/apigateway/latest/developerguide/api-gateway-swagger-extensions-api-key-source.html). If the argument value is provided and is different than the OpenAPI value, the argument value will override the OpenAPI value.
* `disable_execute_api_endpoint` - (Optional) Specifies whether clients can invoke your API by using the default execute-api endpoint. By default, clients can invoke your API with the default https://{api_id}.execute-api.{region}.amazonaws.com endpoint. To require that clients use a custom domain name to invoke your API, disable the default endpoint. Defaults to `false`. If importing an OpenAPI specification via the `body` argument, this corresponds to the [`x-amazon-apigateway-endpoint-configuration` extension `disableExecuteApiEndpoint` property](https://docs.aws.amazon.com/apigateway/latest/developerguide/api-gateway-swagger-extensions-endpoint-configuration.html). If the argument value is `true` and is different than the OpenAPI value, the argument value will override the OpenAPI value.
* `tags` - (Optional) Key-value map of resource tags. .If configured with a provider `default_tags` configuration block present, tags with matching keys will overwrite those defined at the provider-level.
=======
* `policy` - (Optional) JSON formatted policy document that controls access to the API Gateway. For more information about building AWS IAM policy documents with Terraform, see the [AWS IAM Policy Document Guide](https://learn.hashicorp.com/terraform/aws/iam-policy). Terraform will only perform drift detection of its value when present in a configuration. We recommend using the [`aws_api_gateway_rest_api_policy` resource](/docs/providers/aws/r/api_gateway_rest_api_policy.html) instead. If importing an OpenAPI specification via the `body` argument, this corresponds to the [`x-amazon-apigateway-policy` extension](https://docs.aws.amazon.com/apigateway/latest/developerguide/openapi-extensions-policy.html). If the argument value is provided and is different than the OpenAPI value, the argument value will override the OpenAPI value.
* `put_rest_api_mode` - (Optional) Specifies the mode of the PutRestApi operation when importing an OpenAPI specification via the `body` argument (create or update operation). Valid values are `merge` and `overwrite`. If unspecificed, defaults to `overwrite` (for backwards compatibility). This corresponds to the [`x-amazon-apigateway-put-integration-method` extension](https://docs.aws.amazon.com/apigateway/latest/developerguide/api-gateway-swagger-extensions-put-integration-method.html). If the argument value is provided and is different than the OpenAPI value, the argument value will override the OpenAPI value.
* `tags` - (Optional) Key-value map of resource tags. If configured with a provider [`default_tags` configuration block](https://registry.terraform.io/providers/hashicorp/aws/latest/docs#default_tags-configuration-block) present, tags with matching keys will overwrite those defined at the provider-level.
>>>>>>> abe4b515

__Note__: If the `body` argument is provided, the OpenAPI specification will be used to configure the resources, methods and integrations for the Rest API. If this argument is provided, the following resources should not be managed as separate ones, as updates may cause manual resource updates to be overwritten:

* `aws_api_gateway_resource`
* `aws_api_gateway_method`
* `aws_api_gateway_method_response`
* `aws_api_gateway_method_settings`
* `aws_api_gateway_integration`
* `aws_api_gateway_integration_response`
* `aws_api_gateway_gateway_response`
* `aws_api_gateway_model`

### endpoint_configuration

* `types` - (Required) A list of endpoint types. This resource currently only supports managing a single value. Valid values: `EDGE`, `REGIONAL` or `PRIVATE`. If unspecified, defaults to `EDGE`. Must be declared as `REGIONAL` in non-Commercial partitions. If set to `PRIVATE` recommend to set `put_rest_api_mode` = `merge` to not cause the endpoints and associated Route53 records to be deleted. Refer to the [documentation](https://docs.aws.amazon.com/apigateway/latest/developerguide/create-regional-api.html) for more information on the difference between edge-optimized and regional APIs.
* `vpc_endpoint_ids` - (Optional) Set of VPC Endpoint identifiers. It is only supported for `PRIVATE` endpoint type. If importing an OpenAPI specification via the `body` argument, this corresponds to the [`x-amazon-apigateway-endpoint-configuration` extension `vpcEndpointIds` property](https://docs.aws.amazon.com/apigateway/latest/developerguide/api-gateway-swagger-extensions-endpoint-configuration.html). If the argument value is provided and is different than the OpenAPI value, **the argument value will override the OpenAPI value**.

## Attributes Reference

In addition to all arguments above, the following attributes are exported:

* `arn` - Amazon Resource Name (ARN)
* `created_date` - The creation date of the REST API
* `execution_arn` - The execution ARN part to be used in `lambda_permission`'s `source_arn`
  when allowing API Gateway to invoke a Lambda function,
  e.g., `arn:aws:execute-api:eu-west-2:123456789012:z4675bid1j`, which can be concatenated with allowed stage, method and resource path.
<<<<<<< HEAD
* `arn` - Amazon Resource Name (ARN)
* `tags_all` - A map of tags assigned to the resource, including those inherited from the provider .
=======
* `id` - The ID of the REST API
* `root_resource_id` - The resource ID of the REST API's root
* `tags_all` - A map of tags assigned to the resource, including those inherited from the provider [`default_tags` configuration block](https://registry.terraform.io/providers/hashicorp/aws/latest/docs#default_tags-configuration-block).
>>>>>>> abe4b515

## Import

`aws_api_gateway_rest_api` can be imported by using the REST API ID, e.g.,

```
$ terraform import aws_api_gateway_rest_api.example 12345abcde
```

~> **NOTE:** Resource import does not currently support the `body` attribute.<|MERGE_RESOLUTION|>--- conflicted
+++ resolved
@@ -67,9 +67,6 @@
 }
 ```
 
-<<<<<<< HEAD
-### Resources
-=======
 ### OpenAPI Specification with Private Endpoints
 Using `put_rest_api_mode` = `merge` when importing the OpenAPI Specification, the AWS control plane will not delete all existing literal properties that are not explicitly set in the OpenAPI definition. Impacted API Gateway properties: ApiKeySourceType, BinaryMediaTypes, Description, EndpointConfiguration, MinimumCompressionSize, Name, Policy).
 
@@ -162,8 +159,7 @@
 }
 ```
 
-### Terraform Resources
->>>>>>> abe4b515
+### Resources
 
 ```terraform
 resource "aws_api_gateway_rest_api" "example" {
@@ -233,16 +229,9 @@
 * `minimum_compression_size` - (Optional) Minimum response size to compress for the REST API. Integer between `-1` and `10485760` (10MB). Setting a value greater than `-1` will enable compression, `-1` disables compression (default). If importing an OpenAPI specification via the `body` argument, this corresponds to the [`x-amazon-apigateway-minimum-compression-size` extension](https://docs.aws.amazon.com/apigateway/latest/developerguide/api-gateway-openapi-minimum-compression-size.html). If the argument value (_except_ `-1`) is provided and is different than the OpenAPI value, the argument value will override the OpenAPI value.
 * `name` - (Required) Name of the REST API. If importing an OpenAPI specification via the `body` argument, this corresponds to the `info.title` field. If the argument value is different than the OpenAPI value, the argument value will override the OpenAPI value.
 * `parameters` - (Optional) Map of customizations for importing the specification in the `body` argument. For example, to exclude DocumentationParts from an imported API, set `ignore` equal to `documentation`. Additional documentation, including other parameters such as `basepath`, can be found in the [API Gateway Developer Guide](https://docs.aws.amazon.com/apigateway/latest/developerguide/api-gateway-import-api.html).
-<<<<<<< HEAD
-* `policy` - (Optional) JSON formatted policy document that controls access to the API Gateway. This provider will only perform drift detection of its value when present in a configuration. It is recommended to use the `aws_api_gateway_rest_api_policy` resource instead. If importing an OpenAPI specification via the `body` argument, this corresponds to the [`x-amazon-apigateway-policy` extension](https://docs.aws.amazon.com/apigateway/latest/developerguide/openapi-extensions-policy.html). If the argument value is provided and is different than the OpenAPI value, the argument value will override the OpenAPI value.
-* `api_key_source` - (Optional) Source of the API key for requests. Valid values are `HEADER` (default) and `AUTHORIZER`. If importing an OpenAPI specification via the `body` argument, this corresponds to the [`x-amazon-apigateway-api-key-source` extension](https://docs.aws.amazon.com/apigateway/latest/developerguide/api-gateway-swagger-extensions-api-key-source.html). If the argument value is provided and is different than the OpenAPI value, the argument value will override the OpenAPI value.
-* `disable_execute_api_endpoint` - (Optional) Specifies whether clients can invoke your API by using the default execute-api endpoint. By default, clients can invoke your API with the default https://{api_id}.execute-api.{region}.amazonaws.com endpoint. To require that clients use a custom domain name to invoke your API, disable the default endpoint. Defaults to `false`. If importing an OpenAPI specification via the `body` argument, this corresponds to the [`x-amazon-apigateway-endpoint-configuration` extension `disableExecuteApiEndpoint` property](https://docs.aws.amazon.com/apigateway/latest/developerguide/api-gateway-swagger-extensions-endpoint-configuration.html). If the argument value is `true` and is different than the OpenAPI value, the argument value will override the OpenAPI value.
-* `tags` - (Optional) Key-value map of resource tags. .If configured with a provider `default_tags` configuration block present, tags with matching keys will overwrite those defined at the provider-level.
-=======
-* `policy` - (Optional) JSON formatted policy document that controls access to the API Gateway. For more information about building AWS IAM policy documents with Terraform, see the [AWS IAM Policy Document Guide](https://learn.hashicorp.com/terraform/aws/iam-policy). Terraform will only perform drift detection of its value when present in a configuration. We recommend using the [`aws_api_gateway_rest_api_policy` resource](/docs/providers/aws/r/api_gateway_rest_api_policy.html) instead. If importing an OpenAPI specification via the `body` argument, this corresponds to the [`x-amazon-apigateway-policy` extension](https://docs.aws.amazon.com/apigateway/latest/developerguide/openapi-extensions-policy.html). If the argument value is provided and is different than the OpenAPI value, the argument value will override the OpenAPI value.
+* `policy` - (Optional) JSON formatted policy document that controls access to the API Gateway. This provider will only perform drift detection of its value when present in a configuration. We recommend using the `aws_api_gateway_rest_api_policy` resource instead. If importing an OpenAPI specification via the `body` argument, this corresponds to the [`x-amazon-apigateway-policy` extension](https://docs.aws.amazon.com/apigateway/latest/developerguide/openapi-extensions-policy.html). If the argument value is provided and is different than the OpenAPI value, the argument value will override the OpenAPI value.
 * `put_rest_api_mode` - (Optional) Specifies the mode of the PutRestApi operation when importing an OpenAPI specification via the `body` argument (create or update operation). Valid values are `merge` and `overwrite`. If unspecificed, defaults to `overwrite` (for backwards compatibility). This corresponds to the [`x-amazon-apigateway-put-integration-method` extension](https://docs.aws.amazon.com/apigateway/latest/developerguide/api-gateway-swagger-extensions-put-integration-method.html). If the argument value is provided and is different than the OpenAPI value, the argument value will override the OpenAPI value.
-* `tags` - (Optional) Key-value map of resource tags. If configured with a provider [`default_tags` configuration block](https://registry.terraform.io/providers/hashicorp/aws/latest/docs#default_tags-configuration-block) present, tags with matching keys will overwrite those defined at the provider-level.
->>>>>>> abe4b515
+* `tags` - (Optional) Key-value map of resource tags. If configured with a provider `default_tags` configuration block present, tags with matching keys will overwrite those defined at the provider-level.
 
 __Note__: If the `body` argument is provided, the OpenAPI specification will be used to configure the resources, methods and integrations for the Rest API. If this argument is provided, the following resources should not be managed as separate ones, as updates may cause manual resource updates to be overwritten:
 
@@ -269,14 +258,9 @@
 * `execution_arn` - The execution ARN part to be used in `lambda_permission`'s `source_arn`
   when allowing API Gateway to invoke a Lambda function,
   e.g., `arn:aws:execute-api:eu-west-2:123456789012:z4675bid1j`, which can be concatenated with allowed stage, method and resource path.
-<<<<<<< HEAD
-* `arn` - Amazon Resource Name (ARN)
-* `tags_all` - A map of tags assigned to the resource, including those inherited from the provider .
-=======
 * `id` - The ID of the REST API
 * `root_resource_id` - The resource ID of the REST API's root
-* `tags_all` - A map of tags assigned to the resource, including those inherited from the provider [`default_tags` configuration block](https://registry.terraform.io/providers/hashicorp/aws/latest/docs#default_tags-configuration-block).
->>>>>>> abe4b515
+* `tags_all` - A map of tags assigned to the resource, including those inherited from the provider `default_tags` configuration block.
 
 ## Import
 
