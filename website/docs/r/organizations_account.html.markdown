---
subcategory: "Organizations"
layout: "aws"
page_title: "AWS: aws_organizations_account"
description: |-
  Provides a resource to create a member account in the current AWS Organization.
---

# Resource: aws_organizations_account

Provides a resource to create a member account in the current organization.

~> **Note:** Account management must be done from the organization's master account.

<<<<<<< HEAD
!> **WARNING:** Deleting this resource will only remove an AWS account from an organization. This provider will not close the account. The member account must be prepared to be a standalone account beforehand. See the [AWS Organizations documentation](https://docs.aws.amazon.com/organizations/latest/userguide/orgs_manage_accounts_remove.html) for more information.
=======
~> **Note:** By default, deleting this Terraform resource will only remove an AWS account from an organization. You must set the `close_on_deletion` flag to true to close the account. It is worth noting that quotas are enforced when using the `close_on_deletion` argument, which you can produce a [CLOSE_ACCOUNT_QUOTA_EXCEEDED](https://docs.aws.amazon.com/organizations/latest/APIReference/API_CloseAccount.html) error, and require you to close the account manually.
>>>>>>> 1552d761

## Example Usage

```terraform
resource "aws_organizations_account" "account" {
  name  = "my_new_account"
  email = "john@doe.org"
}
```

## Argument Reference

The following arguments are supported:

* `name` - (Required) A friendly name for the member account.
* `email` - (Required) The email address of the owner to assign to the new member account. This email address must not already be associated with another AWS account.
* `iam_user_access_to_billing` - (Optional) If set to `ALLOW`, the new account enables IAM users to access account billing information if they have the required permissions. If set to `DENY`, then only the root user of the new account can access account billing information.
* `parent_id` - (Optional) Parent Organizational Unit ID or Root ID for the account. Defaults to the Organization default Root ID. A configuration must be present for this argument to perform drift detection.
<<<<<<< HEAD
* `role_name` - (Optional) The name of an IAM role that Organizations automatically preconfigures in the new member account. This role trusts the master account, allowing users in the master account to assume the role, as permitted by the master account administrator. The role has administrator permissions in the new member account. The Organizations API provides no method for reading this information after account creation, so this provider cannot perform drift detection on its value and will always show a difference for a configured value after import unless [`ignoreChanges`](https://www.pulumi.com/docs/intro/concepts/programming-model/#ignorechanges) is used.
* `tags` - (Optional) Key-value mapping of resource tags.
=======
* `role_name` - (Optional) The name of an IAM role that Organizations automatically preconfigures in the new member account. This role trusts the master account, allowing users in the master account to assume the role, as permitted by the master account administrator. The role has administrator permissions in the new member account. The Organizations API provides no method for reading this information after account creation, so Terraform cannot perform drift detection on its value and will always show a difference for a configured value after import unless [`ignore_changes`](https://www.terraform.io/docs/configuration/meta-arguments/lifecycle.html#ignore_changes) is used.
* `close_on_deletion` - (Optional) If true, a deletion event will close the account. Otherwise, it will only remove from the organization.
* `tags` - (Optional) Key-value map of resource tags. If configured with a provider [`default_tags` configuration block](/docs/providers/aws/index.html#default_tags-configuration-block) present, tags with matching keys will overwrite those defined at the provider-level.
>>>>>>> 1552d761

## Attributes Reference

In addition to all arguments above, the following attributes are exported:

* `arn` - The ARN for this account.
* `id` - The AWS account id
* `tags_all` - A map of tags assigned to the resource, including those inherited from the provider.

## Import

The AWS member account can be imported by using the `account_id`, e.g.,

```
$ terraform import aws_organizations_account.my_account 111111111111
```

Certain resource arguments, like `role_name`, do not have an Organizations API method for reading the information after account creation. If the argument is set in the this provider configuration on an imported resource, this provider will always show a difference. To workaround this behavior, either omit the argument from the this provider configuration or use [`ignoreChanges`](https://www.pulumi.com/docs/intro/concepts/programming-model/#ignorechanges) to hide the difference, e.g.

```terraform
resource "aws_organizations_account" "account" {
  name      = "my_new_account"
  email     = "john@doe.org"
  role_name = "myOrganizationRole"

  # There is no AWS Organizations API for reading role_name
  lifecycle {
    ignore_changes = [role_name]
  }
}
```<|MERGE_RESOLUTION|>--- conflicted
+++ resolved
@@ -12,11 +12,7 @@
 
 ~> **Note:** Account management must be done from the organization's master account.
 
-<<<<<<< HEAD
-!> **WARNING:** Deleting this resource will only remove an AWS account from an organization. This provider will not close the account. The member account must be prepared to be a standalone account beforehand. See the [AWS Organizations documentation](https://docs.aws.amazon.com/organizations/latest/userguide/orgs_manage_accounts_remove.html) for more information.
-=======
-~> **Note:** By default, deleting this Terraform resource will only remove an AWS account from an organization. You must set the `close_on_deletion` flag to true to close the account. It is worth noting that quotas are enforced when using the `close_on_deletion` argument, which you can produce a [CLOSE_ACCOUNT_QUOTA_EXCEEDED](https://docs.aws.amazon.com/organizations/latest/APIReference/API_CloseAccount.html) error, and require you to close the account manually.
->>>>>>> 1552d761
+~> **Note:** By default, deleting this resource will only remove an AWS account from an organization. You must set the `close_on_deletion` flag to true to close the account. It is worth noting that quotas are enforced when using the `close_on_deletion` argument, which you can produce a [CLOSE_ACCOUNT_QUOTA_EXCEEDED](https://docs.aws.amazon.com/organizations/latest/APIReference/API_CloseAccount.html) error, and require you to close the account manually.
 
 ## Example Usage
 
@@ -35,14 +31,9 @@
 * `email` - (Required) The email address of the owner to assign to the new member account. This email address must not already be associated with another AWS account.
 * `iam_user_access_to_billing` - (Optional) If set to `ALLOW`, the new account enables IAM users to access account billing information if they have the required permissions. If set to `DENY`, then only the root user of the new account can access account billing information.
 * `parent_id` - (Optional) Parent Organizational Unit ID or Root ID for the account. Defaults to the Organization default Root ID. A configuration must be present for this argument to perform drift detection.
-<<<<<<< HEAD
 * `role_name` - (Optional) The name of an IAM role that Organizations automatically preconfigures in the new member account. This role trusts the master account, allowing users in the master account to assume the role, as permitted by the master account administrator. The role has administrator permissions in the new member account. The Organizations API provides no method for reading this information after account creation, so this provider cannot perform drift detection on its value and will always show a difference for a configured value after import unless [`ignoreChanges`](https://www.pulumi.com/docs/intro/concepts/programming-model/#ignorechanges) is used.
-* `tags` - (Optional) Key-value mapping of resource tags.
-=======
-* `role_name` - (Optional) The name of an IAM role that Organizations automatically preconfigures in the new member account. This role trusts the master account, allowing users in the master account to assume the role, as permitted by the master account administrator. The role has administrator permissions in the new member account. The Organizations API provides no method for reading this information after account creation, so Terraform cannot perform drift detection on its value and will always show a difference for a configured value after import unless [`ignore_changes`](https://www.terraform.io/docs/configuration/meta-arguments/lifecycle.html#ignore_changes) is used.
 * `close_on_deletion` - (Optional) If true, a deletion event will close the account. Otherwise, it will only remove from the organization.
-* `tags` - (Optional) Key-value map of resource tags. If configured with a provider [`default_tags` configuration block](/docs/providers/aws/index.html#default_tags-configuration-block) present, tags with matching keys will overwrite those defined at the provider-level.
->>>>>>> 1552d761
+* `tags` - (Optional) Key-value map of resource tags. If configured with a provider `default_tags` configuration block present, tags with matching keys will overwrite those defined at the provider-level.
 
 ## Attributes Reference
 
