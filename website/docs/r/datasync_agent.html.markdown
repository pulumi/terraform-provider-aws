--- conflicted
+++ resolved
@@ -26,15 +26,9 @@
 The following arguments are supported:
 
 * `name` - (Required) Name of the DataSync Agent.
-<<<<<<< HEAD
-* `activation_key` - (Optional) DataSync Agent activation key during resource creation. Conflicts with `ip_address`. If an `ip_address` is provided instead, the provider will retrieve the `activation_key` as part of the resource creation.
+* `activation_key` - (Optional) DataSync Agent activation key during resource creation. Conflicts with `ip_address`. If an `ip_address` is provided instead, this provider will retrieve the `activation_key` as part of the resource creation.
 * `ip_address` - (Optional) DataSync Agent IP address to retrieve activation key during resource creation. Conflicts with `activation_key`. DataSync Agent must be accessible on port 80 from where the provider is running.
 * `tags` - (Optional) Key-value pairs of resource tags to assign to the DataSync Agent.
-=======
-* `activation_key` - (Optional) DataSync Agent activation key during resource creation. Conflicts with `ip_address`. If an `ip_address` is provided instead, Terraform will retrieve the `activation_key` as part of the resource creation.
-* `ip_address` - (Optional) DataSync Agent IP address to retrieve activation key during resource creation. Conflicts with `activation_key`. DataSync Agent must be accessible on port 80 from where Terraform is running.
-* `tags` - (Optional) Key-value pairs of resource tags to assign to the DataSync Agent. If configured with a provider [`default_tags` configuration block](/docs/providers/aws/index.html#default_tags-configuration-block) present, tags with matching keys will overwrite those defined at the provider-level.
->>>>>>> 19e8e245
 
 ## Attributes Reference
 
@@ -42,7 +36,7 @@
 
 * `id` - Amazon Resource Name (ARN) of the DataSync Agent.
 * `arn` - Amazon Resource Name (ARN) of the DataSync Agent.
-* `tags_all` - A map of tags assigned to the resource, including those inherited from the provider [`default_tags` configuration block](/docs/providers/aws/index.html#default_tags-configuration-block).
+* `tags_all` - A map of tags assigned to the resource, including those inherited from the provider .
 
 ## Timeouts
 
