--- conflicted
+++ resolved
@@ -17,12 +17,8 @@
 ## Example Usage
 
 ### Basic Example
-<<<<<<< HEAD
-```hcl
-=======
-
-```terraform
->>>>>>> ae957155
+
+```terraform
 data "aws_iam_policy_document" "example" {
   statement {
     sid = "1"
