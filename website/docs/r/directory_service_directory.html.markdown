---
subcategory: "DS (Directory Service)"
layout: "aws"
page_title: "AWS: aws_directory_service_directory"
description: |-
  Provides a directory in AWS Directory Service.
---

# Resource: aws_directory_service_directory

Provides a Simple or Managed Microsoft directory in AWS Directory Service.

## Example Usage

### SimpleAD

```terraform
resource "aws_directory_service_directory" "bar" {
  name     = "corp.notexample.com"
  password = "SuperSecretPassw0rd"
  size     = "Small"

  vpc_settings {
    vpc_id     = aws_vpc.main.id
    subnet_ids = [aws_subnet.foo.id, aws_subnet.bar.id]
  }

  tags = {
    Project = "foo"
  }
}

resource "aws_vpc" "main" {
  cidr_block = "10.0.0.0/16"
}

resource "aws_subnet" "foo" {
  vpc_id            = aws_vpc.main.id
  availability_zone = "us-west-2a"
  cidr_block        = "10.0.1.0/24"
}

resource "aws_subnet" "bar" {
  vpc_id            = aws_vpc.main.id
  availability_zone = "us-west-2b"
  cidr_block        = "10.0.2.0/24"
}
```

### Microsoft Active Directory (MicrosoftAD)

```terraform
resource "aws_directory_service_directory" "bar" {
  name     = "corp.notexample.com"
  password = "SuperSecretPassw0rd"
  edition  = "Standard"
  type     = "MicrosoftAD"

  vpc_settings {
    vpc_id     = aws_vpc.main.id
    subnet_ids = [aws_subnet.foo.id, aws_subnet.bar.id]
  }

  tags = {
    Project = "foo"
  }
}

resource "aws_vpc" "main" {
  cidr_block = "10.0.0.0/16"
}

resource "aws_subnet" "foo" {
  vpc_id            = aws_vpc.main.id
  availability_zone = "us-west-2a"
  cidr_block        = "10.0.1.0/24"
}

resource "aws_subnet" "bar" {
  vpc_id            = aws_vpc.main.id
  availability_zone = "us-west-2b"
  cidr_block        = "10.0.2.0/24"
}
```

### Microsoft Active Directory Connector (ADConnector)

```terraform
resource "aws_directory_service_directory" "connector" {
  name     = "corp.notexample.com"
  password = "SuperSecretPassw0rd"
  size     = "Small"
  type     = "ADConnector"

  connect_settings {
    customer_dns_ips  = ["A.B.C.D"]
    customer_username = "Admin"
    subnet_ids        = [aws_subnet.foo.id, aws_subnet.bar.id]
    vpc_id            = aws_vpc.main.id
  }
}

resource "aws_vpc" "main" {
  cidr_block = "10.0.0.0/16"
}

resource "aws_subnet" "foo" {
  vpc_id            = aws_vpc.main.id
  availability_zone = "us-west-2a"
  cidr_block        = "10.0.1.0/24"
}

resource "aws_subnet" "bar" {
  vpc_id            = aws_vpc.main.id
  availability_zone = "us-west-2b"
  cidr_block        = "10.0.2.0/24"
}
```

## Argument Reference

The following arguments are supported:

* `name` - (Required) The fully qualified name for the directory, such as `corp.example.com`
* `password` - (Required) The password for the directory administrator or connector user.
* `size` - (Optional) (For `SimpleAD` and `ADConnector` types) The size of the directory (`Small` or `Large` are accepted values). `Large` by default.
* `vpc_settings` - (Required for `SimpleAD` and `MicrosoftAD`) VPC related information about the directory. Fields documented below.
* `connect_settings` - (Required for `ADConnector`) Connector related information about the directory. Fields documented below.
* `alias` - (Optional) The alias for the directory (must be unique amongst all aliases in AWS). Required for `enable_sso`.
* `description` - (Optional) A textual description for the directory.
* `desired_number_of_domain_controllers` - (Optional) The number of domain controllers desired in the directory. Minimum value of `2`. Scaling of domain controllers is only supported for `MicrosoftAD` directories.
* `short_name` - (Optional) The short name of the directory, such as `CORP`.
* `enable_sso` - (Optional) Whether to enable single-sign on for the directory. Requires `alias`. Defaults to `false`.
* `type` (Optional) - The directory type (`SimpleAD`, `ADConnector` or `MicrosoftAD` are accepted values). Defaults to `SimpleAD`.
<<<<<<< HEAD
* `edition` - (Optional) The MicrosoftAD edition (`Standard` or `Enterprise`). Defaults to `Enterprise` (applies to MicrosoftAD type only).
* `tags` - (Optional) A map of tags to assign to the resource. .If configured with a provider `default_tags` configuration block present, tags with matching keys will overwrite those defined at the provider-level.
=======
* `edition` - (Optional, for type `MicrosoftAD` only) The MicrosoftAD edition (`Standard` or `Enterprise`). Defaults to `Enterprise`.
* `tags` - (Optional) A map of tags to assign to the resource. If configured with a provider [`default_tags` configuration block](https://registry.terraform.io/providers/hashicorp/aws/latest/docs#default_tags-configuration-block) present, tags with matching keys will overwrite those defined at the provider-level.
>>>>>>> 876f042d

**vpc_settings** supports the following:

* `subnet_ids` - (Required) The identifiers of the subnets for the directory servers (2 subnets in 2 different AZs).
* `vpc_id` - (Required) The identifier of the VPC that the directory is in.

**connect_settings** supports the following:

* `customer_username` - (Required) The username corresponding to the password provided.
* `customer_dns_ips` - (Required) The DNS IP addresses of the domain to connect to.
* `subnet_ids` - (Required) The identifiers of the subnets for the directory servers (2 subnets in 2 different AZs).
* `vpc_id` - (Required) The identifier of the VPC that the directory is in.

## Attributes Reference

In addition to all arguments above, the following attributes are exported:

* `id` - The directory identifier.
* `access_url` - The access URL for the directory, such as `http://alias.awsapps.com`.
* `dns_ip_addresses` - A list of IP addresses of the DNS servers for the directory or connector.
* `security_group_id` - The ID of the security group created by the directory.
* `tags_all` - A map of tags assigned to the resource, including those inherited from the provider `default_tags` configuration block.

`connect_settings` (for `ADConnector`) is also exported with the following attributes:

* `connect_ips` - The IP addresses of the AD Connector servers.

## Timeouts

`aws_directory_service_directory` provides the following [Timeouts](https://www.terraform.io/docs/configuration/blocks/resources/syntax.html#operation-timeouts) configuration options:

- `create` - (Default `60 minutes`) Used for directory creation
- `update` - (Default `60 minutes`) Used for directory update
- `delete` - (Default `60 minutes`) Used for directory deletion

## Import

DirectoryService directories can be imported using the directory `id`, e.g.,

```
$ terraform import aws_directory_service_directory.sample d-926724cf57
```<|MERGE_RESOLUTION|>--- conflicted
+++ resolved
@@ -132,13 +132,8 @@
 * `short_name` - (Optional) The short name of the directory, such as `CORP`.
 * `enable_sso` - (Optional) Whether to enable single-sign on for the directory. Requires `alias`. Defaults to `false`.
 * `type` (Optional) - The directory type (`SimpleAD`, `ADConnector` or `MicrosoftAD` are accepted values). Defaults to `SimpleAD`.
-<<<<<<< HEAD
-* `edition` - (Optional) The MicrosoftAD edition (`Standard` or `Enterprise`). Defaults to `Enterprise` (applies to MicrosoftAD type only).
-* `tags` - (Optional) A map of tags to assign to the resource. .If configured with a provider `default_tags` configuration block present, tags with matching keys will overwrite those defined at the provider-level.
-=======
 * `edition` - (Optional, for type `MicrosoftAD` only) The MicrosoftAD edition (`Standard` or `Enterprise`). Defaults to `Enterprise`.
-* `tags` - (Optional) A map of tags to assign to the resource. If configured with a provider [`default_tags` configuration block](https://registry.terraform.io/providers/hashicorp/aws/latest/docs#default_tags-configuration-block) present, tags with matching keys will overwrite those defined at the provider-level.
->>>>>>> 876f042d
+* `tags` - (Optional) A map of tags to assign to the resource. If configured with a provider `default_tags` configuration block present, tags with matching keys will overwrite those defined at the provider-level.
 
 **vpc_settings** supports the following:
 
