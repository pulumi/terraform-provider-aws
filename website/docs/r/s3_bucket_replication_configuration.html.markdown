--- conflicted
+++ resolved
@@ -210,32 +210,6 @@
 }
 ```
 
-<<<<<<< HEAD
-## Usage Notes
-
-~> **NOTE:** To avoid conflicts always add the following lifecycle object to the `aws_s3_bucket` resource of the source bucket.
-
-This resource implements the same features that are provided by the `replication_configuration` object of the `aws_s3_bucket` resource. To avoid conflicts or unexpected apply results, a lifecycle configuration is needed on the `aws_s3_bucket` to ignore changes to the internal `replication_configuration` object.  Failure to add the `lifecycle` configuration to the `aws_s3_bucket` will result in conflicting state results.
-
-```
-lifecycle {
-  ignore_changes = [
-    replication_configuration
-  ]
-}
-```
-
-The `aws_s3_bucket_replication_configuration` resource provides the following features that are not available in the `aws_s3_bucket` resource:
-
-* `replica_modifications` - Added to the `source_selection_criteria` configuration object [documented below](#source_selection_criteria)
-* `metrics` - Added to the `destination` configuration object [documented below](#metrics)
-* `replication_time` - Added to the `destination` configuration object [documented below](#replication_time)
-* `existing_object_replication` - Added to the replication rule object [documented below](#existing_object_replication)
-
-Replication for existing objects requires activation by AWS Support.  See [userguide/replication-what-is-isnot-replicated](https://docs.aws.amazon.com/AmazonS3/latest/userguide/replication-what-is-isnot-replicated.html#existing-object-replication).
-
-=======
->>>>>>> 7a066468
 ## Argument Reference
 
 The following arguments are supported:
@@ -409,11 +383,6 @@
 
 The `source_selection_criteria` configuration block supports the following arguments:
 
-<<<<<<< HEAD
-~> **NOTE:** `sse_kms_encrypted_objects` configuration format differs here from the configuration in the `aws_s3_bucket` resource.
-
-=======
->>>>>>> 7a066468
 * `replica_modifications` - (Optional) A configuration block that you can specify for selections for modifications on replicas. Amazon S3 doesn't replicate replica modifications by default. In the latest version of replication configuration (when `filter` is specified), you can specify this element and set the status to `Enabled` to replicate modifications on replicas.
 
 * `sse_kms_encrypted_objects` - (Optional) A configuration block for filter information for the selection of Amazon S3 objects encrypted with AWS KMS. If specified, `replica_kms_key_id` in `destination` `encryption_configuration` must be specified as well.
