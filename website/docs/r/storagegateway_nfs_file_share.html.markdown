--- conflicted
+++ resolved
@@ -44,11 +44,7 @@
 * `squash` - (Optional) Maps a user to anonymous user. Defaults to `RootSquash`. Valid values: `RootSquash` (only root is mapped to anonymous user), `NoSquash` (no one is mapped to anonymous user), `AllSquash` (everyone is mapped to anonymous user)
 * `file_share_name` - (Optional) The name of the file share. Must be set if an S3 prefix name is set in `location_arn`.
 * `notification_policy` - (Optional) The notification policy of the file share. For more information see the [AWS Documentation](https://docs.aws.amazon.com/storagegateway/latest/APIReference/API_CreateNFSFileShare.html#StorageGateway-CreateNFSFileShare-request-NotificationPolicy). Default value is `{}`.
-<<<<<<< HEAD
 * `tags` - (Optional) Key-value map of resource tags. .If configured with a provider `default_tags` configuration block present, tags with matching keys will overwrite those defined at the provider-level.
-=======
-* `tags` - (Optional) Key-value map of resource tags. If configured with a provider [`default_tags` configuration block](https://registry.terraform.io/providers/hashicorp/aws/latest/docs#default_tags-configuration-block) present, tags with matching keys will overwrite those defined at the provider-level.
->>>>>>> abe4b515
 
 ### nfs_file_share_defaults
 
@@ -74,11 +70,7 @@
 * `arn` - Amazon Resource Name (ARN) of the NFS File Share.
 * `fileshare_id` - ID of the NFS File Share.
 * `path` - File share path used by the NFS client to identify the mount point.
-<<<<<<< HEAD
-* `tags_all` - A map of tags assigned to the resource, including those inherited from the provider .
-=======
-* `tags_all` - A map of tags assigned to the resource, including those inherited from the provider [`default_tags` configuration block](https://registry.terraform.io/providers/hashicorp/aws/latest/docs#default_tags-configuration-block).
->>>>>>> abe4b515
+* `tags_all` - A map of tags assigned to the resource, including those inherited from the provider `default_tags` configuration block.
 
 ## Timeouts
 
