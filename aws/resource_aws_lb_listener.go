--- conflicted
+++ resolved
@@ -168,16 +168,12 @@
 	elbconn := meta.(*AWSClient).elbv2conn
 	lbRaw, _, err := resourceAwsLbListenerRefreshFunc(elbconn, d.Id())()
 	if err != nil {
-<<<<<<< HEAD
-		return err
-=======
 		if isAWSErr(err, elbv2.ErrCodeListenerNotFoundException, "") {
 			log.Printf("[WARN] DescribeListeners - removing %s from state", d.Id())
 			d.SetId("")
 			return nil
 		}
 		return errwrap.Wrapf("Error retrieving Listener: {{err}}", err)
->>>>>>> af548b22
 	}
 	if lbRaw == nil {
 		log.Printf("[WARN] DescribeListeners - removing %s from state", d.Id())
