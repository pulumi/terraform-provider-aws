---
subcategory: "Storage Gateway"
layout: "aws"
page_title: "AWS: aws_storagegateway_cached_iscsi_volume"
description: |-
  Manages an AWS Storage Gateway cached iSCSI volume
---

# Resource: aws_storagegateway_cached_iscsi_volume

Manages an AWS Storage Gateway cached iSCSI volume.

<<<<<<< HEAD
~> **NOTE:** The gateway must have cache added (e.g. via the `aws_storagegateway_cache` resource) before creating volumes otherwise the Storage Gateway API will return an error.

~> **NOTE:** The gateway must have an upload buffer added (e.g. via the `aws_storagegateway_upload_buffer` resource) before the volume is operational to clients, however the Storage Gateway API will allow volume creation without error in that case and return volume status as `UPLOAD BUFFER NOT CONFIGURED`.

## Example Usage

~> **NOTE:** These examples are referencing the `aws_storagegateway_cache` resource `gateway_arn` attribute to ensure this provider properly adds cache before creating the volume. If you are not using this method, you may need to declare an expicit dependency (e.g. via `depends_on = [aws_storagegateway_cache.example]`) to ensure proper ordering.
=======
~> **NOTE:** The gateway must have cache added (e.g., via the [`aws_storagegateway_cache`](/docs/providers/aws/r/storagegateway_cache.html) resource) before creating volumes otherwise the Storage Gateway API will return an error.

~> **NOTE:** The gateway must have an upload buffer added (e.g., via the [`aws_storagegateway_upload_buffer`](/docs/providers/aws/r/storagegateway_upload_buffer.html) resource) before the volume is operational to clients, however the Storage Gateway API will allow volume creation without error in that case and return volume status as `UPLOAD BUFFER NOT CONFIGURED`.

## Example Usage

~> **NOTE:** These examples are referencing the [`aws_storagegateway_cache`](/docs/providers/aws/r/storagegateway_cache.html) resource `gateway_arn` attribute to ensure Terraform properly adds cache before creating the volume. If you are not using this method, you may need to declare an expicit dependency (e.g., via `depends_on = [aws_storagegateway_cache.example]`) to ensure proper ordering.
>>>>>>> 3345e46f

### Create Empty Cached iSCSI Volume

```terraform
resource "aws_storagegateway_cached_iscsi_volume" "example" {
  gateway_arn          = aws_storagegateway_cache.example.gateway_arn
  network_interface_id = aws_instance.example.private_ip
  target_name          = "example"
  volume_size_in_bytes = 5368709120 # 5 GB
}
```

### Create Cached iSCSI Volume From Snapshot

```terraform
resource "aws_storagegateway_cached_iscsi_volume" "example" {
  gateway_arn          = aws_storagegateway_cache.example.gateway_arn
  network_interface_id = aws_instance.example.private_ip
  snapshot_id          = aws_ebs_snapshot.example.id
  target_name          = "example"
  volume_size_in_bytes = aws_ebs_snapshot.example.volume_size * 1024 * 1024 * 1024
}
```

### Create Cached iSCSI Volume From Source Volume

```terraform
resource "aws_storagegateway_cached_iscsi_volume" "example" {
  gateway_arn          = aws_storagegateway_cache.example.gateway_arn
  network_interface_id = aws_instance.example.private_ip
  source_volume_arn    = aws_storagegateway_cached_iscsi_volume.existing.arn
  target_name          = "example"
  volume_size_in_bytes = aws_storagegateway_cached_iscsi_volume.existing.volume_size_in_bytes
}
```

## Argument Reference

The following arguments are supported:

* `gateway_arn` - (Required) The Amazon Resource Name (ARN) of the gateway.
* `network_interface_id` - (Required) The network interface of the gateway on which to expose the iSCSI target. Only IPv4 addresses are accepted.
* `target_name` - (Required) The name of the iSCSI target used by initiators to connect to the target and as a suffix for the target ARN. The target name must be unique across all volumes of a gateway.
* `volume_size_in_bytes` - (Required) The size of the volume in bytes.
* `snapshot_id` - (Optional) The snapshot ID of the snapshot to restore as the new cached volumeE.g., `snap-1122aabb`.
* `source_volume_arn` - (Optional) The ARN for an existing volume. Specifying this ARN makes the new volume into an exact copy of the specified existing volume's latest recovery point. The `volume_size_in_bytes` value for this new volume must be equal to or larger than the size of the existing volume, in bytes.
* `kms_encrypted` - (Optional) Set to `true` to use Amazon S3 server side encryption with your own AWS KMS key, or `false` to use a key managed by Amazon S3.
* `kms_key` - (Optional) The Amazon Resource Name (ARN) of the AWS KMS key used for Amazon S3 server side encryption. Is required when `kms_encrypted` is set.
* `tags` - (Optional) Key-value map of resource tags. .If configured with a provider `default_tags` configuration block present, tags with matching keys will overwrite those defined at the provider-level.

## Attributes Reference

In addition to all arguments above, the following attributes are exported:

* `arn` - Volume Amazon Resource Name (ARN), e.g., `arn:aws:storagegateway:us-east-1:123456789012:gateway/sgw-12345678/volume/vol-12345678`.
* `chap_enabled` - Whether mutual CHAP is enabled for the iSCSI target.
* `id` - Volume Amazon Resource Name (ARN), e.g., `arn:aws:storagegateway:us-east-1:123456789012:gateway/sgw-12345678/volume/vol-12345678`.
* `lun_number` - Logical disk number.
* `network_interface_port` - The port used to communicate with iSCSI targets.
<<<<<<< HEAD
* `tags_all` - A map of tags assigned to the resource, including those inherited from the provider .
* `target_arn` - Target Amazon Resource Name (ARN), e.g. `arn:aws:storagegateway:us-east-1:123456789012:gateway/sgw-12345678/target/iqn.1997-05.com.amazon:TargetName`.
* `volume_arn` - Volume Amazon Resource Name (ARN), e.g. `arn:aws:storagegateway:us-east-1:123456789012:gateway/sgw-12345678/volume/vol-12345678`.
* `volume_id` - Volume ID, e.g. `vol-12345678`.
=======
* `tags_all` - A map of tags assigned to the resource, including those inherited from the provider [`default_tags` configuration block](/docs/providers/aws/index.html#default_tags-configuration-block).
* `target_arn` - Target Amazon Resource Name (ARN), e.g., `arn:aws:storagegateway:us-east-1:123456789012:gateway/sgw-12345678/target/iqn.1997-05.com.amazon:TargetName`.
* `volume_arn` - Volume Amazon Resource Name (ARN), e.g., `arn:aws:storagegateway:us-east-1:123456789012:gateway/sgw-12345678/volume/vol-12345678`.
* `volume_id` - Volume ID, e.g., `vol-12345678`.
>>>>>>> 3345e46f

## Import

`aws_storagegateway_cached_iscsi_volume` can be imported by using the volume Amazon Resource Name (ARN), e.g.,

```
$ terraform import aws_storagegateway_cached_iscsi_volume.example arn:aws:storagegateway:us-east-1:123456789012:gateway/sgw-12345678/volume/vol-12345678
```<|MERGE_RESOLUTION|>--- conflicted
+++ resolved
@@ -10,7 +10,6 @@
 
 Manages an AWS Storage Gateway cached iSCSI volume.
 
-<<<<<<< HEAD
 ~> **NOTE:** The gateway must have cache added (e.g. via the `aws_storagegateway_cache` resource) before creating volumes otherwise the Storage Gateway API will return an error.
 
 ~> **NOTE:** The gateway must have an upload buffer added (e.g. via the `aws_storagegateway_upload_buffer` resource) before the volume is operational to clients, however the Storage Gateway API will allow volume creation without error in that case and return volume status as `UPLOAD BUFFER NOT CONFIGURED`.
@@ -18,15 +17,6 @@
 ## Example Usage
 
 ~> **NOTE:** These examples are referencing the `aws_storagegateway_cache` resource `gateway_arn` attribute to ensure this provider properly adds cache before creating the volume. If you are not using this method, you may need to declare an expicit dependency (e.g. via `depends_on = [aws_storagegateway_cache.example]`) to ensure proper ordering.
-=======
-~> **NOTE:** The gateway must have cache added (e.g., via the [`aws_storagegateway_cache`](/docs/providers/aws/r/storagegateway_cache.html) resource) before creating volumes otherwise the Storage Gateway API will return an error.
-
-~> **NOTE:** The gateway must have an upload buffer added (e.g., via the [`aws_storagegateway_upload_buffer`](/docs/providers/aws/r/storagegateway_upload_buffer.html) resource) before the volume is operational to clients, however the Storage Gateway API will allow volume creation without error in that case and return volume status as `UPLOAD BUFFER NOT CONFIGURED`.
-
-## Example Usage
-
-~> **NOTE:** These examples are referencing the [`aws_storagegateway_cache`](/docs/providers/aws/r/storagegateway_cache.html) resource `gateway_arn` attribute to ensure Terraform properly adds cache before creating the volume. If you are not using this method, you may need to declare an expicit dependency (e.g., via `depends_on = [aws_storagegateway_cache.example]`) to ensure proper ordering.
->>>>>>> 3345e46f
 
 ### Create Empty Cached iSCSI Volume
 
@@ -86,17 +76,10 @@
 * `id` - Volume Amazon Resource Name (ARN), e.g., `arn:aws:storagegateway:us-east-1:123456789012:gateway/sgw-12345678/volume/vol-12345678`.
 * `lun_number` - Logical disk number.
 * `network_interface_port` - The port used to communicate with iSCSI targets.
-<<<<<<< HEAD
-* `tags_all` - A map of tags assigned to the resource, including those inherited from the provider .
+* `tags_all` - A map of tags assigned to the resource, including those inherited from the provider `default_tags` configuration block.
 * `target_arn` - Target Amazon Resource Name (ARN), e.g. `arn:aws:storagegateway:us-east-1:123456789012:gateway/sgw-12345678/target/iqn.1997-05.com.amazon:TargetName`.
 * `volume_arn` - Volume Amazon Resource Name (ARN), e.g. `arn:aws:storagegateway:us-east-1:123456789012:gateway/sgw-12345678/volume/vol-12345678`.
 * `volume_id` - Volume ID, e.g. `vol-12345678`.
-=======
-* `tags_all` - A map of tags assigned to the resource, including those inherited from the provider [`default_tags` configuration block](/docs/providers/aws/index.html#default_tags-configuration-block).
-* `target_arn` - Target Amazon Resource Name (ARN), e.g., `arn:aws:storagegateway:us-east-1:123456789012:gateway/sgw-12345678/target/iqn.1997-05.com.amazon:TargetName`.
-* `volume_arn` - Volume Amazon Resource Name (ARN), e.g., `arn:aws:storagegateway:us-east-1:123456789012:gateway/sgw-12345678/volume/vol-12345678`.
-* `volume_id` - Volume ID, e.g., `vol-12345678`.
->>>>>>> 3345e46f
 
 ## Import
 
