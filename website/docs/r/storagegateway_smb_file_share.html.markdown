--- conflicted
+++ resolved
@@ -66,11 +66,7 @@
 * `valid_user_list` - (Optional) A list of users in the Active Directory that are allowed to access the file share. If you need to specify an Active directory group, add '@' before the name of the group. It will be set on Allowed group in AWS console. Only valid if `authentication` is set to `ActiveDirectory`.
 * `access_based_enumeration` - (Optional) The files and folders on this share will only be visible to users with read access. Default value is `false`.
 * `notification_policy` - (Optional) The notification policy of the file share. For more information see the [AWS Documentation](https://docs.aws.amazon.com/storagegateway/latest/APIReference/API_CreateNFSFileShare.html#StorageGateway-CreateNFSFileShare-request-NotificationPolicy). Default value is `{}`.
-<<<<<<< HEAD
 * `tags` - (Optional) Key-value map of resource tags. .If configured with a provider `default_tags` configuration block present, tags with matching keys will overwrite those defined at the provider-level.
-=======
-* `tags` - (Optional) Key-value map of resource tags. If configured with a provider [`default_tags` configuration block](https://registry.terraform.io/providers/hashicorp/aws/latest/docs#default_tags-configuration-block) present, tags with matching keys will overwrite those defined at the provider-level.
->>>>>>> abe4b515
 
 ### cache_attributes
 
@@ -87,11 +83,7 @@
 * `arn` - Amazon Resource Name (ARN) of the SMB File Share.
 * `fileshare_id` - ID of the SMB File Share.
 * `path` - File share path used by the NFS client to identify the mount point.
-<<<<<<< HEAD
-* `tags_all` - A map of tags assigned to the resource, including those inherited from the provider .
-=======
-* `tags_all` - A map of tags assigned to the resource, including those inherited from the provider [`default_tags` configuration block](https://registry.terraform.io/providers/hashicorp/aws/latest/docs#default_tags-configuration-block).
->>>>>>> abe4b515
+* `tags_all` - A map of tags assigned to the resource, including those inherited from the provider `default_tags` configuration block.
 
 ## Timeouts
 
