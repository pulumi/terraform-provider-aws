--- conflicted
+++ resolved
@@ -56,13 +56,8 @@
 * `source_type` - (Optional) The type of source that will be generating the events. Valid options are `cluster`, `cluster-parameter-group`, `cluster-security-group`, `cluster-snapshot`, or `scheduled-action`. If not set, all sources will be subscribed to.
 * `severity` - (Optional) The event severity to be published by the notification subscription. Valid options are `INFO` or `ERROR`. Default value of `INFO`.
 * `event_categories` - (Optional) A list of event categories for a SourceType that you want to subscribe to. See https://docs.aws.amazon.com/redshift/latest/mgmt/working-with-event-notifications.html or run `aws redshift describe-event-categories`.
-<<<<<<< HEAD
-* `enabled` - (Optional) A boolean flag to enable/disable the subscription. Defaults to true.
-* `tags` - (Optional) A map of tags to assign to the resource. .If configured with a provider `default_tags` configuration block present, tags with matching keys will overwrite those defined at the provider-level.
-=======
 * `enabled` - (Optional) A boolean flag to enable/disable the subscription. Defaults to `true`.
-* `tags` - (Optional) A map of tags to assign to the resource. If configured with a provider [`default_tags` configuration block](/docs/providers/aws/index.html#default_tags-configuration-block) present, tags with matching keys will overwrite those defined at the provider-level.
->>>>>>> ff4d9c50
+* `tags` - (Optional) A map of tags to assign to the resource. If configured with a provider `default_tags` configuration block present, tags with matching keys will overwrite those defined at the provider-level.
 
 ## Attributes Reference
 
