--- conflicted
+++ resolved
@@ -18,13 +18,8 @@
 }
 
 resource "aws_route53_zone" "primary" {
-<<<<<<< HEAD
   name              = "mydomain.com"
-  delegation_set_id = "${aws_route53_delegation_set.main.id}"
-=======
-  name              = "hashicorp.com"
   delegation_set_id = aws_route53_delegation_set.main.id
->>>>>>> 9612edda
 }
 
 resource "aws_route53_zone" "secondary" {
