--- conflicted
+++ resolved
@@ -52,7 +52,6 @@
 * `storage_tier` - (Optional) The name of the storage tier. Valid values are `archive` and `standard`. Default value is `standard`.
 * `permanent_restore` - (Optional) Indicates whether to permanently restore an archived snapshot.
 * `temporary_restore_days` - (Optional) Specifies the number of days for which to temporarily restore an archived snapshot. Required for temporary restores only. The snapshot will be automatically re-archived after this period.
-<<<<<<< HEAD
 * `tags` - A map of tags for the snapshot. If configured with a provider `default_tags` configuration block](https://www.terraform.io/docs/providers/aws/index.html#default_tags-configuration-block present, tags with matching keys will overwrite those defined at the provider-level.
 
 ### Timeouts
@@ -62,9 +61,6 @@
 
 - `create` - (Default `10 minutes`) Used for creating the ebs snapshot copy
 - `delete` - (Default `10 minutes`) Used for deleting the ebs snapshot copy
-=======
-* `tags` - A map of tags for the snapshot. If configured with a provider [`default_tags` configuration block](https://registry.terraform.io/providers/hashicorp/aws/latest/docs#default_tags-configuration-block) present, tags with matching keys will overwrite those defined at the provider-level.
->>>>>>> abe4b515
 
 ## Attributes Reference
 
@@ -76,15 +72,11 @@
 * `owner_alias` - Value from an Amazon-maintained list (`amazon`, `aws-marketplace`, `microsoft`) of snapshot owners.
 * `volume_size` - The size of the drive in GiBs.
 * `data_encryption_key_id` - The data encryption key identifier for the snapshot.
-<<<<<<< HEAD
 * `tags_all` - A map of tags assigned to the resource, including those inherited from the provider `default_tags` configuration block.
-=======
-* `tags_all` - A map of tags assigned to the resource, including those inherited from the provider [`default_tags` configuration block](https://registry.terraform.io/providers/hashicorp/aws/latest/docs#default_tags-configuration-block).
 
 ## Timeouts
 
 [Configuration options](https://www.terraform.io/docs/configuration/blocks/resources/syntax.html#operation-timeouts):
 
 - `create` - (Default `10m`)
-- `delete` - (Default `10m`)
->>>>>>> abe4b515
+- `delete` - (Default `10m`)