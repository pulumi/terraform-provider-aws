---
subcategory: "ECS"
layout: "aws"
page_title: "AWS: aws_ecs_service"
description: |-
  Provides an ECS service.
---

# Resource: aws_ecs_service

-> **Note:** To prevent a race condition during service deletion, make sure to set `depends_on` to the related `aws_iam_role_policy`; otherwise, the policy may be destroyed too soon and the ECS service will then get stuck in the `DRAINING` state.

Provides an ECS service - effectively a task that is expected to run until an error occurs or a user terminates it (typically a webserver or a database).

See [ECS Services section in AWS developer guide](https://docs.aws.amazon.com/AmazonECS/latest/developerguide/ecs_services.html).

## Example Usage

```hcl
resource "aws_ecs_service" "mongo" {
  name            = "mongodb"
  cluster         = aws_ecs_cluster.foo.id
  task_definition = aws_ecs_task_definition.mongo.arn
  desired_count   = 3
  iam_role        = aws_iam_role.foo.arn
  depends_on      = [aws_iam_role_policy.foo]

  ordered_placement_strategy {
    type  = "binpack"
    field = "cpu"
  }

  load_balancer {
    target_group_arn = aws_lb_target_group.foo.arn
    container_name   = "mongo"
    container_port   = 8080
  }

  placement_constraints {
    type       = "memberOf"
    expression = "attribute:ecs.availability-zone in [us-west-2a, us-west-2b]"
  }
}
```

### Ignoring Changes to Desired Count

<<<<<<< HEAD
You can use [`ignoreChanges`](https://www.pulumi.com/docs/intro/concepts/programming-model/#ignorechanges) to create an ECS service with an initial count of running instances, then ignore any changes to that count caused externally (e.g. Application Autoscaling).
=======
You can utilize the generic Terraform resource [lifecycle configuration block](https://www.terraform.io/docs/configuration/meta-arguments/lifecycle.html) with `ignore_changes` to create an ECS service with an initial count of running instances, then ignore any changes to that count caused externally (e.g. Application Autoscaling).
>>>>>>> b454050e

```hcl
resource "aws_ecs_service" "example" {
  # ... other configurations ...

  # Example: Create service with 2 instances to start
  desired_count = 2

  # Optional: Allow external changes without this provider plan difference
  lifecycle {
    ignore_changes = [desired_count]
  }
}
```

### Daemon Scheduling Strategy

```hcl
resource "aws_ecs_service" "bar" {
  name                = "bar"
  cluster             = aws_ecs_cluster.foo.id
  task_definition     = aws_ecs_task_definition.bar.arn
  scheduling_strategy = "DAEMON"
}
```

### External Deployment Controller

```hcl
resource "aws_ecs_service" "example" {
  name    = "example"
  cluster = aws_ecs_cluster.example.id

  deployment_controller {
    type = "EXTERNAL"
  }
}
```

## Argument Reference

The following arguments are supported:

* `name` - (Required) The name of the service (up to 255 letters, numbers, hyphens, and underscores)
* `capacity_provider_strategy` - (Optional) The capacity provider strategy to use for the service. Can be one or more.  Defined below.
* `cluster` - (Optional) ARN of an ECS cluster
* `deployment_controller` - (Optional) Configuration block containing deployment controller configuration. Defined below.
* `deployment_maximum_percent` - (Optional) The upper limit (as a percentage of the service's desiredCount) of the number of running tasks that can be running in a service during a deployment. Not valid when using the `DAEMON` scheduling strategy.
* `deployment_minimum_healthy_percent` - (Optional) The lower limit (as a percentage of the service's desiredCount) of the number of running tasks that must remain running and healthy in a service during a deployment.
* `desired_count` - (Optional) The number of instances of the task definition to place and keep running. Defaults to 0. Do not specify if using the `DAEMON` scheduling strategy.
* `enable_ecs_managed_tags` - (Optional) Specifies whether to enable Amazon ECS managed tags for the tasks within the service.
* `force_new_deployment` - (Optional) Enable to force a new task deployment of the service. This can be used to update tasks to use a newer Docker image with same image/tag combination (e.g. `myimage:latest`), roll Fargate tasks onto a newer platform version, or immediately deploy `ordered_placement_strategy` and `placement_constraints` updates.
* `health_check_grace_period_seconds` - (Optional) Seconds to ignore failing load balancer health checks on newly instantiated tasks to prevent premature shutdown, up to 2147483647. Only valid for services configured to use load balancers.
* `iam_role` - (Optional) ARN of the IAM role that allows Amazon ECS to make calls to your load balancer on your behalf. This parameter is required if you are using a load balancer with your service, but only if your task definition does not use the `awsvpc` network mode. If using `awsvpc` network mode, do not specify this role. If your account has already created the Amazon ECS service-linked role, that role is used by default for your service unless you specify a role here.
* `launch_type` - (Optional) The launch type on which to run your service. The valid values are `EC2` and `FARGATE`. Defaults to `EC2`.
* `load_balancer` - (Optional) A load balancer block. Load balancers documented below.
* `network_configuration` - (Optional) The network configuration for the service. This parameter is required for task definitions that use the `awsvpc` network mode to receive their own Elastic Network Interface, and it is not supported for other network modes.
* `ordered_placement_strategy` - (Optional) Service level strategy rules that are taken into consideration during task placement. List from top to bottom in order of precedence. Updates to this configuration will take effect next task deployment unless `force_new_deployment` is enabled. The maximum number of `ordered_placement_strategy` blocks is `5`. Defined below.
* `placement_constraints` - (Optional) rules that are taken into consideration during task placement. Updates to this configuration will take effect next task deployment unless `force_new_deployment` is enabled. Maximum number of `placement_constraints` is `10`. Defined below.
* `platform_version` - (Optional) The platform version on which to run your service. Only applicable for `launch_type` set to `FARGATE`. Defaults to `LATEST`. More information about Fargate platform versions can be found in the [AWS ECS User Guide](https://docs.aws.amazon.com/AmazonECS/latest/developerguide/platform_versions.html).
* `propagate_tags` - (Optional) Specifies whether to propagate the tags from the task definition or the service to the tasks. The valid values are `SERVICE` and `TASK_DEFINITION`.
* `scheduling_strategy` - (Optional) The scheduling strategy to use for the service. The valid values are `REPLICA` and `DAEMON`. Defaults to `REPLICA`. Note that [*Tasks using the Fargate launch type or the `CODE_DEPLOY` or `EXTERNAL` deployment controller types don't support the `DAEMON` scheduling strategy*](https://docs.aws.amazon.com/AmazonECS/latest/APIReference/API_CreateService.html).
* `service_registries` - (Optional) The service discovery registries for the service. The maximum number of `service_registries` blocks is `1`.
* `tags` - (Optional) Key-value map of resource tags
* `task_definition` - (Optional) The family and revision (`family:revision`) or full ARN of the task definition that you want to run in your service. Required unless using the `EXTERNAL` deployment controller. If a revision is not specified, the latest `ACTIVE` revision is used.
* `wait_for_steady_state` - (Optional) If `true`, Terraform will wait for the service to reach a steady state (like [`aws ecs wait services-stable`](https://docs.aws.amazon.com/cli/latest/reference/ecs/wait/services-stable.html)) before continuing. Default `false`.

## capacity_provider_strategy

The `capacity_provider_strategy` configuration block supports the following:

* `capacity_provider` - (Required) The short name of the capacity provider.
* `weight` - (Required) The relative percentage of the total number of launched tasks that should use the specified capacity provider.
* `base` - (Optional) The number of tasks, at a minimum, to run on the specified capacity provider. Only one capacity provider in a capacity provider strategy can have a base defined.

## deployment_controller

The `deployment_controller` configuration block supports the following:

* `type` - (Optional) Type of deployment controller. Valid values: `CODE_DEPLOY`, `ECS`, `EXTERNAL`. Default: `ECS`.

## load_balancer

`load_balancer` supports the following:

* `elb_name` - (Required for ELB Classic) The name of the ELB (Classic) to associate with the service.
* `target_group_arn` - (Required for ALB/NLB) The ARN of the Load Balancer target group to associate with the service.
* `container_name` - (Required) The name of the container to associate with the load balancer (as it appears in a container definition).
* `container_port` - (Required) The port on the container to associate with the load balancer.

-> **Version note:** Multiple `load_balancer` configuration block support was added in version 2.22.0 of the provider. This allows configuration of [ECS service support for multiple target groups](https://aws.amazon.com/about-aws/whats-new/2019/07/amazon-ecs-services-now-support-multiple-load-balancer-target-groups/).

## ordered_placement_strategy

`ordered_placement_strategy` supports the following:

* `type` - (Required) The type of placement strategy. Must be one of: `binpack`, `random`, or `spread`
* `field` - (Optional) For the `spread` placement strategy, valid values are `instanceId` (or `host`,
 which has the same effect), or any platform or custom attribute that is applied to a container instance.
 For the `binpack` type, valid values are `memory` and `cpu`. For the `random` type, this attribute is not
 needed. For more information, see [Placement Strategy](https://docs.aws.amazon.com/AmazonECS/latest/APIReference/API_PlacementStrategy.html).

-> **Note:** for `spread`, `host` and `instanceId` will be normalized, by AWS, to be `instanceId`. This means the statefile will show `instanceId` but your config will differ if you use `host`.

## placement_constraints

`placement_constraints` support the following:

* `type` - (Required) The type of constraint. The only valid values at this time are `memberOf` and `distinctInstance`.
* `expression` -  (Optional) Cluster Query Language expression to apply to the constraint. Does not need to be specified
for the `distinctInstance` type.
For more information, see [Cluster Query Language in the Amazon EC2 Container
Service Developer
Guide](https://docs.aws.amazon.com/AmazonECS/latest/developerguide/cluster-query-language.html).

## network_configuration

`network_configuration` support the following:

* `subnets` - (Required) The subnets associated with the task or service.
* `security_groups` - (Optional) The security groups associated with the task or service. If you do not specify a security group, the default security group for the VPC is used.
* `assign_public_ip` - (Optional) Assign a public IP address to the ENI (Fargate launch type only). Valid values are `true` or `false`. Default `false`.

For more information, see [Task Networking](https://docs.aws.amazon.com/AmazonECS/latest/developerguide/task-networking.html)

## service_registries

`service_registries` support the following:

* `registry_arn` - (Required) The ARN of the Service Registry. The currently supported service registry is Amazon Route 53 Auto Naming Service(`aws_service_discovery_service`). For more information, see [Service](https://docs.aws.amazon.com/Route53/latest/APIReference/API_autonaming_Service.html)
* `port` - (Optional) The port value used if your Service Discovery service specified an SRV record.
* `container_port` - (Optional) The port value, already specified in the task definition, to be used for your service discovery service.
* `container_name` - (Optional) The container name value, already specified in the task definition, to be used for your service discovery service.

## Attributes Reference

In addition to all arguments above, the following attributes are exported:

* `id` - The Amazon Resource Name (ARN) that identifies the service
* `name` - The name of the service
* `cluster` - The Amazon Resource Name (ARN) of cluster which the service runs on
* `iam_role` - The ARN of IAM role used for ELB
* `desired_count` - The number of instances of the task definition

## Timeouts

`aws_ecs_service` provides the following
[Timeouts](https://www.terraform.io/docs/configuration/blocks/resources/syntax.html#operation-timeouts) configuration options:

- `delete` - (Default `20 minutes`)

## Import

ECS services can be imported using the `name` together with ecs cluster `name`, e.g.

```
$ terraform import aws_ecs_service.imported cluster-name/service-name
```<|MERGE_RESOLUTION|>--- conflicted
+++ resolved
@@ -45,11 +45,7 @@
 
 ### Ignoring Changes to Desired Count
 
-<<<<<<< HEAD
 You can use [`ignoreChanges`](https://www.pulumi.com/docs/intro/concepts/programming-model/#ignorechanges) to create an ECS service with an initial count of running instances, then ignore any changes to that count caused externally (e.g. Application Autoscaling).
-=======
-You can utilize the generic Terraform resource [lifecycle configuration block](https://www.terraform.io/docs/configuration/meta-arguments/lifecycle.html) with `ignore_changes` to create an ECS service with an initial count of running instances, then ignore any changes to that count caused externally (e.g. Application Autoscaling).
->>>>>>> b454050e
 
 ```hcl
 resource "aws_ecs_service" "example" {
