--- conflicted
+++ resolved
@@ -42,11 +42,7 @@
 * `license_count_hard_limit` - (Optional) Sets the number of available licenses as a hard limit.
 * `license_counting_type` - (Required) Dimension to use to track license inventory. Specify either `vCPU`, `Instance`, `Core` or `Socket`.
 * `license_rules` - (Optional) Array of configured License Manager rules.
-<<<<<<< HEAD
 * `tags` - (Optional) A map of tags to assign to the resource. .If configured with a provider `default_tags` configuration block present, tags with matching keys will overwrite those defined at the provider-level.
-=======
-* `tags` - (Optional) A map of tags to assign to the resource. If configured with a provider [`default_tags` configuration block](https://registry.terraform.io/providers/hashicorp/aws/latest/docs#default_tags-configuration-block) present, tags with matching keys will overwrite those defined at the provider-level.
->>>>>>> abe4b515
 
 ## Rules
 
@@ -67,11 +63,7 @@
 * `arn` - The license configuration ARN.
 * `id` - The license configuration ARN.
 * `owner_account_id` - Account ID of the owner of the license configuration.
-<<<<<<< HEAD
-* `tags_all` - A map of tags assigned to the resource, including those inherited from the provider .
-=======
-* `tags_all` - A map of tags assigned to the resource, including those inherited from the provider [`default_tags` configuration block](https://registry.terraform.io/providers/hashicorp/aws/latest/docs#default_tags-configuration-block).
->>>>>>> abe4b515
+* `tags_all` - A map of tags assigned to the resource, including those inherited from the provider `default_tags` configuration block.
 
 ## Import
 
