--- conflicted
+++ resolved
@@ -4,12 +4,9 @@
 	"bytes"
 	"fmt"
 	"log"
-<<<<<<< HEAD
 	"regexp"
 	"strconv"
-=======
 	"math"
->>>>>>> 61dbbbd2
 	"strings"
 	"time"
 
@@ -287,8 +284,6 @@
 					},
 				},
 			},
-<<<<<<< HEAD
-=======
 
 			"propagate_tags": {
 				Type:     schema.TypeString,
@@ -307,7 +302,6 @@
 				}, false),
 			},
 
->>>>>>> 61dbbbd2
 			"service_registries": {
 				Type:     schema.TypeSet,
 				Optional: true,
@@ -337,15 +331,12 @@
 					},
 				},
 			},
-<<<<<<< HEAD
 			"wait_for_steady_state": {
 				Type:     schema.TypeBool,
 				Optional: true,
 				Default:  false,
 			},
-=======
 			"tags": tagsSchema(),
->>>>>>> 61dbbbd2
 		},
 	}
 }
@@ -1038,7 +1029,6 @@
 // arn:aws:ecs:us-west-2:0123456789:cluster/radek-cluster
 func getNameFromARN(arn string) string {
 	return strings.Split(arn, "/")[1]
-<<<<<<< HEAD
 }
 
 func parseTaskDefinition(taskDefinition string) (string, string, error) {
@@ -1114,6 +1104,4 @@
 
 		return service, strconv.FormatBool(isSteadyState), nil
 	}
-=======
->>>>>>> 61dbbbd2
 }