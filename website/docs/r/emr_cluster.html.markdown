---
subcategory: "Elastic Map Reduce (EMR)"
layout: "aws"
page_title: "AWS: aws_emr_cluster"
description: |-
  Provides an Elastic MapReduce Cluster
---

# Resource: aws_emr_cluster

Provides an Elastic MapReduce Cluster, a web service that makes it easy to process large amounts of data efficiently. See [Amazon Elastic MapReduce Documentation](https://aws.amazon.com/documentation/elastic-mapreduce/) for more information.

To configure [Instance Groups](https://docs.aws.amazon.com/emr/latest/ManagementGuide/emr-instance-group-configuration.html#emr-plan-instance-groups) for [task nodes](https://docs.aws.amazon.com/emr/latest/ManagementGuide/emr-master-core-task-nodes.html#emr-plan-task), see the `aws_emr_instance_group` resource.

## Example Usage

```terraform
resource "aws_emr_cluster" "cluster" {
  name          = "emr-test-arn"
  release_label = "emr-4.6.0"
  applications  = ["Spark"]

  additional_info = <<EOF
{
  "instanceAwsClientConfiguration": {
    "proxyPort": 8099,
    "proxyHost": "myproxy.example.com"
  }
}
EOF

  termination_protection            = false
  keep_job_flow_alive_when_no_steps = true

  ec2_attributes {
    subnet_id                         = aws_subnet.main.id
    emr_managed_master_security_group = aws_security_group.sg.id
    emr_managed_slave_security_group  = aws_security_group.sg.id
    instance_profile                  = aws_iam_instance_profile.emr_profile.arn
  }

  master_instance_group {
    instance_type = "m4.large"
  }

  core_instance_group {
    instance_type  = "c4.large"
    instance_count = 1

    ebs_config {
      size                 = "40"
      type                 = "gp2"
      volumes_per_instance = 1
    }

    bid_price = "0.30"

    autoscaling_policy = <<EOF
{
"Constraints": {
  "MinCapacity": 1,
  "MaxCapacity": 2
},
"Rules": [
  {
    "Name": "ScaleOutMemoryPercentage",
    "Description": "Scale out if YARNMemoryAvailablePercentage is less than 15",
    "Action": {
      "SimpleScalingPolicyConfiguration": {
        "AdjustmentType": "CHANGE_IN_CAPACITY",
        "ScalingAdjustment": 1,
        "CoolDown": 300
      }
    },
    "Trigger": {
      "CloudWatchAlarmDefinition": {
        "ComparisonOperator": "LESS_THAN",
        "EvaluationPeriods": 1,
        "MetricName": "YARNMemoryAvailablePercentage",
        "Namespace": "AWS/ElasticMapReduce",
        "Period": 300,
        "Statistic": "AVERAGE",
        "Threshold": 15.0,
        "Unit": "PERCENT"
      }
    }
  }
]
}
EOF
  }

  ebs_root_volume_size = 100

  tags = {
    role = "rolename"
    env  = "env"
  }

  bootstrap_action {
    path = "s3://elasticmapreduce/bootstrap-actions/run-if"
    name = "runif"
    args = ["instance.isMaster=true", "echo running on master node"]
  }

  configurations_json = <<EOF
  [
    {
      "Classification": "hadoop-env",
      "Configurations": [
        {
          "Classification": "export",
          "Properties": {
            "JAVA_HOME": "/usr/lib/jvm/java-1.8.0"
          }
        }
      ],
      "Properties": {}
    },
    {
      "Classification": "spark-env",
      "Configurations": [
        {
          "Classification": "export",
          "Properties": {
            "JAVA_HOME": "/usr/lib/jvm/java-1.8.0"
          }
        }
      ],
      "Properties": {}
    }
  ]
EOF

  service_role = aws_iam_role.iam_emr_service_role.arn
}
```

<<<<<<< HEAD
The `aws_emr_cluster` resource typically requires two IAM roles, one for the EMR Cluster
to use as a service, and another to place on your Cluster Instances to interact
with AWS from those instances. The suggested role policy template for the EMR service is `AmazonElasticMapReduceRole`,
and `AmazonElasticMapReduceforEC2Role` for the EC2 profile. See the [Getting
Started](https://docs.aws.amazon.com/ElasticMapReduce/latest/ManagementGuide/emr-gs-launch-sample-cluster.html)
guide for more information on these IAM roles. There is also a fully-bootable
example this provider configuration at the bottom of this page.
=======
The `aws_emr_cluster` resource typically requires two IAM roles, one for the EMR Cluster to use as a service, and another to place on your Cluster Instances to interact with AWS from those instances. The suggested role policy template for the EMR service is `AmazonElasticMapReduceRole`, and `AmazonElasticMapReduceforEC2Role` for the EC2 profile. See the [Getting Started](https://docs.aws.amazon.com/ElasticMapReduce/latest/ManagementGuide/emr-gs-launch-sample-cluster.html) guide for more information on these IAM roles. There is also a fully-bootable example Terraform configuration at the bottom of this page.
>>>>>>> bcc56584

### Instance Fleet

```terraform
resource "aws_emr_cluster" "example" {
  # ... other configuration ...
  master_instance_fleet {
    instance_type_configs {
      instance_type = "m4.xlarge"
    }
    target_on_demand_capacity = 1
  }
  core_instance_fleet {
    instance_type_configs {
      bid_price_as_percentage_of_on_demand_price = 80
      ebs_config {
        size                 = 100
        type                 = "gp2"
        volumes_per_instance = 1
      }
      instance_type     = "m3.xlarge"
      weighted_capacity = 1
    }
    instance_type_configs {
      bid_price_as_percentage_of_on_demand_price = 100
      ebs_config {
        size                 = 100
        type                 = "gp2"
        volumes_per_instance = 1
      }
      instance_type     = "m4.xlarge"
      weighted_capacity = 1
    }
    instance_type_configs {
      bid_price_as_percentage_of_on_demand_price = 100
      ebs_config {
        size                 = 100
        type                 = "gp2"
        volumes_per_instance = 1
      }
      instance_type     = "m4.2xlarge"
      weighted_capacity = 2
    }
    launch_specifications {
      spot_specification {
        allocation_strategy      = "capacity-optimized"
        block_duration_minutes   = 0
        timeout_action           = "SWITCH_TO_ON_DEMAND"
        timeout_duration_minutes = 10
      }
    }
    name                      = "core fleet"
    target_on_demand_capacity = 2
    target_spot_capacity      = 2
  }
}

resource "aws_emr_instance_fleet" "task" {
  cluster_id = aws_emr_cluster.example.id
  instance_type_configs {
    bid_price_as_percentage_of_on_demand_price = 100
    ebs_config {
      size                 = 100
      type                 = "gp2"
      volumes_per_instance = 1
    }
    instance_type     = "m4.xlarge"
    weighted_capacity = 1
  }
  instance_type_configs {
    bid_price_as_percentage_of_on_demand_price = 100
    ebs_config {
      size                 = 100
      type                 = "gp2"
      volumes_per_instance = 1
    }
    instance_type     = "m4.2xlarge"
    weighted_capacity = 2
  }
  launch_specifications {
    spot_specification {
      allocation_strategy      = "capacity-optimized"
      block_duration_minutes   = 0
      timeout_action           = "TERMINATE_CLUSTER"
      timeout_duration_minutes = 10
    }
  }
  name                      = "task fleet"
  target_on_demand_capacity = 1
  target_spot_capacity      = 1
}
```

### Enable Debug Logging

<<<<<<< HEAD
[Debug logging in EMR](https://docs.aws.amazon.com/emr/latest/ManagementGuide/emr-plan-debugging.html)
is implemented as a step. It is highly recommended to utilize [`ignoreChanges`](https://www.pulumi.com/docs/intro/concepts/programming-model/#ignorechanges) if other
steps are being managed outside of this provider.
=======
[Debug logging in EMR](https://docs.aws.amazon.com/emr/latest/ManagementGuide/emr-plan-debugging.html) is implemented as a step. It is highly recommended that you utilize the [lifecycle configuration block](https://www.terraform.io/docs/configuration/meta-arguments/lifecycle.html) with `ignore_changes` if other steps are being managed outside of Terraform.
>>>>>>> bcc56584

```terraform
resource "aws_emr_cluster" "example" {
  # ... other configuration ...

  step = [
    {
      action_on_failure = "TERMINATE_CLUSTER"
      name              = "Setup Hadoop Debugging"

      hadoop_jar_step = [
        {
          jar  = "command-runner.jar"
          args = ["state-pusher-script"]
        }
      ]
    }
  ]

  # Optional: ignore outside changes to running cluster steps
  lifecycle {
    ignore_changes = [step]
  }
}
```

### Multiple Node Master Instance Group

Available in EMR version 5.23.0 and later, an EMR Cluster can be launched with three master nodes for high availability. Additional information about this functionality and its requirements can be found in the [EMR Management Guide](https://docs.aws.amazon.com/emr/latest/ManagementGuide/emr-plan-ha.html).

```terraform
# This configuration is for illustrative purposes and highlights
# only relevant configurations for working with this functionality.

# Map public IP on launch must be enabled for public (Internet accessible) subnets
resource "aws_subnet" "example" {
  # ... other configuration ...

  map_public_ip_on_launch = true
}

resource "aws_emr_cluster" "example" {
  # ... other configuration ...

  # EMR version must be 5.23.0 or later
  release_label = "emr-5.24.1"

  # Termination protection is automatically enabled for multiple masters
  # To destroy the cluster, this must be configured to false and applied first
  termination_protection = true

  ec2_attributes {
    # ... other configuration ...

    subnet_id = aws_subnet.example.id
  }

  master_instance_group {
    # ... other configuration ...

    # Master instance count must be set to 3
    instance_count = 3
  }

  # core_instance_group must be configured
  core_instance_group {
    # ... other configuration ...
  }
}
```

<<<<<<< HEAD
## Argument Reference

The following arguments are supported:

* `name` - (Required) The name of the job flow
* `release_label` - (Required) The release label for the Amazon EMR release
* `master_instance_group` - (Optional) Configuration block to use an [Instance Group](https://docs.aws.amazon.com/emr/latest/ManagementGuide/emr-instance-group-configuration.html#emr-plan-instance-groups) for the [master node type](https://docs.aws.amazon.com/emr/latest/ManagementGuide/emr-master-core-task-nodes.html#emr-plan-master).
* `master_instance_fleet` - (Optional) Configuration block to use an [Instance Fleet](https://docs.aws.amazon.com/emr/latest/ManagementGuide/emr-instance-fleet.html) for the master node type. Cannot be specified if any `master_instance_group` configuration blocks are set. Detailed below.
* `scale_down_behavior` - (Optional) The way that individual Amazon EC2 instances terminate when an automatic scale-in activity occurs or an `instance group` is resized.
* `additional_info` - (Optional) A JSON string for selecting additional features such as adding proxy information. Note: Currently there is no API to retrieve the value of this argument after EMR cluster creation from provider, therefore this provider cannot detect drift from the actual EMR cluster if its value is changed outside this provider.
* `service_role` - (Required) IAM role that will be assumed by the Amazon EMR service to access AWS resources
* `security_configuration` - (Optional) The security configuration name to attach to the EMR cluster. Only valid for EMR clusters with `release_label` 4.8.0 or greater
* `core_instance_group` - (Optional) Configuration block to use an [Instance Group](https://docs.aws.amazon.com/emr/latest/ManagementGuide/emr-instance-group-configuration.html#emr-plan-instance-groups) for the [core node type](https://docs.aws.amazon.com/emr/latest/ManagementGuide/emr-master-core-task-nodes.html#emr-plan-core).
* `core_instance_fleet` - (Optional) Configuration block to use an [Instance Fleet](https://docs.aws.amazon.com/emr/latest/ManagementGuide/emr-instance-fleet.html) for the core node type. Cannot be specified if any `core_instance_group` configuration blocks are set. Detailed below.
* `log_uri` - (Optional) S3 bucket to write the log files of the job flow. If a value is not provided, logs are not created
* `applications` - (Optional) A list of applications for the cluster. Valid values are: `Flink`, `Hadoop`, `Hive`, `Mahout`, `Pig`, `Spark`, and `JupyterHub` (as of EMR 5.14.0). Case insensitive
* `termination_protection` - (Optional) Switch on/off termination protection (default is `false`, except when using multiple master nodes). Before attempting to destroy the resource when termination protection is enabled, this configuration must be applied with its value set to `false`.
* `keep_job_flow_alive_when_no_steps` - (Optional) Switch on/off run cluster with no steps or when all steps are complete (default is on)
* `ec2_attributes` - (Optional) Attributes for the EC2 instances running the job flow. Defined below
* `kerberos_attributes` - (Optional) Kerberos configuration for the cluster. Defined below
* `ebs_root_volume_size` - (Optional) Size in GiB of the EBS root device volume of the Linux AMI that is used for each EC2 instance. Available in Amazon EMR version 4.x and later.
* `custom_ami_id` - (Optional) A custom Amazon Linux AMI for the cluster (instead of an EMR-owned AMI). Available in Amazon EMR version 5.7.0 and later.
* `bootstrap_action` - (Optional) Ordered list of bootstrap actions that will be run before Hadoop is started on the cluster nodes. Defined below.
* `configurations` - (Optional) List of configurations supplied for the EMR cluster you are creating. Supply a configuration object for applications to override their default configuration. See [AWS Documentation](https://docs.aws.amazon.com/emr/latest/ReleaseGuide/emr-configure-apps.html) for more information.
* `configurations_json` - (Optional) A JSON string for supplying list of configurations for the EMR cluster.

~> **NOTE on configurations_json:** If the `Configurations` value is empty then you should skip
the `Configurations` field instead of providing empty list as value `"Configurations": []`.

```terraform
resource "aws_emr_cluster" "cluster" {
  # ... other configuration ...

  configurations_json = <<EOF
  [
    {
      "Classification": "hadoop-env",
      "Configurations": [
        {
          "Classification": "export",
          "Properties": {
            "JAVA_HOME": "/usr/lib/jvm/java-1.8.0"
          }
        }
      ],
      "Properties": {}
    }
  ]
EOF
}
```

* `visible_to_all_users` - (Optional) Whether the job flow is visible to all IAM users of the AWS account associated with the job flow. Default `true`
* `autoscaling_role` - (Optional) An IAM role for automatic scaling policies. The IAM role provides permissions that the automatic scaling feature requires to launch and terminate EC2 instances in an instance group.
* `step` - (Optional) List of steps to run when creating the cluster. Defined below. It is highly recommended to utilize [`ignoreChanges`](https://www.pulumi.com/docs/intro/concepts/programming-model/#ignorechanges) if other steps are being managed outside of this provider.
* `step_concurrency_level` - (Optional) The number of steps that can be executed concurrently. You can specify a maximum of 256 steps. Only valid for EMR clusters with `release_label` 5.28.0 or greater. (default is 1)
* `tags` - (Optional) list of tags to apply to the EMR Cluster. If configured with a provider [`default_tags` configuration block](https://www.terraform.io/docs/providers/aws/index.html#default_tags-configuration-block) present, tags with matching keys will overwrite those defined at the provider-level.

## core_instance_group Configuration Block

Supported arguments for the `core_instance_group` configuration block:

* `instance_type` - (Required) EC2 instance type for all instances in the instance group.
* `autoscaling_policy` - (Optional) String containing the [EMR Auto Scaling Policy](https://docs.aws.amazon.com/emr/latest/ManagementGuide/emr-automatic-scaling.html) JSON.
* `bid_price` - (Optional) Bid price for each EC2 instance in the instance group, expressed in USD. By setting this attribute, the instance group is being declared as a Spot Instance, and will implicitly create a Spot request. Leave this blank to use On-Demand Instances.
* `ebs_config` - (Optional) Configuration block(s) for EBS volumes attached to each instance in the instance group. Detailed below.
* `instance_count` - (Optional) Target number of instances for the instance group. Must be at least 1. Defaults to 1.
* `name` - (Optional) Friendly name given to the instance group.

## ec2_attributes

Attributes for the Amazon EC2 instances running the job flow

* `key_name` - (Optional) Amazon EC2 key pair that can be used to ssh to the master node as the user called `hadoop`
* `subnet_id` - (Optional) VPC subnet id where you want the job flow to launch. Cannot specify the `cc1.4xlarge` instance type for nodes of a job flow launched in a Amazon VPC
* `subnet_ids` - (Optional) List of VPC subnet id-s where you want the job flow to launch.  Amazon EMR identifies the best Availability Zone to launch instances according to your fleet specifications
* `additional_master_security_groups` - (Optional) String containing a comma separated list of additional Amazon EC2 security group IDs for the master node
* `additional_slave_security_groups` - (Optional) String containing a comma separated list of additional Amazon EC2 security group IDs for the slave nodes as a comma separated string
* `emr_managed_master_security_group` - (Optional) Identifier of the Amazon EC2 EMR-Managed security group for the master node
* `emr_managed_slave_security_group` - (Optional) Identifier of the Amazon EC2 EMR-Managed security group for the slave nodes
* `service_access_security_group` - (Optional) Identifier of the Amazon EC2 service-access security group - required when the cluster runs on a private subnet
* `instance_profile` - (Required) Instance Profile for EC2 instances of the cluster assume this role

~> **NOTE on EMR-Managed security groups:** These security groups will have any
missing inbound or outbound access rules added and maintained by AWS, to ensure
proper communication between instances in a cluster. The EMR service will
maintain these rules for groups provided in `emr_managed_master_security_group`
and `emr_managed_slave_security_group`; attempts to remove the required rules
may succeed, only for the EMR service to re-add them in a matter of minutes.
This may cause this provider to fail to destroy an environment that contains an EMR
cluster, because the EMR service does not revoke rules added on deletion,
leaving a cyclic dependency between the security groups that prevents their
deletion. To avoid this, use the `revoke_rules_on_delete` optional attribute for
any Security Group used in `emr_managed_master_security_group` and
`emr_managed_slave_security_group`. See [Amazon EMR-Managed Security
Groups](http://docs.aws.amazon.com/emr/latest/ManagementGuide/emr-man-sec-groups.html)
for more information about the EMR-managed security group rules.

## kerberos_attributes

Attributes for Kerberos configuration

* `ad_domain_join_password` - (Optional) The Active Directory password for `ad_domain_join_user`. This provider cannot perform drift detection of this configuration.
* `ad_domain_join_user` - (Optional) Required only when establishing a cross-realm trust with an Active Directory domain. A user with sufficient privileges to join resources to the domain. This provider cannot perform drift detection of this configuration.
* `cross_realm_trust_principal_password` - (Optional) Required only when establishing a cross-realm trust with a KDC in a different realm. The cross-realm principal password, which must be identical across realms. This provider cannot perform drift detection of this configuration.
* `kdc_admin_password` - (Required) The password used within the cluster for the kadmin service on the cluster-dedicated KDC, which maintains Kerberos principals, password policies, and keytabs for the cluster. This provider cannot perform drift detection of this configuration.
* `realm` - (Required) The name of the Kerberos realm to which all nodes in a cluster belong. For example, `EC2.INTERNAL`

## master_instance_group Configuration Block

Supported nested arguments for the `master_instance_group` configuration block:

* `instance_type` - (Required) EC2 instance type for all instances in the instance group.
* `bid_price` - (Optional) Bid price for each EC2 instance in the instance group, expressed in USD. By setting this attribute, the instance group is being declared as a Spot Instance, and will implicitly create a Spot request. Leave this blank to use On-Demand Instances.
* `ebs_config` - (Optional) Configuration block(s) for EBS volumes attached to each instance in the instance group. Detailed below.
* `instance_count` - (Optional) Target number of instances for the instance group. Must be 1 or 3. Defaults to 1. Launching with multiple master nodes is only supported in EMR version 5.23.0+, and requires this resource's `core_instance_group` to be configured. Public (Internet accessible) instances must be created in VPC subnets that have `map public IP on launch` enabled. Termination protection is automatically enabled when launched with multiple master nodes and this provider must have the `termination_protection = false` configuration applied before destroying this resource.
* `name` - (Optional) Friendly name given to the instance group.

## ebs_config

Attributes for the EBS volumes attached to each EC2 instance in the `master_instance_group` and `core_instance_group` configuration blocks:
=======
### Bootable Cluster
>>>>>>> bcc56584

**NOTE:** This configuration demonstrates a minimal configuration needed to boot an example EMR Cluster. It is not meant to display best practices. As with all examples, use at your own risk.

```terraform
resource "aws_emr_cluster" "cluster" {
  name          = "emr-test-arn"
  release_label = "emr-4.6.0"
  applications  = ["Spark"]

  ec2_attributes {
    subnet_id                         = aws_subnet.main.id
    emr_managed_master_security_group = aws_security_group.allow_all.id
    emr_managed_slave_security_group  = aws_security_group.allow_all.id
    instance_profile                  = aws_iam_instance_profile.emr_profile.arn
  }

  master_instance_group {
    instance_type = "m5.xlarge"
  }

  core_instance_group {
    instance_count = 1
    instance_type  = "m5.xlarge"
  }

  tags = {
    role     = "rolename"
    dns_zone = "env_zone"
    env      = "env"
    name     = "name-env"
  }

  bootstrap_action {
    path = "s3://elasticmapreduce/bootstrap-actions/run-if"
    name = "runif"
    args = ["instance.isMaster=true", "echo running on master node"]
  }

  configurations_json = <<EOF
  [
    {
      "Classification": "hadoop-env",
      "Configurations": [
        {
          "Classification": "export",
          "Properties": {
            "JAVA_HOME": "/usr/lib/jvm/java-1.8.0"
          }
        }
      ],
      "Properties": {}
    },
    {
      "Classification": "spark-env",
      "Configurations": [
        {
          "Classification": "export",
          "Properties": {
            "JAVA_HOME": "/usr/lib/jvm/java-1.8.0"
          }
        }
      ],
      "Properties": {}
    }
  ]
EOF

  service_role = aws_iam_role.iam_emr_service_role.arn
}

resource "aws_security_group" "allow_access" {
  name        = "allow_access"
  description = "Allow inbound traffic"
  vpc_id      = aws_vpc.main.id

  ingress {
    from_port   = 0
    to_port     = 0
    protocol    = "-1"
    cidr_blocks = aws_vpc.main.cidr_block
  }

  egress {
    from_port   = 0
    to_port     = 0
    protocol    = "-1"
    cidr_blocks = ["0.0.0.0/0"]
  }

  depends_on = [aws_subnet.main]

  lifecycle {
    ignore_changes = [
      ingress,
      egress,
    ]
  }

  tags = {
    name = "emr_test"
  }
}

resource "aws_vpc" "main" {
  cidr_block           = "168.31.0.0/16"
  enable_dns_hostnames = true

  tags = {
    name = "emr_test"
  }
}

resource "aws_subnet" "main" {
  vpc_id     = aws_vpc.main.id
  cidr_block = "168.31.0.0/20"

  tags = {
    name = "emr_test"
  }
}

resource "aws_internet_gateway" "gw" {
  vpc_id = aws_vpc.main.id
}

resource "aws_route_table" "r" {
  vpc_id = aws_vpc.main.id

  route {
    cidr_block = "0.0.0.0/0"
    gateway_id = aws_internet_gateway.gw.id
  }
}

resource "aws_main_route_table_association" "a" {
  vpc_id         = aws_vpc.main.id
  route_table_id = aws_route_table.r.id
}

###

# IAM Role setups

###

# IAM role for EMR Service
resource "aws_iam_role" "iam_emr_service_role" {
  name = "iam_emr_service_role"

  assume_role_policy = <<EOF
{
  "Version": "2008-10-17",
  "Statement": [
    {
      "Sid": "",
      "Effect": "Allow",
      "Principal": {
        "Service": "elasticmapreduce.amazonaws.com"
      },
      "Action": "sts:AssumeRole"
    }
  ]
}
EOF
}

resource "aws_iam_role_policy" "iam_emr_service_policy" {
  name = "iam_emr_service_policy"
  role = aws_iam_role.iam_emr_service_role.id

  policy = <<EOF
{
    "Version": "2012-10-17",
    "Statement": [{
        "Effect": "Allow",
        "Resource": "*",
        "Action": [
            "ec2:AuthorizeSecurityGroupEgress",
            "ec2:AuthorizeSecurityGroupIngress",
            "ec2:CancelSpotInstanceRequests",
            "ec2:CreateNetworkInterface",
            "ec2:CreateSecurityGroup",
            "ec2:CreateTags",
            "ec2:DeleteNetworkInterface",
            "ec2:DeleteSecurityGroup",
            "ec2:DeleteTags",
            "ec2:DescribeAvailabilityZones",
            "ec2:DescribeAccountAttributes",
            "ec2:DescribeDhcpOptions",
            "ec2:DescribeInstanceStatus",
            "ec2:DescribeInstances",
            "ec2:DescribeKeyPairs",
            "ec2:DescribeNetworkAcls",
            "ec2:DescribeNetworkInterfaces",
            "ec2:DescribePrefixLists",
            "ec2:DescribeRouteTables",
            "ec2:DescribeSecurityGroups",
            "ec2:DescribeSpotInstanceRequests",
            "ec2:DescribeSpotPriceHistory",
            "ec2:DescribeSubnets",
            "ec2:DescribeVpcAttribute",
            "ec2:DescribeVpcEndpoints",
            "ec2:DescribeVpcEndpointServices",
            "ec2:DescribeVpcs",
            "ec2:DetachNetworkInterface",
            "ec2:ModifyImageAttribute",
            "ec2:ModifyInstanceAttribute",
            "ec2:RequestSpotInstances",
            "ec2:RevokeSecurityGroupEgress",
            "ec2:RunInstances",
            "ec2:TerminateInstances",
            "ec2:DeleteVolume",
            "ec2:DescribeVolumeStatus",
            "ec2:DescribeVolumes",
            "ec2:DetachVolume",
            "iam:GetRole",
            "iam:GetRolePolicy",
            "iam:ListInstanceProfiles",
            "iam:ListRolePolicies",
            "iam:PassRole",
            "s3:CreateBucket",
            "s3:Get*",
            "s3:List*",
            "sdb:BatchPutAttributes",
            "sdb:Select",
            "sqs:CreateQueue",
            "sqs:Delete*",
            "sqs:GetQueue*",
            "sqs:PurgeQueue",
            "sqs:ReceiveMessage"
        ]
    }]
}
EOF
}

# IAM Role for EC2 Instance Profile
resource "aws_iam_role" "iam_emr_profile_role" {
  name = "iam_emr_profile_role"

  assume_role_policy = <<EOF
{
  "Version": "2008-10-17",
  "Statement": [
    {
      "Sid": "",
      "Effect": "Allow",
      "Principal": {
        "Service": "ec2.amazonaws.com"
      },
      "Action": "sts:AssumeRole"
    }
  ]
}
EOF
}

resource "aws_iam_instance_profile" "emr_profile" {
  name = "emr_profile"
  role = aws_iam_role.iam_emr_profile_role.name
}

resource "aws_iam_role_policy" "iam_emr_profile_policy" {
  name = "iam_emr_profile_policy"
  role = aws_iam_role.iam_emr_profile_role.id

  policy = <<EOF
{
    "Version": "2012-10-17",
    "Statement": [{
        "Effect": "Allow",
        "Resource": "*",
        "Action": [
            "cloudwatch:*",
            "dynamodb:*",
            "ec2:Describe*",
            "elasticmapreduce:Describe*",
            "elasticmapreduce:ListBootstrapActions",
            "elasticmapreduce:ListClusters",
            "elasticmapreduce:ListInstanceGroups",
            "elasticmapreduce:ListInstances",
            "elasticmapreduce:ListSteps",
            "kinesis:CreateStream",
            "kinesis:DeleteStream",
            "kinesis:DescribeStream",
            "kinesis:GetRecords",
            "kinesis:GetShardIterator",
            "kinesis:MergeShards",
            "kinesis:PutRecord",
            "kinesis:SplitShard",
            "rds:Describe*",
            "s3:*",
            "sdb:*",
            "sns:*",
            "sqs:*"
        ]
    }]
}
EOF
}
```

## Argument Reference

The following arguments are required:

* `name` - (Required) Name of the job flow.
* `release_label` - (Required) Release label for the Amazon EMR release.
* `service_role` - (Required) IAM role that will be assumed by the Amazon EMR service to access AWS resources.

The following arguments are optional:

* `additional_info` - (Optional) JSON string for selecting additional features such as adding proxy information. Note: Currently there is no API to retrieve the value of this argument after EMR cluster creation from provider, therefore Terraform cannot detect drift from the actual EMR cluster if its value is changed outside Terraform.
* `applications` - (Optional) List of applications for the cluster. Valid values are: `Flink`, `Hadoop`, `Hive`, `Mahout`, `Pig`, `Spark`, and `JupyterHub` (as of EMR 5.14.0). Case insensitive.
* `autoscaling_role` - (Optional) IAM role for automatic scaling policies. The IAM role provides permissions that the automatic scaling feature requires to launch and terminate EC2 instances in an instance group.
* `bootstrap_action` - (Optional) Ordered list of bootstrap actions that will be run before Hadoop is started on the cluster nodes. See below.
* `configurations` - (Optional) List of configurations supplied for the EMR cluster you are creating. Supply a configuration object for applications to override their default configuration. See [AWS Documentation](https://docs.aws.amazon.com/emr/latest/ReleaseGuide/emr-configure-apps.html) for more information.
* `configurations_json` - (Optional) JSON string for supplying list of configurations for the EMR cluster.

~> **NOTE on `configurations_json`:** If the `Configurations` value is empty then you should skip the `Configurations` field instead of providing an empty list as a value, `"Configurations": []`.

```terraform
resource "aws_emr_cluster" "cluster" {
  # ... other configuration ...

  configurations_json = <<EOF
  [
    {
      "Classification": "hadoop-env",
      "Configurations": [
        {
          "Classification": "export",
          "Properties": {
            "JAVA_HOME": "/usr/lib/jvm/java-1.8.0"
          }
        }
      ],
      "Properties": {}
    }
  ]
EOF
}
```

* `core_instance_fleet` - (Optional) Configuration block to use an [Instance Fleet](https://docs.aws.amazon.com/emr/latest/ManagementGuide/emr-instance-fleet.html) for the core node type. Cannot be specified if any `core_instance_group` configuration blocks are set. Detailed below.
* `core_instance_group` - (Optional) Configuration block to use an [Instance Group](https://docs.aws.amazon.com/emr/latest/ManagementGuide/emr-instance-group-configuration.html#emr-plan-instance-groups) for the [core node type](https://docs.aws.amazon.com/emr/latest/ManagementGuide/emr-master-core-task-nodes.html#emr-plan-core).
* `custom_ami_id` - (Optional) Custom Amazon Linux AMI for the cluster (instead of an EMR-owned AMI). Available in Amazon EMR version 5.7.0 and later.
* `ebs_root_volume_size` - (Optional) Size in GiB of the EBS root device volume of the Linux AMI that is used for each EC2 instance. Available in Amazon EMR version 4.x and later.
* `ec2_attributes` - (Optional) Attributes for the EC2 instances running the job flow. See below.
* `keep_job_flow_alive_when_no_steps` - (Optional) Switch on/off run cluster with no steps or when all steps are complete (default is on)
* `kerberos_attributes` - (Optional) Kerberos configuration for the cluster. See below.
* `log_encryption_kms_key_id` - (Optional) AWS KMS customer master key (CMK) key ID or arn used for encrypting log files. This attribute is only available with EMR version 5.30.0 and later, excluding EMR 6.0.0.  
* `log_uri` - (Optional) S3 bucket to write the log files of the job flow. If a value is not provided, logs are not created.
* `master_instance_fleet` - (Optional) Configuration block to use an [Instance Fleet](https://docs.aws.amazon.com/emr/latest/ManagementGuide/emr-instance-fleet.html) for the master node type. Cannot be specified if any `master_instance_group` configuration blocks are set. Detailed below.
* `master_instance_group` - (Optional) Configuration block to use an [Instance Group](https://docs.aws.amazon.com/emr/latest/ManagementGuide/emr-instance-group-configuration.html#emr-plan-instance-groups) for the [master node type](https://docs.aws.amazon.com/emr/latest/ManagementGuide/emr-master-core-task-nodes.html#emr-plan-master).
* `scale_down_behavior` - (Optional) Way that individual Amazon EC2 instances terminate when an automatic scale-in activity occurs or an `instance group` is resized.
* `security_configuration` - (Optional) Security configuration name to attach to the EMR cluster. Only valid for EMR clusters with `release_label` 4.8.0 or greater.
* `step` - (Optional) List of steps to run when creating the cluster. See below. It is highly recommended to utilize the [lifecycle configuration block](https://www.terraform.io/docs/configuration/meta-arguments/lifecycle.html) with `ignore_changes` if other steps are being managed outside of Terraform. This argument is processed in [attribute-as-blocks mode](https://www.terraform.io/docs/configuration/attr-as-blocks.html).
* `step_concurrency_level` - (Optional) Number of steps that can be executed concurrently. You can specify a maximum of 256 steps. Only valid for EMR clusters with `release_label` 5.28.0 or greater (default is 1).
* `tags` - (Optional) list of tags to apply to the EMR Cluster. If configured with a provider [`default_tags` configuration block](https://www.terraform.io/docs/providers/aws/index.html#default_tags-configuration-block) present, tags with matching keys will overwrite those defined at the provider-level.
* `termination_protection` - (Optional) Switch on/off termination protection (default is `false`, except when using multiple master nodes). Before attempting to destroy the resource when termination protection is enabled, this configuration must be applied with its value set to `false`.
* `visible_to_all_users` - (Optional) Whether the job flow is visible to all IAM users of the AWS account associated with the job flow. Default value is `true`.

### bootstrap_action

* `args` - (Optional) List of command line arguments to pass to the bootstrap action script.
* `name` - (Required) Name of the bootstrap action.
* `path` - (Required) Location of the script to run during a bootstrap action. Can be either a location in Amazon S3 or on a local file system.

### configurations

A configuration classification that applies when provisioning cluster instances, which can include configurations for applications and software that run on the cluster. See [Configuring Applications](https://docs.aws.amazon.com/emr/latest/ReleaseGuide/emr-configure-apps.html).

* `classification` - (Optional) Classification within a configuration.
* `properties` - (Optional) Map of properties specified within a configuration classification.

### core_instance_fleet

* `instance_type_configs` - (Optional) Configuration block for instance fleet.
* `launch_specifications` - (Optional) Configuration block for launch specification.
* `name` - (Optional) Friendly name given to the instance fleet.
* `target_on_demand_capacity` - (Optional)  The target capacity of On-Demand units for the instance fleet, which determines how many On-Demand instances to provision.
* `target_spot_capacity` - (Optional) Target capacity of Spot units for the instance fleet, which determines how many Spot instances to provision.

#### instance_type_configs

* `bid_price` - (Optional) Bid price for each EC2 Spot instance type as defined by `instance_type`. Expressed in USD. If neither `bid_price` nor `bid_price_as_percentage_of_on_demand_price` is provided, `bid_price_as_percentage_of_on_demand_price` defaults to 100%.
* `bid_price_as_percentage_of_on_demand_price` - (Optional) Bid price, as a percentage of On-Demand price, for each EC2 Spot instance as defined by `instance_type`. Expressed as a number (for example, 20 specifies 20%). If neither `bid_price` nor `bid_price_as_percentage_of_on_demand_price` is provided, `bid_price_as_percentage_of_on_demand_price` defaults to 100%.
* `configurations` - (Optional) Configuration classification that applies when provisioning cluster instances, which can include configurations for applications and software that run on the cluster. List of `configuration` blocks.
* `ebs_config` - (Optional) Configuration block(s) for EBS volumes attached to each instance in the instance group. Detailed below.
* `instance_type` - (Required) EC2 instance type, such as m4.xlarge.
* `weighted_capacity` - (Optional) Number of units that a provisioned instance of this type provides toward fulfilling the target capacities defined in `aws_emr_instance_fleet`.

#### launch_specifications

* `on_demand_specification` - (Optional) Configuration block for on demand instances launch specifications.
* `spot_specification` - (Optional) Configuration block for spot instances launch specifications.

##### on_demand_specification

The launch specification for On-Demand instances in the instance fleet, which determines the allocation strategy.
The instance fleet configuration is available only in Amazon EMR versions 4.8.0 and later, excluding 5.0.x versions. On-Demand instances allocation strategy is available in Amazon EMR version 5.12.1 and later.

* `allocation_strategy` - (Required) Specifies the strategy to use in launching On-Demand instance fleets. Currently, the only option is `lowest-price` (the default), which launches the lowest price first.

##### spot_specification

The launch specification for Spot instances in the fleet, which determines the defined duration, provisioning timeout behavior, and allocation strategy.

* `allocation_strategy` - (Required) Specifies the strategy to use in launching Spot instance fleets. Currently, the only option is `capacity-optimized` (the default), which launches instances from Spot instance pools with optimal capacity for the number of instances that are launching.
* `block_duration_minutes` - (Optional) Defined duration for Spot instances (also known as Spot blocks) in minutes. When specified, the Spot instance does not terminate before the defined duration expires, and defined duration pricing for Spot instances applies. Valid values are 60, 120, 180, 240, 300, or 360. The duration period starts as soon as a Spot instance receives its instance ID. At the end of the duration, Amazon EC2 marks the Spot instance for termination and provides a Spot instance termination notice, which gives the instance a two-minute warning before it terminates.
* `timeout_action` - (Required) Action to take when TargetSpotCapacity has not been fulfilled when the TimeoutDurationMinutes has expired; that is, when all Spot instances could not be provisioned within the Spot provisioning timeout. Valid values are `TERMINATE_CLUSTER` and `SWITCH_TO_ON_DEMAND`. SWITCH_TO_ON_DEMAND specifies that if no Spot instances are available, On-Demand Instances should be provisioned to fulfill any remaining Spot capacity.
* `timeout_duration_minutes` - (Required) Spot provisioning timeout period in minutes. If Spot instances are not provisioned within this time period, the TimeOutAction is taken. Minimum value is 5 and maximum value is 1440. The timeout applies only during initial provisioning, when the cluster is first created.

### core_instance_group

* `autoscaling_policy` - (Optional) String containing the [EMR Auto Scaling Policy](https://docs.aws.amazon.com/emr/latest/ManagementGuide/emr-automatic-scaling.html) JSON.
* `bid_price` - (Optional) Bid price for each EC2 instance in the instance group, expressed in USD. By setting this attribute, the instance group is being declared as a Spot Instance, and will implicitly create a Spot request. Leave this blank to use On-Demand Instances.
* `ebs_config` - (Optional) Configuration block(s) for EBS volumes attached to each instance in the instance group. Detailed below.
* `instance_count` - (Optional) Target number of instances for the instance group. Must be at least 1. Defaults to 1.
* `instance_type` - (Required) EC2 instance type for all instances in the instance group.
* `name` - (Optional) Friendly name given to the instance group.

#### ebs_config

* `iops` - (Optional) Number of I/O operations per second (IOPS) that the volume supports.
* `size` - (Required) Volume size, in gibibytes (GiB).
* `type` - (Required) Volume type. Valid options are `gp2`, `io1`, `standard` and `st1`. See [EBS Volume Types](https://docs.aws.amazon.com/AWSEC2/latest/UserGuide/EBSVolumeTypes.html).
* `volumes_per_instance` - (Optional) Number of EBS volumes with this configuration to attach to each EC2 instance in the instance group (default is 1).

### ec2_attributes

Attributes for the Amazon EC2 instances running the job flow:

* `additional_master_security_groups` - (Optional) String containing a comma separated list of additional Amazon EC2 security group IDs for the master node.
* `additional_slave_security_groups` - (Optional) String containing a comma separated list of additional Amazon EC2 security group IDs for the slave nodes as a comma separated string.
* `emr_managed_master_security_group` - (Optional) Identifier of the Amazon EC2 EMR-Managed security group for the master node.
* `emr_managed_slave_security_group` - (Optional) Identifier of the Amazon EC2 EMR-Managed security group for the slave nodes.
* `instance_profile` - (Required) Instance Profile for EC2 instances of the cluster assume this role.
* `key_name` - (Optional) Amazon EC2 key pair that can be used to ssh to the master node as the user called `hadoop`.
* `service_access_security_group` - (Optional) Identifier of the Amazon EC2 service-access security group - required when the cluster runs on a private subnet.
* `subnet_id` - (Optional) VPC subnet id where you want the job flow to launch. Cannot specify the `cc1.4xlarge` instance type for nodes of a job flow launched in an Amazon VPC.
* `subnet_ids` - (Optional) List of VPC subnet id-s where you want the job flow to launch.  Amazon EMR identifies the best Availability Zone to launch instances according to your fleet specifications.

~> **NOTE on EMR-Managed security groups:** These security groups will have any missing inbound or outbound access rules added and maintained by AWS, to ensure proper communication between instances in a cluster. The EMR service will maintain these rules for groups provided in `emr_managed_master_security_group` and `emr_managed_slave_security_group`; attempts to remove the required rules may succeed, only for the EMR service to re-add them in a matter of minutes. This may cause Terraform to fail to destroy an environment that contains an EMR cluster, because the EMR service does not revoke rules added on deletion, leaving a cyclic dependency between the security groups that prevents their deletion. To avoid this, use the `revoke_rules_on_delete` optional attribute for any Security Group used in `emr_managed_master_security_group` and `emr_managed_slave_security_group`. See [Amazon EMR-Managed Security Groups](http://docs.aws.amazon.com/emr/latest/ManagementGuide/emr-man-sec-groups.html) for more information about the EMR-managed security group rules.

### kerberos_attributes

* `ad_domain_join_password` - (Optional) Active Directory password for `ad_domain_join_user`. Terraform cannot perform drift detection of this configuration.
* `ad_domain_join_user` - (Optional) Required only when establishing a cross-realm trust with an Active Directory domain. A user with sufficient privileges to join resources to the domain. Terraform cannot perform drift detection of this configuration.
* `cross_realm_trust_principal_password` - (Optional) Required only when establishing a cross-realm trust with a KDC in a different realm. The cross-realm principal password, which must be identical across realms. Terraform cannot perform drift detection of this configuration.
* `kdc_admin_password` - (Required) Password used within the cluster for the kadmin service on the cluster-dedicated KDC, which maintains Kerberos principals, password policies, and keytabs for the cluster. Terraform cannot perform drift detection of this configuration.
* `realm` - (Required) Name of the Kerberos realm to which all nodes in a cluster belong. For example, `EC2.INTERNAL`

### master_instance_fleet

* `instance_type_configs` - (Optional) Configuration block for instance fleet.
* `launch_specifications` - (Optional) Configuration block for launch specification.
* `name` - (Optional) Friendly name given to the instance fleet.
* `target_on_demand_capacity` - (Optional) Target capacity of On-Demand units for the instance fleet, which determines how many On-Demand instances to provision.
* `target_spot_capacity` - (Optional) Target capacity of Spot units for the instance fleet, which determines how many Spot instances to provision.

#### instance_type_configs

See `instance_type_configs` above, under `core_instance_fleet`.

#### launch_specifications

See `launch_specifications` above, under `core_instance_fleet`.

### master_instance_group

Supported nested arguments for the `master_instance_group` configuration block:

* `bid_price` - (Optional) Bid price for each EC2 instance in the instance group, expressed in USD. By setting this attribute, the instance group is being declared as a Spot Instance, and will implicitly create a Spot request. Leave this blank to use On-Demand Instances.
* `ebs_config` - (Optional) Configuration block(s) for EBS volumes attached to each instance in the instance group. Detailed below.
* `instance_count` - (Optional) Target number of instances for the instance group. Must be 1 or 3. Defaults to 1. Launching with multiple master nodes is only supported in EMR version 5.23.0+, and requires this resource's `core_instance_group` to be configured. Public (Internet accessible) instances must be created in VPC subnets that have [map public IP on launch](/docs/providers/aws/r/subnet.html#map_public_ip_on_launch) enabled. Termination protection is automatically enabled when launched with multiple master nodes and Terraform must have the `termination_protection = false` configuration applied before destroying this resource.
* `instance_type` - (Required) EC2 instance type for all instances in the instance group.
* `name` - (Optional) Friendly name given to the instance group.

#### ebs_config

See `ebs_config` under `core_instance_group` above.

### step

This argument is processed in [attribute-as-blocks mode](https://www.terraform.io/docs/configuration/attr-as-blocks.html).

* `action_on_failure` - (Required) Action to take if the step fails. Valid values: `TERMINATE_JOB_FLOW`, `TERMINATE_CLUSTER`, `CANCEL_AND_WAIT`, and `CONTINUE`
* `hadoop_jar_step` - (Required) JAR file used for the step. See below.
* `name` - (Required) Name of the step.

#### hadoop_jar_step

This argument is processed in [attribute-as-blocks mode](https://www.terraform.io/docs/configuration/attr-as-blocks.html).

* `args` - (Optional) List of command line arguments passed to the JAR file's main function when executed.
* `jar` - (Required) Path to a JAR file run during the step.
* `main_class` - (Optional) Name of the main class in the specified Java file. If not specified, the JAR file should specify a Main-Class in its manifest file.
* `properties` - (Optional) Key-Value map of Java properties that are set when the step runs. You can use these properties to pass key value pairs to your main function.

## Attributes Reference

In addition to all arguments above, the following attributes are exported:

* `applications` - Applications installed on this cluster.
* `arn`- ARN of the cluster.
* `bootstrap_action` - List of bootstrap actions that will be run before Hadoop is started on the cluster nodes.
* `configurations` - List of Configurations supplied to the EMR cluster.
* `core_instance_group.0.id` - Core node type Instance Group ID, if using Instance Group for this node type.
* `ec2_attributes` - Provides information about the EC2 instances in a cluster grouped by category: key name, subnet ID, IAM instance profile, and so on.
* `id` - ID of the cluster.
* `log_uri` - Path to the Amazon S3 location where logs for this cluster are stored.
* `master_instance_group.0.id` - Master node type Instance Group ID, if using Instance Group for this node type.
* `master_public_dns` - Public DNS name of the master EC2 instance.
* `name` - Name of the cluster.
* `release_label` - Release label for the Amazon EMR release.
* `service_role` - IAM role that will be assumed by the Amazon EMR service to access AWS resources on your behalf.
* `tags_all` - Map of tags assigned to the resource, including those inherited from the provider [`default_tags` configuration block](https://www.terraform.io/docs/providers/aws/index.html#default_tags-configuration-block).
* `visible_to_all_users` - Indicates whether the job flow is visible to all IAM users of the AWS account associated with the job flow.

## Import

EMR clusters can be imported using the `id`, e.g.

```
$ terraform import aws_emr_cluster.cluster j-123456ABCDEF
```

Since the API does not return the actual values for Kerberos configurations, environments with those this provider configurations will need to use the [`ignoreChanges`](https://www.pulumi.com/docs/intro/concepts/programming-model/#ignorechanges) available to all this provider resources to prevent perpetual differences, e.g.

```terraform
resource "aws_emr_cluster" "example" {
  # ... other configuration ...

  lifecycle {
    ignore_changes = [kerberos_attributes]
  }
}
```<|MERGE_RESOLUTION|>--- conflicted
+++ resolved
@@ -136,17 +136,7 @@
 }
 ```
 
-<<<<<<< HEAD
-The `aws_emr_cluster` resource typically requires two IAM roles, one for the EMR Cluster
-to use as a service, and another to place on your Cluster Instances to interact
-with AWS from those instances. The suggested role policy template for the EMR service is `AmazonElasticMapReduceRole`,
-and `AmazonElasticMapReduceforEC2Role` for the EC2 profile. See the [Getting
-Started](https://docs.aws.amazon.com/ElasticMapReduce/latest/ManagementGuide/emr-gs-launch-sample-cluster.html)
-guide for more information on these IAM roles. There is also a fully-bootable
-example this provider configuration at the bottom of this page.
-=======
-The `aws_emr_cluster` resource typically requires two IAM roles, one for the EMR Cluster to use as a service, and another to place on your Cluster Instances to interact with AWS from those instances. The suggested role policy template for the EMR service is `AmazonElasticMapReduceRole`, and `AmazonElasticMapReduceforEC2Role` for the EC2 profile. See the [Getting Started](https://docs.aws.amazon.com/ElasticMapReduce/latest/ManagementGuide/emr-gs-launch-sample-cluster.html) guide for more information on these IAM roles. There is also a fully-bootable example Terraform configuration at the bottom of this page.
->>>>>>> bcc56584
+The `aws_emr_cluster` resource typically requires two IAM roles, one for the EMR Cluster to use as a service, and another to place on your Cluster Instances to interact with AWS from those instances. The suggested role policy template for the EMR service is `AmazonElasticMapReduceRole`, and `AmazonElasticMapReduceforEC2Role` for the EC2 profile. See the [Getting Started](https://docs.aws.amazon.com/ElasticMapReduce/latest/ManagementGuide/emr-gs-launch-sample-cluster.html) guide for more information on these IAM roles.
 
 ### Instance Fleet
 
@@ -242,13 +232,7 @@
 
 ### Enable Debug Logging
 
-<<<<<<< HEAD
-[Debug logging in EMR](https://docs.aws.amazon.com/emr/latest/ManagementGuide/emr-plan-debugging.html)
-is implemented as a step. It is highly recommended to utilize [`ignoreChanges`](https://www.pulumi.com/docs/intro/concepts/programming-model/#ignorechanges) if other
-steps are being managed outside of this provider.
-=======
-[Debug logging in EMR](https://docs.aws.amazon.com/emr/latest/ManagementGuide/emr-plan-debugging.html) is implemented as a step. It is highly recommended that you utilize the [lifecycle configuration block](https://www.terraform.io/docs/configuration/meta-arguments/lifecycle.html) with `ignore_changes` if other steps are being managed outside of Terraform.
->>>>>>> bcc56584
+[Debug logging in EMR](https://docs.aws.amazon.com/emr/latest/ManagementGuide/emr-plan-debugging.html) is implemented as a step. It is highly recommended that you utilize the resource options configuration with `ignoreChanges` if other steps are being managed outside of this provider.
 
 ```terraform
 resource "aws_emr_cluster" "example" {
@@ -320,131 +304,7 @@
 }
 ```
 
-<<<<<<< HEAD
-## Argument Reference
-
-The following arguments are supported:
-
-* `name` - (Required) The name of the job flow
-* `release_label` - (Required) The release label for the Amazon EMR release
-* `master_instance_group` - (Optional) Configuration block to use an [Instance Group](https://docs.aws.amazon.com/emr/latest/ManagementGuide/emr-instance-group-configuration.html#emr-plan-instance-groups) for the [master node type](https://docs.aws.amazon.com/emr/latest/ManagementGuide/emr-master-core-task-nodes.html#emr-plan-master).
-* `master_instance_fleet` - (Optional) Configuration block to use an [Instance Fleet](https://docs.aws.amazon.com/emr/latest/ManagementGuide/emr-instance-fleet.html) for the master node type. Cannot be specified if any `master_instance_group` configuration blocks are set. Detailed below.
-* `scale_down_behavior` - (Optional) The way that individual Amazon EC2 instances terminate when an automatic scale-in activity occurs or an `instance group` is resized.
-* `additional_info` - (Optional) A JSON string for selecting additional features such as adding proxy information. Note: Currently there is no API to retrieve the value of this argument after EMR cluster creation from provider, therefore this provider cannot detect drift from the actual EMR cluster if its value is changed outside this provider.
-* `service_role` - (Required) IAM role that will be assumed by the Amazon EMR service to access AWS resources
-* `security_configuration` - (Optional) The security configuration name to attach to the EMR cluster. Only valid for EMR clusters with `release_label` 4.8.0 or greater
-* `core_instance_group` - (Optional) Configuration block to use an [Instance Group](https://docs.aws.amazon.com/emr/latest/ManagementGuide/emr-instance-group-configuration.html#emr-plan-instance-groups) for the [core node type](https://docs.aws.amazon.com/emr/latest/ManagementGuide/emr-master-core-task-nodes.html#emr-plan-core).
-* `core_instance_fleet` - (Optional) Configuration block to use an [Instance Fleet](https://docs.aws.amazon.com/emr/latest/ManagementGuide/emr-instance-fleet.html) for the core node type. Cannot be specified if any `core_instance_group` configuration blocks are set. Detailed below.
-* `log_uri` - (Optional) S3 bucket to write the log files of the job flow. If a value is not provided, logs are not created
-* `applications` - (Optional) A list of applications for the cluster. Valid values are: `Flink`, `Hadoop`, `Hive`, `Mahout`, `Pig`, `Spark`, and `JupyterHub` (as of EMR 5.14.0). Case insensitive
-* `termination_protection` - (Optional) Switch on/off termination protection (default is `false`, except when using multiple master nodes). Before attempting to destroy the resource when termination protection is enabled, this configuration must be applied with its value set to `false`.
-* `keep_job_flow_alive_when_no_steps` - (Optional) Switch on/off run cluster with no steps or when all steps are complete (default is on)
-* `ec2_attributes` - (Optional) Attributes for the EC2 instances running the job flow. Defined below
-* `kerberos_attributes` - (Optional) Kerberos configuration for the cluster. Defined below
-* `ebs_root_volume_size` - (Optional) Size in GiB of the EBS root device volume of the Linux AMI that is used for each EC2 instance. Available in Amazon EMR version 4.x and later.
-* `custom_ami_id` - (Optional) A custom Amazon Linux AMI for the cluster (instead of an EMR-owned AMI). Available in Amazon EMR version 5.7.0 and later.
-* `bootstrap_action` - (Optional) Ordered list of bootstrap actions that will be run before Hadoop is started on the cluster nodes. Defined below.
-* `configurations` - (Optional) List of configurations supplied for the EMR cluster you are creating. Supply a configuration object for applications to override their default configuration. See [AWS Documentation](https://docs.aws.amazon.com/emr/latest/ReleaseGuide/emr-configure-apps.html) for more information.
-* `configurations_json` - (Optional) A JSON string for supplying list of configurations for the EMR cluster.
-
-~> **NOTE on configurations_json:** If the `Configurations` value is empty then you should skip
-the `Configurations` field instead of providing empty list as value `"Configurations": []`.
-
-```terraform
-resource "aws_emr_cluster" "cluster" {
-  # ... other configuration ...
-
-  configurations_json = <<EOF
-  [
-    {
-      "Classification": "hadoop-env",
-      "Configurations": [
-        {
-          "Classification": "export",
-          "Properties": {
-            "JAVA_HOME": "/usr/lib/jvm/java-1.8.0"
-          }
-        }
-      ],
-      "Properties": {}
-    }
-  ]
-EOF
-}
-```
-
-* `visible_to_all_users` - (Optional) Whether the job flow is visible to all IAM users of the AWS account associated with the job flow. Default `true`
-* `autoscaling_role` - (Optional) An IAM role for automatic scaling policies. The IAM role provides permissions that the automatic scaling feature requires to launch and terminate EC2 instances in an instance group.
-* `step` - (Optional) List of steps to run when creating the cluster. Defined below. It is highly recommended to utilize [`ignoreChanges`](https://www.pulumi.com/docs/intro/concepts/programming-model/#ignorechanges) if other steps are being managed outside of this provider.
-* `step_concurrency_level` - (Optional) The number of steps that can be executed concurrently. You can specify a maximum of 256 steps. Only valid for EMR clusters with `release_label` 5.28.0 or greater. (default is 1)
-* `tags` - (Optional) list of tags to apply to the EMR Cluster. If configured with a provider [`default_tags` configuration block](https://www.terraform.io/docs/providers/aws/index.html#default_tags-configuration-block) present, tags with matching keys will overwrite those defined at the provider-level.
-
-## core_instance_group Configuration Block
-
-Supported arguments for the `core_instance_group` configuration block:
-
-* `instance_type` - (Required) EC2 instance type for all instances in the instance group.
-* `autoscaling_policy` - (Optional) String containing the [EMR Auto Scaling Policy](https://docs.aws.amazon.com/emr/latest/ManagementGuide/emr-automatic-scaling.html) JSON.
-* `bid_price` - (Optional) Bid price for each EC2 instance in the instance group, expressed in USD. By setting this attribute, the instance group is being declared as a Spot Instance, and will implicitly create a Spot request. Leave this blank to use On-Demand Instances.
-* `ebs_config` - (Optional) Configuration block(s) for EBS volumes attached to each instance in the instance group. Detailed below.
-* `instance_count` - (Optional) Target number of instances for the instance group. Must be at least 1. Defaults to 1.
-* `name` - (Optional) Friendly name given to the instance group.
-
-## ec2_attributes
-
-Attributes for the Amazon EC2 instances running the job flow
-
-* `key_name` - (Optional) Amazon EC2 key pair that can be used to ssh to the master node as the user called `hadoop`
-* `subnet_id` - (Optional) VPC subnet id where you want the job flow to launch. Cannot specify the `cc1.4xlarge` instance type for nodes of a job flow launched in a Amazon VPC
-* `subnet_ids` - (Optional) List of VPC subnet id-s where you want the job flow to launch.  Amazon EMR identifies the best Availability Zone to launch instances according to your fleet specifications
-* `additional_master_security_groups` - (Optional) String containing a comma separated list of additional Amazon EC2 security group IDs for the master node
-* `additional_slave_security_groups` - (Optional) String containing a comma separated list of additional Amazon EC2 security group IDs for the slave nodes as a comma separated string
-* `emr_managed_master_security_group` - (Optional) Identifier of the Amazon EC2 EMR-Managed security group for the master node
-* `emr_managed_slave_security_group` - (Optional) Identifier of the Amazon EC2 EMR-Managed security group for the slave nodes
-* `service_access_security_group` - (Optional) Identifier of the Amazon EC2 service-access security group - required when the cluster runs on a private subnet
-* `instance_profile` - (Required) Instance Profile for EC2 instances of the cluster assume this role
-
-~> **NOTE on EMR-Managed security groups:** These security groups will have any
-missing inbound or outbound access rules added and maintained by AWS, to ensure
-proper communication between instances in a cluster. The EMR service will
-maintain these rules for groups provided in `emr_managed_master_security_group`
-and `emr_managed_slave_security_group`; attempts to remove the required rules
-may succeed, only for the EMR service to re-add them in a matter of minutes.
-This may cause this provider to fail to destroy an environment that contains an EMR
-cluster, because the EMR service does not revoke rules added on deletion,
-leaving a cyclic dependency between the security groups that prevents their
-deletion. To avoid this, use the `revoke_rules_on_delete` optional attribute for
-any Security Group used in `emr_managed_master_security_group` and
-`emr_managed_slave_security_group`. See [Amazon EMR-Managed Security
-Groups](http://docs.aws.amazon.com/emr/latest/ManagementGuide/emr-man-sec-groups.html)
-for more information about the EMR-managed security group rules.
-
-## kerberos_attributes
-
-Attributes for Kerberos configuration
-
-* `ad_domain_join_password` - (Optional) The Active Directory password for `ad_domain_join_user`. This provider cannot perform drift detection of this configuration.
-* `ad_domain_join_user` - (Optional) Required only when establishing a cross-realm trust with an Active Directory domain. A user with sufficient privileges to join resources to the domain. This provider cannot perform drift detection of this configuration.
-* `cross_realm_trust_principal_password` - (Optional) Required only when establishing a cross-realm trust with a KDC in a different realm. The cross-realm principal password, which must be identical across realms. This provider cannot perform drift detection of this configuration.
-* `kdc_admin_password` - (Required) The password used within the cluster for the kadmin service on the cluster-dedicated KDC, which maintains Kerberos principals, password policies, and keytabs for the cluster. This provider cannot perform drift detection of this configuration.
-* `realm` - (Required) The name of the Kerberos realm to which all nodes in a cluster belong. For example, `EC2.INTERNAL`
-
-## master_instance_group Configuration Block
-
-Supported nested arguments for the `master_instance_group` configuration block:
-
-* `instance_type` - (Required) EC2 instance type for all instances in the instance group.
-* `bid_price` - (Optional) Bid price for each EC2 instance in the instance group, expressed in USD. By setting this attribute, the instance group is being declared as a Spot Instance, and will implicitly create a Spot request. Leave this blank to use On-Demand Instances.
-* `ebs_config` - (Optional) Configuration block(s) for EBS volumes attached to each instance in the instance group. Detailed below.
-* `instance_count` - (Optional) Target number of instances for the instance group. Must be 1 or 3. Defaults to 1. Launching with multiple master nodes is only supported in EMR version 5.23.0+, and requires this resource's `core_instance_group` to be configured. Public (Internet accessible) instances must be created in VPC subnets that have `map public IP on launch` enabled. Termination protection is automatically enabled when launched with multiple master nodes and this provider must have the `termination_protection = false` configuration applied before destroying this resource.
-* `name` - (Optional) Friendly name given to the instance group.
-
-## ebs_config
-
-Attributes for the EBS volumes attached to each EC2 instance in the `master_instance_group` and `core_instance_group` configuration blocks:
-=======
 ### Bootable Cluster
->>>>>>> bcc56584
 
 **NOTE:** This configuration demonstrates a minimal configuration needed to boot an example EMR Cluster. It is not meant to display best practices. As with all examples, use at your own risk.
 
@@ -757,7 +617,7 @@
 
 The following arguments are optional:
 
-* `additional_info` - (Optional) JSON string for selecting additional features such as adding proxy information. Note: Currently there is no API to retrieve the value of this argument after EMR cluster creation from provider, therefore Terraform cannot detect drift from the actual EMR cluster if its value is changed outside Terraform.
+* `additional_info` - (Optional) JSON string for selecting additional features such as adding proxy information. Note: Currently there is no API to retrieve the value of this argument after EMR cluster creation from provider, therefore this provider cannot detect drift from the actual EMR cluster if its value is changed outside this provider.
 * `applications` - (Optional) List of applications for the cluster. Valid values are: `Flink`, `Hadoop`, `Hive`, `Mahout`, `Pig`, `Spark`, and `JupyterHub` (as of EMR 5.14.0). Case insensitive.
 * `autoscaling_role` - (Optional) IAM role for automatic scaling policies. The IAM role provides permissions that the automatic scaling feature requires to launch and terminate EC2 instances in an instance group.
 * `bootstrap_action` - (Optional) Ordered list of bootstrap actions that will be run before Hadoop is started on the cluster nodes. See below.
@@ -802,9 +662,9 @@
 * `master_instance_group` - (Optional) Configuration block to use an [Instance Group](https://docs.aws.amazon.com/emr/latest/ManagementGuide/emr-instance-group-configuration.html#emr-plan-instance-groups) for the [master node type](https://docs.aws.amazon.com/emr/latest/ManagementGuide/emr-master-core-task-nodes.html#emr-plan-master).
 * `scale_down_behavior` - (Optional) Way that individual Amazon EC2 instances terminate when an automatic scale-in activity occurs or an `instance group` is resized.
 * `security_configuration` - (Optional) Security configuration name to attach to the EMR cluster. Only valid for EMR clusters with `release_label` 4.8.0 or greater.
-* `step` - (Optional) List of steps to run when creating the cluster. See below. It is highly recommended to utilize the [lifecycle configuration block](https://www.terraform.io/docs/configuration/meta-arguments/lifecycle.html) with `ignore_changes` if other steps are being managed outside of Terraform. This argument is processed in [attribute-as-blocks mode](https://www.terraform.io/docs/configuration/attr-as-blocks.html).
+* `step` - (Optional) List of steps to run when creating the cluster. See below. It is highly recommended to utilize the lifecycle resource options block with `ignoreChanges` if other steps are being managed outside of this provider.
 * `step_concurrency_level` - (Optional) Number of steps that can be executed concurrently. You can specify a maximum of 256 steps. Only valid for EMR clusters with `release_label` 5.28.0 or greater (default is 1).
-* `tags` - (Optional) list of tags to apply to the EMR Cluster. If configured with a provider [`default_tags` configuration block](https://www.terraform.io/docs/providers/aws/index.html#default_tags-configuration-block) present, tags with matching keys will overwrite those defined at the provider-level.
+* `tags` - (Optional) list of tags to apply to the EMR Cluster. If configured with a provider `default_tags` configuration block present, tags with matching keys will overwrite those defined at the provider-level.
 * `termination_protection` - (Optional) Switch on/off termination protection (default is `false`, except when using multiple master nodes). Before attempting to destroy the resource when termination protection is enabled, this configuration must be applied with its value set to `false`.
 * `visible_to_all_users` - (Optional) Whether the job flow is visible to all IAM users of the AWS account associated with the job flow. Default value is `true`.
 
@@ -889,14 +749,14 @@
 * `subnet_id` - (Optional) VPC subnet id where you want the job flow to launch. Cannot specify the `cc1.4xlarge` instance type for nodes of a job flow launched in an Amazon VPC.
 * `subnet_ids` - (Optional) List of VPC subnet id-s where you want the job flow to launch.  Amazon EMR identifies the best Availability Zone to launch instances according to your fleet specifications.
 
-~> **NOTE on EMR-Managed security groups:** These security groups will have any missing inbound or outbound access rules added and maintained by AWS, to ensure proper communication between instances in a cluster. The EMR service will maintain these rules for groups provided in `emr_managed_master_security_group` and `emr_managed_slave_security_group`; attempts to remove the required rules may succeed, only for the EMR service to re-add them in a matter of minutes. This may cause Terraform to fail to destroy an environment that contains an EMR cluster, because the EMR service does not revoke rules added on deletion, leaving a cyclic dependency between the security groups that prevents their deletion. To avoid this, use the `revoke_rules_on_delete` optional attribute for any Security Group used in `emr_managed_master_security_group` and `emr_managed_slave_security_group`. See [Amazon EMR-Managed Security Groups](http://docs.aws.amazon.com/emr/latest/ManagementGuide/emr-man-sec-groups.html) for more information about the EMR-managed security group rules.
+~> **NOTE on EMR-Managed security groups:** These security groups will have any missing inbound or outbound access rules added and maintained by AWS, to ensure proper communication between instances in a cluster. The EMR service will maintain these rules for groups provided in `emr_managed_master_security_group` and `emr_managed_slave_security_group`; attempts to remove the required rules may succeed, only for the EMR service to re-add them in a matter of minutes. This may cause this provider to fail to destroy an environment that contains an EMR cluster, because the EMR service does not revoke rules added on deletion, leaving a cyclic dependency between the security groups that prevents their deletion. To avoid this, use the `revoke_rules_on_delete` optional attribute for any Security Group used in `emr_managed_master_security_group` and `emr_managed_slave_security_group`. See [Amazon EMR-Managed Security Groups](http://docs.aws.amazon.com/emr/latest/ManagementGuide/emr-man-sec-groups.html) for more information about the EMR-managed security group rules.
 
 ### kerberos_attributes
 
-* `ad_domain_join_password` - (Optional) Active Directory password for `ad_domain_join_user`. Terraform cannot perform drift detection of this configuration.
-* `ad_domain_join_user` - (Optional) Required only when establishing a cross-realm trust with an Active Directory domain. A user with sufficient privileges to join resources to the domain. Terraform cannot perform drift detection of this configuration.
-* `cross_realm_trust_principal_password` - (Optional) Required only when establishing a cross-realm trust with a KDC in a different realm. The cross-realm principal password, which must be identical across realms. Terraform cannot perform drift detection of this configuration.
-* `kdc_admin_password` - (Required) Password used within the cluster for the kadmin service on the cluster-dedicated KDC, which maintains Kerberos principals, password policies, and keytabs for the cluster. Terraform cannot perform drift detection of this configuration.
+* `ad_domain_join_password` - (Optional) Active Directory password for `ad_domain_join_user`. This provider cannot perform drift detection of this configuration.
+* `ad_domain_join_user` - (Optional) Required only when establishing a cross-realm trust with an Active Directory domain. A user with sufficient privileges to join resources to the domain. This provider cannot perform drift detection of this configuration.
+* `cross_realm_trust_principal_password` - (Optional) Required only when establishing a cross-realm trust with a KDC in a different realm. The cross-realm principal password, which must be identical across realms. This provider cannot perform drift detection of this configuration.
+* `kdc_admin_password` - (Required) Password used within the cluster for the kadmin service on the cluster-dedicated KDC, which maintains Kerberos principals, password policies, and keytabs for the cluster. This provider cannot perform drift detection of this configuration.
 * `realm` - (Required) Name of the Kerberos realm to which all nodes in a cluster belong. For example, `EC2.INTERNAL`
 
 ### master_instance_fleet
@@ -921,7 +781,7 @@
 
 * `bid_price` - (Optional) Bid price for each EC2 instance in the instance group, expressed in USD. By setting this attribute, the instance group is being declared as a Spot Instance, and will implicitly create a Spot request. Leave this blank to use On-Demand Instances.
 * `ebs_config` - (Optional) Configuration block(s) for EBS volumes attached to each instance in the instance group. Detailed below.
-* `instance_count` - (Optional) Target number of instances for the instance group. Must be 1 or 3. Defaults to 1. Launching with multiple master nodes is only supported in EMR version 5.23.0+, and requires this resource's `core_instance_group` to be configured. Public (Internet accessible) instances must be created in VPC subnets that have [map public IP on launch](/docs/providers/aws/r/subnet.html#map_public_ip_on_launch) enabled. Termination protection is automatically enabled when launched with multiple master nodes and Terraform must have the `termination_protection = false` configuration applied before destroying this resource.
+* `instance_count` - (Optional) Target number of instances for the instance group. Must be 1 or 3. Defaults to 1. Launching with multiple master nodes is only supported in EMR version 5.23.0+, and requires this resource's `core_instance_group` to be configured. Public (Internet accessible) instances must be created in VPC subnets that have map public IP on launch enabled. Termination protection is automatically enabled when launched with multiple master nodes and this provider must have the `termination_protection = false` configuration applied before destroying this resource.
 * `instance_type` - (Required) EC2 instance type for all instances in the instance group.
 * `name` - (Optional) Friendly name given to the instance group.
 
@@ -930,16 +790,12 @@
 See `ebs_config` under `core_instance_group` above.
 
 ### step
-
-This argument is processed in [attribute-as-blocks mode](https://www.terraform.io/docs/configuration/attr-as-blocks.html).
 
 * `action_on_failure` - (Required) Action to take if the step fails. Valid values: `TERMINATE_JOB_FLOW`, `TERMINATE_CLUSTER`, `CANCEL_AND_WAIT`, and `CONTINUE`
 * `hadoop_jar_step` - (Required) JAR file used for the step. See below.
 * `name` - (Required) Name of the step.
 
 #### hadoop_jar_step
-
-This argument is processed in [attribute-as-blocks mode](https://www.terraform.io/docs/configuration/attr-as-blocks.html).
 
 * `args` - (Optional) List of command line arguments passed to the JAR file's main function when executed.
 * `jar` - (Required) Path to a JAR file run during the step.
@@ -963,7 +819,7 @@
 * `name` - Name of the cluster.
 * `release_label` - Release label for the Amazon EMR release.
 * `service_role` - IAM role that will be assumed by the Amazon EMR service to access AWS resources on your behalf.
-* `tags_all` - Map of tags assigned to the resource, including those inherited from the provider [`default_tags` configuration block](https://www.terraform.io/docs/providers/aws/index.html#default_tags-configuration-block).
+* `tags_all` - Map of tags assigned to the resource, including those inherited from the provider `default_tags` configuration block.
 * `visible_to_all_users` - Indicates whether the job flow is visible to all IAM users of the AWS account associated with the job flow.
 
 ## Import
@@ -974,7 +830,7 @@
 $ terraform import aws_emr_cluster.cluster j-123456ABCDEF
 ```
 
-Since the API does not return the actual values for Kerberos configurations, environments with those this provider configurations will need to use the [`ignoreChanges`](https://www.pulumi.com/docs/intro/concepts/programming-model/#ignorechanges) available to all this provider resources to prevent perpetual differences, e.g.
+Since the API does not return the actual values for Kerberos configurations, environments with those configurations will need to use the resource options configuration block `ignoreChanges` argument available to all provider resources to prevent perpetual differences, e.g.
 
 ```terraform
 resource "aws_emr_cluster" "example" {
