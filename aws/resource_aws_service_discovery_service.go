--- conflicted
+++ resolved
@@ -119,13 +119,7 @@
 					},
 				},
 			},
-<<<<<<< HEAD
-			"tags":     tagsSchema(),
-			"tags_all": tagsSchemaTrulyComputed(),
-			"arn": {
-=======
 			"name": {
->>>>>>> 7b794587
 				Type:     schema.TypeString,
 				Required: true,
 				ForceNew: true,
@@ -137,7 +131,7 @@
 				Computed: true,
 			},
 			"tags":     tagsSchema(),
-			"tags_all": tagsSchemaComputed(),
+			"tags_all": tagsSchemaTrulyComputed(),
 		},
 
 		CustomizeDiff: SetTagsDiff,
