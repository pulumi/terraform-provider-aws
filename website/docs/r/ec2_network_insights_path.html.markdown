--- conflicted
+++ resolved
@@ -33,11 +33,7 @@
 * `source_ip` - (Optional) IP address of the source resource.
 * `destination_ip` - (Optional) IP address of the destination resource.
 * `destination_port` - (Optional) Destination port to analyze access to.
-<<<<<<< HEAD
 * `tags` - (Optional) Map of tags to assign to the resource. If configured with a provider `default_tags` configuration block present, tags with matching keys will overwrite those defined at the provider-level.
-=======
-* `tags` - (Optional) Map of tags to assign to the resource. If configured with a provider [`default_tags` configuration block](https://registry.terraform.io/providers/hashicorp/aws/latest/docs#default_tags-configuration-block) present, tags with matching keys will overwrite those defined at the provider-level.
->>>>>>> abe4b515
 
 ## Attributes Reference
 
