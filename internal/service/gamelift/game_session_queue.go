--- conflicted
+++ resolved
@@ -64,22 +64,12 @@
 				},
 			},
 			"tags":     tftags.TagsSchema(),
-			"tags_all": tftags.TagsSchemaComputed(),
+			"tags_all": tftags.TagsSchemaTrulyComputed(),
 			"timeout_in_seconds": {
 				Type:         schema.TypeInt,
 				Optional:     true,
 				ValidateFunc: validation.IntBetween(10, 600),
 			},
-<<<<<<< HEAD
-			"arn": {
-				Type:     schema.TypeString,
-				Computed: true,
-			},
-			"tags": tftags.TagsSchema(),
-
-			"tags_all": tftags.TagsSchemaTrulyComputed(),
-=======
->>>>>>> af8e10dc
 		},
 
 		CustomizeDiff: verify.SetTagsDiff,
