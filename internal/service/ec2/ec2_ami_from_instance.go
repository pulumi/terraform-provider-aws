--- conflicted
+++ resolved
@@ -217,15 +217,11 @@
 				Computed: true,
 			},
 			"tags":     tftags.TagsSchema(),
-<<<<<<< HEAD
 			"tags_all": tftags.TagsSchemaTrulyComputed(),
-=======
-			"tags_all": tftags.TagsSchemaComputed(),
 			"tpm_support": {
 				Type:     schema.TypeString,
 				Computed: true,
 			},
->>>>>>> ff4d9c50
 			"usage_operation": {
 				Type:     schema.TypeString,
 				Computed: true,
