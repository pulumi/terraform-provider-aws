---
subcategory: "VPC"
layout: "aws"
page_title: "AWS: aws_default_security_group"
description: |-
  Manage a default security group resource.
---

# Resource: aws_default_security_group

Provides a resource to manage a default security group. This resource can manage the default security group of the default or a non-default VPC.

~> **NOTE:** This is an advanced resource with special caveats. Please read this document in its entirety before using this resource. The `aws_default_security_group` resource behaves differently from normal resources. Terraform does not _create_ this resource but instead attempts to "adopt" it into management.

<<<<<<< HEAD
The `aws_default_security_group` behaves differently from normal resources, in that
this provider does not _create_ this resource, but instead "adopts" it
into management. We can do this because these default security groups cannot be
destroyed, and are created with a known set of default ingress/egress rules.

When this provider first adopts the Default Security Group, it **immediately removes all
ingress and egress rules in the Security Group**. It then proceeds to create any rules specified in the
configuration. This step is required so that only the rules specified in the
configuration are created.
=======
For EC2 Classic accounts, each region comes with a default security group. Additionally, each VPC created in AWS comes with a default security group that can be managed but not destroyed.

When Terraform first adopts the default security group, it **immediately removes all ingress and egress rules in the Security Group**. It then creates any rules specified in the configuration. This way only the rules specified in the configuration are created.
>>>>>>> 268fdd22

This resource treats its inline rules as absolute; only the rules defined inline are created, and any additions/removals external to this resource will result in diff shown. For these reasons, this resource is incompatible with the `aws_security_group_rule` resource.

For more information about default security groups, see the AWS documentation on [Default Security Groups][aws-default-security-groups]. To manage normal security groups, see the [`aws_security_group`](/docs/providers/aws/r/security_group.html) resource.

## Example Usage

<<<<<<< HEAD
The following config gives the Default Security Group the same rules that AWS
provides by default, but pulls the resource under management by this provider. This means that
any ingress or egress rules added or changed will be detected as drift.
=======
The following config gives the default security group the same rules that AWS provides by default but under management by Terraform. This means that any ingress or egress rules added or changed will be detected as drift.
>>>>>>> 268fdd22

```hcl
resource "aws_vpc" "mainvpc" {
  cidr_block = "10.1.0.0/16"
}

resource "aws_default_security_group" "default" {
  vpc_id = aws_vpc.mainvpc.id

  ingress {
    protocol  = -1
    self      = true
    from_port = 0
    to_port   = 0
  }

  egress {
    from_port   = 0
    to_port     = 0
    protocol    = "-1"
    cidr_blocks = ["0.0.0.0/0"]
  }
}
```

### Example Config To Deny All Egress Traffic, Allowing Ingress

The following denies all Egress traffic by omitting any `egress` rules, while including the default `ingress` rule to allow all traffic.

```hcl
resource "aws_vpc" "mainvpc" {
  cidr_block = "10.1.0.0/16"
}

resource "aws_default_security_group" "default" {
  vpc_id = aws_vpc.mainvpc.id

  ingress {
    protocol  = -1
    self      = true
    from_port = 0
    to_port   = 0
  }
}
```

### Removing `aws_default_security_group` From Your Configuration

Removing this resource from your configuration will remove it from your statefile and management, but will not destroy the Security Group. All ingress or egress rules will be left as they are at the time of removal. You can resume managing them via the AWS Console.

## Argument Reference

The following arguments are optional:

* `egress` - (Optional, VPC only) Configuration block. Detailed below.
* `ingress` - (Optional) Configuration block. Detailed below.
* `tags` - (Optional) Map of tags to assign to the resource.
* `vpc_id` - (Optional, Forces new resource) VPC ID. **Note that changing the `vpc_id` will _not_ restore any default security group rules that were modified, added, or removed.** It will be left in its current state.

### egress and ingress

Both the `egress` and `ingress` configuration blocks have the same arguments.

* `cidr_blocks` - (Optional) List of CIDR blocks.
* `description` - (Optional) Description of this rule.
* `from_port` - (Required) Start port (or ICMP type number if protocol is `icmp`)
* `ipv6_cidr_blocks` - (Optional) List of IPv6 CIDR blocks.
* `prefix_list_ids` - (Optional) List of prefix list IDs (for allowing access to VPC endpoints)
* `protocol` - (Required) Protocol. If you select a protocol of "-1" (semantically equivalent to `all`, which is not a valid value here), you must specify a `from_port` and `to_port` equal to `0`. If not `icmp`, `tcp`, `udp`, or `-1` use the [protocol number](https://www.iana.org/assignments/protocol-numbers/protocol-numbers.xhtml).
* `security_groups` - (Optional) List of security group Group Names if using EC2-Classic, or Group IDs if using a VPC.
* `self` - (Optional) Whether the security group itself will be added as a source to this egress rule.
* `to_port` - (Required) End range port (or ICMP code if protocol is `icmp`).

<<<<<<< HEAD
## Usage

With the exceptions mentioned above, `aws_default_security_group` should
identical behavior to `aws_security_group`. Please consult `AWS_SECURITY_GROUP`
for further usage documentation.
=======
## Attributes Reference
>>>>>>> 268fdd22

In addition to all arguments above, the following attributes are exported:

<<<<<<< HEAD
Each AWS VPC (or region, if using EC2 Classic) comes with a Default Security
Group that cannot be deleted. The `aws_default_security_group` allows you to
manage this Security Group, but this provider cannot destroy it. Removing this resource
from your configuration will remove it from your statefile and management, but
will not destroy the Security Group. All ingress or egress rules will be left as
they are at the time of removal. You can resume managing them via the AWS Console.
=======
* `arn` - ARN of the security group.
* `description` - Description of the security group.
* `id` - ID of the security group.
* `name` - Name of the security group.
* `owner_id` - Owner ID.
>>>>>>> 268fdd22

[aws-default-security-groups]: http://docs.aws.amazon.com/AWSEC2/latest/UserGuide/using-network-security.html#default-security-group

## Import

Security Groups can be imported using the `security group id`, e.g.

```
$ terraform import aws_default_security_group.default_sg sg-903004f8
```<|MERGE_RESOLUTION|>--- conflicted
+++ resolved
@@ -10,37 +10,19 @@
 
 Provides a resource to manage a default security group. This resource can manage the default security group of the default or a non-default VPC.
 
-~> **NOTE:** This is an advanced resource with special caveats. Please read this document in its entirety before using this resource. The `aws_default_security_group` resource behaves differently from normal resources. Terraform does not _create_ this resource but instead attempts to "adopt" it into management.
+~> **NOTE:** This is an advanced resource with special caveats. Please read this document in its entirety before using this resource. The `aws_default_security_group` resource behaves differently from normal resources. This provider does not _create_ this resource but instead attempts to "adopt" it into management.
 
-<<<<<<< HEAD
-The `aws_default_security_group` behaves differently from normal resources, in that
-this provider does not _create_ this resource, but instead "adopts" it
-into management. We can do this because these default security groups cannot be
-destroyed, and are created with a known set of default ingress/egress rules.
-
-When this provider first adopts the Default Security Group, it **immediately removes all
-ingress and egress rules in the Security Group**. It then proceeds to create any rules specified in the
-configuration. This step is required so that only the rules specified in the
-configuration are created.
-=======
 For EC2 Classic accounts, each region comes with a default security group. Additionally, each VPC created in AWS comes with a default security group that can be managed but not destroyed.
 
-When Terraform first adopts the default security group, it **immediately removes all ingress and egress rules in the Security Group**. It then creates any rules specified in the configuration. This way only the rules specified in the configuration are created.
->>>>>>> 268fdd22
+When the provider first adopts the default security group, it **immediately removes all ingress and egress rules in the Security Group**. It then creates any rules specified in the configuration. This way only the rules specified in the configuration are created.
 
 This resource treats its inline rules as absolute; only the rules defined inline are created, and any additions/removals external to this resource will result in diff shown. For these reasons, this resource is incompatible with the `aws_security_group_rule` resource.
 
-For more information about default security groups, see the AWS documentation on [Default Security Groups][aws-default-security-groups]. To manage normal security groups, see the [`aws_security_group`](/docs/providers/aws/r/security_group.html) resource.
+For more information about default security groups, see the AWS documentation on [Default Security Groups][aws-default-security-groups]. To manage normal security groups, see the `aws_security_group` resource.
 
 ## Example Usage
 
-<<<<<<< HEAD
-The following config gives the Default Security Group the same rules that AWS
-provides by default, but pulls the resource under management by this provider. This means that
-any ingress or egress rules added or changed will be detected as drift.
-=======
-The following config gives the default security group the same rules that AWS provides by default but under management by Terraform. This means that any ingress or egress rules added or changed will be detected as drift.
->>>>>>> 268fdd22
+The following config gives the default security group the same rules that AWS provides by default but under management by this provider. This means that any ingress or egress rules added or changed will be detected as drift.
 
 ```hcl
 resource "aws_vpc" "mainvpc" {
@@ -114,32 +96,15 @@
 * `self` - (Optional) Whether the security group itself will be added as a source to this egress rule.
 * `to_port` - (Required) End range port (or ICMP code if protocol is `icmp`).
 
-<<<<<<< HEAD
-## Usage
-
-With the exceptions mentioned above, `aws_default_security_group` should
-identical behavior to `aws_security_group`. Please consult `AWS_SECURITY_GROUP`
-for further usage documentation.
-=======
 ## Attributes Reference
->>>>>>> 268fdd22
 
 In addition to all arguments above, the following attributes are exported:
 
-<<<<<<< HEAD
-Each AWS VPC (or region, if using EC2 Classic) comes with a Default Security
-Group that cannot be deleted. The `aws_default_security_group` allows you to
-manage this Security Group, but this provider cannot destroy it. Removing this resource
-from your configuration will remove it from your statefile and management, but
-will not destroy the Security Group. All ingress or egress rules will be left as
-they are at the time of removal. You can resume managing them via the AWS Console.
-=======
 * `arn` - ARN of the security group.
 * `description` - Description of the security group.
 * `id` - ID of the security group.
 * `name` - Name of the security group.
 * `owner_id` - Owner ID.
->>>>>>> 268fdd22
 
 [aws-default-security-groups]: http://docs.aws.amazon.com/AWSEC2/latest/UserGuide/using-network-security.html#default-security-group
 
