--- conflicted
+++ resolved
@@ -8,11 +8,7 @@
 
 # Resource: aws_rds_cluster
 
-<<<<<<< HEAD
 Manages a [RDS Aurora Cluster][2]. To manage cluster instances that inherit configuration from the cluster (when not running the cluster in `serverless` engine mode), see the `aws_rds_cluster_instance` resource. To manage non-Aurora databases (e.g. MySQL, PostgreSQL, SQL Server, etc.), see the `aws_db_instance` resource.
-=======
-Manages a [RDS Aurora Cluster][2]. To manage cluster instances that inherit configuration from the cluster (when not running the cluster in `serverless` engine mode), see the [`aws_rds_cluster_instance` resource](/docs/providers/aws/r/rds_cluster_instance.html). To manage non-Aurora databases (e.g., MySQL, PostgreSQL, SQL Server, etc.), see the [`aws_db_instance` resource](/docs/providers/aws/r/db_instance.html).
->>>>>>> 3345e46f
 
 For information on the difference between the available Aurora MySQL engines
 see [Comparison between Aurora MySQL 1 and Aurora MySQL 2](https://docs.aws.amazon.com/AmazonRDS/latest/UserGuide/AuroraMySQL.Updates.20180206.html)
@@ -120,29 +116,17 @@
 * `engine_mode` - (Optional) The database engine mode. Valid values: `global` (only valid for Aurora MySQL 1.21 and earlier), `multimaster`, `parallelquery`, `provisioned`, `serverless`. Defaults to: `provisioned`. See the [RDS User Guide](https://docs.aws.amazon.com/AmazonRDS/latest/UserGuide/aurora-serverless.html) for limitations when using `serverless`.
 * `engine_version` - (Optional) The database engine version. Updating this argument results in an outage. See the [Aurora MySQL](https://docs.aws.amazon.com/AmazonRDS/latest/AuroraUserGuide/AuroraMySQL.Updates.html) and [Aurora Postgres](https://docs.aws.amazon.com/AmazonRDS/latest/AuroraUserGuide/AuroraPostgreSQL.Updates.html) documentation for your configured engine to determine this value. For example with Aurora MySQL 2, a potential value for this argument is `5.7.mysql_aurora.2.03.2`. The value can contain a partial version where supported by the API. The actual engine version used is returned in the attribute `engine_version_actual`, [defined below](#engine_version_actual).
 * `final_snapshot_identifier` - (Optional) The name of your final DB snapshot when this DB cluster is deleted. If omitted, no final snapshot will be made.
-<<<<<<< HEAD
 * `global_cluster_identifier` - (Optional) The global cluster identifier specified on `aws_rds_global_cluster`.
 * `enable_global_write_forwarding` - (Optional) Whether cluster should forward writes to an associated global cluster. Applied to secondary clusters to enable them to forward writes to an `aws_rds_global_cluster`'s primary cluster. See the [Aurora Userguide documentation](https://docs.aws.amazon.com/AmazonRDS/latest/AuroraUserGuide/aurora-global-database-write-forwarding.html) for more information.
 * `iam_database_authentication_enabled` - (Optional) Specifies whether or mappings of AWS Identity and Access Management (IAM) accounts to database accounts is enabled. Please see [AWS Documentation](https://docs.aws.amazon.com/AmazonRDS/latest/AuroraUserGuide/UsingWithRDS.IAMDBAuth.html) for availability and limitations.
-=======
-* `global_cluster_identifier` - (Optional) The global cluster identifier specified on [`aws_rds_global_cluster`](/docs/providers/aws/r/rds_global_cluster.html).
-* `enable_global_write_forwarding` - (Optional) Whether cluster should forward writes to an associated global cluster. Applied to secondary clusters to enable them to forward writes to an [`aws_rds_global_cluster`](/docs/providers/aws/r/rds_global_cluster.html)'s primary cluster. See the [Aurora Userguide documentation](https://docs.aws.amazon.com/AmazonRDS/latest/AuroraUserGuide/aurora-global-database-write-forwarding.html) for more information.
-* `iam_database_authentication_enabled` - (Optional) Specifies whether or not mappings of AWS Identity and Access Management (IAM) accounts to database accounts is enabled. Please see [AWS Documentation](https://docs.aws.amazon.com/AmazonRDS/latest/AuroraUserGuide/UsingWithRDS.IAMDBAuth.html) for availability and limitations.
->>>>>>> 3345e46f
 * `iam_roles` - (Optional) A List of ARNs for the IAM roles to associate to the RDS Cluster.
 * `kms_key_id` - (Optional) The ARN for the KMS encryption key. When specifying `kms_key_id`, `storage_encrypted` needs to be set to true.
 * `master_password` - (Required unless a `snapshot_identifier` or `replication_source_identifier` is provided or unless a `global_cluster_identifier` is provided when the cluster is the "secondary" cluster of a global database) Password for the master DB user. Note that this may show up in logs, and it will be stored in the state file. Please refer to the [RDS Naming Constraints][5]
 * `master_username` - (Required unless a `snapshot_identifier` or `replication_source_identifier` is provided or unless a `global_cluster_identifier` is provided when the cluster is the "secondary" cluster of a global database) Username for the master DB user. Please refer to the [RDS Naming Constraints][5]. This argument does not support in-place updates and cannot be changed during a restore from snapshot.
 * `port` - (Optional) The port on which the DB accepts connections
-<<<<<<< HEAD
 * `preferred_backup_window` - (Optional) The daily time range during which automated backups are created if automated backups are enabled using the BackupRetentionPeriod parameter.Time in UTC. Default: A 30-minute window selected at random from an 8-hour block of time per region. e.g. 04:00-09:00
 * `preferred_maintenance_window` - (Optional) The weekly time range during which system maintenance can occur, in (UTC) e.g. wed:04:00-wed:04:30
 * `replication_source_identifier` - (Optional) ARN of a source DB cluster or DB instance if this DB cluster is to be created as a Read Replica. If DB Cluster is part of a Global Cluster, use `ignore_changes`.
-=======
-* `preferred_backup_window` - (Optional) The daily time range during which automated backups are created if automated backups are enabled using the BackupRetentionPeriod parameter.Time in UTC. Default: A 30-minute window selected at random from an 8-hour block of time per regionE.g., 04:00-09:00
-* `preferred_maintenance_window` - (Optional) The weekly time range during which system maintenance can occur, in (UTC) e.g., wed:04:00-wed:04:30
-* `replication_source_identifier` - (Optional) ARN of a source DB cluster or DB instance if this DB cluster is to be created as a Read Replica. If DB Cluster is part of a Global Cluster, use the [`lifecycle` configuration block `ignore_changes` argument](https://www.terraform.io/docs/configuration/meta-arguments/lifecycle.html#ignore_changes) to prevent Terraform from showing differences for this argument instead of configuring this value.
->>>>>>> 3345e46f
 * `restore_to_point_in_time` - (Optional) Nested attribute for [point in time restore](https://docs.aws.amazon.com/AmazonRDS/latest/AuroraUserGuide/USER_PIT.html). More details below.
 * `scaling_configuration` - (Optional) Nested attribute with scaling properties. Only valid when `engine_mode` is set to `serverless`. More details below.
 * `skip_final_snapshot` - (Optional) Determines whether a final DB snapshot is created before the DB cluster is deleted. If true is specified, no DB snapshot is created. If false is specified, a DB snapshot is created before the DB cluster is deleted, using the value from `final_snapshot_identifier`. Default is `false`.
