--- conflicted
+++ resolved
@@ -105,13 +105,8 @@
 
 * Creating an amazon issued certificate
     * `domain_name` - (Required) A domain name for which the certificate should be issued
-<<<<<<< HEAD
-    * `subject_alternative_names` - (Optional) A list of domains that should be SANs in the issued certificate. To remove all elements of a previously configured list, set this value equal to an empty list (`[]`) to trigger recreation.
-    * `validation_method` - (Required) Which method to use for validation. `DNS` or `EMAIL` are valid, `NONE` can be used for certificates that were imported into ACM and then into the provider.
-=======
-    * `subject_alternative_names` - (Optional) Set of domains that should be SANs in the issued certificate. To remove all elements of a previously configured list, set this value equal to an empty list (`[]`) or use the [`terraform taint` command](https://www.terraform.io/docs/commands/taint.html) to trigger recreation.
+    * `subject_alternative_names` - (Optional) Set of domains that should be SANs in the issued certificate. To remove all elements of a previously configured list, set this value equal to an empty list (`[]`) to trigger recreation.
     * `validation_method` - (Required) Which method to use for validation. `DNS` or `EMAIL` are valid, `NONE` can be used for certificates that were imported into ACM and then into Terraform.
->>>>>>> 9612edda
     * `options` - (Optional) Configuration block used to set certificate options. Detailed below.
 * Importing an existing certificate
     * `private_key` - (Required) The certificate's PEM-formatted private key
@@ -120,11 +115,7 @@
 * Creating a private CA issued certificate
     * `domain_name` - (Required) A domain name for which the certificate should be issued
     * `certificate_authority_arn` - (Required) ARN of an ACMPCA
-<<<<<<< HEAD
-    * `subject_alternative_names` - (Optional) A list of domains that should be SANs in the issued certificate. To remove all elements of a previously configured list, set this value equal to an empty list (`[]`) to trigger recreation.
-=======
-    * `subject_alternative_names` - (Optional) Set of domains that should be SANs in the issued certificate. To remove all elements of a previously configured list, set this value equal to an empty list (`[]`) or use the [`terraform taint` command](https://www.terraform.io/docs/commands/taint.html) to trigger recreation.
->>>>>>> 9612edda
+    * `subject_alternative_names` - (Optional) Set of domains that should be SANs in the issued certificate. To remove all elements of a previously configured list, set this value equal to an empty list (`[]`) to trigger recreation.
 * `tags` - (Optional) A map of tags to assign to the resource.
 
 ## options Configuration Block
