---
subcategory: "RDS"
layout: "aws"
page_title: "AWS: aws_db_instance"
description: |-
  Provides an RDS instance resource.
---

# Resource: aws_db_instance

Provides an RDS instance resource.  A DB instance is an isolated database
environment in the cloud.  A DB instance can contain multiple user-created
databases.

Changes to a DB instance can occur when you manually change a parameter, such as
`allocated_storage`, and are reflected in the next maintenance window. Because
of this, this provider may report a difference in its planning phase because a
modification has not yet taken place. You can use the `apply_immediately` flag
to instruct the service to apply the change immediately (see documentation
below).

When upgrading the major version of an engine, `allow_major_version_upgrade`
must be set to `true`.

~> **Note:** using `apply_immediately` can result in a brief downtime as the
server reboots. See the AWS Docs on [RDS Maintenance][2] for more information.

~> **Note:** All arguments including the username and password will be stored in
the raw state as plain-text.

## RDS Instance Class Types
Amazon RDS supports three types of instance classes: Standard, Memory Optimized,
and Burstable Performance. For more information please read the AWS RDS documentation
about [DB Instance Class Types](https://docs.aws.amazon.com/AmazonRDS/latest/UserGuide/Concepts.DBInstanceClass.html)

## Example Usage

### Basic Usage

```hcl
resource "aws_db_instance" "default" {
  allocated_storage    = 20
  storage_type         = "gp2"
  engine               = "mysql"
  engine_version       = "5.7"
  instance_class       = "db.t2.micro"
  name                 = "mydb"
  username             = "foo"
  password             = "foobarbaz"
  parameter_group_name = "default.mysql5.7"
}
```

### Storage Autoscaling

To enable Storage Autoscaling with instances that support the feature, define the `max_allocated_storage` argument higher than the `allocated_storage` argument. This provider will automatically hide differences with the `allocated_storage` argument value if autoscaling occurs.

```hcl
resource "aws_db_instance" "example" {
  # ... other configuration ...

  allocated_storage     = 50
  max_allocated_storage = 100
}
```

## Argument Reference

For more detailed documentation about each argument, refer to the [AWS official
documentation](http://docs.aws.amazon.com/AmazonRDS/latest/APIReference/API_CreateDBInstance.html).

The following arguments are supported:

* `allocated_storage` - (Required unless a `snapshot_identifier` or `replicate_source_db` is provided) The allocated storage in gibibytes. If `max_allocated_storage` is configured, this argument represents the initial storage allocation and differences from the configuration will be ignored automatically when Storage Autoscaling occurs.
* `allow_major_version_upgrade` - (Optional) Indicates that major version
upgrades are allowed. Changing this parameter does not result in an outage and
the change is asynchronously applied as soon as possible.
* `apply_immediately` - (Optional) Specifies whether any database modifications
are applied immediately, or during the next maintenance window. Default is
`false`. See [Amazon RDS Documentation for more
information.](https://docs.aws.amazon.com/AmazonRDS/latest/UserGuide/Overview.DBInstance.Modifying.html)
* `auto_minor_version_upgrade` - (Optional) Indicates that minor engine upgrades
will be applied automatically to the DB instance during the maintenance window.
Defaults to true.
* `availability_zone` - (Optional) The AZ for the RDS instance.
* `backup_retention_period` - (Optional) The days to retain backups for. Must be
between `0` and `35`. Must be greater than `0` if the database is used as a source for a Read Replica. [See Read Replica][1].
* `backup_window` - (Optional) The daily time range (in UTC) during which
automated backups are created if they are enabled. Example: "09:46-10:16". Must
not overlap with `maintenance_window`.
* `ca_cert_identifier` - (Optional) The identifier of the CA certificate for the DB instance.
* `character_set_name` - (Optional) The character set name to use for DB
encoding in Oracle and Microsoft SQL instances (collation). This can't be changed. See [Oracle Character Sets
Supported in Amazon RDS](https://docs.aws.amazon.com/AmazonRDS/latest/UserGuide/Appendix.OracleCharacterSets.html)
or [Server-Level Collation for Microsoft SQL Server](https://docs.aws.amazon.com/AmazonRDS/latest/UserGuide/Appendix.SQLServer.CommonDBATasks.Collation.html) for more information.
* `copy_tags_to_snapshot` – (Optional, boolean) Copy all Instance `tags` to snapshots. Default is `false`.
* `db_subnet_group_name` - (Optional) Name of `DB subnet group`. DB instance will
be created in the VPC associated with the DB subnet group. If unspecified, will
be created in the `default` VPC, or in EC2 Classic, if available. When working
with read replicas, it should be specified only if the source database
specifies an instance in another AWS Region. See [DBSubnetGroupName in API
action CreateDBInstanceReadReplica](https://docs.aws.amazon.com/AmazonRDS/latest/APIReference/API_CreateDBInstanceReadReplica.html)
for additional read replica contraints.
* `delete_automated_backups` - (Optional) Specifies whether to remove automated backups immediately after the DB instance is deleted. Default is `true`.
* `deletion_protection` - (Optional) If the DB instance should have deletion protection enabled. The database can't be deleted when this value is set to `true`. The default is `false`.
* `domain` - (Optional) The ID of the Directory Service Active Directory domain to create the instance in.
* `domain_iam_role_name` - (Optional, but required if domain is provided) The name of the IAM role to be used when making API calls to the Directory Service.
* `enabled_cloudwatch_logs_exports` - (Optional) Set of log types to enable for exporting to CloudWatch logs. If omitted, no logs will be exported. Valid values (depending on `engine`). MySQL and MariaDB: `audit`, `error`, `general`, `slowquery`. PostgreSQL: `postgresql`, `upgrade`. MSSQL: `agent` , `error`. Oracle: `alert`, `audit`, `listener`, `trace`.
* `engine` - (Required unless a `snapshot_identifier` or `replicate_source_db`
is provided) The database engine to use.  For supported values, see the Engine parameter in [API action CreateDBInstance](https://docs.aws.amazon.com/AmazonRDS/latest/APIReference/API_CreateDBInstance.html).
Note that for Amazon Aurora instances the engine must match the `DB cluster`'s engine'.
For information on the difference between the available Aurora MySQL engines
see [Comparison between Aurora MySQL 1 and Aurora MySQL 2](https://docs.aws.amazon.com/AmazonRDS/latest/UserGuide/AuroraMySQL.Updates.20180206.html)
in the Amazon RDS User Guide.
* `engine_version` - (Optional) The engine version to use. If `auto_minor_version_upgrade`
is enabled, you can provide a prefix of the version such as `5.7` (for `5.7.10`) and
this attribute will ignore differences in the patch version automatically (e.g. `5.7.17`).
For supported values, see the EngineVersion parameter in [API action CreateDBInstance](https://docs.aws.amazon.com/AmazonRDS/latest/APIReference/API_CreateDBInstance.html).
Note that for Amazon Aurora instances the engine version must match the `DB cluster`'s engine version'.
* `final_snapshot_identifier` - (Optional) The name of your final DB snapshot
when this DB instance is deleted. Must be provided if `skip_final_snapshot` is
set to `false`.
* `iam_database_authentication_enabled` - (Optional) Specifies whether or
mappings of AWS Identity and Access Management (IAM) accounts to database
accounts is enabled.
* `identifier` - (Optional, Forces new resource) The name of the RDS instance,
<<<<<<< HEAD
if omitted, this provider will assign a random, unique identifier.
=======
if omitted, Terraform will assign a random, unique identifier. Required if `restore_to_point_in_time` is specified.
>>>>>>> 9856c190
* `identifier_prefix` - (Optional, Forces new resource) Creates a unique
identifier beginning with the specified prefix. Conflicts with `identifier`.
* `instance_class` - (Required) The instance type of the RDS instance.
* `iops` - (Optional) The amount of provisioned IOPS. Setting this implies a
storage_type of "io1".
* `kms_key_id` - (Optional) The ARN for the KMS encryption key. If creating an
encrypted replica, set this to the destination KMS ARN.
* `license_model` - (Optional, but required for some DB engines, i.e. Oracle
SE1) License model information for this DB instance.
* `maintenance_window` - (Optional) The window to perform maintenance in.
Syntax: "ddd:hh24:mi-ddd:hh24:mi". Eg: "Mon:00:00-Mon:03:00". See [RDS
Maintenance Window
docs](http://docs.aws.amazon.com/AmazonRDS/latest/UserGuide/USER_UpgradeDBInstance.Maintenance.html#AdjustingTheMaintenanceWindow)
for more information.
* `max_allocated_storage` - (Optional) When configured, the upper limit to which Amazon RDS can automatically scale the storage of the DB instance. Configuring this will automatically ignore differences to `allocated_storage`. Must be greater than or equal to `allocated_storage` or `0` to disable Storage Autoscaling.
* `monitoring_interval` - (Optional) The interval, in seconds, between points
when Enhanced Monitoring metrics are collected for the DB instance. To disable
collecting Enhanced Monitoring metrics, specify 0. The default is 0. Valid
Values: 0, 1, 5, 10, 15, 30, 60.
* `monitoring_role_arn` - (Optional) The ARN for the IAM role that permits RDS
to send enhanced monitoring metrics to CloudWatch Logs. You can find more
information on the [AWS
Documentation](https://docs.aws.amazon.com/AmazonRDS/latest/UserGuide/USER_Monitoring.html)
what IAM permissions are needed to allow Enhanced Monitoring for RDS Instances.
* `multi_az` - (Optional) Specifies if the RDS instance is multi-AZ
* `name` - (Optional) The name of the database to create when the DB instance is created. If this parameter is not specified, no database is created in the DB instance. Note that this does not apply for Oracle or SQL Server engines. See the [AWS documentation](http://docs.aws.amazon.com/cli/latest/reference/rds/create-db-instance.html) for more details on what applies for those engines.
* `option_group_name` - (Optional) Name of the DB option group to associate.
* `parameter_group_name` - (Optional) Name of the DB parameter group to
associate.
* `password` - (Required unless a `snapshot_identifier` or `replicate_source_db`
is provided) Password for the master DB user. Note that this may show up in
logs, and it will be stored in the state file.
* `performance_insights_enabled` - (Optional) Specifies whether Performance Insights are enabled. Defaults to false.
* `performance_insights_kms_key_id` - (Optional) The ARN for the KMS key to encrypt Performance Insights data. When specifying `performance_insights_kms_key_id`, `performance_insights_enabled` needs to be set to true. Once KMS key is set, it can never be changed.
* `performance_insights_retention_period` - (Optional) The amount of time in days to retain Performance Insights data. Either 7 (7 days) or 731 (2 years). When specifying `performance_insights_retention_period`, `performance_insights_enabled` needs to be set to true. Defaults to '7'.
* `port` - (Optional) The port on which the DB accepts connections.
* `publicly_accessible` - (Optional) Bool to control if instance is publicly
accessible. Default is `false`.
* `replicate_source_db` - (Optional) Specifies that this resource is a Replicate
database, and to use this value as the source database. This correlates to the
`identifier` of another Amazon RDS Database to replicate (if replicating within
a single region) or ARN of the Amazon RDS Database to replicate (if replicating
cross-region). Note that if you are
creating a cross-region replica of an encrypted database you will also need to
specify a `kms_key_id`. See [DB Instance Replication][1] and [Working with
PostgreSQL and MySQL Read Replicas](https://docs.aws.amazon.com/AmazonRDS/latest/UserGuide/USER_ReadRepl.html)
for more information on using Replication.
* `restore_to_point_in_time` - (Optional, Forces new resource) A configuration block for restoring a DB instance to an arbitrary point in time. Requires the `identifier` argument to be set with the name of the new DB instance to be created. See [Restore To Point In Time](#restore-to-point-in-time) below for details.
* `s3_import` - (Optional) Restore from a Percona Xtrabackup in S3.  See [Importing Data into an Amazon RDS MySQL DB Instance](http://docs.aws.amazon.com/AmazonRDS/latest/UserGuide/MySQL.Procedural.Importing.html)
* `security_group_names` - (Optional/Deprecated) List of DB Security Groups to
associate. Only used for [DB Instances on the _EC2-Classic_
Platform](https://docs.aws.amazon.com/AmazonRDS/latest/UserGuide/USER_VPC.html#USER_VPC.FindDefaultVPC).
* `skip_final_snapshot` - (Optional) Determines whether a final DB snapshot is
created before the DB instance is deleted. If true is specified, no DBSnapshot
is created. If false is specified, a DB snapshot is created before the DB
instance is deleted, using the value from `final_snapshot_identifier`. Default
is `false`.
* `snapshot_identifier` - (Optional) Specifies whether or not to create this
database from a snapshot. This correlates to the snapshot ID you'd find in the
RDS console, e.g: rds:production-2015-06-26-06-05.
* `storage_encrypted` - (Optional) Specifies whether the DB instance is
encrypted. Note that if you are creating a cross-region read replica this field
is ignored and you should instead declare `kms_key_id` with a valid ARN. The
default is `false` if not specified.
* `storage_type` - (Optional) One of "standard" (magnetic), "gp2" (general
purpose SSD), or "io1" (provisioned IOPS SSD). The default is "io1" if `iops` is
specified, "gp2" if not.
* `tags` - (Optional) A map of tags to assign to the resource.
* `timezone` - (Optional) Time zone of the DB instance. `timezone` is currently
only supported by Microsoft SQL Server. The `timezone` can only be set on
creation. See [MSSQL User
Guide](http://docs.aws.amazon.com/AmazonRDS/latest/UserGuide/CHAP_SQLServer.html#SQLServer.Concepts.General.TimeZone)
for more information.
* `username` - (Required unless a `snapshot_identifier` or `replicate_source_db`
is provided) Username for the master DB user.
* `vpc_security_group_ids` - (Optional) List of VPC security groups to
associate.

~> **NOTE:** Removing the `replicate_source_db` attribute from an existing RDS
Replicate database managed by this provider will promote the database to a fully
standalone database.

### Restore To Point In Time

-> **Note:** You can restore to any point in time before the source DB instance's `latest_restorable_time` or a point up to the number of days specified in the source DB instance's `backup_retention_period`.
For more information, please refer to the [Developer Guide](https://docs.aws.amazon.com/AmazonRDS/latest/UserGuide/USER_PIT.html).
This setting does not apply to `aurora-mysql` or `aurora-postgresql` DB engines. For Aurora, refer to the [`aws_rds_cluster` resource documentation](https://www.terraform.io/docs/providers/aws/r/rds_cluster.html#restore_in_time).

The `restore_to_point_in_time` block supports the following arguments:

* `restore_time` - (Optional) The date and time to restore from. Value must be a time in Universal Coordinated Time (UTC) format and must be before the latest restorable time for the DB instance. Cannot be specified with `use_latest_restorable_time`.
* `source_db_instance_identifier` - (Optional) The identifier of the source DB instance from which to restore. Must match the identifier of an existing DB instance. Required if `source_dbi_resource_id` is not specified.
* `source_dbi_resource_id` - (Optional) The resource ID of the source DB instance from which to restore. Required if `source_db_instance_identifier` is not specified.
* `use_latest_restorable_time` - (Optional) A boolean value that indicates whether the DB instance is restored from the latest backup time. Defaults to `false`. Cannot be specified with `restore_time`.

### S3 Import Options

Full details on the core parameters and impacts are in the API Docs: [RestoreDBInstanceFromS3](http://docs.aws.amazon.com/AmazonRDS/latest/APIReference/API_RestoreDBInstanceFromS3.html).  Sample

```hcl
resource "aws_db_instance" "db" {
  s3_import {
    source_engine         = "mysql"
    source_engine_version = "5.6"
    bucket_name           = "mybucket"
    bucket_prefix         = "backups"
    ingestion_role        = "arn:aws:iam::1234567890:role/role-xtrabackup-rds-restore"
  }
}
```

* `bucket_name` - (Required) The bucket name where your backup is stored
* `bucket_prefix` - (Optional) Can be blank, but is the path to your backup
* `ingestion_role` - (Required) Role applied to load the data.
* `source_engine` - (Required, as of Feb 2018 only 'mysql' supported) Source engine for the backup
* `source_engine_version` - (Required, as of Feb 2018 only '5.6' supported) Version of the source engine used to make the backup

This will not recreate the resource if the S3 object changes in some way.  It's only used to initialize the database

### Timeouts

`aws_db_instance` provides the following
[Timeouts](/docs/configuration/resources.html#timeouts) configuration options:

- `create` - (Default `40 minutes`) Used for Creating Instances, Replicas, and
restoring from Snapshots.
- `update` - (Default `80 minutes`) Used for Database modifications.
- `delete` - (Default `60 minutes`) Used for destroying databases. This includes
the time required to take snapshots.

[1]:
https://docs.aws.amazon.com/AmazonRDS/latest/UserGuide/Overview.Replication.html
[2]:
https://docs.aws.amazon.com/AmazonRDS/latest/UserGuide/USER_UpgradeDBInstance.Maintenance.html

## Attributes Reference

In addition to all arguments above, the following attributes are exported:

* `address` - The hostname of the RDS instance. See also `endpoint` and `port`.
* `arn` - The ARN of the RDS instance.
* `allocated_storage` - The amount of allocated storage.
* `availability_zone` - The availability zone of the instance.
* `backup_retention_period` - The backup retention period.
* `backup_window` - The backup window.
* `ca_cert_identifier` - Specifies the identifier of the CA certificate for the
DB instance.
* `domain` - The ID of the Directory Service Active Directory domain the instance is joined to
* `domain_iam_role_name` - The name of the IAM role to be used when making API calls to the Directory Service.
* `endpoint` - The connection endpoint in `address:port` format.
* `engine` - The database engine.
* `engine_version` - The database engine version.
* `hosted_zone_id` - The canonical hosted zone ID of the DB instance (to be used
in a Route 53 Alias record).
* `id` - The RDS instance ID.
* `instance_class`- The RDS instance class.
* `latest_restorable_time` - The latest time, in UTC [RFC3339 format](https://tools.ietf.org/html/rfc3339#section-5.8), to which a database can be restored with point-in-time restore.
* `maintenance_window` - The instance maintenance window.
* `multi_az` - If the RDS instance is multi AZ enabled.
* `name` - The database name.
* `port` - The database port.
* `resource_id` - The RDS Resource ID of this instance.
* `status` - The RDS instance status.
* `storage_encrypted` - Specifies whether the DB instance is encrypted.
* `username` - The master username for the database.

On Oracle and Microsoft SQL instances the following is exported additionally:

* `character_set_name` - The character set (collation) used on Oracle and Microsoft SQL instances.

## Import

DB Instances can be imported using the `identifier`, e.g.

```
$ terraform import aws_db_instance.default mydb-rds-instance
```<|MERGE_RESOLUTION|>--- conflicted
+++ resolved
@@ -124,11 +124,7 @@
 mappings of AWS Identity and Access Management (IAM) accounts to database
 accounts is enabled.
 * `identifier` - (Optional, Forces new resource) The name of the RDS instance,
-<<<<<<< HEAD
 if omitted, this provider will assign a random, unique identifier.
-=======
-if omitted, Terraform will assign a random, unique identifier. Required if `restore_to_point_in_time` is specified.
->>>>>>> 9856c190
 * `identifier_prefix` - (Optional, Forces new resource) Creates a unique
 identifier beginning with the specified prefix. Conflicts with `identifier`.
 * `instance_class` - (Required) The instance type of the RDS instance.
