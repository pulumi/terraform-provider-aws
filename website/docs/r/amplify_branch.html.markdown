---
subcategory: "Amplify"
layout: "aws"
page_title: "AWS: aws_amplify_branch"
description: |-
  Provides an Amplify Branch resource.
---

# Resource: aws_amplify_branch

Provides an Amplify Branch resource.

## Example Usage

```terraform
resource "aws_amplify_app" "example" {
  name = "app"
}

resource "aws_amplify_branch" "master" {
  app_id      = aws_amplify_app.example.id
  branch_name = "master"

  framework = "React"
  stage     = "PRODUCTION"

  environment_variables = {
    REACT_APP_API_SERVER = "https://api.example.com"
  }
}
```

### Basic Authentication

```terraform
resource "aws_amplify_app" "example" {
  name = "app"
}

resource "aws_amplify_branch" "master" {
  app_id      = aws_amplify_app.example.id
  branch_name = "master"

  enable_basic_auth      = true
  basic_auth_credentials = base64encode("username:password")
}
```

### Notifications

Amplify Console uses EventBridge (formerly known as CloudWatch Events) and SNS for email notifications.  To implement the same functionality, you need to set `enable_notification` in a `aws_amplify_branch` resource, as well as creating an EventBridge Rule, an SNS topic, and SNS subscriptions.

```terraform
resource "aws_amplify_app" "example" {
  name = "app"
}

resource "aws_amplify_branch" "master" {
  app_id      = aws_amplify_app.example.id
  branch_name = "master"

  # Enable SNS notifications.
  enable_notification = true
}

# EventBridge Rule for Amplify notifications

resource "aws_cloudwatch_event_rule" "amplify_app_master" {
  name        = "amplify-${aws_amplify_app.app.id}-${aws_amplify_branch.master.branch_name}-branch-notification"
  description = "AWS Amplify build notifications for :  App: ${aws_amplify_app.app.id} Branch: ${aws_amplify_branch.master.branch_name}"

  event_pattern = jsonencode({
    "detail" = {
      "appId" = [
        aws_amplify_app.example.id
      ]
      "branchName" = [
        aws_amplify_branch.master.branch_name
      ],
      "jobStatus" = [
        "SUCCEED",
        "FAILED",
        "STARTED"
      ]
    }
    "detail-type" = [
      "Amplify Deployment Status Change"
    ]
    "source" = [
      "aws.amplify"
    ]
  })
}

resource "aws_cloudwatch_event_target" "amplify_app_master" {
  rule      = aws_cloudwatch_event_rule.amplify_app_master.name
  target_id = aws_amplify_branch.master.branch_name
  arn       = aws_sns_topic.amplify_app_master.arn

  input_transformer {
    input_paths = {
      jobId  = "$.detail.jobId"
      appId  = "$.detail.appId"
      region = "$.region"
      branch = "$.detail.branchName"
      status = "$.detail.jobStatus"
    }

    input_template = "\"Build notification from the AWS Amplify Console for app: https://<branch>.<appId>.amplifyapp.com/. Your build status is <status>. Go to https://console.aws.amazon.com/amplify/home?region=<region>#<appId>/<branch>/<jobId> to view details on your build. \""
  }
}

# SNS Topic for Amplify notifications

resource "aws_sns_topic" "amplify_app_master" {
  name = "amplify-${aws_amplify_app.app.id}_${aws_amplify_branch.master.branch_name}"
}

data "aws_iam_policy_document" "amplify_app_master" {
  statement {
    sid = "Allow_Publish_Events ${aws_amplify_branch.master.arn}"

    effect = "Allow"

    actions = [
      "SNS:Publish",
    ]

    principals {
      type = "Service"
      identifiers = [
        "events.amazonaws.com",
      ]
    }

    resources = [
      aws_sns_topic.amplify_app_master.arn,
    ]
  }
}

resource "aws_sns_topic_policy" "amplify_app_master" {
  arn    = aws_sns_topic.amplify_app_master.arn
  policy = data.aws_iam_policy_document.amplify_app_master.json
}
```

## Argument Reference

The following arguments are supported:

* `app_id` - (Required) Unique ID for an Amplify app.
* `branch_name` - (Required) Name for the branch.
* `backend_environment_arn` - (Optional) ARN for a backend environment that is part of an Amplify app.
* `basic_auth_credentials` - (Optional) Basic authorization credentials for the branch.
* `description` - (Optional) Description for the branch.
* `display_name` - (Optional) Display name for a branch. This is used as the default domain prefix.
* `enable_auto_build` - (Optional) Enables auto building for the branch.
* `enable_basic_auth` - (Optional) Enables basic authorization for the branch.
* `enable_notification` - (Optional) Enables notifications for the branch.
* `enable_performance_mode` - (Optional) Enables performance mode for the branch.
* `enable_pull_request_preview` - (Optional) Enables pull request previews for this branch.
* `environment_variables` - (Optional) Environment variables for the branch.
* `framework` - (Optional) Framework for the branch.
* `pull_request_environment_name` - (Optional) Amplify environment name for the pull request.
* `stage` - (Optional) Describes the current stage for the branch. Valid values: `PRODUCTION`, `BETA`, `DEVELOPMENT`, `EXPERIMENTAL`, `PULL_REQUEST`.
<<<<<<< HEAD
* `tags` - (Optional) Key-value mapping of resource tags. If configured with a provider `default_tags` configuration block present, tags with matching keys will overwrite those defined at the provider-level.
* `ttl` - (Optional) The content Time To Live (TTL) for the website in seconds.
=======
* `tags` - (Optional) Key-value mapping of resource tags. If configured with a provider [`default_tags` configuration block](https://registry.terraform.io/providers/hashicorp/aws/latest/docs#default_tags-configuration-block) present, tags with matching keys will overwrite those defined at the provider-level.
* `ttl` - (Optional) Content Time To Live (TTL) for the website in seconds.
>>>>>>> 4f356579

## Attributes Reference

In addition to all arguments above, the following attributes are exported:

* `arn` - ARN for the branch.
* `associated_resources` - A list of custom resources that are linked to this branch.
<<<<<<< HEAD
* `custom_domains` - The custom domains for the branch.
* `destination_branch` - The destination branch if the branch is a pull request branch.
* `source_branch` - The source branch if the branch is a pull request branch.
* `tags_all` - A map of tags assigned to the resource, including those inherited from the provider `default_tags` configuration block.
=======
* `custom_domains` - Custom domains for the branch.
* `destination_branch` - Destination branch if the branch is a pull request branch.
* `source_branch` - Source branch if the branch is a pull request branch.
* `tags_all` - Map of tags assigned to the resource, including those inherited from the provider [`default_tags` configuration block](https://registry.terraform.io/providers/hashicorp/aws/latest/docs#default_tags-configuration-block).
>>>>>>> 4f356579

## Import

Amplify branch can be imported using `app_id` and `branch_name`, e.g.,

```
$ terraform import aws_amplify_branch.master d2ypk4k47z8u6/master
```<|MERGE_RESOLUTION|>--- conflicted
+++ resolved
@@ -164,13 +164,8 @@
 * `framework` - (Optional) Framework for the branch.
 * `pull_request_environment_name` - (Optional) Amplify environment name for the pull request.
 * `stage` - (Optional) Describes the current stage for the branch. Valid values: `PRODUCTION`, `BETA`, `DEVELOPMENT`, `EXPERIMENTAL`, `PULL_REQUEST`.
-<<<<<<< HEAD
 * `tags` - (Optional) Key-value mapping of resource tags. If configured with a provider `default_tags` configuration block present, tags with matching keys will overwrite those defined at the provider-level.
-* `ttl` - (Optional) The content Time To Live (TTL) for the website in seconds.
-=======
-* `tags` - (Optional) Key-value mapping of resource tags. If configured with a provider [`default_tags` configuration block](https://registry.terraform.io/providers/hashicorp/aws/latest/docs#default_tags-configuration-block) present, tags with matching keys will overwrite those defined at the provider-level.
 * `ttl` - (Optional) Content Time To Live (TTL) for the website in seconds.
->>>>>>> 4f356579
 
 ## Attributes Reference
 
@@ -178,17 +173,10 @@
 
 * `arn` - ARN for the branch.
 * `associated_resources` - A list of custom resources that are linked to this branch.
-<<<<<<< HEAD
-* `custom_domains` - The custom domains for the branch.
-* `destination_branch` - The destination branch if the branch is a pull request branch.
-* `source_branch` - The source branch if the branch is a pull request branch.
-* `tags_all` - A map of tags assigned to the resource, including those inherited from the provider `default_tags` configuration block.
-=======
 * `custom_domains` - Custom domains for the branch.
 * `destination_branch` - Destination branch if the branch is a pull request branch.
 * `source_branch` - Source branch if the branch is a pull request branch.
-* `tags_all` - Map of tags assigned to the resource, including those inherited from the provider [`default_tags` configuration block](https://registry.terraform.io/providers/hashicorp/aws/latest/docs#default_tags-configuration-block).
->>>>>>> 4f356579
+* `tags_all` - Map of tags assigned to the resource, including those inherited from the provider `default_tags` configuration block.
 
 ## Import
 
