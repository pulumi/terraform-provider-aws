--- conflicted
+++ resolved
@@ -217,11 +217,6 @@
 					},
 				},
 			},
-<<<<<<< HEAD
-			"tags": tftags.TagsSchema(),
-
-			"tags_all": tftags.TagsSchemaTrulyComputed(),
-=======
 			"script_arn": {
 				Type:     schema.TypeString,
 				Computed: true,
@@ -233,8 +228,7 @@
 				ExactlyOneOf: []string{"build_id", "script_id"},
 			},
 			"tags":     tftags.TagsSchema(),
-			"tags_all": tftags.TagsSchemaComputed(),
->>>>>>> 84938c55
+			"tags_all": tftags.TagsSchemaTrulyComputed(),
 		},
 
 		CustomizeDiff: verify.SetTagsDiff,
