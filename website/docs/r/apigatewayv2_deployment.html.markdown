--- conflicted
+++ resolved
@@ -52,15 +52,9 @@
 
 The following arguments are supported:
 
-<<<<<<< HEAD
-* `api_id` - (Required) The API identifier.
-* `description` - (Optional) The description for the deployment resource. Must be less than or equal to 1024 characters in length.
-* `triggers` - (Optional) A map of arbitrary keys and values that, when changed, will trigger a redeployment.
-=======
 * `api_id` - (Required) API identifier.
 * `description` - (Optional) Description for the deployment resource. Must be less than or equal to 1024 characters in length.
-* `triggers` - (Optional) Map of arbitrary keys and values that, when changed, will trigger a redeployment. To force a redeployment without changing these keys/values, use the [`terraform taint` command](https://www.terraform.io/docs/commands/taint.html).
->>>>>>> 4f356579
+* `triggers` - (Optional) Map of arbitrary keys and values that, when changed, will trigger a redeployment.
 
 ## Attributes Reference
 
