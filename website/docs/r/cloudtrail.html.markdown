---
subcategory: "CloudTrail"
layout: "aws"
page_title: "AWS: aws_cloudtrail"
description: |-
  Provides a CloudTrail resource.
---

# Resource: aws_cloudtrail

Provides a CloudTrail resource.

~> *NOTE:* For a multi-region trail, this resource must be in the home region of the trail.

~> *NOTE:* For an organization trail, this resource must be in the master account of the organization.

## Example Usage

### Basic

Enable CloudTrail to capture all compatible management events in region.
For capturing events from services like IAM, `include_global_service_events` must be enabled.

```terraform
data "aws_caller_identity" "current" {}

resource "aws_s3_bucket" "b" {
  bucket = "my_tf_test_bucket"
}

resource "aws_s3_bucket_policy" "b" {
  bucket = aws_s3_bucket.b.id

  policy = <<POLICY
  {
      "Version": "2012-10-17",
      "Statement": [
          {
              "Sid": "AWSCloudTrailAclCheck",
              "Effect": "Allow",
              "Principal": {
                "Service": "cloudtrail.amazonaws.com"
              },
              "Action": "s3:GetBucketAcl",
              "Resource": "arn:aws:s3:::${aws_s3_bucket.b.id}"
          },
          {
              "Sid": "AWSCloudTrailWrite",
              "Effect": "Allow",
              "Principal": {
                "Service": "cloudtrail.amazonaws.com"
              },
              "Action": "s3:PutObject",
              "Resource": "arn:aws:s3:::${aws_s3_bucket.b.id}/prefix/AWSLogs/${data.aws_caller_identity.current.account_id}/*",
              "Condition": {
                  "StringEquals": {
                      "s3:x-amz-acl": "bucket-owner-full-control"
                  }
              }
          }
      ]
  }
POLICY
}

resource "aws_cloudtrail" "foobar" {
  name                          = "tf-trail-foobar"
  s3_bucket_name                = aws_s3_bucket.b.id
  s3_key_prefix                 = "prefix"
  include_global_service_events = false
}
```

### Data Event Logging

CloudTrail can log [Data Events](https://docs.aws.amazon.com/awscloudtrail/latest/userguide/logging-data-events-with-cloudtrail.html) for certain services such as S3 bucket objects and Lambda function invocations. Additional information about data event configuration can be found in the [CloudTrail API DataResource documentation](https://docs.aws.amazon.com/awscloudtrail/latest/APIReference/API_DataResource.html).

#### Logging All Lambda Function Invocations

<<<<<<< HEAD
```hcl
resource "aws_s3_bucket" "b" {
  bucket = "my_tf_test_bucket"
}

=======
```terraform
>>>>>>> ae957155
resource "aws_cloudtrail" "example" {
  s3_bucket_name = aws_s3_bucket.b.id
  s3_key_prefix  = "prefix"

  # ... other configuration ...

  event_selector {
    read_write_type           = "All"
    include_management_events = true

    data_resource {
      type   = "AWS::Lambda::Function"
      values = ["arn:aws:lambda"]
    }
  }
}
```

#### Logging All S3 Bucket Object Events

<<<<<<< HEAD
```hcl
resource "aws_s3_bucket" "b" {
  bucket = "my_tf_test_bucket"
}

=======
```terraform
>>>>>>> ae957155
resource "aws_cloudtrail" "example" {
  s3_bucket_name = aws_s3_bucket.b.id
  s3_key_prefix  = "prefix"
  
  # ... other configuration ...

  event_selector {
    read_write_type           = "All"
    include_management_events = true

    data_resource {
      type   = "AWS::S3::Object"
      values = ["arn:aws:s3:::"]
    }
  }
}
```

#### Logging Individual S3 Bucket Events

```terraform
data "aws_s3_bucket" "important-bucket" {
  bucket = "important-bucket"
}

resource "aws_cloudtrail" "example" {
  s3_bucket_name = data.aws_s3_bucket.important-bucket.id
  s3_key_prefix  = "prefix"
  # ... other configuration ...

  event_selector {
    read_write_type           = "All"
    include_management_events = true

    data_resource {
      type = "AWS::S3::Object"

      # Make sure to append a trailing '/' to your ARN if you want
      # to monitor all objects in a bucket.
      values = ["${data.aws_s3_bucket.important-bucket.arn}/"]
    }
  }
}
```

#### Sending Events to CloudWatch Logs

<<<<<<< HEAD
```hcl
data "aws_partition" "current" {}

=======
```terraform
>>>>>>> ae957155
resource "aws_cloudwatch_log_group" "example" {
  name = "Example"
}

resource "aws_iam_role" "test" {
  name = "tf-acc-test-cloudtrail-role"

  assume_role_policy = <<POLICY
{
  "Version": "2012-10-17",
  "Statement": [
    {
      "Sid": "",
      "Effect": "Allow",
      "Principal": {
        "Service": "cloudtrail.${data.aws_partition.current.dns_suffix}"
      },
      "Action": "sts:AssumeRole"
    }
  ]
}
POLICY
}

resource "aws_iam_role_policy" "test" {
  name = "tf-acc-test-cloudtrail-policy"
  role = aws_iam_role.test.id

  policy = <<POLICY
{
  "Version": "2012-10-17",
  "Statement": [
    {
      "Sid": "AWSCloudTrailCreateLogStream",
      "Effect": "Allow",
      "Action": [
        "logs:CreateLogStream",
        "logs:PutLogEvents"
      ],
      "Resource": "${aws_cloudwatch_log_group.test.arn}:*"
    }
  ]
}
POLICY
}

resource "aws_s3_bucket" "b" {
  bucket = "my_tf_test_bucket"
}

resource "aws_cloudtrail" "example" {
  s3_bucket_name = data.aws_s3_bucket.important-bucket.id
  s3_key_prefix  = "prefix"

  # ... other configuration ...

  cloud_watch_logs_role_arn  = aws_iam_role.test.arn
  cloud_watch_logs_group_arn = "${aws_cloudwatch_log_group.example.arn}:*" # CloudTrail requires the Log Stream wildcard
}
```

## Argument Reference

The following arguments are supported:

* `name` - (Required) Specifies the name of the trail.
* `s3_bucket_name` - (Required) Specifies the name of the S3 bucket designated for publishing log files.
* `s3_key_prefix` - (Optional) Specifies the S3 key prefix that follows
    the name of the bucket you have designated for log file delivery.
* `cloud_watch_logs_role_arn` - (Optional) Specifies the role for the CloudWatch Logs
    endpoint to assume to write to a user’s log group.
* `cloud_watch_logs_group_arn` - (Optional) Specifies a log group name using an Amazon Resource Name (ARN),
    that represents the log group to which CloudTrail logs will be delivered. Note that CloudTrail requires the Log Stream wildcard.
* `enable_logging` - (Optional) Enables logging for the trail. Defaults to `true`.
    Setting this to `false` will pause logging.
* `include_global_service_events` - (Optional) Specifies whether the trail is publishing events
    from global services such as IAM to the log files. Defaults to `true`.
* `is_multi_region_trail` - (Optional) Specifies whether the trail is created in the current
    region or in all regions. Defaults to `false`.
* `is_organization_trail` - (Optional) Specifies whether the trail is an AWS Organizations trail. Organization trails log events for the master account and all member accounts. Can only be created in the organization master account. Defaults to `false`.
* `sns_topic_name` - (Optional) Specifies the name of the Amazon SNS topic
    defined for notification of log file delivery.
* `enable_log_file_validation` - (Optional) Specifies whether log file integrity validation is enabled.
    Defaults to `false`.
* `kms_key_id` - (Optional) Specifies the KMS key ARN to use to encrypt the logs delivered by CloudTrail.
* `event_selector` - (Optional) Specifies an event selector for enabling data event logging. Fields documented below. Please note the [CloudTrail limits](https://docs.aws.amazon.com/awscloudtrail/latest/userguide/WhatIsCloudTrail-Limits.html) when configuring these.
* `insight_selector` - (Optional) Specifies an insight selector for identifying unusual operational activity. Fields documented below.
* `tags` - (Optional) A map of tags to assign to the trail

### Event Selector Arguments
For **event_selector** the following attributes are supported.

* `read_write_type` (Optional) - Specify if you want your trail to log read-only events, write-only events, or all. By default, the value is All. You can specify only the following value: "ReadOnly", "WriteOnly", "All". Defaults to `All`.
* `include_management_events` (Optional) - Specify if you want your event selector to include management events for your trail.
* `data_resource` (Optional) - Specifies logging data events. Fields documented below.

#### Data Resource Arguments
For **data_resource** the following attributes are supported.

* `type` (Required) - The resource type in which you want to log data events. You can specify only the following value: "AWS::S3::Object", "AWS::Lambda::Function"
* `values` (Required) - A list of ARN for the specified S3 buckets and object prefixes..

### Insight Selector Arguments

For **insight_selector** the following attributes are supported.

* `insight_type` (Optional) - The type of insights to log on a trail. In this release, only `ApiCallRateInsight` is supported as an insight type.

## Attributes Reference

In addition to all arguments above, the following attributes are exported:

* `id` - The name of the trail.
* `home_region` - The region in which the trail was created.
* `arn` - The Amazon Resource Name of the trail.


## Import

Cloudtrails can be imported using the `name`, e.g.

```
$ terraform import aws_cloudtrail.sample my-sample-trail
```<|MERGE_RESOLUTION|>--- conflicted
+++ resolved
@@ -77,15 +77,11 @@
 
 #### Logging All Lambda Function Invocations
 
-<<<<<<< HEAD
-```hcl
-resource "aws_s3_bucket" "b" {
-  bucket = "my_tf_test_bucket"
-}
-
-=======
-```terraform
->>>>>>> ae957155
+```terraform
+resource "aws_s3_bucket" "b" {
+  bucket = "my_tf_test_bucket"
+}
+
 resource "aws_cloudtrail" "example" {
   s3_bucket_name = aws_s3_bucket.b.id
   s3_key_prefix  = "prefix"
@@ -106,19 +102,15 @@
 
 #### Logging All S3 Bucket Object Events
 
-<<<<<<< HEAD
-```hcl
-resource "aws_s3_bucket" "b" {
-  bucket = "my_tf_test_bucket"
-}
-
-=======
-```terraform
->>>>>>> ae957155
+```terraform
+resource "aws_s3_bucket" "b" {
+  bucket = "my_tf_test_bucket"
+}
+
 resource "aws_cloudtrail" "example" {
   s3_bucket_name = aws_s3_bucket.b.id
   s3_key_prefix  = "prefix"
-  
+
   # ... other configuration ...
 
   event_selector {
@@ -162,13 +154,9 @@
 
 #### Sending Events to CloudWatch Logs
 
-<<<<<<< HEAD
-```hcl
+```terraform
 data "aws_partition" "current" {}
 
-=======
-```terraform
->>>>>>> ae957155
 resource "aws_cloudwatch_log_group" "example" {
   name = "Example"
 }
