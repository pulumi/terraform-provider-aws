---
subcategory: "IAM"
layout: "aws"
page_title: "AWS: aws_iam_server_certificate"
description: |-
  Get information about a server certificate
---

# Data Source: aws_iam_server_certificate

Use this data source to lookup information about IAM Server Certificates.

## Example Usage

```hcl
data "aws_iam_server_certificate" "my-domain" {
  name_prefix = "my-domain.org"
  latest      = true
}

resource "aws_elb" "elb" {
  name = "my-domain-elb"

  listener {
    instance_port      = 8000
    instance_protocol  = "https"
    lb_port            = 443
    lb_protocol        = "https"
    ssl_certificate_id = data.aws_iam_server_certificate.my-domain.arn
  }
}
```

## Argument Reference

* `name_prefix` - prefix of cert to filter by
* `path_prefix` - prefix of path to filter by
* `name` - exact name of the cert to lookup
* `latest` - sort results by expiration date. returns the certificate with expiration date in furthest in the future.

## Attributes Reference

* `arn` is set to the ARN of the IAM Server Certificate
* `path` is set to the path of the IAM Server Certificate
* `expiration_date` is set to the expiration date of the IAM Server Certificate
* `upload_date` is the date when the server certificate was uploaded
* `certificate_body` is the public key certificate (PEM-encoded). This is useful when [configuring back-end instance authentication](http://docs.aws.amazon.com/elasticloadbalancing/latest/classic/elb-create-https-ssl-load-balancer.html) policy for load balancer
* `certificate_chain` is the public key certificate chain (PEM-encoded) if exists, empty otherwise

## Import

<<<<<<< HEAD
The import function will read in certificate body, certificate chain (if it exists), id, name, path, and arn. 
It will not retrieve the private key which is not available through the AWS API.   
=======
The terraform import function will read in certificate body, certificate chain (if it exists), id, name, path, and arn.
It will not retrieve the private key which is not available through the AWS API.
>>>>>>> b088ca27
<|MERGE_RESOLUTION|>--- conflicted
+++ resolved
@@ -49,10 +49,5 @@
 
 ## Import
 
-<<<<<<< HEAD
-The import function will read in certificate body, certificate chain (if it exists), id, name, path, and arn. 
-It will not retrieve the private key which is not available through the AWS API.   
-=======
-The terraform import function will read in certificate body, certificate chain (if it exists), id, name, path, and arn.
-It will not retrieve the private key which is not available through the AWS API.
->>>>>>> b088ca27
+The import function will read in certificate body, certificate chain (if it exists), id, name, path, and arn.
+It will not retrieve the private key which is not available through the AWS API.   