---
subcategory: "EventBridge"
layout: "aws"
page_title: "AWS: aws_cloudwatch_event_bus"
description: |-
  Provides an EventBridge event bus resource.
---

# Resource: aws_cloudwatch_event_bus

Provides an EventBridge event bus resource.

~> **Note:** EventBridge was formerly known as CloudWatch Events. The functionality is identical.


## Example Usage

```terraform
resource "aws_cloudwatch_event_bus" "messenger" {
  name = "chat-messages"
}
```

```terraform
data "aws_cloudwatch_event_source" "examplepartner" {
  name_prefix = "aws.partner/examplepartner.com"
}

resource "aws_cloudwatch_event_bus" "examplepartner" {
  name              = data.aws_cloudwatch_event_source.examplepartner.name
  event_source_name = data.aws_cloudwatch_event_source.examplepartner.name
}
```

## Argument Reference

The following arguments are supported:

* `name` - (Required) The name of the new event bus. The names of custom event buses can't contain the / character. To create a partner event bus, ensure the `name` matches the `event_source_name`.
* `event_source_name` (Optional) The partner event source that the new event bus will be matched with. Must match `name`.
<<<<<<< HEAD
* `tags` - (Optional)  A map of tags to assign to the resource. .If configured with a provider `default_tags` configuration block present, tags with matching keys will overwrite those defined at the provider-level.
=======
* `tags` - (Optional)  A map of tags to assign to the resource. If configured with a provider [`default_tags` configuration block](https://registry.terraform.io/providers/hashicorp/aws/latest/docs#default_tags-configuration-block) present, tags with matching keys will overwrite those defined at the provider-level.
>>>>>>> abe4b515

## Attributes Reference

In addition to all arguments above, the following attributes are exported:

* `arn` - The Amazon Resource Name (ARN) of the event bus.
<<<<<<< HEAD
* `tags_all` - A map of tags assigned to the resource, including those inherited from the provider .
=======
* `tags_all` - A map of tags assigned to the resource, including those inherited from the provider [`default_tags` configuration block](https://registry.terraform.io/providers/hashicorp/aws/latest/docs#default_tags-configuration-block).
>>>>>>> abe4b515

## Import

EventBridge event buses can be imported using the `name` (which can also be a partner event source name), e.g.,

```console
$ terraform import aws_cloudwatch_event_bus.messenger chat-messages
```<|MERGE_RESOLUTION|>--- conflicted
+++ resolved
@@ -38,22 +38,14 @@
 
 * `name` - (Required) The name of the new event bus. The names of custom event buses can't contain the / character. To create a partner event bus, ensure the `name` matches the `event_source_name`.
 * `event_source_name` (Optional) The partner event source that the new event bus will be matched with. Must match `name`.
-<<<<<<< HEAD
-* `tags` - (Optional)  A map of tags to assign to the resource. .If configured with a provider `default_tags` configuration block present, tags with matching keys will overwrite those defined at the provider-level.
-=======
-* `tags` - (Optional)  A map of tags to assign to the resource. If configured with a provider [`default_tags` configuration block](https://registry.terraform.io/providers/hashicorp/aws/latest/docs#default_tags-configuration-block) present, tags with matching keys will overwrite those defined at the provider-level.
->>>>>>> abe4b515
+* `tags` - (Optional)  A map of tags to assign to the resource. If configured with a provider `default_tags` configuration block present, tags with matching keys will overwrite those defined at the provider-level.
 
 ## Attributes Reference
 
 In addition to all arguments above, the following attributes are exported:
 
 * `arn` - The Amazon Resource Name (ARN) of the event bus.
-<<<<<<< HEAD
-* `tags_all` - A map of tags assigned to the resource, including those inherited from the provider .
-=======
-* `tags_all` - A map of tags assigned to the resource, including those inherited from the provider [`default_tags` configuration block](https://registry.terraform.io/providers/hashicorp/aws/latest/docs#default_tags-configuration-block).
->>>>>>> abe4b515
+* `tags_all` - A map of tags assigned to the resource, including those inherited from the provider `default_tags` configuration block.
 
 ## Import
 
