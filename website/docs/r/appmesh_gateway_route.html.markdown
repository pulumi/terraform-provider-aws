---
subcategory: "App Mesh"
layout: "aws"
page_title: "AWS: aws_appmesh_gateway_route"
description: |-
  Provides an AWS App Mesh gateway route resource.
---

# Resource: aws_appmesh_gateway_route

Provides an AWS App Mesh gateway route resource.

## Example Usage

```terraform
resource "aws_appmesh_gateway_route" "example" {
  name                 = "example-gateway-route"
  mesh_name            = "example-service-mesh"
  virtual_gateway_name = aws_appmesh_virtual_gateway.example.name

  spec {
    http_route {
      action {
        target {
          virtual_service {
            virtual_service_name = aws_appmesh_virtual_service.example.name
          }
        }
      }

      match {
        prefix = "/"
      }
    }
  }

  tags = {
    Environment = "test"
  }
}
```

## Argument Reference

The following arguments are supported:

* `name` - (Required) The name to use for the gateway route. Must be between 1 and 255 characters in length.
* `mesh_name` - (Required) The name of the service mesh in which to create the gateway route. Must be between 1 and 255 characters in length.
* `virtual_gateway_name` - (Required) The name of the virtual gateway to associate the gateway route with. Must be between 1 and 255 characters in length.
* `mesh_owner` - (Optional) The AWS account ID of the service mesh's owner. Defaults to the account ID the [AWS provider][1] is currently connected to.
* `spec` - (Required) The gateway route specification to apply.
<<<<<<< HEAD
* `tags` - (Optional) A map of tags to assign to the resource. .If configured with a provider `default_tags` configuration block present, tags with matching keys will overwrite those defined at the provider-level.
=======
* `tags` - (Optional) A map of tags to assign to the resource. If configured with a provider [`default_tags` configuration block](https://registry.terraform.io/providers/hashicorp/aws/latest/docs#default_tags-configuration-block) present, tags with matching keys will overwrite those defined at the provider-level.
>>>>>>> abe4b515

The `spec` object supports the following:

* `grpc_route` - (Optional) The specification of a gRPC gateway route.
* `http_route` - (Optional) The specification of an HTTP gateway route.
* `http2_route` - (Optional) The specification of an HTTP/2 gateway route.

The `grpc_route`, `http_route` and `http2_route` objects supports the following:

* `action` - (Required) The action to take if a match is determined.
* `match` - (Required) The criteria for determining a request match.

The `grpc_route`, `http_route` and `http2_route`'s `action` object supports the following:

* `target` - (Required) The target that traffic is routed to when a request matches the gateway route.

The `target` object supports the following:

* `virtual_service` - (Required) The virtual service gateway route target.

The `virtual_service` object supports the following:

* `virtual_service_name` - (Required) The name of the virtual service that traffic is routed to. Must be between 1 and 255 characters in length.

The `http_route` and `http2_route`'s `action` object additionally supports the following:

* `rewrite` - (Optional) The gateway route action to rewrite.

The `rewrite` object supports the following:

* `hostname` - (Optional) The host name to rewrite.
* `prefix` - (Optional) The specified beginning characters to rewrite.

The `hostname` object supports the following:

* `default_target_hostname` - (Required) The default target host name to write to. Valid values: `ENABLED`, `DISABLED`.

The `prefix` object supports the following:

* `default_prefix` - (Optional) The default prefix used to replace the incoming route prefix when rewritten. Valid values: `ENABLED`, `DISABLED`.
* `value` - (Optional) The value used to replace the incoming route prefix when rewritten.

The `grpc_route`'s `match` object supports the following:

* `service_name` - (Required) The fully qualified domain name for the service to match from the request.

The `http_route` and `http2_route`'s `match` object supports the following:

* `hostname` - (Optional) The host name to match on.
* `prefix` - (Required) Specifies the path to match requests with. This parameter must always start with `/`, which by itself matches all requests to the virtual service name.

The `hostname` object supports the following:

* `exact` - (Optional) The exact host name to match on.
* `suffix` - (Optional) The specified ending characters of the host name to match on.

## Attributes Reference

In addition to all arguments above, the following attributes are exported:

* `id` - The ID of the gateway route.
* `arn` - The ARN of the gateway route.
* `created_date` - The creation date of the gateway route.
* `last_updated_date` - The last update date of the gateway route.
* `resource_owner` - The resource owner's AWS account ID.
<<<<<<< HEAD
* `tags_all` - A map of tags assigned to the resource, including those inherited from the provider .
=======
* `tags_all` - A map of tags assigned to the resource, including those inherited from the provider [`default_tags` configuration block](https://registry.terraform.io/providers/hashicorp/aws/latest/docs#default_tags-configuration-block).
>>>>>>> abe4b515

## Import

App Mesh gateway routes can be imported using `mesh_name` and `virtual_gateway_name` together with the gateway route's `name`,
e.g.,

```
$ terraform import aws_appmesh_gateway_route.example mesh/gw1/example-gateway-route
```

[1]: /docs/providers/aws/index.html<|MERGE_RESOLUTION|>--- conflicted
+++ resolved
@@ -49,11 +49,7 @@
 * `virtual_gateway_name` - (Required) The name of the virtual gateway to associate the gateway route with. Must be between 1 and 255 characters in length.
 * `mesh_owner` - (Optional) The AWS account ID of the service mesh's owner. Defaults to the account ID the [AWS provider][1] is currently connected to.
 * `spec` - (Required) The gateway route specification to apply.
-<<<<<<< HEAD
 * `tags` - (Optional) A map of tags to assign to the resource. .If configured with a provider `default_tags` configuration block present, tags with matching keys will overwrite those defined at the provider-level.
-=======
-* `tags` - (Optional) A map of tags to assign to the resource. If configured with a provider [`default_tags` configuration block](https://registry.terraform.io/providers/hashicorp/aws/latest/docs#default_tags-configuration-block) present, tags with matching keys will overwrite those defined at the provider-level.
->>>>>>> abe4b515
 
 The `spec` object supports the following:
 
@@ -119,11 +115,7 @@
 * `created_date` - The creation date of the gateway route.
 * `last_updated_date` - The last update date of the gateway route.
 * `resource_owner` - The resource owner's AWS account ID.
-<<<<<<< HEAD
-* `tags_all` - A map of tags assigned to the resource, including those inherited from the provider .
-=======
-* `tags_all` - A map of tags assigned to the resource, including those inherited from the provider [`default_tags` configuration block](https://registry.terraform.io/providers/hashicorp/aws/latest/docs#default_tags-configuration-block).
->>>>>>> abe4b515
+* `tags_all` - A map of tags assigned to the resource, including those inherited from the provider `default_tags` configuration block.
 
 ## Import
 
