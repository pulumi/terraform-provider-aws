--- conflicted
+++ resolved
@@ -45,19 +45,12 @@
 				ForceNew: true,
 			},
 			"tags":     tftags.TagsSchema(),
-			"tags_all": tftags.TagsSchemaComputed(),
+			"tags_all": tftags.TagsSchemaTrulyComputed(),
 			"vpc_id": {
 				Type:     schema.TypeString,
 				Optional: true,
 				Computed: true,
 			},
-<<<<<<< HEAD
-
-			"tags": tftags.TagsSchema(),
-
-			"tags_all": tftags.TagsSchemaTrulyComputed(),
-=======
->>>>>>> b3b3743f
 		},
 
 		CustomizeDiff: verify.SetTagsDiff,
