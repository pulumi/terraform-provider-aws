---
subcategory: "API Gateway (REST APIs)"
layout: "aws"
page_title: "AWS: aws_api_gateway_deployment"
description: |-
  Manages an API Gateway REST Deployment.
---

# Resource: aws_api_gateway_deployment

Manages an API Gateway REST Deployment. A deployment is a snapshot of the REST API configuration. The deployment can then be published to callable endpoints via the [`aws_api_gateway_stage` resource](api_gateway_stage.html) and optionally managed further with the [`aws_api_gateway_base_path_mapping` resource](api_gateway_base_path_mapping.html), [`aws_api_gateway_domain_name` resource](api_gateway_domain_name.html), and [`aws_api_method_settings` resource](api_gateway_method_settings.html). For more information, see the [API Gateway Developer Guide](https://docs.aws.amazon.com/apigateway/latest/developerguide/how-to-deploy-api.html).

To properly capture all REST API configuration in a deployment, this resource must have dependencies on all prior resources that manage resources/paths, methods, integrations, etc.

* For REST APIs that are configured via OpenAPI specification ([`aws_api_gateway_rest_api` resource](api_gateway_rest_api.html) `body` argument), no special dependency setup is needed beyond referencing the  `id` attribute of that resource unless additional resources have further customized the REST API.
* When the REST API configuration involves other resources (`aws_api_gateway_integration` resource), the dependency setup can be done with implicit resource references in the `triggers` argument or explicit resource references using the [resource `dependsOn` custom option](https://www.pulumi.com/docs/intro/concepts/resources/#dependson). The `triggers` argument should be preferred over `depends_on`, since `depends_on` can only capture dependency ordering and will not cause the resource to recreate (redeploy the REST API) with upstream configuration changes.

!> **WARNING:** It is recommended to use the [`aws_api_gateway_stage` resource](api_gateway_stage.html) instead of managing an API Gateway Stage via the `stage_name` argument of this resource. When this resource is recreated (REST API redeployment) with the `stage_name` configured, the stage is deleted and recreated. This will cause a temporary service interruption, increase provide plan differences, and can require a second apply to recreate any downstream stage configuration such as associated `aws_api_method_settings` resources.

## Example Usage

### OpenAPI Specification

<<<<<<< HEAD
```hcl
=======
An end-to-end example of a REST API configured with OpenAPI can be found in the [`/examples/api-gateway-rest-api-openapi` directory within the GitHub repository](https://github.com/hashicorp/terraform-provider-aws/tree/main/examples/api-gateway-rest-api-openapi).

```terraform
>>>>>>> ae957155
resource "aws_api_gateway_rest_api" "example" {
  body = jsonencode({
    openapi = "3.0.1"
    info = {
      title   = "example"
      version = "1.0"
    }
    paths = {
      "/path1" = {
        get = {
          x-amazon-apigateway-integration = {
            httpMethod           = "GET"
            payloadFormatVersion = "1.0"
            type                 = "HTTP_PROXY"
            uri                  = "https://ip-ranges.amazonaws.com/ip-ranges.json"
          }
        }
      }
    }
  })

  name = "example"
}

resource "aws_api_gateway_deployment" "example" {
  rest_api_id = aws_api_gateway_rest_api.example.id

  triggers = {
    redeployment = sha1(jsonencode(aws_api_gateway_rest_api.example.body))
  }

  lifecycle {
    create_before_destroy = true
  }
}

resource "aws_api_gateway_stage" "example" {
  deployment_id = aws_api_gateway_deployment.example.id
  rest_api_id   = aws_api_gateway_rest_api.example.id
  stage_name    = "example"
}
```

<<<<<<< HEAD
=======
### Terraform Resources

```terraform
resource "aws_api_gateway_rest_api" "example" {
  name = "example"
}

resource "aws_api_gateway_resource" "example" {
  parent_id   = aws_api_gateway_rest_api.example.root_resource_id
  path_part   = "example"
  rest_api_id = aws_api_gateway_rest_api.example.id
}

resource "aws_api_gateway_method" "example" {
  authorization = "NONE"
  http_method   = "GET"
  resource_id   = aws_api_gateway_resource.example.id
  rest_api_id   = aws_api_gateway_rest_api.example.id
}

resource "aws_api_gateway_integration" "example" {
  http_method = aws_api_gateway_method.example.http_method
  resource_id = aws_api_gateway_resource.example.id
  rest_api_id = aws_api_gateway_rest_api.example.id
  type        = "MOCK"
}

resource "aws_api_gateway_deployment" "example" {
  rest_api_id = aws_api_gateway_rest_api.example.id

  triggers = {
    # NOTE: The configuration below will satisfy ordering considerations,
    #       but not pick up all future REST API changes. More advanced patterns
    #       are possible, such as using the filesha1() function against the
    #       Terraform configuration file(s) or removing the .id references to
    #       calculate a hash against whole resources. Be aware that using whole
    #       resources will show a difference after the initial implementation.
    #       It will stabilize to only change when resources change afterwards.
    redeployment = sha1(jsonencode([
      aws_api_gateway_resource.example.id,
      aws_api_gateway_method.example.id,
      aws_api_gateway_integration.example.id,
    ]))
  }

  lifecycle {
    create_before_destroy = true
  }
}

resource "aws_api_gateway_stage" "example" {
  deployment_id = aws_api_gateway_deployment.example.id
  rest_api_id   = aws_api_gateway_rest_api.example.id
  stage_name    = "example"
}
```

>>>>>>> ae957155
## Argument Reference

The following arguments are supported:

* `rest_api_id` - (Required) REST API identifier.
* `description` - (Optional) Description of the deployment
* `stage_name` - (Optional) Name of the stage to create with this deployment. If the specified stage already exists, it will be updated to point to the new deployment. It is recommended to use the [`aws_api_gateway_stage` resource](api_gateway_stage.html) instead to manage stages.
* `stage_description` - (Optional) Description to set on the stage managed by the `stage_name` argument.
* `triggers` - (Optional) Map of arbitrary keys and values that, when changed, will trigger a redeployment.
* `variables` - (Optional) Map to set on the stage managed by the `stage_name` argument.

## Attributes Reference

In addition to all arguments above, the following attributes are exported:

* `id` - The ID of the deployment
* `invoke_url` - The URL to invoke the API pointing to the stage,
  e.g. `https://z4675bid1j.execute-api.eu-west-2.amazonaws.com/prod`
* `execution_arn` - The execution ARN to be used in `lambda_permission` resource's `source_arn`
  when allowing API Gateway to invoke a Lambda function,
  e.g. `arn:aws:execute-api:eu-west-2:123456789012:z4675bid1j/prod`
* `created_date` - The creation date of the deployment<|MERGE_RESOLUTION|>--- conflicted
+++ resolved
@@ -21,13 +21,7 @@
 
 ### OpenAPI Specification
 
-<<<<<<< HEAD
-```hcl
-=======
-An end-to-end example of a REST API configured with OpenAPI can be found in the [`/examples/api-gateway-rest-api-openapi` directory within the GitHub repository](https://github.com/hashicorp/terraform-provider-aws/tree/main/examples/api-gateway-rest-api-openapi).
-
 ```terraform
->>>>>>> ae957155
 resource "aws_api_gateway_rest_api" "example" {
   body = jsonencode({
     openapi = "3.0.1"
@@ -71,9 +65,7 @@
 }
 ```
 
-<<<<<<< HEAD
-=======
-### Terraform Resources
+### Resources
 
 ```terraform
 resource "aws_api_gateway_rest_api" "example" {
@@ -130,7 +122,6 @@
 }
 ```
 
->>>>>>> ae957155
 ## Argument Reference
 
 The following arguments are supported:
