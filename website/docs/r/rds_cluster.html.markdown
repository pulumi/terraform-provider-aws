---
subcategory: "RDS (Relational Database)"
layout: "aws"
page_title: "AWS: aws_rds_cluster"
description: |-
  Manages an RDS Aurora Cluster
---

# Resource: aws_rds_cluster

Manages a [RDS Aurora Cluster][2]. To manage cluster instances that inherit configuration from the cluster (when not running the cluster in `serverless` engine mode), see the `aws_rds_cluster_instance` resource. To manage non-Aurora databases (e.g. MySQL, PostgreSQL, SQL Server, etc.), see the `aws_db_instance` resource.

For information on the difference between the available Aurora MySQL engines
see [Comparison between Aurora MySQL 1 and Aurora MySQL 2](https://docs.aws.amazon.com/AmazonRDS/latest/UserGuide/AuroraMySQL.Updates.20180206.html)
in the Amazon RDS User Guide.

Changes to an RDS Cluster can occur when you manually change a
parameter, such as `port`, and are reflected in the next maintenance
window. Because of this, this provider may report a difference in its planning
phase because a modification has not yet taken place. You can use the
`apply_immediately` flag to instruct the service to apply the change immediately
(see documentation below).

~> **Note:** using `apply_immediately` can result in a
brief downtime as the server reboots. See the AWS Docs on [RDS Maintenance][4]
for more information.

## Example Usage

### Aurora MySQL 2.x (MySQL 5.7)

```terraform
resource "aws_rds_cluster" "default" {
  cluster_identifier      = "aurora-cluster-demo"
  engine                  = "aurora-mysql"
  engine_version          = "5.7.mysql_aurora.2.03.2"
  availability_zones      = ["us-west-2a", "us-west-2b", "us-west-2c"]
  database_name           = "mydb"
  master_username         = "foo"
  master_password         = "bar"
  backup_retention_period = 5
  preferred_backup_window = "07:00-09:00"
}
```

### Aurora MySQL 1.x (MySQL 5.6)

```terraform
resource "aws_rds_cluster" "default" {
  cluster_identifier      = "aurora-cluster-demo"
  availability_zones      = ["us-west-2a", "us-west-2b", "us-west-2c"]
  database_name           = "mydb"
  master_username         = "foo"
  master_password         = "bar"
  backup_retention_period = 5
  preferred_backup_window = "07:00-09:00"
}
```

### Aurora with PostgreSQL engine

```terraform
resource "aws_rds_cluster" "postgresql" {
  cluster_identifier      = "aurora-cluster-demo"
  engine                  = "aurora-postgresql"
  availability_zones      = ["us-west-2a", "us-west-2b", "us-west-2c"]
  database_name           = "mydb"
  master_username         = "foo"
  master_password         = "bar"
  backup_retention_period = 5
  preferred_backup_window = "07:00-09:00"
}
```

### Aurora Multi-Master Cluster

-> More information about Aurora Multi-Master Clusters can be found in the [RDS User Guide](https://docs.aws.amazon.com/AmazonRDS/latest/AuroraUserGuide/aurora-multi-master.html).

```terraform
resource "aws_rds_cluster" "example" {
  cluster_identifier   = "example"
  db_subnet_group_name = aws_db_subnet_group.example.name
  engine_mode          = "multimaster"
  master_password      = "barbarbarbar"
  master_username      = "foo"
  skip_final_snapshot  = true
}
```

### RDS Multi-AZ Cluster

-> More information about RDS Multi-AZ Clusters can be found in the [RDS User Guide](https://docs.aws.amazon.com/AmazonRDS/latest/UserGuide/multi-az-db-clusters-concepts.html).

To create a Multi-AZ RDS cluster, you must additionally specify the `engine`, `storage_type`, `allocated_storage`, `iops` and `db_cluster_instance_class` attributes.

```terraform
resource "aws_rds_cluster" "example" {
  cluster_identifier        = "example"
  availability_zones        = ["us-west-2a", "us-west-2b", "us-west-2c"]
  engine                    = "mysql"
  db_cluster_instance_class = "db.r6gd.xlarge"
  storage_type              = "io1"
  allocated_storage         = 100
  iops                      = 1000
  master_username           = "test"
  master_password           = "mustbeeightcharaters"
}
```

### RDS Serverless v2 Cluster

-> More information about RDS Serverless v2 Clusters can be found in the [RDS User Guide](https://docs.aws.amazon.com/AmazonRDS/latest/AuroraUserGuide/aurora-serverless-v2.html).

To create a Serverless v2 RDS cluster, you must additionally specify the `engine_mode` and `serverlessv2_scaling_configuration` attributes. An `aws_rds_cluster_instance` resource must also be added to the cluster with the `instance_class` attribute specified.

```terraform
resource "aws_rds_cluster" "example" {
  cluster_identifier = "example"
  engine             = "aurora-postgresql"
  engine_mode        = "provisioned"
  engine_version     = "13.6"
  database_name      = "test"
  master_username    = "test"
  master_password    = "must_be_eight_characters"

  serverlessv2_scaling_configuration {
    max_capacity = 1.0
    min_capacity = 0.5
  }
}

resource "aws_rds_cluster_instance" "example" {
  cluster_identifier = aws_rds_cluster.example.id
  instance_class     = "db.serverless"
  engine             = aws_rds_cluster.example.engine
  engine_version     = aws_rds_cluster.example.engine_version
}
```

## Argument Reference

For more detailed documentation about each argument, refer to
the AWS official documentation :

* [create-db-cluster](https://docs.aws.amazon.com/cli/latest/reference/rds/create-db-cluster.html).
* [modify-db-cluster](https://docs.aws.amazon.com/cli/latest/reference/rds/modify-db-cluster.html)

The following arguments are supported:

* `allow_major_version_upgrade` - (Optional) Enable to allow major engine version upgrades when changing engine versions. Defaults to `false`.
* `apply_immediately` - (Optional) Specifies whether any cluster modifications are applied immediately, or during the next maintenance window. Default is `false`. See [Amazon RDS Documentation for more information.](https://docs.aws.amazon.com/AmazonRDS/latest/UserGuide/Overview.DBInstance.Modifying.html)
* `availability_zones` - (Optional) A list of EC2 Availability Zones for the DB cluster storage where DB cluster instances can be created. RDS automatically assigns 3 AZs if less than 3 AZs are configured, which will show as a difference requiring resource recreation next apply. It is recommended to specify 3 AZs.
* `backtrack_window` - (Optional) The target backtrack window, in seconds. Only available for `aurora` and `aurora-mysql` engines currently. To disable backtracking, set this value to `0`. Defaults to `0`. Must be between `0` and `259200` (72 hours)
* `backup_retention_period` - (Optional) The days to retain backups for. Default `1`
* `cluster_identifier_prefix` - (Optional, Forces new resource) Creates a unique cluster identifier beginning with the specified prefix. Conflicts with `cluster_identifier`.
* `cluster_identifier` - (Optional, Forces new resources) The cluster identifier. If omitted, this provider will assign a random, unique identifier.
* `copy_tags_to_snapshot` – (Optional, boolean) Copy all Cluster `tags` to snapshots. Default is `false`.
* `database_name` - (Optional) Name for an automatically created database on cluster creation. There are different naming restrictions per database engine: [RDS Naming Constraints][5]
* `db_cluster_parameter_group_name` - (Optional) A cluster parameter group to associate with the cluster.
* `db_subnet_group_name` - (Optional) A DB subnet group to associate with this DB instance. **NOTE:** This must match the `db_subnet_group_name` specified on every `aws_rds_cluster_instance` in the cluster.
* `db_instance_parameter_group_name` - (Optional) Instance parameter group to associate with all instances of the DB cluster. The `db_instance_parameter_group_name` parameter is only valid in combination with the `allow_major_version_upgrade` parameter.
* `deletion_protection` - (Optional) If the DB instance should have deletion protection enabled. The database can't be deleted when this value is set to `true`. The default is `false`.
* `enable_http_endpoint` - (Optional) Enable HTTP endpoint (data API). Only valid when `engine_mode` is set to `serverless`.
* `enabled_cloudwatch_logs_exports` - (Optional) Set of log types to export to cloudwatch. If omitted, no logs will be exported. The following log types are supported: `audit`, `error`, `general`, `slowquery`, `postgresql` (PostgreSQL).
* `engine` - (Optional) The name of the database engine to be used for this DB cluster. Defaults to `aurora`. Valid Values: `aurora`, `aurora-mysql`, `aurora-postgresql`, `mysql`, `postgres`. (Note that `mysql` and `postgres` are Multi-AZ RDS clusters).
* `engine_mode` - (Optional) The database engine mode. Valid values: `global` (only valid for Aurora MySQL 1.21 and earlier), `multimaster`, `parallelquery`, `provisioned`, `serverless`. Defaults to: `provisioned`. See the [RDS User Guide](https://docs.aws.amazon.com/AmazonRDS/latest/UserGuide/aurora-serverless.html) for limitations when using `serverless`.
* `engine_version` - (Optional) The database engine version. Updating this argument results in an outage. See the [Aurora MySQL](https://docs.aws.amazon.com/AmazonRDS/latest/AuroraUserGuide/AuroraMySQL.Updates.html) and [Aurora Postgres](https://docs.aws.amazon.com/AmazonRDS/latest/AuroraUserGuide/AuroraPostgreSQL.Updates.html) documentation for your configured engine to determine this value. For example with Aurora MySQL 2, a potential value for this argument is `5.7.mysql_aurora.2.03.2`. The value can contain a partial version where supported by the API. The actual engine version used is returned in the attribute `engine_version_actual`, , see [Attributes Reference](#attributes-reference) below.
* `db_cluster_instance_class` - (Optional) The compute and memory capacity of each DB instance in the Multi-AZ DB cluster, for example db.m6g.xlarge. Not all DB instance classes are available in all AWS Regions, or for all database engines. For the full list of DB instance classes and availability for your engine, see [DB instance class](https://docs.aws.amazon.com/AmazonRDS/latest/UserGuide/Concepts.DBInstanceClass.html) in the Amazon RDS User Guide. (This setting is required to create a Multi-AZ DB cluster).
* `final_snapshot_identifier` - (Optional) The name of your final DB snapshot when this DB cluster is deleted. If omitted, no final snapshot will be made.
* `global_cluster_identifier` - (Optional) The global cluster identifier specified on `aws_rds_global_cluster`.
* `enable_global_write_forwarding` - (Optional) Whether cluster should forward writes to an associated global cluster. Applied to secondary clusters to enable them to forward writes to an `aws_rds_global_cluster`'s primary cluster. See the [Aurora Userguide documentation](https://docs.aws.amazon.com/AmazonRDS/latest/AuroraUserGuide/aurora-global-database-write-forwarding.html) for more information.
* `iam_database_authentication_enabled` - (Optional) Specifies whether or mappings of AWS Identity and Access Management (IAM) accounts to database accounts is enabled. Please see [AWS Documentation](https://docs.aws.amazon.com/AmazonRDS/latest/AuroraUserGuide/UsingWithRDS.IAMDBAuth.html) for availability and limitations.
* `iam_roles` - (Optional) A List of ARNs for the IAM roles to associate to the RDS Cluster.
* `kms_key_id` - (Optional) The ARN for the KMS encryption key. When specifying `kms_key_id`, `storage_encrypted` needs to be set to true.
* `master_password` - (Required unless a `snapshot_identifier` or `replication_source_identifier` is provided or unless a `global_cluster_identifier` is provided when the cluster is the "secondary" cluster of a global database) Password for the master DB user. Note that this may show up in logs, and it will be stored in the state file. Please refer to the [RDS Naming Constraints][5]
* `master_username` - (Required unless a `snapshot_identifier` or `replication_source_identifier` is provided or unless a `global_cluster_identifier` is provided when the cluster is the "secondary" cluster of a global database) Username for the master DB user. Please refer to the [RDS Naming Constraints][5]. This argument does not support in-place updates and cannot be changed during a restore from snapshot.
* `port` - (Optional) The port on which the DB accepts connections
<<<<<<< HEAD
* `preferred_backup_window` - (Optional) The daily time range during which automated backups are created if automated backups are enabled using the BackupRetentionPeriod parameter.Time in UTC. Default: A 30-minute window selected at random from an 8-hour block of time per region. e.g. 04:00-09:00
* `preferred_maintenance_window` - (Optional) The weekly time range during which system maintenance can occur, in (UTC) e.g. wed:04:00-wed:04:30
* `replication_source_identifier` - (Optional) ARN of a source DB cluster or DB instance if this DB cluster is to be created as a Read Replica. If DB Cluster is part of a Global Cluster, use `ignore_changes`.
=======
* `preferred_backup_window` - (Optional) The daily time range during which automated backups are created if automated backups are enabled using the BackupRetentionPeriod parameter.Time in UTC. Default: A 30-minute window selected at random from an 8-hour block of time per regionE.g., 04:00-09:00
* `preferred_maintenance_window` - (Optional) The weekly time range during which system maintenance can occur, in (UTC) e.g., wed:04:00-wed:04:30
* `replication_source_identifier` - (Optional) ARN of a source DB cluster or DB instance if this DB cluster is to be created as a Read Replica. If DB Cluster is part of a Global Cluster, use the [`lifecycle` configuration block `ignore_changes` argument](https://www.terraform.io/docs/configuration/meta-arguments/lifecycle.html#ignore_changes) to prevent Terraform from showing differences for this argument instead of configuring this value.
* `network_type` - (Optional) The network type of the cluster. Valid values: `IPV4`, `DUAL`.
>>>>>>> 77655213
* `restore_to_point_in_time` - (Optional) Nested attribute for [point in time restore](https://docs.aws.amazon.com/AmazonRDS/latest/AuroraUserGuide/USER_PIT.html). More details below.
* `scaling_configuration` - (Optional) Nested attribute with scaling properties. Only valid when `engine_mode` is set to `serverless`. More details below.
* `serverlessv2_scaling_configuration`- (Optional) Nested attribute with scaling properties for ServerlessV2. Only valid when `engine_mode` is set to `provisioned`. More details below.
* `skip_final_snapshot` - (Optional) Determines whether a final DB snapshot is created before the DB cluster is deleted. If true is specified, no DB snapshot is created. If false is specified, a DB snapshot is created before the DB cluster is deleted, using the value from `final_snapshot_identifier`. Default is `false`.
* `snapshot_identifier` - (Optional) Specifies whether or not to create this cluster from a snapshot. You can use either the name or ARN when specifying a DB cluster snapshot, or the ARN when specifying a DB snapshot.
* `source_region` - (Optional) The source region for an encrypted replica DB cluster.
* `allocated_storage` - (Optional) The amount of storage in gibibytes (GiB) to allocate to each DB instance in the Multi-AZ DB cluster. (This setting is required to create a Multi-AZ DB cluster).
* `storage_type` - (Optional) Specifies the storage type to be associated with the DB cluster. (This setting is required to create a Multi-AZ DB cluster). Valid values: `io1`, Default: `io1`.
* `iops` - (Optional) The amount of Provisioned IOPS (input/output operations per second) to be initially allocated for each DB instance in the Multi-AZ DB cluster. For information about valid Iops values, see [Amazon RDS Provisioned IOPS storage to improve performance](https://docs.aws.amazon.com/AmazonRDS/latest/UserGuide/CHAP_Storage.html#USER_PIOPS) in the Amazon RDS User Guide. (This setting is required to create a Multi-AZ DB cluster). Must be a multiple between .5 and 50 of the storage amount for the DB cluster.
* `storage_encrypted` - (Optional) Specifies whether the DB cluster is encrypted. The default is `false` for `provisioned` `engine_mode` and `true` for `serverless` `engine_mode`. When restoring an unencrypted `snapshot_identifier`, the `kms_key_id` argument must be provided to encrypt the restored cluster. Terraform will only perform drift detection if a configuration value is provided.
* `tags` - (Optional) A map of tags to assign to the DB cluster. If configured with a provider `default_tags` configuration block present, tags with matching keys will overwrite those defined at the provider-level.
* `vpc_security_group_ids` - (Optional) List of VPC security groups to associate with the Cluster

### S3 Import Options

Full details on the core parameters and impacts are in the API Docs: [RestoreDBClusterFromS3](https://docs.aws.amazon.com/AmazonRDS/latest/APIReference/API_RestoreDBClusterFromS3.html). Requires that the S3 bucket be in the same region as the RDS cluster you're trying to create. Sample:

~> **NOTE:** RDS Aurora Serverless does not support loading data from S3, so its not possible to directly use `engine_mode` set to `serverless` with `s3_import`.

```terraform
resource "aws_rds_cluster" "db" {
  engine = "aurora"

  s3_import {
    source_engine         = "mysql"
    source_engine_version = "5.6"
    bucket_name           = "mybucket"
    bucket_prefix         = "backups"
    ingestion_role        = "arn:aws:iam::1234567890:role/role-xtrabackup-rds-restore"
  }
}
```

* `bucket_name` - (Required) The bucket name where your backup is stored
* `bucket_prefix` - (Optional) Can be blank, but is the path to your backup
* `ingestion_role` - (Required) Role applied to load the data.
* `source_engine` - (Required) Source engine for the backup
* `source_engine_version` - (Required) Version of the source engine used to make the backup

This will not recreate the resource if the S3 object changes in some way. It's only used to initialize the database. This only works currently with the aurora engine. See AWS for currently supported engines and options. See [Aurora S3 Migration Docs](https://docs.aws.amazon.com/AmazonRDS/latest/UserGuide/AuroraMySQL.Migrating.ExtMySQL.html#AuroraMySQL.Migrating.ExtMySQL.S3).

### restore_to_point_in_time Argument Reference

~> **NOTE:**  The DB cluster is created from the source DB cluster with the same configuration as the original DB cluster, except that the new DB cluster is created with the default DB security group. Thus, the following arguments should only be specified with the source DB cluster's respective values: `database_name`, `master_username`, `storage_encrypted`, `replication_source_identifier`, and `source_region`.

Example:

```terraform
resource "aws_rds_cluster" "example-clone" {
  # ... other configuration ...

  restore_to_point_in_time {
    source_cluster_identifier  = "example"
    restore_type               = "copy-on-write"
    use_latest_restorable_time = true
  }
}
```

* `source_cluster_identifier` - (Required) The identifier of the source database cluster from which to restore.
* `restore_type` - (Optional) Type of restore to be performed.
   Valid options are `full-copy` (default) and `copy-on-write`.
* `use_latest_restorable_time` - (Optional) Set to true to restore the database cluster to the latest restorable backup time. Defaults to false. Conflicts with `restore_to_time`.
* `restore_to_time` - (Optional) Date and time in UTC format to restore the database cluster to. Conflicts with `use_latest_restorable_time`.

### scaling_configuration Argument Reference

~> **NOTE:** `scaling_configuration` configuration is only valid when `engine_mode` is set to `serverless`.

Example:

```terraform
resource "aws_rds_cluster" "example" {
  # ... other configuration ...

  engine_mode = "serverless"

  scaling_configuration {
    auto_pause               = true
    max_capacity             = 256
    min_capacity             = 2
    seconds_until_auto_pause = 300
    timeout_action           = "ForceApplyCapacityChange"
  }
}
```

* `auto_pause` - (Optional) Whether to enable automatic pause. A DB cluster can be paused only when it's idle (it has no connections). If a DB cluster is paused for more than seven days, the DB cluster might be backed up with a snapshot. In this case, the DB cluster is restored when there is a request to connect to it. Defaults to `true`.
* `max_capacity` - (Optional) The maximum capacity for an Aurora DB cluster in `serverless` DB engine mode. The maximum capacity must be greater than or equal to the minimum capacity. Valid Aurora MySQL capacity values are `1`, `2`, `4`, `8`, `16`, `32`, `64`, `128`, `256`. Valid Aurora PostgreSQL capacity values are (`2`, `4`, `8`, `16`, `32`, `64`, `192`, and `384`). Defaults to `16`.
* `min_capacity` - (Optional) The minimum capacity for an Aurora DB cluster in `serverless` DB engine mode. The minimum capacity must be lesser than or equal to the maximum capacity. Valid Aurora MySQL capacity values are `1`, `2`, `4`, `8`, `16`, `32`, `64`, `128`, `256`. Valid Aurora PostgreSQL capacity values are (`2`, `4`, `8`, `16`, `32`, `64`, `192`, and `384`). Defaults to `1`.
* `seconds_until_auto_pause` - (Optional) The time, in seconds, before an Aurora DB cluster in serverless mode is paused. Valid values are `300` through `86400`. Defaults to `300`.
* `timeout_action` - (Optional) The action to take when the timeout is reached. Valid values: `ForceApplyCapacityChange`, `RollbackCapacityChange`. Defaults to `RollbackCapacityChange`. See [documentation](https://docs.aws.amazon.com/AmazonRDS/latest/AuroraUserGuide/aurora-serverless.how-it-works.html#aurora-serverless.how-it-works.timeout-action).

### serverlessv2_scaling_configuration Argument Reference

~> **NOTE:** serverlessv2_scaling_configuration configuration is only valid when engine_mode is set to provisioned

Example:

```terraform
resource "aws_rds_cluster" "example" {
  # ... other configuration ...

  serverlessv2_scaling_configuration {
    max_capacity = 128.0
    min_capacity = 0.5
  }
}
```

* `max_capacity` - (Required) The maximum capacity for an Aurora DB cluster in `provisioned` DB engine mode. The maximum capacity must be greater than or equal to the minimum capacity. Valid capacity values are in a range of `0.5` up to `128` in steps of `0.5`.
* `min_capacity` - (Required) The minimum capacity for an Aurora DB cluster in `provisioned` DB engine mode. The minimum capacity must be lesser than or equal to the maximum capacity. Valid capacity values are in a range of `0.5` up to `128` in steps of `0.5`.

## Attributes Reference

In addition to all arguments above, the following attributes are exported:

* `arn` - Amazon Resource Name (ARN) of cluster
* `id` - The RDS Cluster Identifier
* `cluster_identifier` - The RDS Cluster Identifier
* `cluster_resource_id` - The RDS Cluster Resource ID
* `cluster_members` – List of RDS Instances that are a part of this cluster
* `availability_zones` - The availability zone of the instance
* `backup_retention_period` - The backup retention period
* `preferred_backup_window` - The daily time range during which the backups happen
* `preferred_maintenance_window` - The maintenance window
* `endpoint` - The DNS address of the RDS instance
* `reader_endpoint` - A read-only endpoint for the Aurora cluster, automatically
load-balanced across replicas
* `engine` - The database engine
* `engine_version_actual` - The running version of the database.
* `database_name` - The database name
* `port` - The database port
* `master_username` - The master username for the database
* `storage_encrypted` - Specifies whether the DB cluster is encrypted
* `replication_source_identifier` - ARN of the source DB cluster or DB instance if this DB cluster is created as a Read Replica.
* `hosted_zone_id` - The Route53 Hosted Zone ID of the endpoint
* `tags_all` - A map of tags assigned to the resource, including those inherited from the provider `default_tags` configuration block.

[1]: https://docs.aws.amazon.com/AmazonRDS/latest/UserGuide/Overview.Replication.html
[2]: https://docs.aws.amazon.com/AmazonRDS/latest/UserGuide/CHAP_Aurora.html
[4]: https://docs.aws.amazon.com/AmazonRDS/latest/UserGuide/USER_UpgradeDBInstance.Maintenance.html
[5]: http://docs.aws.amazon.com/AmazonRDS/latest/UserGuide/CHAP_Limits.html#RDS_Limits.Constraints

## Timeouts

[Configuration options](https://www.terraform.io/docs/configuration/blocks/resources/syntax.html#operation-timeouts):

- `create` - (Default `120m`)
- `update` - (Default `120m`)
- `delete` - (Default `120m`)
any cleanup task during the destroying process.

## Import

RDS Clusters can be imported using the `cluster_identifier`, e.g.,

```
$ terraform import aws_rds_cluster.aurora_cluster aurora-prod-cluster
```<|MERGE_RESOLUTION|>--- conflicted
+++ resolved
@@ -175,16 +175,10 @@
 * `master_password` - (Required unless a `snapshot_identifier` or `replication_source_identifier` is provided or unless a `global_cluster_identifier` is provided when the cluster is the "secondary" cluster of a global database) Password for the master DB user. Note that this may show up in logs, and it will be stored in the state file. Please refer to the [RDS Naming Constraints][5]
 * `master_username` - (Required unless a `snapshot_identifier` or `replication_source_identifier` is provided or unless a `global_cluster_identifier` is provided when the cluster is the "secondary" cluster of a global database) Username for the master DB user. Please refer to the [RDS Naming Constraints][5]. This argument does not support in-place updates and cannot be changed during a restore from snapshot.
 * `port` - (Optional) The port on which the DB accepts connections
-<<<<<<< HEAD
 * `preferred_backup_window` - (Optional) The daily time range during which automated backups are created if automated backups are enabled using the BackupRetentionPeriod parameter.Time in UTC. Default: A 30-minute window selected at random from an 8-hour block of time per region. e.g. 04:00-09:00
 * `preferred_maintenance_window` - (Optional) The weekly time range during which system maintenance can occur, in (UTC) e.g. wed:04:00-wed:04:30
 * `replication_source_identifier` - (Optional) ARN of a source DB cluster or DB instance if this DB cluster is to be created as a Read Replica. If DB Cluster is part of a Global Cluster, use `ignore_changes`.
-=======
-* `preferred_backup_window` - (Optional) The daily time range during which automated backups are created if automated backups are enabled using the BackupRetentionPeriod parameter.Time in UTC. Default: A 30-minute window selected at random from an 8-hour block of time per regionE.g., 04:00-09:00
-* `preferred_maintenance_window` - (Optional) The weekly time range during which system maintenance can occur, in (UTC) e.g., wed:04:00-wed:04:30
-* `replication_source_identifier` - (Optional) ARN of a source DB cluster or DB instance if this DB cluster is to be created as a Read Replica. If DB Cluster is part of a Global Cluster, use the [`lifecycle` configuration block `ignore_changes` argument](https://www.terraform.io/docs/configuration/meta-arguments/lifecycle.html#ignore_changes) to prevent Terraform from showing differences for this argument instead of configuring this value.
 * `network_type` - (Optional) The network type of the cluster. Valid values: `IPV4`, `DUAL`.
->>>>>>> 77655213
 * `restore_to_point_in_time` - (Optional) Nested attribute for [point in time restore](https://docs.aws.amazon.com/AmazonRDS/latest/AuroraUserGuide/USER_PIT.html). More details below.
 * `scaling_configuration` - (Optional) Nested attribute with scaling properties. Only valid when `engine_mode` is set to `serverless`. More details below.
 * `serverlessv2_scaling_configuration`- (Optional) Nested attribute with scaling properties for ServerlessV2. Only valid when `engine_mode` is set to `provisioned`. More details below.
