package ecs

import (
	"context"
	"log"
	"time"

	"github.com/aws/aws-sdk-go/aws"
	"github.com/aws/aws-sdk-go/aws/request"
	"github.com/aws/aws-sdk-go/service/ecs"
	"github.com/hashicorp/terraform-plugin-sdk/v2/helper/resource"
)

const (
	capacityProviderDeleteTimeout = 20 * time.Minute
	capacityProviderUpdateTimeout = 10 * time.Minute

	serviceCreateTimeout      = 2 * time.Minute
	serviceInactiveTimeout    = 10 * time.Minute
	serviceInactiveTimeoutMin = 1 * time.Second
	serviceDescribeTimeout    = 2 * time.Minute
	serviceUpdateTimeout      = 2 * time.Minute

	clusterAvailableTimeout = 10 * time.Minute
	clusterDeleteTimeout    = 10 * time.Minute
	clusterAvailableDelay   = 10 * time.Second
	clusterReadTimeout      = 2 * time.Second

	taskSetCreateTimeout = 10 * time.Minute
	taskSetDeleteTimeout = 10 * time.Minute

	serviceStableRetryCount = 3
)

func waitCapacityProviderDeleted(conn *ecs.ECS, arn string) (*ecs.CapacityProvider, error) {
	stateConf := &resource.StateChangeConf{
		Pending: []string{ecs.CapacityProviderStatusActive},
		Target:  []string{},
		Refresh: statusCapacityProvider(conn, arn),
		Timeout: capacityProviderDeleteTimeout,
	}

	outputRaw, err := stateConf.WaitForState()

	if v, ok := outputRaw.(*ecs.CapacityProvider); ok {
		return v, err
	}

	return nil, err
}

func waitCapacityProviderUpdated(conn *ecs.ECS, arn string) (*ecs.CapacityProvider, error) {
	stateConf := &resource.StateChangeConf{
		Pending: []string{ecs.CapacityProviderUpdateStatusUpdateInProgress},
		Target:  []string{ecs.CapacityProviderUpdateStatusUpdateComplete},
		Refresh: statusCapacityProviderUpdate(conn, arn),
		Timeout: capacityProviderUpdateTimeout,
	}

	outputRaw, err := stateConf.WaitForState()

	if v, ok := outputRaw.(*ecs.CapacityProvider); ok {
		return v, err
	}

	return nil, err
}

func waitServiceStable(conn *ecs.ECS, id, cluster string) error {
	var err error
	input := &ecs.DescribeServicesInput{
		Services: aws.StringSlice([]string{id}),
	}

	if cluster != "" {
		input.Cluster = aws.String(cluster)
	}

<<<<<<< HEAD
	ctx := aws.BackgroundContext()
	if err := conn.WaitUntilServicesStableWithContext(ctx, input, func(w *request.Waiter) {
		w.MaxAttempts = 60
		w.Delay = func(attempt int) time.Duration { return 15 * time.Second }
	}); err != nil {
		return err
=======
	// Here we retry the following operation a set number of times as
	// described in https://github.com/hashicorp/terraform-provider-aws/pull/23747.
	// Previously, handling was attempted in the ECSConn.Handlers in conns/config.go, but did not work as expected.
	// Reference: https://github.com/hashicorp/terraform-provider-aws/pull/24223.
	// The waiter within the "WaitUntilServicesStable" request will poll until the service is either
	// in a failure state ('MISSING', 'DRAINING', or 'INACTIVE') or reaches the successful stable state.
	// Reference: https://github.com/aws/aws-sdk-go/blob/f377248cbb3037d1989004ba26f6d73f620461df/service/ecs/waiters.go#L79-L105
	// Thus, since the waiter will return an error when one of the 'MISSING', 'DRAINING', 'INACTIVE' states is met,
	// we make up to 3 repetitive calls, hoping the service reaches a stable state by the end.
	for i := 1; i <= serviceStableRetryCount; i++ {
		log.Printf("[DEBUG] WaitUntilServicesStable attempt %d/%d", i, serviceStableRetryCount)
		err = conn.WaitUntilServicesStable(input)
		if err == nil {
			return nil
		}
		log.Printf("[DEBUG] error received from WaitUntilServicesStable: %s", err)
>>>>>>> fe8292c5
	}

	return err
}

func waitServiceInactive(conn *ecs.ECS, id, cluster string) error {
	input := &ecs.DescribeServicesInput{
		Services: aws.StringSlice([]string{id}),
	}

	if cluster != "" {
		input.Cluster = aws.String(cluster)
	}

	if err := conn.WaitUntilServicesInactive(input); err != nil {
		return err
	}

	stateConf := &resource.StateChangeConf{
		Pending:    []string{serviceStatusActive, serviceStatusDraining},
		Target:     []string{serviceStatusInactive, serviceStatusNone},
		Refresh:    statusService(conn, id, cluster),
		Timeout:    serviceInactiveTimeout,
		MinTimeout: serviceInactiveTimeoutMin,
	}

	_, err := stateConf.WaitForState()

	if err != nil {
		return err
	}

	return nil
}

func waitServiceDescribeReady(conn *ecs.ECS, id, cluster string) (*ecs.DescribeServicesOutput, error) {
	stateConf := &resource.StateChangeConf{
		Pending: []string{serviceStatusInactive, serviceStatusDraining, serviceStatusNone},
		Target:  []string{serviceStatusActive},
		Refresh: statusService(conn, id, cluster),
		Timeout: serviceDescribeTimeout,
	}

	outputRaw, err := stateConf.WaitForState()

	if v, ok := outputRaw.(*ecs.DescribeServicesOutput); ok {
		return v, err
	}

	return nil, err
}

func waitClusterAvailable(ctx context.Context, conn *ecs.ECS, arn string) (*ecs.Cluster, error) { //nolint:unparam
	stateConf := &resource.StateChangeConf{
		Pending: []string{"PROVISIONING"},
		Target:  []string{"ACTIVE"},
		Refresh: statusCluster(ctx, conn, arn),
		Timeout: clusterAvailableTimeout,
		Delay:   clusterAvailableDelay,
	}

	outputRaw, err := stateConf.WaitForStateContext(ctx)

	if v, ok := outputRaw.(*ecs.Cluster); ok {
		return v, err
	}

	return nil, err
}

func waitClusterDeleted(conn *ecs.ECS, arn string) (*ecs.Cluster, error) {
	stateConf := &resource.StateChangeConf{
		Pending: []string{"ACTIVE", "DEPROVISIONING"},
		Target:  []string{"INACTIVE"},
		Refresh: statusCluster(context.Background(), conn, arn),
		Timeout: clusterDeleteTimeout,
	}

	outputRaw, err := stateConf.WaitForState()

	if v, ok := outputRaw.(*ecs.Cluster); ok {
		return v, err
	}

	return nil, err
}

func waitTaskSetStable(conn *ecs.ECS, timeout time.Duration, taskSetID, service, cluster string) error {
	stateConf := &resource.StateChangeConf{
		Pending: []string{ecs.StabilityStatusStabilizing},
		Target:  []string{ecs.StabilityStatusSteadyState},
		Refresh: stabilityStatusTaskSet(conn, taskSetID, service, cluster),
		Timeout: timeout,
	}

	_, err := stateConf.WaitForState()

	return err
}

func waitTaskSetDeleted(conn *ecs.ECS, taskSetID, service, cluster string) error {
	stateConf := &resource.StateChangeConf{
		Pending: []string{taskSetStatusActive, taskSetStatusPrimary, taskSetStatusDraining},
		Target:  []string{},
		Refresh: statusTaskSet(conn, taskSetID, service, cluster),
		Timeout: taskSetDeleteTimeout,
	}

	_, err := stateConf.WaitForState()

	return err
}<|MERGE_RESOLUTION|>--- conflicted
+++ resolved
@@ -76,14 +76,6 @@
 		input.Cluster = aws.String(cluster)
 	}
 
-<<<<<<< HEAD
-	ctx := aws.BackgroundContext()
-	if err := conn.WaitUntilServicesStableWithContext(ctx, input, func(w *request.Waiter) {
-		w.MaxAttempts = 60
-		w.Delay = func(attempt int) time.Duration { return 15 * time.Second }
-	}); err != nil {
-		return err
-=======
 	// Here we retry the following operation a set number of times as
 	// described in https://github.com/hashicorp/terraform-provider-aws/pull/23747.
 	// Previously, handling was attempted in the ECSConn.Handlers in conns/config.go, but did not work as expected.
@@ -93,14 +85,17 @@
 	// Reference: https://github.com/aws/aws-sdk-go/blob/f377248cbb3037d1989004ba26f6d73f620461df/service/ecs/waiters.go#L79-L105
 	// Thus, since the waiter will return an error when one of the 'MISSING', 'DRAINING', 'INACTIVE' states is met,
 	// we make up to 3 repetitive calls, hoping the service reaches a stable state by the end.
+	ctx := aws.BackgroundContext()
 	for i := 1; i <= serviceStableRetryCount; i++ {
 		log.Printf("[DEBUG] WaitUntilServicesStable attempt %d/%d", i, serviceStableRetryCount)
-		err = conn.WaitUntilServicesStable(input)
+		err = conn.WaitUntilServicesStableWithContext(ctx, input, func(w *request.Waiter) {
+			w.MaxAttempts = 60
+			w.Delay = func(attempt int) time.Duration { return 15 * time.Second }
+		})
 		if err == nil {
 			return nil
 		}
 		log.Printf("[DEBUG] error received from WaitUntilServicesStable: %s", err)
->>>>>>> fe8292c5
 	}
 
 	return err
