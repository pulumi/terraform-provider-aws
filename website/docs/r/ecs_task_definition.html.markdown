---
subcategory: "ECS"
layout: "aws"
page_title: "AWS: aws_ecs_task_definition"
description: |-
  Manages a revision of an ECS task definition.
---

# Resource: aws_ecs_task_definition

Manages a revision of an ECS task definition to be used in `aws_ecs_service`.

## Example Usage

### Basic Example

```terraform
resource "aws_ecs_task_definition" "service" {
  family = "service"
  container_definitions = jsonencode([
    {
      name      = "first"
      image     = "service-first"
      cpu       = 10
      memory    = 512
      essential = true
      portMappings = [
        {
          containerPort = 80
          hostPort      = 80
        }
      ]
    },
    {
      name      = "second"
      image     = "service-second"
      cpu       = 10
      memory    = 256
      essential = true
      portMappings = [
        {
          containerPort = 443
          hostPort      = 443
        }
      ]
    }
  ])

  volume {
    name      = "service-storage"
    host_path = "/ecs/service-storage"
  }

  placement_constraints {
    type       = "memberOf"
    expression = "attribute:ecs.availability-zone in [us-west-2a, us-west-2b]"
  }
}
```

### With AppMesh Proxy

```terraform
resource "aws_ecs_task_definition" "service" {
  family                = "service"
  container_definitions = file("task-definitions/service.json")

  proxy_configuration {
    type           = "APPMESH"
    container_name = "applicationContainerName"
    properties = {
      AppPorts         = "8080"
      EgressIgnoredIPs = "169.254.170.2,169.254.169.254"
      IgnoredUID       = "1337"
      ProxyEgressPort  = 15001
      ProxyIngressPort = 15000
    }
  }
}
```

<<<<<<< HEAD
## Argument Reference

### Top-Level Arguments

* `family` - (Required) A unique name for your task definition.
* `container_definitions` - (Required) A list of valid [container
definitions](http://docs.aws.amazon.com/AmazonECS/latest/APIReference/API_ContainerDefinition.html)
provided as a single valid JSON document. Please note that you should only
provide values that are part of the container definition document. For a
detailed description of what parameters are available, see the [Task Definition
Parameters](https://docs.aws.amazon.com/AmazonECS/latest/developerguide/task_definition_parameters.html)
section from the official [Developer Guide](https://docs.aws.amazon.com/AmazonECS/latest/developerguide).

* `task_role_arn` - (Optional) The ARN of IAM role that allows your Amazon ECS container task to make calls to other AWS services.
* `execution_role_arn` - (Optional) The Amazon Resource Name (ARN) of the task execution role that the Amazon ECS container agent and the Docker daemon can assume.
* `network_mode` - (Optional) The Docker networking mode to use for the containers in the task. The valid values are `none`, `bridge`, `awsvpc`, and `host`.
* `ipc_mode` - (Optional) The IPC resource namespace to be used for the containers in the task The valid values are `host`, `task`, and `none`.
* `pid_mode` - (Optional) The process namespace to use for the containers in the task. The valid values are `host` and `task`.
* `volume` - (Optional) A set of [volume blocks](#volume-block-arguments) that containers in your task may use.
* `placement_constraints` - (Optional) A set of [placement constraints](#placement-constraints-arguments) rules that are taken into consideration during task placement. Maximum number of `placement_constraints` is `10`.
* `cpu` - (Optional) The number of cpu units used by the task. If the `requires_compatibilities` is `FARGATE` this field is required.
* `memory` - (Optional) The amount (in MiB) of memory used by the task. If the `requires_compatibilities` is `FARGATE` this field is required.
* `requires_compatibilities` - (Optional) A set of launch types required by the task. The valid values are `EC2` and `FARGATE`.
* `proxy_configuration` - (Optional) The [proxy configuration](#proxy-configuration-arguments) details for the App Mesh proxy.
* `inference_accelerator` - (Optional) Configuration block(s) with Inference Accelerators settings. Detailed below.
* `tags` - (Optional) Key-value map of resource tags

#### Volume Block Arguments

* `name` - (Required) The name of the volume. This name is referenced in the `sourceVolume`
parameter of container definition in the `mountPoints` section.
* `host_path` - (Optional) The path on the host container instance that is presented to the container. If not set, ECS will create a nonpersistent data volume that starts empty and is deleted after the task has finished.
* `docker_volume_configuration` - (Optional) Used to configure a [docker volume](#docker-volume-configuration-arguments)
* `efs_volume_configuration` - (Optional) Used to configure a [EFS volume](#efs-volume-configuration-arguments).

#### Docker Volume Configuration Arguments

For more information, see [Specifying a Docker volume in your Task Definition Developer Guide](https://docs.aws.amazon.com/AmazonECS/latest/developerguide/docker-volumes.html#specify-volume-config)

* `scope` - (Optional) The scope for the Docker volume, which determines its lifecycle, either `task` or `shared`.  Docker volumes that are scoped to a `task` are automatically provisioned when the task starts and destroyed when the task stops. Docker volumes that are scoped as `shared` persist after the task stops.
* `autoprovision` - (Optional) If this value is `true`, the Docker volume is created if it does not already exist. *Note*: This field is only used if the scope is `shared`.
* `driver` - (Optional) The Docker volume driver to use. The driver value must match the driver name provided by Docker because it is used for task placement.
* `driver_opts` - (Optional) A map of Docker driver specific options.
* `labels` - (Optional) A map of custom metadata to add to your Docker volume.

##### Example Usage
=======
### Example Using `docker_volume_configuration`
>>>>>>> 19e8e245

```terraform
resource "aws_ecs_task_definition" "service" {
  family                = "service"
  container_definitions = file("task-definitions/service.json")

  volume {
    name = "service-storage"

    docker_volume_configuration {
      scope         = "shared"
      autoprovision = true
      driver        = "local"

      driver_opts = {
        "type"   = "nfs"
        "device" = "${aws_efs_file_system.fs.dns_name}:/"
        "o"      = "addr=${aws_efs_file_system.fs.dns_name},rsize=1048576,wsize=1048576,hard,timeo=600,retrans=2,noresvport"
      }
    }
  }
}
```

### Example Using `efs_volume_configuration`

```terraform
resource "aws_ecs_task_definition" "service" {
  family                = "service"
  container_definitions = file("task-definitions/service.json")

  volume {
    name = "service-storage"

    efs_volume_configuration {
      file_system_id          = aws_efs_file_system.fs.id
      root_directory          = "/opt/data"
      transit_encryption      = "ENABLED"
      transit_encryption_port = 2999
      authorization_config {
        access_point_id = aws_efs_access_point.test.id
        iam             = "ENABLED"
      }
    }
  }
}
```

### Example Using `container_definitions` and `inference_accelerator`

```terraform
resource "aws_ecs_task_definition" "test" {
  family                = "test"
  container_definitions = <<TASK_DEFINITION
[
	{
		"cpu": 10,
		"command": ["sleep", "10"],
		"entryPoint": ["/"],
		"environment": [
			{"name": "VARNAME", "value": "VARVAL"}
		],
		"essential": true,
		"image": "jenkins",
		"memory": 128,
		"name": "jenkins",
		"portMappings": [
			{
				"containerPort": 80,
				"hostPort": 8080
			}
		],
        "resourceRequirements":[
            {
                "type":"InferenceAccelerator",
                "value":"device_1"
            }
        ]
	}
]
TASK_DEFINITION

  inference_accelerator {
    device_name = "device_1"
    device_type = "eia1.medium"
  }
}
```

## Argument Reference

~> **NOTE**: Proper escaping is required for JSON field values containing quotes (`"`) such as `environment` values. If directly setting the JSON, they should be escaped as `\"` in the JSON,  e.g. `"value": "I \"love\" escaped quotes"`. If using a Terraform variable value, they should be escaped as `\\\"` in the variable, e.g. `value = "I \\\"love\\\" escaped quotes"` in the variable and `"value": "${var.myvariable}"` in the JSON.

The following arguments are required:

* `container_definitions` - (Required) A list of valid [container definitions](http://docs.aws.amazon.com/AmazonECS/latest/APIReference/API_ContainerDefinition.html) provided as a single valid JSON document. Please note that you should only provide values that are part of the container definition document. For a detailed description of what parameters are available, see the [Task Definition Parameters](https://docs.aws.amazon.com/AmazonECS/latest/developerguide/task_definition_parameters.html) section from the official [Developer Guide](https://docs.aws.amazon.com/AmazonECS/latest/developerguide).
* `family` - (Required) A unique name for your task definition.

The following arguments are optional:

* `cpu` - (Optional) Number of cpu units used by the task. If the `requires_compatibilities` is `FARGATE` this field is required.
* `execution_role_arn` - (Optional) ARN of the task execution role that the Amazon ECS container agent and the Docker daemon can assume.
* `inference_accelerator` - (Optional) Configuration block(s) with Inference Accelerators settings. [Detailed below.](#inference_accelerator)
* `ipc_mode` - (Optional) IPC resource namespace to be used for the containers in the task The valid values are `host`, `task`, and `none`.
* `memory` - (Optional) Amount (in MiB) of memory used by the task. If the `requires_compatibilities` is `FARGATE` this field is required.
* `network_mode` - (Optional) Docker networking mode to use for the containers in the task. Valid values are `none`, `bridge`, `awsvpc`, and `host`.
* `pid_mode` - (Optional) Process namespace to use for the containers in the task. The valid values are `host` and `task`.
* `placement_constraints` - (Optional) Configuration block for rules that are taken into consideration during task placement. Maximum number of `placement_constraints` is `10`. [Detailed below](#placement_constraints).
* `proxy_configuration` - (Optional) Configuration block for the App Mesh proxy. [Detailed below.](#proxy_configuration)
* `requires_compatibilities` - (Optional) Set of launch types required by the task. The valid values are `EC2` and `FARGATE`.
* `tags` - (Optional) Key-value map of resource tags. If configured with a provider [`default_tags` configuration block](https://www.terraform.io/docs/providers/aws/index.html#default_tags-configuration-block) present, tags with matching keys will overwrite those defined at the provider-level.
* `task_role_arn` - (Optional) ARN of IAM role that allows your Amazon ECS container task to make calls to other AWS services.
* `volume` - (Optional) Configuration block for [volumes](#volume) that containers in your task may use. Detailed below.

### volume

* `docker_volume_configuration` - (Optional) Configuration block to configure a [docker volume](#docker_volume_configuration). Detailed below.
* `efs_volume_configuration` - (Optional) Configuration block for an [EFS volume](#efs_volume_configuration). Detailed below.
* `host_path` - (Optional) Path on the host container instance that is presented to the container. If not set, ECS will create a nonpersistent data volume that starts empty and is deleted after the task has finished.
* `name` - (Required) Name of the volume. This name is referenced in the `sourceVolume`
parameter of container definition in the `mountPoints` section.

### docker_volume_configuration

For more information, see [Specifying a Docker volume in your Task Definition Developer Guide](https://docs.aws.amazon.com/AmazonECS/latest/developerguide/docker-volumes.html#specify-volume-config)

* `autoprovision` - (Optional) If this value is `true`, the Docker volume is created if it does not already exist. *Note*: This field is only used if the scope is `shared`.
* `driver_opts` - (Optional) Map of Docker driver specific options.
* `driver` - (Optional) Docker volume driver to use. The driver value must match the driver name provided by Docker because it is used for task placement.
* `labels` - (Optional) Map of custom metadata to add to your Docker volume.
* `scope` - (Optional) Scope for the Docker volume, which determines its lifecycle, either `task` or `shared`.  Docker volumes that are scoped to a `task` are automatically provisioned when the task starts and destroyed when the task stops. Docker volumes that are scoped as `shared` persist after the task stops.

### efs_volume_configuration

For more information, see [Specifying an EFS volume in your Task Definition Developer Guide](https://docs.aws.amazon.com/AmazonECS/latest/developerguide/efs-volumes.html#specify-efs-config)

* `file_system_id` - (Required) ID of the EFS File System.
* `root_directory` - (Optional) Directory within the Amazon EFS file system to mount as the root directory inside the host. If this parameter is omitted, the root of the Amazon EFS volume will be used. Specifying / will have the same effect as omitting this parameter. This argument is ignored when using `authorization_config`.
* `transit_encryption` - (Optional) Whether or not to enable encryption for Amazon EFS data in transit between the Amazon ECS host and the Amazon EFS server. Transit encryption must be enabled if Amazon EFS IAM authorization is used. Valid values: `ENABLED`, `DISABLED`. If this parameter is omitted, the default value of `DISABLED` is used.
* `transit_encryption_port` - (Optional) Port to use for transit encryption. If you do not specify a transit encryption port, it will use the port selection strategy that the Amazon EFS mount helper uses.
* `authorization_config` - (Optional) Configuration block for [authorization](#authorization_config) for the Amazon EFS file system. Detailed below.

### authorization_config

* `access_point_id` - (Optional) Access point ID to use. If an access point is specified, the root directory value will be relative to the directory set for the access point. If specified, transit encryption must be enabled in the EFSVolumeConfiguration.
* `iam` - (Optional) Whether or not to use the Amazon ECS task IAM role defined in a task definition when mounting the Amazon EFS file system. If enabled, transit encryption must be enabled in the EFSVolumeConfiguration. Valid values: `ENABLED`, `DISABLED`. If this parameter is omitted, the default value of `DISABLED` is used.

### placement_constraints

* `expression` -  (Optional) Cluster Query Language expression to apply to the constraint. For more information, see [Cluster Query Language in the Amazon EC2 Container Service Developer Guide](http://docs.aws.amazon.com/AmazonECS/latest/developerguide/cluster-query-language.html).
* `type` - (Required) Type of constraint. Use `memberOf` to restrict selection to a group of valid candidates. Note that `distinctInstance` is not supported in task definitions.

### proxy_configuration

* `container_name` - (Required) Name of the container that will serve as the App Mesh proxy.
* `properties` - (Required) Set of network configuration parameters to provide the Container Network Interface (CNI) plugin, specified a key-value mapping.
* `type` - (Optional) Proxy type. The default value is `APPMESH`. The only supported value is `APPMESH`.

### inference_accelerator

* `device_name` - (Required) Elastic Inference accelerator device name. The deviceName must also be referenced in a container definition as a ResourceRequirement.
* `device_type` - (Required) Elastic Inference accelerator type to use.

## Attributes Reference

In addition to all arguments above, the following attributes are exported:

* `arn` - Full ARN of the Task Definition (including both `family` and `revision`).
* `revision` - Revision of the task in a particular family.
* `tags_all` - Map of tags assigned to the resource, including those inherited from the provider [`default_tags` configuration block](https://www.terraform.io/docs/providers/aws/index.html#default_tags-configuration-block).

## Import

ECS Task Definitions can be imported via their Amazon Resource Name (ARN):

```
$ terraform import aws_ecs_task_definition.example arn:aws:ecs:us-east-1:012345678910:task-definition/mytaskfamily:123
```<|MERGE_RESOLUTION|>--- conflicted
+++ resolved
@@ -79,56 +79,7 @@
 }
 ```
 
-<<<<<<< HEAD
-## Argument Reference
-
-### Top-Level Arguments
-
-* `family` - (Required) A unique name for your task definition.
-* `container_definitions` - (Required) A list of valid [container
-definitions](http://docs.aws.amazon.com/AmazonECS/latest/APIReference/API_ContainerDefinition.html)
-provided as a single valid JSON document. Please note that you should only
-provide values that are part of the container definition document. For a
-detailed description of what parameters are available, see the [Task Definition
-Parameters](https://docs.aws.amazon.com/AmazonECS/latest/developerguide/task_definition_parameters.html)
-section from the official [Developer Guide](https://docs.aws.amazon.com/AmazonECS/latest/developerguide).
-
-* `task_role_arn` - (Optional) The ARN of IAM role that allows your Amazon ECS container task to make calls to other AWS services.
-* `execution_role_arn` - (Optional) The Amazon Resource Name (ARN) of the task execution role that the Amazon ECS container agent and the Docker daemon can assume.
-* `network_mode` - (Optional) The Docker networking mode to use for the containers in the task. The valid values are `none`, `bridge`, `awsvpc`, and `host`.
-* `ipc_mode` - (Optional) The IPC resource namespace to be used for the containers in the task The valid values are `host`, `task`, and `none`.
-* `pid_mode` - (Optional) The process namespace to use for the containers in the task. The valid values are `host` and `task`.
-* `volume` - (Optional) A set of [volume blocks](#volume-block-arguments) that containers in your task may use.
-* `placement_constraints` - (Optional) A set of [placement constraints](#placement-constraints-arguments) rules that are taken into consideration during task placement. Maximum number of `placement_constraints` is `10`.
-* `cpu` - (Optional) The number of cpu units used by the task. If the `requires_compatibilities` is `FARGATE` this field is required.
-* `memory` - (Optional) The amount (in MiB) of memory used by the task. If the `requires_compatibilities` is `FARGATE` this field is required.
-* `requires_compatibilities` - (Optional) A set of launch types required by the task. The valid values are `EC2` and `FARGATE`.
-* `proxy_configuration` - (Optional) The [proxy configuration](#proxy-configuration-arguments) details for the App Mesh proxy.
-* `inference_accelerator` - (Optional) Configuration block(s) with Inference Accelerators settings. Detailed below.
-* `tags` - (Optional) Key-value map of resource tags
-
-#### Volume Block Arguments
-
-* `name` - (Required) The name of the volume. This name is referenced in the `sourceVolume`
-parameter of container definition in the `mountPoints` section.
-* `host_path` - (Optional) The path on the host container instance that is presented to the container. If not set, ECS will create a nonpersistent data volume that starts empty and is deleted after the task has finished.
-* `docker_volume_configuration` - (Optional) Used to configure a [docker volume](#docker-volume-configuration-arguments)
-* `efs_volume_configuration` - (Optional) Used to configure a [EFS volume](#efs-volume-configuration-arguments).
-
-#### Docker Volume Configuration Arguments
-
-For more information, see [Specifying a Docker volume in your Task Definition Developer Guide](https://docs.aws.amazon.com/AmazonECS/latest/developerguide/docker-volumes.html#specify-volume-config)
-
-* `scope` - (Optional) The scope for the Docker volume, which determines its lifecycle, either `task` or `shared`.  Docker volumes that are scoped to a `task` are automatically provisioned when the task starts and destroyed when the task stops. Docker volumes that are scoped as `shared` persist after the task stops.
-* `autoprovision` - (Optional) If this value is `true`, the Docker volume is created if it does not already exist. *Note*: This field is only used if the scope is `shared`.
-* `driver` - (Optional) The Docker volume driver to use. The driver value must match the driver name provided by Docker because it is used for task placement.
-* `driver_opts` - (Optional) A map of Docker driver specific options.
-* `labels` - (Optional) A map of custom metadata to add to your Docker volume.
-
-##### Example Usage
-=======
 ### Example Using `docker_volume_configuration`
->>>>>>> 19e8e245
 
 ```terraform
 resource "aws_ecs_task_definition" "service" {
@@ -220,8 +171,6 @@
 
 ## Argument Reference
 
-~> **NOTE**: Proper escaping is required for JSON field values containing quotes (`"`) such as `environment` values. If directly setting the JSON, they should be escaped as `\"` in the JSON,  e.g. `"value": "I \"love\" escaped quotes"`. If using a Terraform variable value, they should be escaped as `\\\"` in the variable, e.g. `value = "I \\\"love\\\" escaped quotes"` in the variable and `"value": "${var.myvariable}"` in the JSON.
-
 The following arguments are required:
 
 * `container_definitions` - (Required) A list of valid [container definitions](http://docs.aws.amazon.com/AmazonECS/latest/APIReference/API_ContainerDefinition.html) provided as a single valid JSON document. Please note that you should only provide values that are part of the container definition document. For a detailed description of what parameters are available, see the [Task Definition Parameters](https://docs.aws.amazon.com/AmazonECS/latest/developerguide/task_definition_parameters.html) section from the official [Developer Guide](https://docs.aws.amazon.com/AmazonECS/latest/developerguide).
@@ -239,7 +188,7 @@
 * `placement_constraints` - (Optional) Configuration block for rules that are taken into consideration during task placement. Maximum number of `placement_constraints` is `10`. [Detailed below](#placement_constraints).
 * `proxy_configuration` - (Optional) Configuration block for the App Mesh proxy. [Detailed below.](#proxy_configuration)
 * `requires_compatibilities` - (Optional) Set of launch types required by the task. The valid values are `EC2` and `FARGATE`.
-* `tags` - (Optional) Key-value map of resource tags. If configured with a provider [`default_tags` configuration block](https://www.terraform.io/docs/providers/aws/index.html#default_tags-configuration-block) present, tags with matching keys will overwrite those defined at the provider-level.
+* `tags` - (Optional) Key-value map of resource tags.
 * `task_role_arn` - (Optional) ARN of IAM role that allows your Amazon ECS container task to make calls to other AWS services.
 * `volume` - (Optional) Configuration block for [volumes](#volume) that containers in your task may use. Detailed below.
 
@@ -298,7 +247,7 @@
 
 * `arn` - Full ARN of the Task Definition (including both `family` and `revision`).
 * `revision` - Revision of the task in a particular family.
-* `tags_all` - Map of tags assigned to the resource, including those inherited from the provider [`default_tags` configuration block](https://www.terraform.io/docs/providers/aws/index.html#default_tags-configuration-block).
+* `tags_all` - Map of tags assigned to the resource, including those inherited from the provider.
 
 ## Import
 
