---
subcategory: "FSx"
layout: "aws"
page_title: "AWS: aws_fsx_ontap_volume"
description: |-
  Manages a FSx ONTAP Volume.
---

# Resource: aws_fsx_ontap_volume

Manages a FSx ONTAP Volume.
See the [FSx ONTAP User Guide](https://docs.aws.amazon.com/fsx/latest/ONTAPGuide/managing-volumes.html) for more information.


## Example Usage

### Basic Usage

```terraform
resource "aws_fsx_ontap_volume" "test" {
  name                       = "test"
  junction_path              = "/test"
  size_in_megabytes          = 1024
  storage_efficiency_enabled = true
  storage_virtual_machine_id = aws_fsx_ontap_storage_virtual_machine.test.id
}
```

### Using Tiering Policy

Additional information on tiering policy with ONTAP Volumes can be found in the [FSx ONTAP Guide](https://docs.aws.amazon.com/fsx/latest/ONTAPGuide/managing-volumes.html).

```terraform
resource "aws_fsx_ontap_volume" "test" {
  name                       = "test"
  junction_path              = "/test"
  size_in_megabytes          = 1024
  storage_efficiency_enabled = true
  storage_virtual_machine_id = aws_fsx_ontap_storage_virtual_machine.test.id

  tiering_policy {
    name           = "AUTO"
    cooling_period = 31
  }
}
```

## Argument Reference

The following arguments are supported:

* `name` - (Required) The name of the Volume. You can use a maximum of 203 alphanumeric characters, plus the underscore (_) special character.
* `junction_path` - (Required) Specifies the location in the storage virtual machine's namespace where the volume is mounted. The junction_path must have a leading forward slash, such as `/vol3`
* `security_style` - (Optional) Specifies the volume security style, Valid values are `UNIX`, `NTFS`, and `MIXED`. Default value is `UNIX`.
* `size_in_megabytes` - (Required) Specifies the size of the volume, in megabytes (MB), that you are creating.
* `storage_efficiency_enabled` - (Required) Set to true to enable deduplication, compression, and compaction storage efficiency features on the volume.
* `storage_virtual_machine_id` - (Required) Specifies the storage virtual machine in which to create the volume.
<<<<<<< HEAD
* `tags` - (Optional) A map of tags to assign to the volume. If configured with a provider `default_tags` configuration block present, tags with matching keys will overwrite those defined at the provider-level.
=======
* `tags` - (Optional) A map of tags to assign to the volume. If configured with a provider [`default_tags` configuration block](https://registry.terraform.io/providers/hashicorp/aws/latest/docs#default_tags-configuration-block) present, tags with matching keys will overwrite those defined at the provider-level.
>>>>>>> abe4b515

### tiering_policy

The following arguments are supported for `tiering_policy` configuration block:

* `name` - (Required) Specifies the tiering policy for the ONTAP volume for moving data to the capacity pool storage. Valid values are `SNAPSHOT_ONLY`, `AUTO`, `ALL`, `NONE`. Default value is `SNAPSHOT_ONLY`.
* `cooling_policy` - (Optional) Specifies the number of days that user data in a volume must remain inactive before it is considered "cold" and moved to the capacity pool. Used with `AUTO` and `SNAPSHOT_ONLY` tiering policies only. Valid values are whole numbers between 2 and 183. Default values are 31 days for `AUTO` and 2 days for `SNAPSHOT_ONLY`.

## Attributes Reference

In addition to all arguments above, the following attributes are exported:

* `arn` - Amazon Resource Name of the volune.
* `id` - Identifier of the volume, e.g., `fsvol-12345678`
* `file_system_id` - Describes the file system for the volume, e.g. `fs-12345679`
* `flexcache_endpoint_type` - Specifies the FlexCache endpoint type of the volume, Valid values are `NONE`, `ORIGIN`, `CACHE`. Default value is `NONE`. These can be set by the ONTAP CLI or API and are use with FlexCache feature.
* `ontap_volume_type` - Specifies the type of volume, Valid values are `RW`, `DP`,  and `LS`. Default value is `RW`. These can be set by the ONTAP CLI or API. This setting is used as part of migration and replication [Migrating to Amazon FSx for NetApp ONTAP](https://docs.aws.amazon.com/fsx/latest/ONTAPGuide/migrating-fsx-ontap.html)
<<<<<<< HEAD
* `tags_all` - A map of tags assigned to the resource, including those inherited from the provider `default_tags` configuration block.
=======
* `tags_all` - A map of tags assigned to the resource, including those inherited from the provider [`default_tags` configuration block](https://registry.terraform.io/providers/hashicorp/aws/latest/docs#default_tags-configuration-block).
>>>>>>> abe4b515
* `uuid` - The Volume's UUID (universally unique identifier).
* `volume_type` - The type of volume, currently the only valid value is `ONTAP`.

## Timeouts

[Configuration options](https://www.terraform.io/docs/configuration/blocks/resources/syntax.html#operation-timeouts):

* `create` - (Default `30m`)
* `delete` - (Default `30m`)
* `update` - (Default `30m`)

## Import

FSx ONTAP volume can be imported using the `id`, e.g.,

```
$ terraform import aws_fsx_ontap_volume.example fsvol-12345678abcdef123
```<|MERGE_RESOLUTION|>--- conflicted
+++ resolved
@@ -55,11 +55,7 @@
 * `size_in_megabytes` - (Required) Specifies the size of the volume, in megabytes (MB), that you are creating.
 * `storage_efficiency_enabled` - (Required) Set to true to enable deduplication, compression, and compaction storage efficiency features on the volume.
 * `storage_virtual_machine_id` - (Required) Specifies the storage virtual machine in which to create the volume.
-<<<<<<< HEAD
 * `tags` - (Optional) A map of tags to assign to the volume. If configured with a provider `default_tags` configuration block present, tags with matching keys will overwrite those defined at the provider-level.
-=======
-* `tags` - (Optional) A map of tags to assign to the volume. If configured with a provider [`default_tags` configuration block](https://registry.terraform.io/providers/hashicorp/aws/latest/docs#default_tags-configuration-block) present, tags with matching keys will overwrite those defined at the provider-level.
->>>>>>> abe4b515
 
 ### tiering_policy
 
@@ -77,11 +73,7 @@
 * `file_system_id` - Describes the file system for the volume, e.g. `fs-12345679`
 * `flexcache_endpoint_type` - Specifies the FlexCache endpoint type of the volume, Valid values are `NONE`, `ORIGIN`, `CACHE`. Default value is `NONE`. These can be set by the ONTAP CLI or API and are use with FlexCache feature.
 * `ontap_volume_type` - Specifies the type of volume, Valid values are `RW`, `DP`,  and `LS`. Default value is `RW`. These can be set by the ONTAP CLI or API. This setting is used as part of migration and replication [Migrating to Amazon FSx for NetApp ONTAP](https://docs.aws.amazon.com/fsx/latest/ONTAPGuide/migrating-fsx-ontap.html)
-<<<<<<< HEAD
 * `tags_all` - A map of tags assigned to the resource, including those inherited from the provider `default_tags` configuration block.
-=======
-* `tags_all` - A map of tags assigned to the resource, including those inherited from the provider [`default_tags` configuration block](https://registry.terraform.io/providers/hashicorp/aws/latest/docs#default_tags-configuration-block).
->>>>>>> abe4b515
 * `uuid` - The Volume's UUID (universally unique identifier).
 * `volume_type` - The type of volume, currently the only valid value is `ONTAP`.
 
