--- conflicted
+++ resolved
@@ -40,13 +40,8 @@
 * `configuration` - (Optional) Configuration block with various settings for the workgroup. Documented below.
 * `description` - (Optional) Description of the workgroup.
 * `state` - (Optional) State of the workgroup. Valid values are `DISABLED` or `ENABLED`. Defaults to `ENABLED`.
-<<<<<<< HEAD
-* `tags` - (Optional) Key-value map of resource tags for the workgroup. .If configured with a provider `default_tags` configuration block present, tags with matching keys will overwrite those defined at the provider-level.
-* `force_destroy` - (Optional) The option to delete the workgroup and its contents even if the workgroup contains any named queries.
-=======
-* `tags` - (Optional) Key-value map of resource tags for the workgroup. If configured with a provider [`default_tags` configuration block](https://registry.terraform.io/providers/hashicorp/aws/latest/docs#default_tags-configuration-block) present, tags with matching keys will overwrite those defined at the provider-level.
+* `tags` - (Optional) Key-value map of resource tags for the workgroup. If configured with a provider `default_tags` configuration block present, tags with matching keys will overwrite those defined at the provider-level.
 * `force_destroy` - (Optional) Option to delete the workgroup and its contents even if the workgroup contains any named queries.
->>>>>>> 4f356579
 
 ### Configuration
 
@@ -85,13 +80,8 @@
 * `configuration` - Configuration block with various settings for the workgroup
     * `engine_version` - Configuration block for the Athena Engine Versioning
         * `effective_engine_version` -  The engine version on which the query runs. If `selected_engine_version` is set to `AUTO`, the effective engine version is chosen by Athena.
-<<<<<<< HEAD
-* `id` - The workgroup name
-* `tags_all` - A map of tags assigned to the resource, including those inherited from the provider `default_tags` configuration block.
-=======
 * `id` - Workgroup name
-* `tags_all` - Map of tags assigned to the resource, including those inherited from the provider [`default_tags` configuration block](https://registry.terraform.io/providers/hashicorp/aws/latest/docs#default_tags-configuration-block).
->>>>>>> 4f356579
+* `tags_all` - Map of tags assigned to the resource, including those inherited from the provider `default_tags` configuration block.
 
 ## Import
 
