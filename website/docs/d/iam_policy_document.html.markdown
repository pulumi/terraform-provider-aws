---
subcategory: "IAM"
layout: "aws"
page_title: "AWS: aws_iam_policy_document"
description: |-
  Generates an IAM policy document in JSON format
---

# Data Source: aws_iam_policy_document

Generates an IAM policy document in JSON format for use with resources that expect policy documents such as [`aws_iam_policy`](/docs/providers/aws/r/iam_policy.html).

Using this data source to generate policy documents is *optional*. It is also valid to use literal JSON strings in your configuration or to use the `file` interpolation function to read a raw JSON policy document from a file.

~> **NOTE:** AWS's IAM policy document syntax allows for replacement of [policy variables](https://docs.aws.amazon.com/IAM/latest/UserGuide/reference_policies_variables.html) within a statement using `${...}`-style notation, which conflicts with Terraform's interpolation syntax. In order to use AWS policy variables with this data source, use `&{...}` notation for interpolations that should be processed by AWS rather than by Terraform.

<<<<<<< HEAD
=======
-> For more information about building AWS IAM policy documents with Terraform, see the [AWS IAM Policy Document Guide](https://learn.hashicorp.com/terraform/aws/iam-policy).

## Example Usage

### Basic Example

>>>>>>> 268fdd22
```hcl
data "aws_iam_policy_document" "example" {
  statement {
    sid = "1"

    actions = [
      "s3:ListAllMyBuckets",
      "s3:GetBucketLocation",
    ]

    resources = [
      "arn:aws:s3:::*",
    ]
  }

  statement {
    actions = [
      "s3:ListBucket",
    ]

    resources = [
      "arn:aws:s3:::${var.s3_bucket_name}",
    ]

    condition {
      test     = "StringLike"
      variable = "s3:prefix"

      values = [
        "",
        "home/",
        "home/&{aws:username}/",
      ]
    }
  }

  statement {
    actions = [
      "s3:*",
    ]

    resources = [
      "arn:aws:s3:::${var.s3_bucket_name}/home/&{aws:username}",
      "arn:aws:s3:::${var.s3_bucket_name}/home/&{aws:username}/*",
    ]
  }
}

resource "aws_iam_policy" "example" {
  name   = "example_policy"
  path   = "/"
  policy = data.aws_iam_policy_document.example.json
}
```

### Example Assume-Role Policy with Multiple Principals

<<<<<<< HEAD
## Argument Reference

The following arguments are supported:

* `policy_id` (Optional) - An ID for the policy document.
* `source_json` (Optional) - An IAM policy document to import as a base for the
  current policy document.  Statements with non-blank `sid`s in the current
  policy document will overwrite statements with the same `sid` in the source
  json.  Statements without an `sid` cannot be overwritten.
* `override_json` (Optional) - An IAM policy document to import and override the
  current policy document.  Statements with non-blank `sid`s in the override
  document will overwrite statements with the same `sid` in the current document.
  Statements without an `sid` cannot be overwritten.
* `statement` (Optional) - A nested configuration block (described below)
  configuring one *statement* to be included in the policy document.
* `version` (Optional) - IAM policy document version. Valid values: `2008-10-17`, `2012-10-17`. Defaults to `2012-10-17`. For more information, see the [AWS IAM User Guide](https://docs.aws.amazon.com/IAM/latest/UserGuide/reference_policies_elements_version.html).

Each document configuration may have one or more `statement` blocks, which
each accept the following arguments:

* `sid` (Optional) - An ID for the policy statement.
* `effect` (Optional) - Either "Allow" or "Deny", to specify whether this
  statement allows or denies the given actions. The default is "Allow".
* `actions` (Optional) - A list of actions that this statement either allows
  or denies. For example, ``["ec2:RunInstances", "s3:*"]``.
* `not_actions` (Optional) - A list of actions that this statement does *not*
  apply to. Used to apply a policy statement to all actions *except* those
  listed.
* `resources` (Optional) - A list of resource ARNs that this statement applies
  to. This is required by AWS if used for an IAM policy.
* `not_resources` (Optional) - A list of resource ARNs that this statement
  does *not* apply to. Used to apply a policy statement to all resources
  *except* those listed.
* `principals` (Optional) - A nested configuration block (described below)
  specifying a principal (or principal pattern) to which this statement applies.
* `not_principals` (Optional) - Like `principals` except gives principals that
  the statement does *not* apply to.
* `condition` (Optional) - A nested configuration block (described below)
  that defines a further, possibly-service-specific condition that constrains
  whether this statement applies.

Each policy may have either zero or more `principals` blocks or zero or more
`not_principals` blocks, both of which each accept the following arguments:

* `type` (Required) The type of principal. For AWS ARNs this is "AWS".  For AWS services (e.g. Lambda), this is "Service". For Federated access the type is "Federated".
* `identifiers` (Required) List of identifiers for principals. When `type`
  is "AWS", these are IAM user or role ARNs.  When `type` is "Service", these are AWS Service roles e.g. `lambda.amazonaws.com`. When `type` is "Federated", these are web identity users or SAML provider ARNs.

For further examples or information about AWS principals then please refer to the [documentation](https://docs.aws.amazon.com/IAM/latest/UserGuide/reference_policies_elements_principal.html).

Each policy statement may have zero or more `condition` blocks, which each
accept the following arguments:

* `test` (Required) The name of the
  [IAM condition operator](https://docs.aws.amazon.com/IAM/latest/UserGuide/reference_policies_elements_condition_operators.html)
  to evaluate.
* `variable` (Required) The name of a
  [Context Variable](http://docs.aws.amazon.com/IAM/latest/UserGuide/reference_policies_elements.html#AvailableKeys)
  to apply the condition to. Context variables may either be standard AWS
  variables starting with `aws:`, or service-specific variables prefixed with
  the service name.
* `values` (Required) The values to evaluate the condition against. If multiple
  values are provided, the condition matches if at least one of them applies.
  (That is, the tests are combined with the "OR" boolean operation.)

When multiple `condition` blocks are provided, they must *all* evaluate to true
for the policy statement to apply. (In other words, the conditions are combined
with the "AND" boolean operation.)

## Context Variable Interpolation

The IAM policy document format allows context variables to be interpolated
into various strings within a statement. The native IAM policy document format
uses `${...}`-style syntax that is in conflict with interpolation
syntax, so this data source instead uses `&{...}` syntax for interpolations that
should be processed by AWS rather than by this provider.

## Wildcard Principal

In order to define wildcard principal (a.k.a. anonymous user) use `type = "*"` and
`identifiers = ["*"]`. In that case the rendered json will contain `"Principal": "*"`.
Note, that even though the [IAM Documentation](https://docs.aws.amazon.com/IAM/latest/UserGuide/reference_policies_elements_principal.html)
states that `"Principal": "*"` and `"Principal": {"AWS": "*"}` are equivalent,
those principals have different behavior for IAM Role Trust Policy. Therefore
this provider will normalize the principal field only in above-mentioned case and principals
like `type = "AWS"` and `identifiers = ["*"]` will be rendered as `"Principal": {"AWS": "*"}`.

## Attributes Reference

The following attribute is exported:

* `json` - The above arguments serialized as a standard JSON policy document.

## Example with Multiple Principals

Showing how you can use this as an assume role policy as well as showing how you can specify multiple principal blocks with different types.
=======
You can specify multiple principal blocks with different types. You can also use this data source to generate an assume-role policy.
>>>>>>> 268fdd22

```hcl
data "aws_iam_policy_document" "event_stream_bucket_role_assume_role_policy" {
  statement {
    actions = ["sts:AssumeRole"]

    principals {
      type        = "Service"
      identifiers = ["firehose.amazonaws.com"]
    }

    principals {
      type        = "AWS"
      identifiers = [var.trusted_role_arn]
    }

    principals {
      type        = "Federated"
      identifiers = ["arn:aws:iam::${var.account_id}:saml-provider/${var.provider_name}", "cognito-identity.amazonaws.com"]
    }
  }
}
```

### Example Using A Source Document

```hcl
data "aws_iam_policy_document" "source" {
  statement {
    actions   = ["ec2:*"]
    resources = ["*"]
  }

  statement {
    sid = "SidToOverride"

    actions   = ["s3:*"]
    resources = ["*"]
  }
}

data "aws_iam_policy_document" "source_json_example" {
  source_json = data.aws_iam_policy_document.source.json

  statement {
    sid = "SidToOverride"

    actions = ["s3:*"]

    resources = [
      "arn:aws:s3:::somebucket",
      "arn:aws:s3:::somebucket/*",
    ]
  }
}
```

`data.aws_iam_policy_document.source_json_example.json` will evaluate to:

```json
{
  "Version": "2012-10-17",
  "Statement": [
    {
      "Sid": "",
      "Effect": "Allow",
      "Action": "ec2:*",
      "Resource": "*"
    },
    {
      "Sid": "SidToOverride",
      "Effect": "Allow",
      "Action": "s3:*",
      "Resource": [
        "arn:aws:s3:::somebucket/*",
        "arn:aws:s3:::somebucket"
      ]
    }
  ]
}
```

### Example Using An Override Document

```hcl
data "aws_iam_policy_document" "override" {
  statement {
    sid = "SidToOverride"

    actions   = ["s3:*"]
    resources = ["*"]
  }
}

data "aws_iam_policy_document" "override_json_example" {
  override_json = data.aws_iam_policy_document.override.json

  statement {
    actions   = ["ec2:*"]
    resources = ["*"]
  }

  statement {
    sid = "SidToOverride"

    actions = ["s3:*"]

    resources = [
      "arn:aws:s3:::somebucket",
      "arn:aws:s3:::somebucket/*",
    ]
  }
}
```

`data.aws_iam_policy_document.override_json_example.json` will evaluate to:

```json
{
  "Version": "2012-10-17",
  "Statement": [
    {
      "Sid": "",
      "Effect": "Allow",
      "Action": "ec2:*",
      "Resource": "*"
    },
    {
      "Sid": "SidToOverride",
      "Effect": "Allow",
      "Action": "s3:*",
      "Resource": "*"
    }
  ]
}
```

### Example with Both Source and Override Documents

You can also combine `source_json` and `override_json` in the same document.

```hcl
data "aws_iam_policy_document" "source" {
  statement {
    sid       = "OverridePlaceholder"
    actions   = ["ec2:DescribeAccountAttributes"]
    resources = ["*"]
  }
}

data "aws_iam_policy_document" "override" {
  statement {
    sid       = "OverridePlaceholder"
    actions   = ["s3:GetObject"]
    resources = ["*"]
  }
}

data "aws_iam_policy_document" "politik" {
  source_json   = data.aws_iam_policy_document.source.json
  override_json = data.aws_iam_policy_document.override.json
}
```

`data.aws_iam_policy_document.politik.json` will evaluate to:

```json
{
  "Version": "2012-10-17",
  "Statement": [
    {
      "Sid": "OverridePlaceholder",
      "Effect": "Allow",
      "Action": "s3:GetObject",
      "Resource": "*"
    }
  ]
}
```

### Example of Merging Source Documents

Multiple documents can be combined using the `source_policy_documents` or `override_policy_documents` attributes. `source_policy_documents` requires that all documents have unique Sids, while `override_policy_documents` will iteratively override matching Sids.

```hcl
data "aws_iam_policy_document" "source_one" {
  statement {
    actions   = ["ec2:*"]
    resources = ["*"]
  }

  statement {
    sid = "UniqueSidOne"

    actions   = ["s3:*"]
    resources = ["*"]
  }
}

data "aws_iam_policy_document" "source_two" {
  statement {
    sid = "UniqueSidTwo"

    actions   = ["iam:*"]
    resources = ["*"]
  }

  statement {
    actions   = ["lambda:*"]
    resources = ["*"]
  }
}

data "aws_iam_policy_document" "combined" {
  source_policy_documents = [
    data.aws_iam_policy_document.source_one.json,
    data.aws_iam_policy_document.source_two.json
  ]
}
```

`data.aws_iam_policy_document.combined.json` will evaluate to:

```json
{
  "Version": "2012-10-17",
  "Statement": [
    {
      "Sid": "",
      "Effect": "Allow",
      "Action": "ec2:*",
      "Resource": "*"
    },
    {
      "Sid": "UniqueSidOne",
      "Effect": "Allow",
      "Action": "s3:*",
      "Resource": "*"
    },
    {
      "Sid": "UniqueSidTwo",
      "Effect": "Allow",
      "Action": "iam:*",
      "Resource": "*"
    },
    {
      "Sid": "",
      "Effect": "Allow",
      "Action": "lambda:*",
      "Resource": "*"
    }
  ]
}
```

### Example of Merging Override Documents

```hcl
data "aws_iam_policy_document" "policy_one" {
  statement {
    sid    = "OverridePlaceHolderOne"
    effect = "Allow"

    actions   = ["s3:*"]
    resources = ["*"]
  }
}

data "aws_iam_policy_document" "policy_two" {
  statement {
    effect    = "Allow"
    actions   = ["ec2:*"]
    resources = ["*"]
  }

  statement {
    sid    = "OverridePlaceHolderTwo"
    effect = "Allow"

    actions   = ["iam:*"]
    resources = ["*"]
  }
}

data "aws_iam_policy_document" "policy_three" {
  statement {
    sid    = "OverridePlaceHolderOne"
    effect = "Deny"

    actions   = ["logs:*"]
    resources = ["*"]
  }
}

data "aws_iam_policy_document" "combined" {
  override_policy_documents = [
    data.aws_iam_policy_document.policy_one.json,
    data.aws_iam_policy_document.policy_two.json,
    data.aws_iam_policy_document.policy_three.json
  ]

  statement {
    sid    = "OverridePlaceHolderTwo"
    effect = "Deny"

    actions   = ["*"]
    resources = ["*"]
  }
}
```

`data.aws_iam_policy_document.combined.json` will evaluate to:

```json
{
  "Version": "2012-10-17",
  "Statement": [
    {
      "Sid": "OverridePlaceholderTwo",
      "Effect": "Allow",
      "Action": "iam:*",
      "Resource": "*"
    },
    {
      "Sid": "OverridePlaceholderOne",
      "Effect": "Deny",
      "Action": "logs:*",
      "Resource": "*"
    },
    {
      "Sid": "",
      "Effect": "Allow",
      "Action": "ec2:*",
      "Resource": "*"
    },
  ]
}
```

## Argument Reference

The following arguments are optional:

* `override_json` (Optional) - IAM policy document whose statements with non-blank `sid`s will override statements with the same `sid` from documents assigned to the `source_json`, `source_policy_documents`, and `override_policy_documents` arguments. Non-overriding statements will be added to the exported document.

~> **NOTE:** Statements without a `sid` cannot be overridden. In other words, a statement without a `sid` from documents assigned to the `source_json` or `source_policy_documents` arguments cannot be overridden by statements from documents assigned to the `override_json` or `override_policy_documents` arguments.

* `override_policy_documents` (Optional) - List of IAM policy documents that are merged together into the exported document. In merging, statements with non-blank `sid`s will override statements with the same `sid` from earlier documents in the list. Statements with non-blank `sid`s will also override statements with the same `sid` from documents provided in the `source_json` and `source_policy_documents` arguments.  Non-overriding statements will be added to the exported document.
* `policy_id` (Optional) - ID for the policy document.
* `source_json` (Optional) - IAM policy document used as a base for the exported policy document. Statements with the same `sid` from documents assigned to the `override_json` and `override_policy_documents` arguments will override source statements.
* `source_policy_documents` (Optional) - List of IAM policy documents that are merged together into the exported document. Statements defined in `source_policy_documents` or `source_json` must have unique `sid`s. Statements with the same `sid` from documents assigned to the `override_json` and `override_policy_documents` arguments will override source statements.
* `statement` (Optional) - Configuration block for a policy statement. Detailed below.
* `version` (Optional) - IAM policy document version. Valid values are `2008-10-17` and `2012-10-17`. Defaults to `2012-10-17`. For more information, see the [AWS IAM User Guide](https://docs.aws.amazon.com/IAM/latest/UserGuide/reference_policies_elements_version.html).

### `statement`

The following arguments are optional:

* `actions` (Optional) - List of actions that this statement either allows or denies. For example, `["ec2:RunInstances", "s3:*"]`.
* `condition` (Optional) - Configuration block for a condition. Detailed below.
* `effect` (Optional) - Whether this statement allows or denies the given actions. Valid values are `Allow` and `Deny`. Defaults to `Allow`.
* `not_actions` (Optional) - List of actions that this statement does *not* apply to. Use to apply a policy statement to all actions *except* those listed.
* `not_principals` (Optional) - Like `principals` except these are principals that the statement does *not* apply to.
* `not_resources` (Optional) - List of resource ARNs that this statement does *not* apply to. Use to apply a policy statement to all resources *except* those listed.
* `principals` (Optional) - Configuration block for principals. Detailed below.
* `resources` (Optional) - List of resource ARNs that this statement applies to. This is required by AWS if used for an IAM policy.
* `sid` (Optional) - Sid (statement ID) is an identifier for a policy statement.

### `condition`

A `condition` constrains whether a statement applies in a particular situation. Conditions can be specific to an AWS service. When using multiple `condition` blocks, they must *all* evaluate to true for the policy statement to apply. In other words, AWS evaluates the conditions as though with an "AND" boolean operation.

The following arguments are required:

* `test` (Required) Name of the [IAM condition operator](https://docs.aws.amazon.com/IAM/latest/UserGuide/reference_policies_elements_condition_operators.html) to evaluate.
* `values` (Required) Values to evaluate the condition against. If multiple values are provided, the condition matches if at least one of them applies. That is, AWS evaluates multiple values as though using an "OR" boolean operation.
* `variable` (Required) Name of a [Context Variable](http://docs.aws.amazon.com/IAM/latest/UserGuide/reference_policies_elements.html#AvailableKeys) to apply the condition to. Context variables may either be standard AWS variables starting with `aws:` or service-specific variables prefixed with the service name.

### `principals` and `not_principals`

The `principals` and `not_principals` arguments define to whom a statement applies or does not apply, respectively.

~> **NOTE**: Even though the [IAM Documentation](https://docs.aws.amazon.com/IAM/latest/UserGuide/reference_policies_elements_principal.html) states that `"Principal": "*"` and `"Principal": {"AWS": "*"}` are equivalent, those principal elements have different behavior in some situations, e.g. IAM Role Trust Policy. To have Terraform render JSON containing `"Principal": "*"`, use `type = "*"` and `identifiers = ["*"]`. To have Terraform render JSON containing `"Principal": {"AWS": "*"}`, use `type = "AWS"` and `identifiers = ["*"]`.

-> For more information about AWS principals, refer to the [AWS Identity and Access Management User Guide: AWS JSON policy elements: Principal](https://docs.aws.amazon.com/IAM/latest/UserGuide/reference_policies_elements_principal.html).

The following arguments are required:

* `identifiers` (Required) List of identifiers for principals. When `type` is `AWS`, these are IAM principal ARNs, e.g. `arn:aws:iam::12345678901:role/yak-role`.  When `type` is `Service`, these are AWS Service roles, e.g. `lambda.amazonaws.com`. When `type` is `Federated`, these are web identity users or SAML provider ARNs, e.g. `accounts.google.com` or `arn:aws:iam::12345678901:saml-provider/yak-saml-provider`. When `type` is `CanonicalUser`, these are [canonical user IDs](https://docs.aws.amazon.com/general/latest/gr/acct-identifiers.html#FindingCanonicalId), e.g. `79a59df900b949e55d96a1e698fbacedfd6e09d98eacf8f8d5218e7cd47ef2be`.
* `type` (Required) Type of principal. Valid values include `AWS`, `Service`, `Federated`, and `CanonicalUser`.

## Attributes Reference

The following attribute is exported:

* `json` - Standard JSON policy document rendered based on the arguments above.<|MERGE_RESOLUTION|>--- conflicted
+++ resolved
@@ -14,15 +14,9 @@
 
 ~> **NOTE:** AWS's IAM policy document syntax allows for replacement of [policy variables](https://docs.aws.amazon.com/IAM/latest/UserGuide/reference_policies_variables.html) within a statement using `${...}`-style notation, which conflicts with Terraform's interpolation syntax. In order to use AWS policy variables with this data source, use `&{...}` notation for interpolations that should be processed by AWS rather than by Terraform.
 
-<<<<<<< HEAD
-=======
--> For more information about building AWS IAM policy documents with Terraform, see the [AWS IAM Policy Document Guide](https://learn.hashicorp.com/terraform/aws/iam-policy).
-
 ## Example Usage
 
 ### Basic Example
-
->>>>>>> 268fdd22
 ```hcl
 data "aws_iam_policy_document" "example" {
   statement {
@@ -80,106 +74,7 @@
 
 ### Example Assume-Role Policy with Multiple Principals
 
-<<<<<<< HEAD
-## Argument Reference
-
-The following arguments are supported:
-
-* `policy_id` (Optional) - An ID for the policy document.
-* `source_json` (Optional) - An IAM policy document to import as a base for the
-  current policy document.  Statements with non-blank `sid`s in the current
-  policy document will overwrite statements with the same `sid` in the source
-  json.  Statements without an `sid` cannot be overwritten.
-* `override_json` (Optional) - An IAM policy document to import and override the
-  current policy document.  Statements with non-blank `sid`s in the override
-  document will overwrite statements with the same `sid` in the current document.
-  Statements without an `sid` cannot be overwritten.
-* `statement` (Optional) - A nested configuration block (described below)
-  configuring one *statement* to be included in the policy document.
-* `version` (Optional) - IAM policy document version. Valid values: `2008-10-17`, `2012-10-17`. Defaults to `2012-10-17`. For more information, see the [AWS IAM User Guide](https://docs.aws.amazon.com/IAM/latest/UserGuide/reference_policies_elements_version.html).
-
-Each document configuration may have one or more `statement` blocks, which
-each accept the following arguments:
-
-* `sid` (Optional) - An ID for the policy statement.
-* `effect` (Optional) - Either "Allow" or "Deny", to specify whether this
-  statement allows or denies the given actions. The default is "Allow".
-* `actions` (Optional) - A list of actions that this statement either allows
-  or denies. For example, ``["ec2:RunInstances", "s3:*"]``.
-* `not_actions` (Optional) - A list of actions that this statement does *not*
-  apply to. Used to apply a policy statement to all actions *except* those
-  listed.
-* `resources` (Optional) - A list of resource ARNs that this statement applies
-  to. This is required by AWS if used for an IAM policy.
-* `not_resources` (Optional) - A list of resource ARNs that this statement
-  does *not* apply to. Used to apply a policy statement to all resources
-  *except* those listed.
-* `principals` (Optional) - A nested configuration block (described below)
-  specifying a principal (or principal pattern) to which this statement applies.
-* `not_principals` (Optional) - Like `principals` except gives principals that
-  the statement does *not* apply to.
-* `condition` (Optional) - A nested configuration block (described below)
-  that defines a further, possibly-service-specific condition that constrains
-  whether this statement applies.
-
-Each policy may have either zero or more `principals` blocks or zero or more
-`not_principals` blocks, both of which each accept the following arguments:
-
-* `type` (Required) The type of principal. For AWS ARNs this is "AWS".  For AWS services (e.g. Lambda), this is "Service". For Federated access the type is "Federated".
-* `identifiers` (Required) List of identifiers for principals. When `type`
-  is "AWS", these are IAM user or role ARNs.  When `type` is "Service", these are AWS Service roles e.g. `lambda.amazonaws.com`. When `type` is "Federated", these are web identity users or SAML provider ARNs.
-
-For further examples or information about AWS principals then please refer to the [documentation](https://docs.aws.amazon.com/IAM/latest/UserGuide/reference_policies_elements_principal.html).
-
-Each policy statement may have zero or more `condition` blocks, which each
-accept the following arguments:
-
-* `test` (Required) The name of the
-  [IAM condition operator](https://docs.aws.amazon.com/IAM/latest/UserGuide/reference_policies_elements_condition_operators.html)
-  to evaluate.
-* `variable` (Required) The name of a
-  [Context Variable](http://docs.aws.amazon.com/IAM/latest/UserGuide/reference_policies_elements.html#AvailableKeys)
-  to apply the condition to. Context variables may either be standard AWS
-  variables starting with `aws:`, or service-specific variables prefixed with
-  the service name.
-* `values` (Required) The values to evaluate the condition against. If multiple
-  values are provided, the condition matches if at least one of them applies.
-  (That is, the tests are combined with the "OR" boolean operation.)
-
-When multiple `condition` blocks are provided, they must *all* evaluate to true
-for the policy statement to apply. (In other words, the conditions are combined
-with the "AND" boolean operation.)
-
-## Context Variable Interpolation
-
-The IAM policy document format allows context variables to be interpolated
-into various strings within a statement. The native IAM policy document format
-uses `${...}`-style syntax that is in conflict with interpolation
-syntax, so this data source instead uses `&{...}` syntax for interpolations that
-should be processed by AWS rather than by this provider.
-
-## Wildcard Principal
-
-In order to define wildcard principal (a.k.a. anonymous user) use `type = "*"` and
-`identifiers = ["*"]`. In that case the rendered json will contain `"Principal": "*"`.
-Note, that even though the [IAM Documentation](https://docs.aws.amazon.com/IAM/latest/UserGuide/reference_policies_elements_principal.html)
-states that `"Principal": "*"` and `"Principal": {"AWS": "*"}` are equivalent,
-those principals have different behavior for IAM Role Trust Policy. Therefore
-this provider will normalize the principal field only in above-mentioned case and principals
-like `type = "AWS"` and `identifiers = ["*"]` will be rendered as `"Principal": {"AWS": "*"}`.
-
-## Attributes Reference
-
-The following attribute is exported:
-
-* `json` - The above arguments serialized as a standard JSON policy document.
-
-## Example with Multiple Principals
-
-Showing how you can use this as an assume role policy as well as showing how you can specify multiple principal blocks with different types.
-=======
 You can specify multiple principal blocks with different types. You can also use this data source to generate an assume-role policy.
->>>>>>> 268fdd22
 
 ```hcl
 data "aws_iam_policy_document" "event_stream_bucket_role_assume_role_policy" {
