--- conflicted
+++ resolved
@@ -85,20 +85,16 @@
 
 * `bucket` - (Optional, Forces new resource) The name of the bucket. If omitted, this provider will assign a random, unique name. Must be lowercase and less than or equal to 63 characters in length. A full list of bucket naming rules [may be found here](https://docs.aws.amazon.com/AmazonS3/latest/userguide/bucketnamingrules.html).
 * `bucket_prefix` - (Optional, Forces new resource) Creates a unique bucket name beginning with the specified prefix. Conflicts with `bucket`. Must be lowercase and less than or equal to 37 characters in length. A full list of bucket naming rules [may be found here](https://docs.aws.amazon.com/AmazonS3/latest/userguide/bucketnamingrules.html).
-<<<<<<< HEAD
-* `tags` - (Optional) A map of tags to assign to the bucket. If configured with a provider `default_tags` configuration block present, tags with matching keys will overwrite those defined at the provider-level.
-=======
->>>>>>> 7298684d
 * `force_destroy` - (Optional, Default:`false`) A boolean that indicates all objects (including any [locked objects](https://docs.aws.amazon.com/AmazonS3/latest/dev/object-lock-overview.html)) should be deleted from the bucket so that the bucket can be destroyed without error. These objects are *not* recoverable.
 * `object_lock_configuration` - (Optional) A configuration of [S3 object locking](https://docs.aws.amazon.com/AmazonS3/latest/dev/object-lock.html). See [Object Lock Configuration](#object-lock-configuration) below.
-* `tags` - (Optional) A map of tags to assign to the bucket. If configured with a provider [`default_tags` configuration block](/docs/providers/aws/index.html#default_tags-configuration-block) present, tags with matching keys will overwrite those defined at the provider-level.
+* `tags` - (Optional) A map of tags to assign to the bucket. If configured with a provider [`default_tags` configuration blockpresent, tags with matching keys will overwrite those defined at the provider-level.
 
 ### Object Lock Configuration
 
 ~> **NOTE:** You can only **enable** S3 Object Lock for **new** buckets. If you need to **enable** S3 Object Lock for an **existing** bucket, please contact AWS Support.
 When you create a bucket with S3 Object Lock enabled, Amazon S3 automatically enables versioning for the bucket.
 Once you create a bucket with S3 Object Lock enabled, you can't disable Object Lock or suspend versioning for the bucket.
-To configure the default retention rule of the Object Lock configuration, see the [`aws_s3_bucket_object_lock_configuration` resource](s3_bucket_object_lock_configuration.html.markdown) for configuration details.
+To configure the default retention rule of the Object Lock configuration, see the `aws_s3_bucket_object_lock_configuration` resource for configuration details.
 
 The `object_lock_configuration` configuration block supports the following argument:
 
