---
subcategory: "Organizations"
layout: "aws"
page_title: "AWS: aws_organizations_organizational_unit"
description: |-
  Provides a resource to create an organizational unit.
---

# Resource: aws_organizations_organizational_unit

Provides a resource to create an organizational unit.

## Example Usage

```terraform
resource "aws_organizations_organizational_unit" "example" {
  name      = "example"
  parent_id = aws_organizations_organization.example.roots[0].id
}
```

## Argument Reference

The following arguments are supported:

* `name` - The name for the organizational unit
* `parent_id` - ID of the parent organizational unit, which may be the root
<<<<<<< HEAD
* `tags` - (Optional) Key-value map of resource tags. .If configured with a provider `default_tags` configuration block present, tags with matching keys will overwrite those defined at the provider-level.
=======
* `tags` - (Optional) Key-value map of resource tags. If configured with a provider [`default_tags` configuration block](https://registry.terraform.io/providers/hashicorp/aws/latest/docs#default_tags-configuration-block) present, tags with matching keys will overwrite those defined at the provider-level.
>>>>>>> abe4b515

## Attributes Reference

In addition to all arguments above, the following attributes are exported:

* `accounts` - List of child accounts for this Organizational Unit. Does not return account information for child Organizational Units. All elements have these attributes:
    * `arn` - ARN of the account
    * `email` - Email of the account
    * `id` - Identifier of the account
    * `name` - Name of the account
* `arn` - ARN of the organizational unit
* `id` - Identifier of the organization unit
<<<<<<< HEAD
* `tags_all` - A map of tags assigned to the resource, including those inherited from the provider .
=======
* `tags_all` - A map of tags assigned to the resource, including those inherited from the provider [`default_tags` configuration block](https://registry.terraform.io/providers/hashicorp/aws/latest/docs#default_tags-configuration-block).
>>>>>>> abe4b515

## Import

AWS Organizations Organizational Units can be imported by using the `id`, e.g.,

```
$ terraform import aws_organizations_organizational_unit.example ou-1234567
```<|MERGE_RESOLUTION|>--- conflicted
+++ resolved
@@ -25,11 +25,7 @@
 
 * `name` - The name for the organizational unit
 * `parent_id` - ID of the parent organizational unit, which may be the root
-<<<<<<< HEAD
 * `tags` - (Optional) Key-value map of resource tags. .If configured with a provider `default_tags` configuration block present, tags with matching keys will overwrite those defined at the provider-level.
-=======
-* `tags` - (Optional) Key-value map of resource tags. If configured with a provider [`default_tags` configuration block](https://registry.terraform.io/providers/hashicorp/aws/latest/docs#default_tags-configuration-block) present, tags with matching keys will overwrite those defined at the provider-level.
->>>>>>> abe4b515
 
 ## Attributes Reference
 
@@ -42,11 +38,7 @@
     * `name` - Name of the account
 * `arn` - ARN of the organizational unit
 * `id` - Identifier of the organization unit
-<<<<<<< HEAD
-* `tags_all` - A map of tags assigned to the resource, including those inherited from the provider .
-=======
-* `tags_all` - A map of tags assigned to the resource, including those inherited from the provider [`default_tags` configuration block](https://registry.terraform.io/providers/hashicorp/aws/latest/docs#default_tags-configuration-block).
->>>>>>> abe4b515
+* `tags_all` - A map of tags assigned to the resource, including those inherited from the provider `default_tags` configuration block.
 
 ## Import
 
