---
subcategory: "EC2"
layout: "aws"
page_title: "AWS: aws_instance"
description: |-
  Provides an EC2 instance resource. This allows instances to be created, updated, and deleted. Instances also support provisioning.
---

# Resource: aws_instance

Provides an EC2 instance resource. This allows instances to be created, updated, and deleted.

## Example Usage

### Basic Example Using AMI Lookup

```terraform
data "aws_ami" "ubuntu" {
  most_recent = true

  filter {
    name   = "name"
    values = ["ubuntu/images/hvm-ssd/ubuntu-focal-20.04-amd64-server-*"]
  }

  filter {
    name   = "virtualization-type"
    values = ["hvm"]
  }

  owners = ["099720109477"] # Canonical
}

resource "aws_instance" "web" {
  ami           = data.aws_ami.ubuntu.id
  instance_type = "t3.micro"

  tags = {
    Name = "HelloWorld"
  }
}
```

### Network and Credit Specification Example

```terraform
resource "aws_vpc" "my_vpc" {
  cidr_block = "172.16.0.0/16"

  tags = {
    Name = "tf-example"
  }
}

resource "aws_subnet" "my_subnet" {
  vpc_id            = aws_vpc.my_vpc.id
  cidr_block        = "172.16.10.0/24"
  availability_zone = "us-west-2a"

  tags = {
    Name = "tf-example"
  }
}

resource "aws_network_interface" "foo" {
  subnet_id   = aws_subnet.my_subnet.id
  private_ips = ["172.16.10.100"]

  tags = {
    Name = "primary_network_interface"
  }
}

resource "aws_instance" "foo" {
  ami           = "ami-005e54dee72cc1d00" # us-west-2
  instance_type = "t2.micro"

  network_interface {
    network_interface_id = aws_network_interface.foo.id
    device_index         = 0
  }

  credit_specification {
    cpu_credits = "unlimited"
  }
}
```

## Argument Reference

The following arguments are supported:

* `ami` - (Required) AMI to use for the instance.
* `associate_public_ip_address` - (Optional) Whether to associate a public IP address with an instance in a VPC.
* `availability_zone` - (Optional) AZ to start the instance in.

-> **NOTE:** Changing `cpu_core_count` and/or `cpu_threads_per_core` will cause the resource to be destroyed and re-created.

* `cpu_core_count` - (Optional) Sets the number of CPU cores for an instance. This option is only supported on creation of instance type that support CPU Options [CPU Cores and Threads Per CPU Core Per Instance Type](https://docs.aws.amazon.com/AWSEC2/latest/UserGuide/instance-optimize-cpu.html#cpu-options-supported-instances-values) - specifying this option for unsupported instance types will return an error from the EC2 API.
* `cpu_threads_per_core` - (Optional - has no effect unless `cpu_core_count` is also set)  If set to to 1, hyperthreading is disabled on the launched instance. Defaults to 2 if not set. See [Optimizing CPU Options](https://docs.aws.amazon.com/AWSEC2/latest/UserGuide/instance-optimize-cpu.html) for more information.
* `credit_specification` - (Optional) Configuration block for customizing the credit specification of the instance. See [Credit Specification](#credit-specification) below for more details. the provider will only perform drift detection of its value when present in a configuration. Removing this configuration on existing instances will only stop managing it. It will not change the configuration back to the default for the instance type.
* `disable_api_termination` - (Optional) If true, enables [EC2 Instance Termination Protection](https://docs.aws.amazon.com/AWSEC2/latest/UserGuide/terminating-instances.html#Using_ChangingDisableAPITermination).
* `ebs_block_device` - (Optional) One or more configuration blocks with additional EBS block devices to attach to the instance. Block device configurations only apply on resource creation. See [Block Devices](#ebs-ephemeral-and-root-block-devices) below for details on attributes and drift detection. When accessing this as an attribute reference, it is a set of objects.
* `ebs_optimized` - (Optional) If true, the launched EC2 instance will be EBS-optimized. Note that if this is not set on an instance type that is optimized by default then this will show as disabled but if the instance type is optimized by default then there is no need to set this and there is no effect to disabling it. See the [EBS Optimized section](https://docs.aws.amazon.com/AWSEC2/latest/UserGuide/EBSOptimized.html) of the AWS User Guide for more information.
* `enclave_options` - (Optional) Enable Nitro Enclaves on launched instances. See [Enclave Options](#enclave-options) below for more details.
* `ephemeral_block_device` - (Optional) One or more configuration blocks to customize Ephemeral (also known as "Instance Store") volumes on the instance. See [Block Devices](#ebs-ephemeral-and-root-block-devices) below for details. When accessing this as an attribute reference, it is a set of objects.
* `get_password_data` - (Optional) If true, wait for password data to become available and retrieve it. Useful for getting the administrator password for instances running Microsoft Windows. The password data is exported to the `password_data` attribute. See [GetPasswordData](https://docs.aws.amazon.com/AWSEC2/latest/APIReference/API_GetPasswordData.html) for more information.
* `hibernation` - (Optional) If true, the launched EC2 instance will support hibernation.
* `host_id` - (Optional) ID of a dedicated host that the instance will be assigned to. Use when an instance is to be launched on a specific dedicated host.
* `iam_instance_profile` - (Optional) IAM Instance Profile to launch the instance with. Specified as the name of the Instance Profile. Ensure your credentials have the correct permission to assign the instance profile according to the [EC2 documentation](http://docs.aws.amazon.com/IAM/latest/UserGuide/id_roles_use_switch-role-ec2.html#roles-usingrole-ec2instance-permissions), notably `iam:PassRole`.
* `instance_initiated_shutdown_behavior` - (Optional) Shutdown behavior for the instance. Amazon defaults this to `stop` for EBS-backed instances and `terminate` for instance-store instances. Cannot be set on instance-store instances. See [Shutdown Behavior](https://docs.aws.amazon.com/AWSEC2/latest/UserGuide/terminating-instances.html#Using_ChangingInstanceInitiatedShutdownBehavior) for more information.
* `instance_type` - (Required) Type of instance to start. Updates to this field will trigger a stop/start of the EC2 instance.
* `ipv6_address_count`- (Optional) A number of IPv6 addresses to associate with the primary network interface. Amazon EC2 chooses the IPv6 addresses from the range of your subnet.
* `ipv6_addresses` - (Optional) Specify one or more IPv6 addresses from the range of the subnet to associate with the primary network interface
* `key_name` - (Optional) Key name of the Key Pair to use for the instance; which can be managed using [the `aws_key_pair` resource](key_pair.html).
* `metadata_options` - (Optional) Customize the metadata options of the instance. See [Metadata Options](#metadata-options) below for more details.
* `monitoring` - (Optional) If true, the launched EC2 instance will have detailed monitoring enabled. (Available since v0.6.0)
* `network_interface` - (Optional) Customize network interfaces to be attached at instance boot time. See [Network Interfaces](#network-interfaces) below for more details.
* `placement_group` - (Optional) Placement Group to start the instance in.
* `private_ip` - (Optional) Private IP address to associate with the instance in a VPC.
* `root_block_device` - (Optional) Configuration block to customize details about the root block device of the instance. See [Block Devices](#ebs-ephemeral-and-root-block-devices) below for details. When accessing this as an attribute reference, it is a list containing one object.
* `secondary_private_ips` - (Optional) A list of secondary private IPv4 addresses to assign to the instance's primary network interface (eth0) in a VPC. Can only be assigned to the primary network interface (eth0) attached at instance creation, not a pre-existing network interface i.e. referenced in a `network_interface` block. Refer to the [Elastic network interfaces documentation](https://docs.aws.amazon.com/AWSEC2/latest/UserGuide/using-eni.html#AvailableIpPerENI) to see the maximum number of private IP addresses allowed per instance type.
* `security_groups` - (Optional, EC2-Classic and default VPC only) A list of security group names (EC2-Classic) or IDs (default VPC) to associate with.

-> **NOTE:** If you are creating Instances in a VPC, use `vpc_security_group_ids` instead.

* `source_dest_check` - (Optional) Controls if traffic is routed to the instance when the destination address does not match the instance. Used for NAT or VPNs. Defaults true.
* `subnet_id` - (Optional) VPC Subnet ID to launch in.
* `tags` - (Optional) A map of tags to assign to the resource. Note that these tags apply to the instance and not block storage devices. If configured with a provider [`default_tags` configuration block](/docs/providers/aws/index.html#default_tags-configuration-block) present, tags with matching keys will overwrite those defined at the provider-level.
* `tenancy` - (Optional) Tenancy of the instance (if the instance is running in a VPC). An instance with a tenancy of dedicated runs on single-tenant hardware. The host tenancy is not supported for the import-instance command.
* `user_data` - (Optional) User data to provide when launching the instance. Do not pass gzip-compressed data via this argument; see `user_data_base64` instead.
* `user_data_base64` - (Optional) Can be used instead of `user_data` to pass base64-encoded binary data directly. Use this instead of `user_data` whenever the value is not a valid UTF-8 string. For example, gzip-encoded user data must be base64-encoded and passed via this argument to avoid corruption.
* `volume_tags` - (Optional) A map of tags to assign, at instance-creation time, to root and EBS volumes.

~> **NOTE:** Do not use `volume_tags` if you plan to manage block device tags outside the `aws_instance` configuration, such as using `tags` in an `aws_ebs_volume` resource attached via `aws_volume_attachment`. Doing so will result in resource cycling and inconsistent behavior.

* `vpc_security_group_ids` - (Optional, VPC only) A list of security group IDs to associate with.

### Timeouts

The `timeouts` block allows you to specify [timeouts](https://www.terraform.io/docs/configuration/blocks/resources/syntax.html#operation-timeouts) for certain actions:

* `create` - (Defaults to 10 mins) Used when launching the instance (until it reaches the initial `running` state)
* `update` - (Defaults to 10 mins) Used when stopping and starting the instance when necessary during update - e.g. when changing instance type
* `delete` - (Defaults to 20 mins) Used when terminating the instance

### Credit Specification

The `credit_specification` block supports the following:

* `cpu_credits` - (Optional) Credit option for CPU usage. Valid values include `standard` or `unlimited`. T3 instances are launched as unlimited by default. T2 instances are launched as standard by default.

### EBS, Ephemeral, and Root Block Devices

Each of the `*_block_device` attributes control a portion of the EC2 Instance's "Block Device Mapping". For more information, see the [AWS Block Device Mapping documentation](https://docs.aws.amazon.com/AWSEC2/latest/UserGuide/block-device-mapping-concepts.html).

The `root_block_device` block supports the following:

* `delete_on_termination` - (Optional) Whether the volume should be destroyed on instance termination. Defaults to `true`.
* `encrypted` - (Optional) Whether to enable volume encryption. Defaults to `false`. Must be configured to perform drift detection.
* `iops` - (Optional) Amount of provisioned [IOPS](https://docs.aws.amazon.com/AWSEC2/latest/UserGuide/ebs-io-characteristics.html). Only valid for volume_type of `io1`, `io2` or `gp3`.
* `kms_key_id` - (Optional) Amazon Resource Name (ARN) of the KMS Key to use when encrypting the volume. Must be configured to perform drift detection.
* `tags` - (Optional) A map of tags to assign to the device.
* `throughput` - (Optional) Throughput to provision for a volume in mebibytes per second (MiB/s). This is only valid for `volume_type` of `gp3`.
* `volume_size` - (Optional) Size of the volume in gibibytes (GiB).
* `volume_type` - (Optional) Type of volume. Valid values include `standard`, `gp2`, `gp3`, `io1`, `io2`, `sc1`, or `st1`. Defaults to `gp2`.

Modifying any of the `root_block_device` settings other than `volume_size` or `tags` requires resource replacement.

Each `ebs_block_device` block supports the following:

* `delete_on_termination` - (Optional) Whether the volume should be destroyed on instance termination. Defaults to `true`.
* `device_name` - (Required) Name of the device to mount.
* `encrypted` - (Optional) Enables [EBS encryption](https://docs.aws.amazon.com/AWSEC2/latest/UserGuide/EBSEncryption.html) on the volume. Defaults to `false`. Cannot be used with `snapshot_id`. Must be configured to perform drift detection.
* `iops` - (Optional) Amount of provisioned [IOPS](https://docs.aws.amazon.com/AWSEC2/latest/UserGuide/ebs-io-characteristics.html). Only valid for volume_type of `io1`, `io2` or `gp3`.
* `kms_key_id` - (Optional) Amazon Resource Name (ARN) of the KMS Key to use when encrypting the volume. Must be configured to perform drift detection.
* `snapshot_id` - (Optional) Snapshot ID to mount.
* `tags` - (Optional) A map of tags to assign to the device.
* `throughput` - (Optional) Throughput to provision for a volume in mebibytes per second (MiB/s). This is only valid for `volume_type` of `gp3`.
* `volume_size` - (Optional) Size of the volume in gibibytes (GiB).
* `volume_type` - (Optional) Type of volume. Valid values include `standard`, `gp2`, `gp3`, `io1`, `io2`, `sc1`, or `st1`. Defaults to `gp2`.

~> **NOTE:** Currently, changes to the `ebs_block_device` configuration of _existing_ resources cannot be automatically detected by this provider. To manage changes and attachments of an EBS block to an instance, use the `aws_ebs_volume` and `aws_volume_attachment` resources instead. If you use `ebs_block_device` on an `aws_instance`, this provider will assume management over the full set of non-root EBS block devices for the instance, treating additional block devices as drift. For this reason, `ebs_block_device` cannot be mixed with external `aws_ebs_volume` and `aws_volume_attachment` resources for a given instance.

Each `ephemeral_block_device` block supports the following:

* `device_name` - The name of the block device to mount on the instance.
* `no_device` - (Optional) Suppresses the specified device included in the AMI's block device mapping.
* `virtual_name` - (Optional) [Instance Store Device Name](https://docs.aws.amazon.com/AWSEC2/latest/UserGuide/InstanceStorage.html#InstanceStoreDeviceNames) (e.g. `ephemeral0`).

Each AWS Instance type has a different set of Instance Store block devices available for attachment. AWS [publishes a list](https://docs.aws.amazon.com/AWSEC2/latest/UserGuide/InstanceStorage.html#StorageOnInstanceTypes) of which ephemeral devices are available on each type. The devices are always identified by the `virtual_name` in the format `ephemeral{0..N}`.

### Enclave Options

-> **NOTE:** Changing `enabled` will cause the resource to be destroyed and re-created.

Enclave options apply to the instance at boot time.

The `enclave_options` block supports the following:

* `enabled` - (Optional) Whether Nitro Enclaves will be enabled on the instance. Defaults to `false`.

For more information, see the documentation on [Nitro Enclaves](https://docs.aws.amazon.com/enclaves/latest/user/nitro-enclave.html).

### Metadata Options

Metadata options can be applied/modified to the EC2 Instance at any time.

The `metadata_options` block supports the following:

* `http_endpoint` - (Optional) Whether the metadata service is available. Valid values include `enabled` or `disabled`. Defaults to `enabled`.
* `http_put_response_hop_limit` - (Optional) Desired HTTP PUT response hop limit for instance metadata requests. The larger the number, the further instance metadata requests can travel. Valid values are integer from `1` to `64`. Defaults to `1`.
* `http_tokens` - (Optional) Whether or not the metadata service requires session tokens, also referred to as _Instance Metadata Service Version 2 (IMDSv2)_. Valid values include `optional` or `required`. Defaults to `optional`.

For more information, see the documentation on the [Instance Metadata Service](https://docs.aws.amazon.com/AWSEC2/latest/UserGuide/ec2-instance-metadata.html).

### Network Interfaces

Each of the `network_interface` blocks attach a network interface to an EC2 Instance during boot time. However, because the network interface is attached at boot-time, replacing/modifying the network interface **WILL** trigger a recreation of the EC2 Instance. If you should need at any point to detach/modify/re-attach a network interface to the instance, use the `aws_network_interface` or `aws_network_interface_attachment` resources instead.

The `network_interface` configuration block _does_, however, allow users to supply their own network interface to be used as the default network interface on an EC2 Instance, attached at `eth0`.

Each `network_interface` block supports the following:

* `delete_on_termination` - (Optional) Whether or not to delete the network interface on instance termination. Defaults to `false`. Currently, the only valid value is `false`, as this is only supported when creating new network interfaces when launching an instance.
* `device_index` - (Required) Integer index of the network interface attachment. Limited by instance type.
* `network_interface_id` - (Required) ID of the network interface to attach.

## Attributes Reference

In addition to all arguments above, the following attributes are exported:

* `arn` - The ARN of the instance.
* `instance_state` - The state of the instance. One of: `pending`, `running`, `shutting-down`, `terminated`, `stopping`, `stopped`. See [Instance Lifecycle](https://docs.aws.amazon.com/AWSEC2/latest/UserGuide/ec2-instance-lifecycle.html) for more information.
* `outpost_arn` - The ARN of the Outpost the instance is assigned to.
* `password_data` - Base-64 encoded encrypted password data for the instance. Useful for getting the administrator password for instances running Microsoft Windows. This attribute is only exported if `get_password_data` is true. Note that this encrypted value will be stored in the state file, as with all exported attributes. See [GetPasswordData](https://docs.aws.amazon.com/AWSEC2/latest/APIReference/API_GetPasswordData.html) for more information.
* `primary_network_interface_id` - The ID of the instance's primary network interface.
* `private_dns` - The private DNS name assigned to the instance. Can only be used inside the Amazon EC2, and only available if you've enabled DNS hostnames for your VPC.
* `public_dns` - The public DNS name assigned to the instance. For EC2-VPC, this is only available if you've enabled DNS hostnames for your VPC.
<<<<<<< HEAD
* `public_ip` - The public IP address assigned to the instance, if applicable. **NOTE**: If you are using an `aws_eip` with your instance, you should refer to the EIP's address directly and not use `public_ip` as this field will change after the EIP is attached.
=======
* `public_ip` - The public IP address assigned to the instance, if applicable. **NOTE**: If you are using an [`aws_eip`](/docs/providers/aws/r/eip.html) with your instance, you should refer to the EIP's address directly and not use `public_ip` as this field will change after the EIP is attached.
* `tags_all` - A map of tags assigned to the resource, including those inherited from the provider [`default_tags` configuration block](/docs/providers/aws/index.html#default_tags-configuration-block).
>>>>>>> 19e8e245

For `ebs_block_device`, in addition to the arguments above, the following attribute is exported:

* `volume_id` - ID of the volume. For example, the ID can be accessed like this, `aws_instance.web.ebs_block_device.2.volume_id`.

For `root_block_device`, in addition to the arguments above, the following attributes are exported:

* `volume_id` - ID of the volume. For example, the ID can be accessed like this, `aws_instance.web.root_block_device.0.volume_id`.
* `device_name` - Device name, e.g. `/dev/sdh` or `xvdh`.

## Import

Instances can be imported using the `id`, e.g.

```
$ terraform import aws_instance.web i-12345678
```<|MERGE_RESOLUTION|>--- conflicted
+++ resolved
@@ -237,12 +237,8 @@
 * `primary_network_interface_id` - The ID of the instance's primary network interface.
 * `private_dns` - The private DNS name assigned to the instance. Can only be used inside the Amazon EC2, and only available if you've enabled DNS hostnames for your VPC.
 * `public_dns` - The public DNS name assigned to the instance. For EC2-VPC, this is only available if you've enabled DNS hostnames for your VPC.
-<<<<<<< HEAD
 * `public_ip` - The public IP address assigned to the instance, if applicable. **NOTE**: If you are using an `aws_eip` with your instance, you should refer to the EIP's address directly and not use `public_ip` as this field will change after the EIP is attached.
-=======
-* `public_ip` - The public IP address assigned to the instance, if applicable. **NOTE**: If you are using an [`aws_eip`](/docs/providers/aws/r/eip.html) with your instance, you should refer to the EIP's address directly and not use `public_ip` as this field will change after the EIP is attached.
-* `tags_all` - A map of tags assigned to the resource, including those inherited from the provider [`default_tags` configuration block](/docs/providers/aws/index.html#default_tags-configuration-block).
->>>>>>> 19e8e245
+* `tags_all` - A map of tags assigned to the resource, including those inherited from the provider.
 
 For `ebs_block_device`, in addition to the arguments above, the following attribute is exported:
 
