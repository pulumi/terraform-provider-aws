---
subcategory: "ELB (Elastic Load Balancing)"
layout: "aws"
page_title: "AWS: aws_lb_target_group"
description: |-
  Provides a Target Group resource for use with Load Balancers.
---

# Resource: aws_lb_target_group

Provides a Target Group resource for use with Load Balancer resources.

~> **Note:** `aws_alb_target_group` is known as `aws_lb_target_group`. The functionality is identical.

## Example Usage

### Instance Target Group

```terraform
resource "aws_lb_target_group" "test" {
  name     = "tf-example-lb-tg"
  port     = 80
  protocol = "HTTP"
  vpc_id   = aws_vpc.main.id
}

resource "aws_vpc" "main" {
  cidr_block = "10.0.0.0/16"
}
```

### IP Target Group

```terraform
resource "aws_lb_target_group" "ip-example" {
  name        = "tf-example-lb-tg"
  port        = 80
  protocol    = "HTTP"
  target_type = "ip"
  vpc_id      = aws_vpc.main.id
}

resource "aws_vpc" "main" {
  cidr_block = "10.0.0.0/16"
}
```

### Lambda Target Group

```terraform
resource "aws_lb_target_group" "lambda-example" {
  name        = "tf-example-lb-tg"
  target_type = "lambda"
}
```

### ALB Target Group

```terraform
resource "aws_lb_target_group" "alb-example" {
  name        = "tf-example-lb-alb-tg"
  target_type = "alb"
  port        = 80
  protocol    = "TCP"
  vpc_id      = aws_vpc.main.id
}
```

## Argument Reference

The following arguments are supported:

* `connection_termination` - (Optional) Whether to terminate connections at the end of the deregistration timeout on Network Load Balancers. See [doc](https://docs.aws.amazon.com/elasticloadbalancing/latest/network/load-balancer-target-groups.html#deregistration-delay) for more information. Default is `false`.
* `deregistration_delay` - (Optional) Amount time for Elastic Load Balancing to wait before changing the state of a deregistering target from draining to unused. The range is 0-3600 seconds. The default value is 300 seconds.
* `health_check` - (Optional, Maximum of 1) Health Check configuration block. Detailed below.
* `lambda_multi_value_headers_enabled` - (Optional) Whether the request and response headers exchanged between the load balancer and the Lambda function include arrays of values or strings. Only applies when `target_type` is `lambda`. Default is `false`.
* `load_balancing_algorithm_type` - (Optional) Determines how the load balancer selects targets when routing requests. Only applicable for Application Load Balancer Target Groups. The value is `round_robin` or `least_outstanding_requests`. The default is `round_robin`.
* `name_prefix` - (Optional, Forces new resource) Creates a unique name beginning with the specified prefix. Conflicts with `name`. Cannot be longer than 6 characters.
* `name` - (Optional, Forces new resource) Name of the target group. If omitted, this provider will assign a random, unique name.
* `port` - (May be required, Forces new resource) Port on which targets receive traffic, unless overridden when registering a specific target. Required when `target_type` is `instance`, `ip` or `alb`. Does not apply when `target_type` is `lambda`.
* `preserve_client_ip` - (Optional) Whether client IP preservation is enabled. See [doc](https://docs.aws.amazon.com/elasticloadbalancing/latest/network/load-balancer-target-groups.html#client-ip-preservation) for more information.
* `protocol_version` - (Optional, Forces new resource) Only applicable when `protocol` is `HTTP` or `HTTPS`. The protocol version. Specify GRPC to send requests to targets using gRPC. Specify HTTP2 to send requests to targets using HTTP/2. The default is HTTP1, which sends requests to targets using HTTP/1.1
* `protocol` - (May be required, Forces new resource) Protocol to use for routing traffic to the targets. Should be one of `GENEVE`, `HTTP`, `HTTPS`, `TCP`, `TCP_UDP`, `TLS`, or `UDP`. Required when `target_type` is `instance`, `ip` or `alb`. Does not apply when `target_type` is `lambda`.
* `proxy_protocol_v2` - (Optional) Whether to enable support for proxy protocol v2 on Network Load Balancers. See [doc](https://docs.aws.amazon.com/elasticloadbalancing/latest/network/load-balancer-target-groups.html#proxy-protocol) for more information. Default is `false`.
* `slow_start` - (Optional) Amount time for targets to warm up before the load balancer sends them a full share of requests. The range is 30-900 seconds or 0 to disable. The default value is 0 seconds.
* `stickiness` - (Optional, Maximum of 1) Stickiness configuration block. Detailed below.
<<<<<<< HEAD
* `tags` - (Optional) Map of tags to assign to the resource. If configured with a provider `default_tags` configuration block present, tags with matching keys will overwrite those defined at the provider-level.
=======
* `tags` - (Optional) Map of tags to assign to the resource. If configured with a provider [`default_tags` configuration block](https://registry.terraform.io/providers/hashicorp/aws/latest/docs#default_tags-configuration-block) present, tags with matching keys will overwrite those defined at the provider-level.
>>>>>>> abe4b515
* `target_type` - (May be required, Forces new resource) Type of target that you must specify when registering targets with this target group. See [doc](https://docs.aws.amazon.com/elasticloadbalancing/latest/APIReference/API_CreateTargetGroup.html) for supported values. The default is `instance`.

  Note that you can't specify targets for a target group using both instance IDs and IP addresses.

  If the target type is `ip`, specify IP addresses from the subnets of the virtual private cloud (VPC) for the target group, the RFC 1918 range (10.0.0.0/8, 172.16.0.0/12, and 192.168.0.0/16), and the RFC 6598 range (100.64.0.0/10). You can't specify publicly routable IP addresses.

  Network Load Balancers do not support the `lambda` target type.

  Application Load Balancers do not support the `alb` target type.
* `vpc_id` - (Optional, Forces new resource) Identifier of the VPC in which to create the target group. Required when `target_type` is `instance`, `ip` or `alb`. Does not apply when `target_type` is `lambda`.

### health_check

~> **Note:** The Health Check parameters you can set vary by the `protocol` of the Target Group. Many parameters cannot be set to custom values for `network` load balancers at this time. See http://docs.aws.amazon.com/elasticloadbalancing/latest/APIReference/API_CreateTargetGroup.html for a complete reference. Keep in mind, that health checks produce actual requests to the backend. The underlying function is invoked when `target_type` is set to `lambda`.

* `enabled` - (Optional) Whether health checks are enabled. Defaults to `true`.
* `healthy_threshold` - (Optional) Number of consecutive health checks successes required before considering an unhealthy target healthy. Defaults to 3.
* `interval` - (Optional) Approximate amount of time, in seconds, between health checks of an individual target. Minimum value 5 seconds, Maximum value 300 seconds. For `lambda` target groups, it needs to be greater as the `timeout` of the underlying `lambda`. Default 30 seconds.
* `matcher` (May be required) Response codes to use when checking for a healthy responses from a target. You can specify multiple values (for example, "200,202" for HTTP(s) or "0,12" for GRPC) or a range of values (for example, "200-299" or "0-99"). Required for HTTP/HTTPS/GRPC ALB. Only applies to Application Load Balancers (i.e., HTTP/HTTPS/GRPC) not Network Load Balancers (i.e., TCP).
* `path` - (May be required) Destination for the health check request. Required for HTTP/HTTPS ALB and HTTP NLB. Only applies to HTTP/HTTPS.
* `port` - (Optional) Port to use to connect with the target. Valid values are either ports 1-65535, or `traffic-port`. Defaults to `traffic-port`.
* `protocol` - (Optional) Protocol to use to connect with the target. Defaults to `HTTP`. Not applicable when `target_type` is `lambda`.
* `timeout` - (Optional) Amount of time, in seconds, during which no response means a failed health check. For Application Load Balancers, the range is 2 to 120 seconds, and the default is 5 seconds for the `instance` target type and 30 seconds for the `lambda` target type. For Network Load Balancers, you cannot set a custom value, and the default is 10 seconds for TCP and HTTPS health checks and 5 seconds for HTTP health checks.
* `unhealthy_threshold` - (Optional) Number of consecutive health check failures required before considering the target unhealthy. For Network Load Balancers, this value must be the same as the `healthy_threshold`. Defaults to 3.

### stickiness

~> **NOTE:** Currently, an NLB (i.e., protocol of `HTTP` or `HTTPS`) can have an invalid `stickiness` block with `type` set to `lb_cookie` as long as `enabled` is set to `false`. However, please update your configurations to avoid errors in a future version of the provider: either remove the invalid `stickiness` block or set the `type` to `source_ip`.

* `cookie_duration` - (Optional) Only used when the type is `lb_cookie`. The time period, in seconds, during which requests from a client should be routed to the same target. After this time period expires, the load balancer-generated cookie is considered stale. The range is 1 second to 1 week (604800 seconds). The default value is 1 day (86400 seconds).
* `cookie_name` - (Optional) Name of the application based cookie. AWSALB, AWSALBAPP, and AWSALBTG prefixes are reserved and cannot be used. Only needed when type is `app_cookie`.
* `enabled` - (Optional) Boolean to enable / disable `stickiness`. Default is `true`.
* `type` - (Required) The type of sticky sessions. The only current possible values are `lb_cookie`, `app_cookie` for ALBs, and `source_ip` for NLBs.

## Attributes Reference

In addition to all arguments above, the following attributes are exported:

* `arn_suffix` - ARN suffix for use with CloudWatch Metrics.
* `arn` - ARN of the Target Group (matches `id`).
* `id` - ARN of the Target Group (matches `arn`).
* `name` - Name of the Target Group.
<<<<<<< HEAD
* `tags_all` - A map of tags assigned to the resource, including those inherited from the provider .
=======
* `tags_all` - A map of tags assigned to the resource, including those inherited from the provider [`default_tags` configuration block](https://registry.terraform.io/providers/hashicorp/aws/latest/docs#default_tags-configuration-block).
>>>>>>> abe4b515

## Import

Target Groups can be imported using their ARN, e.g.,

```
$ terraform import aws_lb_target_group.app_front_end arn:aws:elasticloadbalancing:us-west-2:187416307283:targetgroup/app-front-end/20cfe21448b66314
```<|MERGE_RESOLUTION|>--- conflicted
+++ resolved
@@ -84,11 +84,7 @@
 * `proxy_protocol_v2` - (Optional) Whether to enable support for proxy protocol v2 on Network Load Balancers. See [doc](https://docs.aws.amazon.com/elasticloadbalancing/latest/network/load-balancer-target-groups.html#proxy-protocol) for more information. Default is `false`.
 * `slow_start` - (Optional) Amount time for targets to warm up before the load balancer sends them a full share of requests. The range is 30-900 seconds or 0 to disable. The default value is 0 seconds.
 * `stickiness` - (Optional, Maximum of 1) Stickiness configuration block. Detailed below.
-<<<<<<< HEAD
 * `tags` - (Optional) Map of tags to assign to the resource. If configured with a provider `default_tags` configuration block present, tags with matching keys will overwrite those defined at the provider-level.
-=======
-* `tags` - (Optional) Map of tags to assign to the resource. If configured with a provider [`default_tags` configuration block](https://registry.terraform.io/providers/hashicorp/aws/latest/docs#default_tags-configuration-block) present, tags with matching keys will overwrite those defined at the provider-level.
->>>>>>> abe4b515
 * `target_type` - (May be required, Forces new resource) Type of target that you must specify when registering targets with this target group. See [doc](https://docs.aws.amazon.com/elasticloadbalancing/latest/APIReference/API_CreateTargetGroup.html) for supported values. The default is `instance`.
 
   Note that you can't specify targets for a target group using both instance IDs and IP addresses.
@@ -131,11 +127,7 @@
 * `arn` - ARN of the Target Group (matches `id`).
 * `id` - ARN of the Target Group (matches `arn`).
 * `name` - Name of the Target Group.
-<<<<<<< HEAD
-* `tags_all` - A map of tags assigned to the resource, including those inherited from the provider .
-=======
-* `tags_all` - A map of tags assigned to the resource, including those inherited from the provider [`default_tags` configuration block](https://registry.terraform.io/providers/hashicorp/aws/latest/docs#default_tags-configuration-block).
->>>>>>> abe4b515
+* `tags_all` - A map of tags assigned to the resource, including those inherited from the provider `default_tags` configuration block.
 
 ## Import
 
