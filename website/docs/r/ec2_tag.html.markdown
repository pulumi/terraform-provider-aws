--- conflicted
+++ resolved
@@ -8,11 +8,7 @@
 
 # Resource: aws_ec2_tag
 
-<<<<<<< HEAD
 Manages an individual EC2 resource tag. This resource should only be used in cases where EC2 resources are created outside the provider (e.g. AMIs), being shared via Resource Access Manager (RAM), or implicitly created by other means (e.g. Transit Gateway VPN Attachments).
-=======
-Manages an individual EC2 resource tag. This resource should only be used in cases where EC2 resources are created outside Terraform (e.g., AMIs), being shared via Resource Access Manager (RAM), or implicitly created by other means (e.g., Transit Gateway VPN Attachments).
->>>>>>> 3345e46f
 
 ~> **NOTE:** This tagging resource should not be combined with the providers resource for managing the parent resource. For example, using `aws_vpc` and `aws_ec2_tag` to manage tags of the same VPC will cause a perpetual difference where the `aws_vpc` resource will try to remove the tag being added by the `aws_ec2_tag` resource.
 
