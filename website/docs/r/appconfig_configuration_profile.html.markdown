---
subcategory: "AppConfig"
layout: "aws"
page_title: "AWS: aws_appconfig_configuration_profile"
description: |-
  Provides an AppConfig Configuration Profile resource.
---

# Resource: aws_appconfig_configuration_profile

Provides an AppConfig Configuration Profile resource.

## Example Usage

```terraform
resource "aws_appconfig_configuration_profile" "example" {
  application_id = aws_appconfig_application.example.id
  description    = "Example Configuration Profile"
  name           = "example-configuration-profile-tf"
  location_uri   = "hosted"

  validator {
    content = aws_lambda_function.example.arn
    type    = "LAMBDA"
  }

  tags = {
    Type = "AppConfig Configuration Profile"
  }
}
```

## Argument Reference

The following arguments are supported:

* `application_id` - (Required, Forces new resource) The application ID. Must be between 4 and 7 characters in length.
* `location_uri` - (Required, Forces new resource) A URI to locate the configuration. You can specify the AWS AppConfig hosted configuration store, Systems Manager (SSM) document, an SSM Parameter Store parameter, or an Amazon S3 object. For the hosted configuration store, specify `hosted`. For an SSM document, specify either the document name in the format `ssm-document://<Document_name>` or the Amazon Resource Name (ARN). For a parameter, specify either the parameter name in the format `ssm-parameter://<Parameter_name>` or the ARN. For an Amazon S3 object, specify the URI in the following format: `s3://<bucket>/<objectKey>`.
* `name` - (Required) The name for the configuration profile. Must be between 1 and 64 characters in length.
* `description` - (Optional) The description of the configuration profile. Can be at most 1024 characters.
* `retrieval_role_arn` - (Optional) The ARN of an IAM role with permission to access the configuration at the specified `location_uri`. A retrieval role ARN is not required for configurations stored in the AWS AppConfig `hosted` configuration store. It is required for all other sources that store your configuration.
<<<<<<< HEAD
* `tags` - (Optional) A map of tags to assign to the resource. If configured with a provider `default_tags` configuration block present, tags with matching keys will overwrite those defined at the provider-level.
=======
* `tags` - (Optional) A map of tags to assign to the resource. If configured with a provider [`default_tags` configuration block](/docs/providers/aws/index.html#default_tags-configuration-block) present, tags with matching keys will overwrite those defined at the provider-level.
* `type` - (Optional) The type of configurations contained in the profile. Valid values: `AWS.AppConfig.FeatureFlags` and `AWS.Freeform`.  Default: `AWS.Freeform`.
>>>>>>> 613e21b0
* `validator` - (Optional) A set of methods for validating the configuration. Maximum of 2. See [Validator](#validator) below for more details.

### Validator

The `validator` block supports the following:

* `content` - (Optional, Required when `type` is `LAMBDA`) Either the JSON Schema content or the Amazon Resource Name (ARN) of an AWS Lambda function.
* `type` - (Optional) The type of validator. Valid values: `JSON_SCHEMA` and `LAMBDA`.

## Attributes Reference

In addition to all arguments above, the following attributes are exported:

* `arn` - The Amazon Resource Name (ARN) of the AppConfig Configuration Profile.
* `configuration_profile_id` - The configuration profile ID.
* `id` - The AppConfig configuration profile ID and application ID separated by a colon (`:`).
* `tags_all` - A map of tags assigned to the resource, including those inherited from the provider `default_tags` configuration block.

## Import

AppConfig Configuration Profiles can be imported by using the configuration profile ID and application ID separated by a colon (`:`), e.g.,

```
$ terraform import aws_appconfig_configuration_profile.example 71abcde:11xxxxx
```<|MERGE_RESOLUTION|>--- conflicted
+++ resolved
@@ -39,12 +39,8 @@
 * `name` - (Required) The name for the configuration profile. Must be between 1 and 64 characters in length.
 * `description` - (Optional) The description of the configuration profile. Can be at most 1024 characters.
 * `retrieval_role_arn` - (Optional) The ARN of an IAM role with permission to access the configuration at the specified `location_uri`. A retrieval role ARN is not required for configurations stored in the AWS AppConfig `hosted` configuration store. It is required for all other sources that store your configuration.
-<<<<<<< HEAD
 * `tags` - (Optional) A map of tags to assign to the resource. If configured with a provider `default_tags` configuration block present, tags with matching keys will overwrite those defined at the provider-level.
-=======
-* `tags` - (Optional) A map of tags to assign to the resource. If configured with a provider [`default_tags` configuration block](/docs/providers/aws/index.html#default_tags-configuration-block) present, tags with matching keys will overwrite those defined at the provider-level.
 * `type` - (Optional) The type of configurations contained in the profile. Valid values: `AWS.AppConfig.FeatureFlags` and `AWS.Freeform`.  Default: `AWS.Freeform`.
->>>>>>> 613e21b0
 * `validator` - (Optional) A set of methods for validating the configuration. Maximum of 2. See [Validator](#validator) below for more details.
 
 ### Validator
