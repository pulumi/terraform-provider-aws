--- conflicted
+++ resolved
@@ -26,11 +26,7 @@
 * `asset_type` - (Required) The type of asset that is added to a data set. Valid values are: `S3_SNAPSHOT`, `REDSHIFT_DATA_SHARE`, and `API_GATEWAY_API`.
 * `description` - (Required) A description for the data set.
 * `name` - (Required) The name of the data set.
-<<<<<<< HEAD
 * `tags` - (Optional) A map of tags to assign to the resource. If configured with a provider `default_tags` configuration block present, tags with matching keys will overwrite those defined at the provider-level.
-=======
-* `tags` - (Optional) A map of tags to assign to the resource. If configured with a provider [`default_tags` configuration block](https://registry.terraform.io/providers/hashicorp/aws/latest/docs#default_tags-configuration-block) present, tags with matching keys will overwrite those defined at the provider-level.
->>>>>>> abe4b515
 
 ## Attributes Reference
 
