---
subcategory: "IAM (Identity & Access Management)"
layout: "aws"
page_title: "AWS: aws_iam_virtual_mfa_device"
description: |-
  Provides an IAM Virtual MFA Device
---

# Resource: aws_iam_virtual_mfa_device

Provides an IAM Virtual MFA Device.

~> **Note:** All attributes will be stored in the raw state as plain-text.
[Read more about sensitive data in state](https://www.terraform.io/docs/state/sensitive-data.html).

## Example Usage

**Using certs on file:**

```terraform
resource "aws_iam_virtual_mfa_device" "example" {
  virtual_mfa_device_name = "example"
}
```

## Argument Reference

The following arguments are supported:

* `virtual_mfa_device_name` - (Required) The name of the virtual MFA device. Use with path to uniquely identify a virtual MFA device.
* `path` – (Optional) The path for the virtual MFA device.
<<<<<<< HEAD
* `tags` - (Optional) Map of resource tags for the virtual mfa device. If configured with a provider `default_tags` configuration block present, tags with matching keys will overwrite those defined at the provider-level.
=======
* `tags` - (Optional) Map of resource tags for the virtual mfa device. If configured with a provider [`default_tags` configuration block](https://registry.terraform.io/providers/hashicorp/aws/latest/docs#default_tags-configuration-block) present, tags with matching keys will overwrite those defined at the provider-level.
>>>>>>> abe4b515

## Attributes Reference

In addition to all arguments above, the following attributes are exported:

* `arn` - The Amazon Resource Name (ARN) specifying the virtual mfa device.
* `base_32_string_seed` - The base32 seed defined as specified in [RFC3548](https://tools.ietf.org/html/rfc3548.txt). The `base_32_string_seed` is base64-encoded.
* `qr_code_png` -  A QR code PNG image that encodes `otpauth://totp/$virtualMFADeviceName@$AccountName?secret=$Base32String` where `$virtualMFADeviceName` is one of the create call arguments. AccountName is the user name if set (otherwise, the account ID otherwise), and Base32String is the seed in base32 format.
* `tags_all` - A map of tags assigned to the resource, including those inherited from the provider [`default_tags` configuration block](https://registry.terraform.io/providers/hashicorp/aws/latest/docs#default_tags-configuration-block).

## Import

IAM Virtual MFA Devices can be imported using the `arn`, e.g.,

```
$ terraform import aws_iam_virtual_mfa_device.example arn:aws:iam::123456789012:mfa/example
```<|MERGE_RESOLUTION|>--- conflicted
+++ resolved
@@ -29,11 +29,7 @@
 
 * `virtual_mfa_device_name` - (Required) The name of the virtual MFA device. Use with path to uniquely identify a virtual MFA device.
 * `path` – (Optional) The path for the virtual MFA device.
-<<<<<<< HEAD
 * `tags` - (Optional) Map of resource tags for the virtual mfa device. If configured with a provider `default_tags` configuration block present, tags with matching keys will overwrite those defined at the provider-level.
-=======
-* `tags` - (Optional) Map of resource tags for the virtual mfa device. If configured with a provider [`default_tags` configuration block](https://registry.terraform.io/providers/hashicorp/aws/latest/docs#default_tags-configuration-block) present, tags with matching keys will overwrite those defined at the provider-level.
->>>>>>> abe4b515
 
 ## Attributes Reference
 
