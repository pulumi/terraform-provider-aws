--- conflicted
+++ resolved
@@ -34,11 +34,7 @@
 * `mutation_protection` - (Optional) If enabled, this setting disallows modification or removal of the association, to help prevent against accidentally altering DNS firewall protections. Valid values: `ENABLED`, `DISABLED`.
 * `priority` - (Required) The setting that determines the processing order of the rule group among the rule groups that you associate with the specified VPC. DNS Firewall filters VPC traffic starting from the rule group with the lowest numeric priority setting.
 * `vpc_id` - (Required) The unique identifier of the VPC that you want to associate with the rule group.
-<<<<<<< HEAD
 * `tags` - (Optional) Key-value map of resource tags. .If configured with a provider `default_tags` configuration block present, tags with matching keys will overwrite those defined at the provider-level.
-=======
-* `tags` - (Optional) Key-value map of resource tags. If configured with a provider [`default_tags` configuration block](https://registry.terraform.io/providers/hashicorp/aws/latest/docs#default_tags-configuration-block) present, tags with matching keys will overwrite those defined at the provider-level.
->>>>>>> abe4b515
 
 ## Attributes Reference
 
@@ -46,11 +42,7 @@
 
 * `arn` - The ARN (Amazon Resource Name) of the firewall rule group association.
 * `id` - The identifier for the association.
-<<<<<<< HEAD
-* `tags_all` - A map of tags assigned to the resource, including those inherited from the provider .
-=======
-* `tags_all` - A map of tags assigned to the resource, including those inherited from the provider [`default_tags` configuration block](https://registry.terraform.io/providers/hashicorp/aws/latest/docs#default_tags-configuration-block).
->>>>>>> abe4b515
+* `tags_all` - A map of tags assigned to the resource, including those inherited from the provider `default_tags` configuration block.
 
 ## Import
 
