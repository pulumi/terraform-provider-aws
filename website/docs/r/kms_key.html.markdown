---
subcategory: "KMS"
layout: "aws"
page_title: "AWS: aws_kms_key"
description: |-
  Provides a KMS customer master key.
---

# Resource: aws_kms_key

Provides a KMS customer master key.

## Example Usage

```terraform
resource "aws_kms_key" "a" {
  description             = "KMS key 1"
  deletion_window_in_days = 10
}
```

## Argument Reference

The following arguments are supported:

* `description` - (Optional) The description of the key as viewed in AWS console.
* `key_usage` - (Optional) Specifies the intended use of the key. Valid values: `ENCRYPT_DECRYPT` or `SIGN_VERIFY`.
Defaults to `ENCRYPT_DECRYPT`.
* `customer_master_key_spec` - (Optional) Specifies whether the key contains a symmetric key or an asymmetric key pair and the encryption algorithms or signing algorithms that the key supports.
Valid values: `SYMMETRIC_DEFAULT`,  `RSA_2048`, `RSA_3072`, `RSA_4096`, `ECC_NIST_P256`, `ECC_NIST_P384`, `ECC_NIST_P521`, or `ECC_SECG_P256K1`. Defaults to `SYMMETRIC_DEFAULT`. For help with choosing a key spec, see the [AWS KMS Developer Guide](https://docs.aws.amazon.com/kms/latest/developerguide/symm-asymm-choose.html).
<<<<<<< HEAD
* `policy` - (Optional) A valid policy JSON document.
=======
* `policy` - (Optional) A valid policy JSON document. Although this is a key policy, not an IAM policy, an [`aws_iam_policy_document`](https://registry.terraform.io/providers/hashicorp/aws/latest/docs/data-sources/iam_policy_document), in the form that designates a principal, can be used. For more information about building policy documents with Terraform, see the [AWS IAM Policy Document Guide](https://learn.hashicorp.com/terraform/aws/iam-policy).

~> **NOTE:** Note: All KMS keys must have a key policy. If a key policy is not specified, AWS gives the KMS key a [default key policy](https://docs.aws.amazon.com/kms/latest/developerguide/key-policies.html#key-policy-default) that gives all principals in the owning account unlimited access to all KMS operations for the key. This default key policy effectively delegates all access control to IAM policies and KMS grants.

>>>>>>> 71371447
* `deletion_window_in_days` - (Optional) Duration in days after which the key is deleted after destruction of the resource, must be between 7 and 30 days. Defaults to 30 days.
* `is_enabled` - (Optional) Specifies whether the key is enabled. Defaults to true.
* `enable_key_rotation` - (Optional) Specifies whether [key rotation](http://docs.aws.amazon.com/kms/latest/developerguide/rotate-keys.html) is enabled. Defaults to false.
* `tags` - (Optional) A map of tags to assign to the object. If configured with a provider [`default_tags` configuration block](https://www.terraform.io/docs/providers/aws/index.html#default_tags-configuration-block) present, tags with matching keys will overwrite those defined at the provider-level.

## Attributes Reference

In addition to all arguments above, the following attributes are exported:

* `arn` - The Amazon Resource Name (ARN) of the key.
* `key_id` - The globally unique identifier for the key.
* `tags_all` - A map of tags assigned to the resource, including those inherited from the provider [`default_tags` configuration block](https://www.terraform.io/docs/providers/aws/index.html#default_tags-configuration-block).

## Import

KMS Keys can be imported using the `id`, e.g.

```
$ terraform import aws_kms_key.a 1234abcd-12ab-34cd-56ef-1234567890ab
```<|MERGE_RESOLUTION|>--- conflicted
+++ resolved
@@ -28,14 +28,10 @@
 Defaults to `ENCRYPT_DECRYPT`.
 * `customer_master_key_spec` - (Optional) Specifies whether the key contains a symmetric key or an asymmetric key pair and the encryption algorithms or signing algorithms that the key supports.
 Valid values: `SYMMETRIC_DEFAULT`,  `RSA_2048`, `RSA_3072`, `RSA_4096`, `ECC_NIST_P256`, `ECC_NIST_P384`, `ECC_NIST_P521`, or `ECC_SECG_P256K1`. Defaults to `SYMMETRIC_DEFAULT`. For help with choosing a key spec, see the [AWS KMS Developer Guide](https://docs.aws.amazon.com/kms/latest/developerguide/symm-asymm-choose.html).
-<<<<<<< HEAD
-* `policy` - (Optional) A valid policy JSON document.
-=======
-* `policy` - (Optional) A valid policy JSON document. Although this is a key policy, not an IAM policy, an [`aws_iam_policy_document`](https://registry.terraform.io/providers/hashicorp/aws/latest/docs/data-sources/iam_policy_document), in the form that designates a principal, can be used. For more information about building policy documents with Terraform, see the [AWS IAM Policy Document Guide](https://learn.hashicorp.com/terraform/aws/iam-policy).
+* `policy` - (Optional) A valid policy JSON document. Although this is a key policy, not an IAM policy, an `aws_iam_policy_document`, in the form that designates a principal, can be used.
 
 ~> **NOTE:** Note: All KMS keys must have a key policy. If a key policy is not specified, AWS gives the KMS key a [default key policy](https://docs.aws.amazon.com/kms/latest/developerguide/key-policies.html#key-policy-default) that gives all principals in the owning account unlimited access to all KMS operations for the key. This default key policy effectively delegates all access control to IAM policies and KMS grants.
 
->>>>>>> 71371447
 * `deletion_window_in_days` - (Optional) Duration in days after which the key is deleted after destruction of the resource, must be between 7 and 30 days. Defaults to 30 days.
 * `is_enabled` - (Optional) Specifies whether the key is enabled. Defaults to true.
 * `enable_key_rotation` - (Optional) Specifies whether [key rotation](http://docs.aws.amazon.com/kms/latest/developerguide/rotate-keys.html) is enabled. Defaults to false.
