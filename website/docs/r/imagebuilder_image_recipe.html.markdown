--- conflicted
+++ resolved
@@ -58,11 +58,7 @@
 * `block_device_mapping` - (Optional) Configuration block(s) with block device mappings for the image recipe. Detailed below.
 * `description` - (Optional) Description of the image recipe.
 * `systems_manager_agent` - (Optional) Configuration block for the Systems Manager Agent installed by default by Image Builder. Detailed below.
-<<<<<<< HEAD
 * `tags` - (Optional) Key-value map of resource tags for the image recipe. If configured with a provider `default_tags` configuration block present, tags with matching keys will overwrite those defined at the provider-level.
-=======
-* `tags` - (Optional) Key-value map of resource tags for the image recipe. If configured with a provider [`default_tags` configuration block](https://registry.terraform.io/providers/hashicorp/aws/latest/docs#default_tags-configuration-block) present, tags with matching keys will overwrite those defined at the provider-level.
->>>>>>> abe4b515
 * `user_data_base64` (Optional) Base64 encoded user data. Use this to provide commands or a command script to run when you launch your build instance.
 * `working_directory` - (Optional) The working directory to be used during build and test workflows.
 
@@ -116,11 +112,7 @@
 * `date_created` - Date the image recipe was created.
 * `owner` - Owner of the image recipe.
 * `platform` - Platform of the image recipe.
-<<<<<<< HEAD
-* `tags_all` - A map of tags assigned to the resource, including those inherited from the provider .
-=======
-* `tags_all` - A map of tags assigned to the resource, including those inherited from the provider [`default_tags` configuration block](https://registry.terraform.io/providers/hashicorp/aws/latest/docs#default_tags-configuration-block).
->>>>>>> abe4b515
+* `tags_all` - A map of tags assigned to the resource, including those inherited from the provider `default_tags` configuration block.
 
 ## Import
 
