---
subcategory: "DocDB (DocumentDB)"
layout: "aws"
page_title: "AWS: aws_docdb_subnet_group"
description: |-
  Provides an DocumentDB subnet group resource.
---

# Resource: aws_docdb_subnet_group

Provides an DocumentDB subnet group resource.

## Example Usage

```terraform
resource "aws_docdb_subnet_group" "default" {
  name       = "main"
  subnet_ids = [aws_subnet.frontend.id, aws_subnet.backend.id]

  tags = {
    Name = "My docdb subnet group"
  }
}
```

## Argument Reference

The following arguments are supported:

* `name` - (Optional, Forces new resource) The name of the docDB subnet group. If omitted, this provider will assign a random, unique name.
* `name_prefix` - (Optional, Forces new resource) Creates a unique name beginning with the specified prefix. Conflicts with `name`.
* `description` - (Optional) The description of the docDB subnet group. Defaults to "Managed by Pulumi".
* `subnet_ids` - (Required) A list of VPC subnet IDs.
<<<<<<< HEAD
* `tags` - (Optional) A map of tags to assign to the resource. .If configured with a provider `default_tags` configuration block present, tags with matching keys will overwrite those defined at the provider-level.
=======
* `tags` - (Optional) A map of tags to assign to the resource. If configured with a provider [`default_tags` configuration block](https://registry.terraform.io/providers/hashicorp/aws/latest/docs#default_tags-configuration-block) present, tags with matching keys will overwrite those defined at the provider-level.
>>>>>>> abe4b515

## Attributes Reference

In addition to all arguments above, the following attributes are exported:

* `id` - The docDB subnet group name.
* `arn` - The ARN of the docDB subnet group.
<<<<<<< HEAD
* `tags_all` - A map of tags assigned to the resource, including those inherited from the provider .
=======
* `tags_all` - A map of tags assigned to the resource, including those inherited from the provider [`default_tags` configuration block](https://registry.terraform.io/providers/hashicorp/aws/latest/docs#default_tags-configuration-block).
>>>>>>> abe4b515

## Import

DocumentDB Subnet groups can be imported using the `name`, e.g.,

```
$ terraform import aws_docdb_subnet_group.default production-subnet-group
```<|MERGE_RESOLUTION|>--- conflicted
+++ resolved
@@ -31,11 +31,7 @@
 * `name_prefix` - (Optional, Forces new resource) Creates a unique name beginning with the specified prefix. Conflicts with `name`.
 * `description` - (Optional) The description of the docDB subnet group. Defaults to "Managed by Pulumi".
 * `subnet_ids` - (Required) A list of VPC subnet IDs.
-<<<<<<< HEAD
 * `tags` - (Optional) A map of tags to assign to the resource. .If configured with a provider `default_tags` configuration block present, tags with matching keys will overwrite those defined at the provider-level.
-=======
-* `tags` - (Optional) A map of tags to assign to the resource. If configured with a provider [`default_tags` configuration block](https://registry.terraform.io/providers/hashicorp/aws/latest/docs#default_tags-configuration-block) present, tags with matching keys will overwrite those defined at the provider-level.
->>>>>>> abe4b515
 
 ## Attributes Reference
 
@@ -43,11 +39,7 @@
 
 * `id` - The docDB subnet group name.
 * `arn` - The ARN of the docDB subnet group.
-<<<<<<< HEAD
-* `tags_all` - A map of tags assigned to the resource, including those inherited from the provider .
-=======
-* `tags_all` - A map of tags assigned to the resource, including those inherited from the provider [`default_tags` configuration block](https://registry.terraform.io/providers/hashicorp/aws/latest/docs#default_tags-configuration-block).
->>>>>>> abe4b515
+* `tags_all` - A map of tags assigned to the resource, including those inherited from the provider `default_tags` configuration block.
 
 ## Import
 
