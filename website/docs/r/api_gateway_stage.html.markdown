---
subcategory: "API Gateway"
layout: "aws"
page_title: "AWS: aws_api_gateway_stage"
description: |-
  Manages an API Gateway Stage.
---

# Resource: aws_api_gateway_stage

Manages an API Gateway Stage. A stage is a named reference to a deployment, which can be done via the `aws_api_gateway_deployment` resource. Stages can be optionally managed further with the `aws_api_gateway_base_path_mapping` resource, `aws_api_gateway_domain_name` resource, and `aws_api_method_settings` resource. For more information, see the [API Gateway Developer Guide](https://docs.aws.amazon.com/apigateway/latest/developerguide/set-up-stages.html).

## Example Usage

```terraform
resource "aws_api_gateway_rest_api" "example" {
  body = jsonencode({
    openapi = "3.0.1"
    info = {
      title   = "example"
      version = "1.0"
    }
    paths = {
      "/path1" = {
        get = {
          x-amazon-apigateway-integration = {
            httpMethod           = "GET"
            payloadFormatVersion = "1.0"
            type                 = "HTTP_PROXY"
            uri                  = "https://ip-ranges.amazonaws.com/ip-ranges.json"
          }
        }
      }
    }
  })

  name = "example"
}

resource "aws_api_gateway_deployment" "example" {
  rest_api_id = aws_api_gateway_rest_api.example.id

  triggers = {
    redeployment = sha1(jsonencode(aws_api_gateway_rest_api.example.body))
  }

  lifecycle {
    create_before_destroy = true
  }
}

resource "aws_api_gateway_stage" "example" {
  deployment_id = aws_api_gateway_deployment.example.id
  rest_api_id   = aws_api_gateway_rest_api.example.id
  stage_name    = "example"
}

resource "aws_api_gateway_method_settings" "example" {
  rest_api_id = aws_api_gateway_rest_api.example.id
  stage_name  = aws_api_gateway_stage.example.stage_name
  method_path = "*/*"

  settings {
    metrics_enabled = true
    logging_level   = "INFO"
  }
}
```

### Managing the API Logging CloudWatch Log Group

API Gateway provides the ability to [enable CloudWatch API logging](https://docs.aws.amazon.com/apigateway/latest/developerguide/set-up-logging.html). To manage the CloudWatch Log Group when this feature is enabled, the `aws_cloudwatch_log_group` resource can be used where the name matches the API Gateway naming convention. If the CloudWatch Log Group previously exists, the `aws_cloudwatch_log_group` resource can be imported as a one time operation and recreation of the environment can occur without import.

-> The below configuration uses [`dependsOn`](https://www.pulumi.com/docs/intro/concepts/programming-model/#dependson) to prevent ordering issues with API Gateway automatically creating the log group first and a variable for naming consistency. Other ordering and naming methodologies may be more appropriate for your environment.

```terraform
variable "stage_name" {
  default = "example"
  type    = string
}

resource "aws_api_gateway_rest_api" "example" {
  # ... other configuration ...
}

resource "aws_api_gateway_stage" "example" {
  depends_on = [aws_cloudwatch_log_group.example]

  stage_name = var.stage_name
  # ... other configuration ...
}

resource "aws_cloudwatch_log_group" "example" {
  name              = "API-Gateway-Execution-Logs_${aws_api_gateway_rest_api.example.id}/${var.stage_name}"
  retention_in_days = 7
  # ... potentially other configuration ...
}
```

## Argument Reference

The following arguments are supported:

* `rest_api_id` - (Required) ID of the associated REST API
* `stage_name` - (Required) Name of the stage
* `deployment_id` - (Required) ID of the deployment that the stage points to
* `access_log_settings` - (Optional) Enables access logs for the API stage. See [Access Log Settings](#access-log-settings) below.
* `cache_cluster_enabled` - (Optional) Whether a cache cluster is enabled for the stage
* `cache_cluster_size` - (Optional) Size of the cache cluster for the stage, if enabled. Allowed values include `0.5`, `1.6`, `6.1`, `13.5`, `28.4`, `58.2`, `118` and `237`.
* `canary_settings` - (Optional) Configuration settings of a canary deployment. See [Canary Settings](#canary-settings) below.
<<<<<<< HEAD
* `client_certificate_id` - (Optional) The identifier of a client certificate for the stage.
* `description` - (Optional) The description of the stage.
* `documentation_version` - (Optional) The version of the associated API documentation
* `variables` - (Optional) A map that defines the stage variables
* `tags` - (Optional) A map of tags to assign to the resource. .If configured with a provider `default_tags` configuration block present, tags with matching keys will overwrite those defined at the provider-level.
=======
* `client_certificate_id` - (Optional) Identifier of a client certificate for the stage.
* `description` - (Optional) Description of the stage.
* `documentation_version` - (Optional) Version of the associated API documentation
* `variables` - (Optional) Map that defines the stage variables
* `tags` - (Optional) Map of tags to assign to the resource. If configured with a provider [`default_tags` configuration block](https://registry.terraform.io/providers/hashicorp/aws/latest/docs#default_tags-configuration-block) present, tags with matching keys will overwrite those defined at the provider-level.
>>>>>>> 4f356579
* `xray_tracing_enabled` - (Optional) Whether active tracing with X-ray is enabled. Defaults to `false`.

### Access Log Settings

* `destination_arn` - (Required) ARN of the CloudWatch Logs log group or Kinesis Data Firehose delivery stream to receive access logs. If you specify a Kinesis Data Firehose delivery stream, the stream name must begin with `amazon-apigateway-`. Automatically removes trailing `:*` if present.
* `format` - (Required) Formatting and values recorded in the logs.
For more information on configuring the log format rules visit the AWS [documentation](https://docs.aws.amazon.com/apigateway/latest/developerguide/set-up-logging.html)

### Canary Settings

* `percent_traffic` - (Optional) Percent `0.0` - `100.0` of traffic to divert to the canary deployment.
* `stage_variable_overrides` - (Optional) Map of overridden stage `variables` (including new variables) for the canary deployment.
* `use_stage_cache` - (Optional) Whether the canary deployment uses the stage cache. Defaults to false.

## Attributes Reference

In addition to all arguments above, the following attributes are exported:

* `arn` - ARN
* `id` - ID of the stage
* `invoke_url` - URL to invoke the API pointing to the stage,
  e.g., `https://z4675bid1j.execute-api.eu-west-2.amazonaws.com/prod`
<<<<<<< HEAD
* `execution_arn` - The execution ARN to be used in `lambda_permission`'s `source_arn`
=======
* `execution_arn` - Execution ARN to be used in [`lambda_permission`](/docs/providers/aws/r/lambda_permission.html)'s `source_arn`
>>>>>>> 4f356579
  when allowing API Gateway to invoke a Lambda function,
  e.g., `arn:aws:execute-api:eu-west-2:123456789012:z4675bid1j/prod`
* `tags_all` - Map of tags assigned to the resource, including those inherited from the provider [`default_tags` configuration block](https://registry.terraform.io/providers/hashicorp/aws/latest/docs#default_tags-configuration-block).
* `web_acl_arn` - ARN of the WebAcl associated with the Stage.

## Import

`aws_api_gateway_stage` can be imported using `REST-API-ID/STAGE-NAME`, e.g.,

```
$ terraform import aws_api_gateway_stage.example 12345abcde/example
```<|MERGE_RESOLUTION|>--- conflicted
+++ resolved
@@ -108,19 +108,11 @@
 * `cache_cluster_enabled` - (Optional) Whether a cache cluster is enabled for the stage
 * `cache_cluster_size` - (Optional) Size of the cache cluster for the stage, if enabled. Allowed values include `0.5`, `1.6`, `6.1`, `13.5`, `28.4`, `58.2`, `118` and `237`.
 * `canary_settings` - (Optional) Configuration settings of a canary deployment. See [Canary Settings](#canary-settings) below.
-<<<<<<< HEAD
-* `client_certificate_id` - (Optional) The identifier of a client certificate for the stage.
-* `description` - (Optional) The description of the stage.
-* `documentation_version` - (Optional) The version of the associated API documentation
-* `variables` - (Optional) A map that defines the stage variables
-* `tags` - (Optional) A map of tags to assign to the resource. .If configured with a provider `default_tags` configuration block present, tags with matching keys will overwrite those defined at the provider-level.
-=======
 * `client_certificate_id` - (Optional) Identifier of a client certificate for the stage.
 * `description` - (Optional) Description of the stage.
 * `documentation_version` - (Optional) Version of the associated API documentation
 * `variables` - (Optional) Map that defines the stage variables
-* `tags` - (Optional) Map of tags to assign to the resource. If configured with a provider [`default_tags` configuration block](https://registry.terraform.io/providers/hashicorp/aws/latest/docs#default_tags-configuration-block) present, tags with matching keys will overwrite those defined at the provider-level.
->>>>>>> 4f356579
+* `tags` - (Optional) Map of tags to assign to the resource. If configured with a provider `default_tags` configuration block present, tags with matching keys will overwrite those defined at the provider-level.
 * `xray_tracing_enabled` - (Optional) Whether active tracing with X-ray is enabled. Defaults to `false`.
 
 ### Access Log Settings
@@ -143,14 +135,10 @@
 * `id` - ID of the stage
 * `invoke_url` - URL to invoke the API pointing to the stage,
   e.g., `https://z4675bid1j.execute-api.eu-west-2.amazonaws.com/prod`
-<<<<<<< HEAD
-* `execution_arn` - The execution ARN to be used in `lambda_permission`'s `source_arn`
-=======
-* `execution_arn` - Execution ARN to be used in [`lambda_permission`](/docs/providers/aws/r/lambda_permission.html)'s `source_arn`
->>>>>>> 4f356579
+* `execution_arn` - Execution ARN to be used in `lambda_permission`'s `source_arn`
   when allowing API Gateway to invoke a Lambda function,
   e.g., `arn:aws:execute-api:eu-west-2:123456789012:z4675bid1j/prod`
-* `tags_all` - Map of tags assigned to the resource, including those inherited from the provider [`default_tags` configuration block](https://registry.terraform.io/providers/hashicorp/aws/latest/docs#default_tags-configuration-block).
+* `tags_all` - Map of tags assigned to the resource, including those inherited from the provider `default_tags` configuration block.
 * `web_acl_arn` - ARN of the WebAcl associated with the Stage.
 
 ## Import
