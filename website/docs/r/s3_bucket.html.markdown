---
subcategory: "S3 (Simple Storage)"
layout: "aws"
page_title: "AWS: aws_s3_bucket"
description: |-
  Provides a S3 bucket resource.
---

# Resource: aws_s3_bucket

Provides a S3 bucket resource.

-> This functionality is for managing S3 in an AWS Partition. To manage [S3 on Outposts](https://docs.aws.amazon.com/AmazonS3/latest/dev/S3onOutposts.html), see the `aws_s3control_bucket` resource.

~> **NOTE on S3 Bucket Accelerate Configuration:** S3 Bucket Accelerate can be configured in either the standalone resource `aws_s3_bucket_accelerate_configuration`
or with the deprecated parameter `acceleration_status` in the resource `aws_s3_bucket`.
Configuring with both will cause inconsistencies and may overwrite configuration.

~> **NOTE on S3 Bucket canned ACL Configuration:** S3 Bucket canned ACL can be configured in either the standalone resource `aws_s3_bucket_acl`
or with the deprecated parameter `acl` in the resource `aws_s3_bucket`.
Configuring with both will cause inconsistencies and may overwrite configuration.

~> **NOTE on S3 Bucket ACL Grants Configuration:** S3 Bucket grants can be configured in either the standalone resource `aws_s3_bucket_acl`
or with the deprecated parameter `grant` in the resource `aws_s3_bucket`.
Configuring with both will cause inconsistencies and may overwrite configuration.

~> **NOTE on S3 Bucket CORS Configuration:** S3 Bucket CORS can be configured in either the standalone resource `aws_s3_bucket_cors_configuration`
or with the deprecated parameter `cors_rule` in the resource `aws_s3_bucket`.
Configuring with both will cause inconsistencies and may overwrite configuration.

~> **NOTE on S3 Bucket Lifecycle Configuration:** S3 Bucket Lifecycle can be configured in either the standalone resource `aws_s3_bucket_lifecycle_configuration`
or with the deprecated parameter `lifecycle_rule` in the resource `aws_s3_bucket`.
Configuring with both will cause inconsistencies and may overwrite configuration.

~> **NOTE on S3 Bucket Logging Configuration:** S3 Bucket logging can be configured in either the standalone resource `aws_s3_bucket_logging`
or with the deprecated parameter `logging` in the resource `aws_s3_bucket`.
Configuring with both will cause inconsistencies and may overwrite configuration.

~> **NOTE on S3 Bucket Object Lock Configuration:** S3 Bucket Object Lock can be configured in either the standalone resource `aws_s3_bucket_object_lock_configuration`
or with the deprecated parameter `object_lock_configuration` in the resource `aws_s3_bucket`.
Configuring with both will cause inconsistencies and may overwrite configuration.

~> **NOTE on S3 Bucket Policy Configuration:** S3 Bucket Policy can be configured in either the standalone resource `aws_s3_bucket_policy`
or with the deprecated parameter `policy` in the resource `aws_s3_bucket`.
Configuring with both will cause inconsistencies and may overwrite configuration.

~> **NOTE on S3 Bucket Replication Configuration:** S3 Bucket Replication can be configured in either the standalone resource `aws_s3_bucket_replicaton_configuration`
or with the deprecated parameter `replication_configuration` in the resource `aws_s3_bucket`.
Configuring with both will cause inconsistencies and may overwrite configuration.

~> **NOTE on S3 Bucket Request Payment Configuration:** S3 Bucket Request Payment can be configured in either the standalone resource `aws_s3_bucket_request_payment_configuration`
or with the deprecated parameter `request_payer` in the resource `aws_s3_bucket`.
Configuring with both will cause inconsistencies and may overwrite configuration.

~> **NOTE on S3 Bucket Server Side Encryption Configuration:** S3 Bucket Server Side Encryption can be configured in either the standalone resource `aws_s3_bucket_server_side_encryption_configuration`
or with the deprecated parameter `server_side_encryption_configuration` in the resource `aws_s3_bucket`.
Configuring with both will cause inconsistencies and may overwrite configuration.

~> **NOTE on S3 Bucket Versioning Configuration:** S3 Bucket versioning can be configured in either the standalone resource `aws_s3_bucket_versioning`
or with the deprecated parameter `versioning` in the resource `aws_s3_bucket`.
Configuring with both will cause inconsistencies and may overwrite configuration.

~> **NOTE on S3 Bucket Website Configuration:** S3 Bucket Website can be configured in either the standalone resource `aws_s3_bucket_website_configuration`
or with the deprecated parameter `website` in the resource `aws_s3_bucket`.
Configuring with both will cause inconsistencies and may overwrite configuration.

## Example Usage

### Private Bucket w/ Tags

```terraform
resource "aws_s3_bucket" "b" {
  bucket = "my-tf-test-bucket"

  tags = {
    Name        = "My bucket"
    Environment = "Dev"
  }
}

resource "aws_s3_bucket_acl" "example" {
  bucket = aws_s3_bucket.b.id
  acl    = "private"
}
```

### Static Website Hosting

```terraform
resource "aws_s3_bucket" "b" {
  bucket = "s3-website-test.hashicorp.com"
  acl    = "public-read"
  policy = file("policy.json")

  website {
    index_document = "index.html"
    error_document = "error.html"

    routing_rules = <<EOF
[{
    "Condition": {
        "KeyPrefixEquals": "docs/"
    },
    "Redirect": {
        "ReplaceKeyPrefixWith": "documents/"
    }
}]
EOF
  }
}
```

### Using CORS

```terraform
resource "aws_s3_bucket" "b" {
  bucket = "s3-website-test.hashicorp.com"
  acl    = "public-read"

  cors_rule {
    allowed_headers = ["*"]
    allowed_methods = ["PUT", "POST"]
    allowed_origins = ["https://s3-website-test.hashicorp.com"]
    expose_headers  = ["ETag"]
    max_age_seconds = 3000
  }
}
```

### Using versioning

```terraform
resource "aws_s3_bucket" "b" {
  bucket = "my-tf-test-bucket"
  acl    = "private"

  versioning {
    enabled = true
  }
}
```

### Enable Logging

```terraform
resource "aws_s3_bucket" "log_bucket" {
  bucket = "my-tf-log-bucket"
  acl    = "log-delivery-write"
}

resource "aws_s3_bucket" "b" {
  bucket = "my-tf-test-bucket"
  acl    = "private"

  logging {
    target_bucket = aws_s3_bucket.log_bucket.id
    target_prefix = "log/"
  }
}
```

### Using object lifecycle

```terraform
resource "aws_s3_bucket" "bucket" {
  bucket = "my-bucket"
  acl    = "private"

  lifecycle_rule {
    id      = "log"
    enabled = true

    prefix = "log/"

    tags = {
      rule      = "log"
      autoclean = "true"
    }

    transition {
      days          = 30
      storage_class = "STANDARD_IA" # or "ONEZONE_IA"
    }

    transition {
      days          = 60
      storage_class = "GLACIER"
    }

    expiration {
      days = 90
    }
  }

  lifecycle_rule {
    id      = "tmp"
    prefix  = "tmp/"
    enabled = true

    expiration {
      date = "2016-01-12"
    }
  }
}

resource "aws_s3_bucket" "versioning_bucket" {
  bucket = "my-versioning-bucket"
  acl    = "private"

  versioning {
    enabled = true
  }

  lifecycle_rule {
    prefix  = "config/"
    enabled = true

    noncurrent_version_transition {
      days          = 30
      storage_class = "STANDARD_IA"
    }

    noncurrent_version_transition {
      days          = 60
      storage_class = "GLACIER"
    }

    noncurrent_version_expiration {
      days = 90
    }
  }
}
```

### Using object lock configuration

```terraform
resource "aws_s3_bucket" "example" {
  bucket = "my-tf-example-bucket"

  object_lock_configuration {
    object_lock_enabled = "Enabled"

    rule {
      default_retention {
        mode = "COMPLIANCE"
        days = 5
      }
    }
  }
}
```

### Using replication configuration

```terraform
provider "aws" {
  region = "eu-west-1"
}

provider "aws" {
  alias  = "central"
  region = "eu-central-1"
}

resource "aws_iam_role" "replication" {
  name = "tf-iam-role-replication-12345"

  assume_role_policy = <<POLICY
{
  "Version": "2012-10-17",
  "Statement": [
    {
      "Action": "sts:AssumeRole",
      "Principal": {
        "Service": "s3.amazonaws.com"
      },
      "Effect": "Allow",
      "Sid": ""
    }
  ]
}
POLICY
}

resource "aws_iam_policy" "replication" {
  name = "tf-iam-role-policy-replication-12345"

  policy = <<POLICY
{
  "Version": "2012-10-17",
  "Statement": [
    {
      "Action": [
        "s3:GetReplicationConfiguration",
        "s3:ListBucket"
      ],
      "Effect": "Allow",
      "Resource": [
        "${aws_s3_bucket.source.arn}"
      ]
    },
    {
      "Action": [
        "s3:GetObjectVersionForReplication",
        "s3:GetObjectVersionAcl",
         "s3:GetObjectVersionTagging"
      ],
      "Effect": "Allow",
      "Resource": [
        "${aws_s3_bucket.source.arn}/*"
      ]
    },
    {
      "Action": [
        "s3:ReplicateObject",
        "s3:ReplicateDelete",
        "s3:ReplicateTags"
      ],
      "Effect": "Allow",
      "Resource": "${aws_s3_bucket.destination.arn}/*"
    }
  ]
}
POLICY
}

resource "aws_iam_role_policy_attachment" "replication" {
  role       = aws_iam_role.replication.name
  policy_arn = aws_iam_policy.replication.arn
}

resource "aws_s3_bucket" "destination" {
  bucket = "tf-test-bucket-destination-12345"

  versioning {
    enabled = true
  }
}

resource "aws_s3_bucket" "source" {
  provider = aws.central
  bucket   = "tf-test-bucket-source-12345"
  acl      = "private"

  versioning {
    enabled = true
  }

  replication_configuration {
    role = aws_iam_role.replication.arn

    rules {
      id     = "foobar"
      status = "Enabled"

      filter {
        tags = {}
      }
      destination {
        bucket        = aws_s3_bucket.destination.arn
        storage_class = "STANDARD"

        replication_time {
          status  = "Enabled"
          minutes = 15
        }

        metrics {
          status  = "Enabled"
          minutes = 15
        }
      }
    }
  }
}
```

### Enable Default Server Side Encryption

```terraform
resource "aws_kms_key" "mykey" {
  description             = "This key is used to encrypt bucket objects"
  deletion_window_in_days = 10
}

resource "aws_s3_bucket" "mybucket" {
  bucket = "mybucket"

  server_side_encryption_configuration {
    rule {
      apply_server_side_encryption_by_default {
        kms_master_key_id = aws_kms_key.mykey.arn
        sse_algorithm     = "aws:kms"
      }
    }
  }
}
```

### Using ACL policy grants

```terraform
data "aws_canonical_user_id" "current_user" {}

resource "aws_s3_bucket" "bucket" {
  bucket = "mybucket"

  grant {
    id          = data.aws_canonical_user_id.current_user.id
    type        = "CanonicalUser"
    permissions = ["FULL_CONTROL"]
  }

  grant {
    type        = "Group"
    permissions = ["READ_ACP", "WRITE"]
    uri         = "http://acs.amazonaws.com/groups/s3/LogDelivery"
  }
}
```

## Argument Reference

The following arguments are supported:

* `bucket` - (Optional, Forces new resource) The name of the bucket. If omitted, this provider will assign a random, unique name. Must be lowercase and less than or equal to 63 characters in length. A full list of bucket naming rules [may be found here](https://docs.aws.amazon.com/AmazonS3/latest/userguide/bucketnamingrules.html).
* `bucket_prefix` - (Optional, Forces new resource) Creates a unique bucket name beginning with the specified prefix. Conflicts with `bucket`. Must be lowercase and less than or equal to 37 characters in length. A full list of bucket naming rules [may be found here](https://docs.aws.amazon.com/AmazonS3/latest/userguide/bucketnamingrules.html).
* `acceleration_status` - (Optional) Sets the accelerate configuration of an existing bucket. Can be `Enabled` or `Suspended`. Cannot be used in `cn-north-1` or `us-gov-west-1`. This provider will only perform drift detection if a configuration value is provided.
  Use the resource `aws_s3_bucket_accelerate_configuration` instead.
* `acl` - (Optional) The [canned ACL](https://docs.aws.amazon.com/AmazonS3/latest/dev/acl-overview.html#canned-acl) to apply. Valid values are `private`, `public-read`, `public-read-write`, `aws-exec-read`, `authenticated-read`, and `log-delivery-write`. Defaults to `private`.  Conflicts with `grant`. This provider will only perform drift detection if a configuration value is provided. Use the resource `aws_s3_bucket_acl` instead.
* `grant` - (Optional) An [ACL policy grant](https://docs.aws.amazon.com/AmazonS3/latest/dev/acl-overview.html#sample-acl). See [Grant](#grant) below for details. Conflicts with `acl`. This provider will only perform drift detection if a configuration value is provided. Use the resource `aws_s3_bucket_acl` instead.
* `cors_rule` - (Optional) A rule of [Cross-Origin Resource Sharing](https://docs.aws.amazon.com/AmazonS3/latest/dev/cors.html). See [CORS rule](#cors-rule) below for details. This provider will only perform drift detection if a configuration value is provided. Use the resource `aws_s3_bucket_cors_configuration` instead.
* `force_destroy` - (Optional, Default:`false`) A boolean that indicates all objects (including any [locked objects](https://docs.aws.amazon.com/AmazonS3/latest/dev/object-lock-overview.html)) should be deleted from the bucket so that the bucket can be destroyed without error. These objects are *not* recoverable.
<<<<<<< HEAD
* `lifecycle_rule` - (Optional) A configuration of [object lifecycle management](http://docs.aws.amazon.com/AmazonS3/latest/dev/object-lifecycle-mgmt.html). See [Lifecycle Rule](#lifecycle-rule) below for details. This provider will only perform drift detection if a configuration value is provided.
  Use the resource `aws_s3_bucket_lifecycle_configuration` instead.
* `logging` - (Optional) A configuration of [S3 bucket logging](https://docs.aws.amazon.com/AmazonS3/latest/UG/ManagingBucketLogging.html) parameters. See [Logging](#logging) below for details. This provider will only perform drift detection if a configuration value is provided.
  Use the resource `aws_s3_bucket_logging` instead.
* `object_lock_enabled` - (Optional, Default:`false`, Forces new resource) Indicates whether this bucket has an Object Lock configuration enabled.
* `object_lock_configuration` - (Optional) A configuration of [S3 object locking](https://docs.aws.amazon.com/AmazonS3/latest/dev/object-lock.html). See [Object Lock Configuration](#object-lock-configuration) below for details.
  This provider wil only perform drift detection if a configuration value is provided.
  Use the `object_lock_enabled` parameter and the resource `aws_s3_bucket_object_lock_configuration` instead.
* `policy` - (Optional) A valid [bucket policy](https://docs.aws.amazon.com/AmazonS3/latest/dev/example-bucket-policies.html) JSON document. Note that if the policy document is not specific enough (but still valid), this provider may view the policy as constantly changing in a plan. In this case, please make sure you use the verbose/specific version of the policy.
  Use the resource `aws_s3_bucket_policy` instead.
* `replication_configuration` - (Optional) A configuration of [replication configuration](http://docs.aws.amazon.com/AmazonS3/latest/dev/crr.html). See [Replication Configuration](#replication-configuration) below for details. this provider will only perform drift detection if a configuration value is provided.
  Use the resource `aws_s3_bucket_replication_configuration` instead.
* `request_payer` - (Optional) Specifies who should bear the cost of Amazon S3 data transfer.
=======
* `lifecycle_rule` - (Optional, **Deprecated**) A configuration of [object lifecycle management](http://docs.aws.amazon.com/AmazonS3/latest/dev/object-lifecycle-mgmt.html). See [Lifecycle Rule](#lifecycle-rule) below for details. Terraform will only perform drift detection if a configuration value is provided.
  Use the resource [`aws_s3_bucket_lifecycle_configuration`](s3_bucket_lifecycle_configuration.html) instead.
* `logging` - (Optional, **Deprecated**) A configuration of [S3 bucket logging](https://docs.aws.amazon.com/AmazonS3/latest/UG/ManagingBucketLogging.html) parameters. See [Logging](#logging) below for details. Terraform will only perform drift detection if a configuration value is provided.
  Use the resource [`aws_s3_bucket_logging`](s3_bucket_logging.html.markdown) instead.
* `object_lock_enabled` - (Optional, Default:`false`, Forces new resource) Indicates whether this bucket has an Object Lock configuration enabled. Valid values are `true` or `false`.
* `object_lock_configuration` - (Optional, **Deprecated**) A configuration of [S3 object locking](https://docs.aws.amazon.com/AmazonS3/latest/dev/object-lock.html). See [Object Lock Configuration](#object-lock-configuration) below for details.
  Terraform wil only perform drift detection if a configuration value is provided.
  Use the `object_lock_enabled` parameter and the resource [`aws_s3_bucket_object_lock_configuration`](s3_bucket_object_lock_configuration.html.markdown) instead.
* `policy` - (Optional, **Deprecated**) A valid [bucket policy](https://docs.aws.amazon.com/AmazonS3/latest/dev/example-bucket-policies.html) JSON document. Note that if the policy document is not specific enough (but still valid), Terraform may view the policy as constantly changing in a `terraform plan`. In this case, please make sure you use the verbose/specific version of the policy. For more information about building AWS IAM policy documents with Terraform, see the [AWS IAM Policy Document Guide](https://learn.hashicorp.com/terraform/aws/iam-policy).
  Terraform will only perform drift detection if a configuration value is provided.
  Use the resource [`aws_s3_bucket_policy`](s3_bucket_policy.html) instead.
* `replication_configuration` - (Optional, **Deprecated**) A configuration of [replication configuration](http://docs.aws.amazon.com/AmazonS3/latest/dev/crr.html). See [Replication Configuration](#replication-configuration) below for details. Terraform will only perform drift detection if a configuration value is provided.
  Use the resource [`aws_s3_bucket_replication_configuration`](s3_bucket_replication_configuration.html) instead.
* `request_payer` - (Optional, **Deprecated**) Specifies who should bear the cost of Amazon S3 data transfer.
>>>>>>> c2bb1d08
  Can be either `BucketOwner` or `Requester`. By default, the owner of the S3 bucket would incur the costs of any data transfer.
  See [Requester Pays Buckets](http://docs.aws.amazon.com/AmazonS3/latest/dev/RequesterPaysBuckets.html) developer guide for more information.
  This provider will only perform drift detection if a configuration value is provided.
  Use the resource `aws_s3_bucket_request_payment_configuration` instead.
* `server_side_encryption_configuration` - (Optional) A configuration of [server-side encryption configuration](http://docs.aws.amazon.com/AmazonS3/latest/dev/bucket-encryption.html). See [Server Side Encryption Configuration](#server-side-encryption-configuration) below for details.
  This provider will only perform drift detection if a configuration value is provided.
  Use the resource `aws_s3_bucket_server_side_encryption_configuration` instead.
* `versioning` - (Optional) A configuration of the [S3 bucket versioning state](https://docs.aws.amazon.com/AmazonS3/latest/dev/Versioning.html). See [Versioning](#versioning) below for details. This provider will only perform drift detection if a configuration value is provided. Use the resource `aws_s3_bucket_versioning` instead.
* `website` - (Optional) A configuration of the [S3 bucket website](https://docs.aws.amazon.com/AmazonS3/latest/userguide/WebsiteHosting.html). See [Website](#website) below for details. This provider will only perform drift detection if a configuration value is provided.
  Use the resource `aws_s3_bucket_website_configuration` instead.
* `tags` - (Optional) A map of tags to assign to the bucket. If configured with a provider `default_tags` configuration block present, tags with matching keys will overwrite those defined at the provider-level.

### CORS Rule

~> **NOTE:** Currently, changes to the `cors_rule` configuration of _existing_ resources cannot be automatically detected by this provider. To manage changes of CORS rules to an S3 bucket, use the `aws_s3_bucket_cors_configuration` resource instead. If you use `cors_rule` on an `aws_s3_bucket`, this provider will assume management over the full set of CORS rules for the S3 bucket, treating additional CORS rules as drift. For this reason, `cors_rule` cannot be mixed with the external `aws_s3_bucket_cors_configuration` resource for a given S3 bucket.

The `cors_rule` configuration block supports the following arguments:

* `allowed_headers` - (Optional) List of headers allowed.
* `allowed_methods` - (Required) One or more HTTP methods that you allow the origin to execute. Can be `GET`, `PUT`, `POST`, `DELETE` or `HEAD`.
* `allowed_origins` - (Required) One or more origins you want customers to be able to access the bucket from.
* `expose_headers` - (Optional) One or more headers in the response that you want customers to be able to access from their applications (for example, from a JavaScript `XMLHttpRequest` object).
* `max_age_seconds` - (Optional) Specifies time in seconds that browser can cache the response for a preflight request.

### Grant

~> **NOTE:** Currently, changes to the `grant` configuration of _existing_ resources cannot be automatically detected by this provider. To manage changes of ACL grants to an S3 bucket, use the `aws_s3_bucket_acl` resource instead. If you use `grant` on an `aws_s3_bucket`, this provider will assume management over the full set of ACL grants for the S3 bucket, treating additional ACL grants as drift. For this reason, `grant` cannot be mixed with the external `aws_s3_bucket_acl` resource for a given S3 bucket.

The `grant` configuration block supports the following arguments:

* `id` - (Optional) Canonical user id to grant for. Used only when `type` is `CanonicalUser`.
* `type` - (Required) Type of grantee to apply for. Valid values are `CanonicalUser` and `Group`. `AmazonCustomerByEmail` is not supported.
* `permissions` - (Required) List of permissions to apply for grantee. Valid values are `READ`, `WRITE`, `READ_ACP`, `WRITE_ACP`, `FULL_CONTROL`.
* `uri` - (Optional) Uri address to grant for. Used only when `type` is `Group`.

### Lifecycle Rule

~> **NOTE:** Currently, changes to the `lifecycle_rule` configuration of _existing_ resources cannot be automatically detected by this provider. To manage changes of Lifecycle rules to an S3 bucket, use the `aws_s3_bucket_lifecycle_configuration` resource instead. If you use `lifecycle_rule` on an `aws_s3_bucket`, this provider will assume management over the full set of Lifecycle rules for the S3 bucket, treating additional Lifecycle rules as drift. For this reason, `lifecycle_rule` cannot be mixed with the external `aws_s3_bucket_lifecycle_configuration` resource for a given S3 bucket.

~> **NOTE:** At least one of `abort_incomplete_multipart_upload_days`, `expiration`, `transition`, `noncurrent_version_expiration`, `noncurrent_version_transition` must be specified.

The `lifecycle_rule` configuration block supports the following arguments:

* `id` - (Optional) Unique identifier for the rule. Must be less than or equal to 255 characters in length.
* `prefix` - (Optional) Object key prefix identifying one or more objects to which the rule applies.
* `tags` - (Optional) Specifies object tags key and value.
* `enabled` - (Required) Specifies lifecycle rule status.
* `abort_incomplete_multipart_upload_days` (Optional) Specifies the number of days after initiating a multipart upload when the multipart upload must be completed.
* `expiration` - (Optional) Specifies a period in the object's expire. See [Expiration](#expiration) below for details.
* `transition` - (Optional) Specifies a period in the object's transitions. See [Transition](#transition) below for details.
* `noncurrent_version_expiration` - (Optional) Specifies when noncurrent object versions expire. See [Noncurrent Version Expiration](#noncurrent-version-expiration) below for details.
* `noncurrent_version_transition` - (Optional) Specifies when noncurrent object versions transitions. See [Noncurrent Version Transition](#noncurrent-version-transition) below for details.

### Expiration

The `expiration` configuration block supports the following arguments:

* `date` - (Optional) Specifies the date after which you want the corresponding action to take effect.
* `days` - (Optional) Specifies the number of days after object creation when the specific rule action takes effect.
* `expired_object_delete_marker` - (Optional) On a versioned bucket (versioning-enabled or versioning-suspended bucket), you can add this element in the lifecycle configuration to direct Amazon S3 to delete expired object delete markers. This cannot be specified with Days or Date in a Lifecycle Expiration Policy.

### Transition

The `transition` configuration block supports the following arguments:

* `date` - (Optional) Specifies the date after which you want the corresponding action to take effect.
* `days` - (Optional) Specifies the number of days after object creation when the specific rule action takes effect.
* `storage_class` - (Required) Specifies the Amazon S3 [storage class](https://docs.aws.amazon.com/AmazonS3/latest/API/API_Transition.html#AmazonS3-Type-Transition-StorageClass) to which you want the object to transition.

### Noncurrent Version Expiration

The `noncurrent_version_expiration` configuration block supports the following arguments:

* `days` - (Required) Specifies the number of days noncurrent object versions expire.

### Noncurrent Version Transition

The `noncurrent_version_transition` configuration supports the following arguments:

* `days` - (Required) Specifies the number of days noncurrent object versions transition.
* `storage_class` - (Required) Specifies the Amazon S3 [storage class](https://docs.aws.amazon.com/AmazonS3/latest/API/API_Transition.html#AmazonS3-Type-Transition-StorageClass) to which you want the object to transition.

### Logging

~> **NOTE:** Currently, changes to the `logging` configuration of _existing_ resources cannot be automatically detected by this provider. To manage changes of logging parameters to an S3 bucket, use the `aws_s3_bucket_logging` resource instead. If you use `logging` on an `aws_s3_bucket`, this provider will assume management over the full set of logging parameters for the S3 bucket, treating additional logging parameters as drift. For this reason, `logging` cannot be mixed with the external `aws_s3_bucket_logging` resource for a given S3 bucket.

The `logging` configuration block supports the following arguments:

* `target_bucket` - (Required) The name of the bucket that will receive the log objects.
* `target_prefix` - (Optional) To specify a key prefix for log objects.

### Object Lock Configuration

~> **NOTE:** You can only **enable** S3 Object Lock for **new** buckets. If you need to **enable** S3 Object Lock for an **existing** bucket, please contact AWS Support.
When you create a bucket with S3 Object Lock enabled, Amazon S3 automatically enables versioning for the bucket.
Once you create a bucket with S3 Object Lock enabled, you can't disable Object Lock or suspend versioning for the bucket.

~> **NOTE:** Currently, changes to the `object_lock_configuration` configuration of _existing_ resources cannot be automatically detected by this provider. To manage changes of Object Lock settings to an S3 bucket, use the `aws_s3_bucket_object_lock_configuration` resource instead. If you use `object_lock_configuration` on an `aws_s3_bucket`, this provider will assume management over the full set of Object Lock configuration parameters for the S3 bucket, treating additional Object Lock configuration parameters as drift. For this reason, `object_lock_configuration` cannot be mixed with the external `aws_s3_bucket_object_lock_configuration` resource for a given S3 bucket.

The `object_lock_configuration` configuration block supports the following arguments:

* `object_lock_enabled` - (Optional) Indicates whether this bucket has an Object Lock configuration enabled. Valid value is `Enabled`. Use the top-level argument `object_lock_enabled` instead.
* `rule` - (Optional) The Object Lock rule in place for this bucket ([documented below](#rule)).

#### Rule

The `rule` configuration block supports the following argument:

* `default_retention` - (Required) The default retention period that you want to apply to new objects placed in this bucket ([documented below](#default-retention)).

#### Default Retention

The `default_retention` configuration block supports the following arguments:

~> **NOTE:** Either `days` or `years` must be specified, but not both.

* `mode` - (Required) The default Object Lock retention mode you want to apply to new objects placed in this bucket. Valid values are `GOVERNANCE` and `COMPLIANCE`.
* `days` - (Optional) The number of days that you want to specify for the default retention period.
* `years` - (Optional) The number of years that you want to specify for the default retention period.

### Replication Configuration

~> **NOTE:** Currently, changes to the `replication_configuration` configuration of _existing_ resources cannot be automatically detected by this provider. To manage replication configuration changes to an S3 bucket, use the `aws_s3_bucket_replication_configuration` resource instead. If you use `replication_configuration` on an `aws_s3_bucket`, this provider will assume management over the full replication configuration for the S3 bucket, treating additional replication configuration rules as drift. For this reason, `replication_configuration` cannot be mixed with the external `aws_s3_bucket_replication_configuration` resource for a given S3 bucket.

The `replication_configuration` configuration block supports the following arguments:

* `role` - (Required) The ARN of the IAM role for Amazon S3 to assume when replicating the objects.
* `rules` - (Required) Specifies the rules managing the replication ([documented below](#rules)).

#### Rules

The `rules` configuration block supports the following arguments:

~> **NOTE:** Amazon S3's latest version of the replication configuration is V2, which includes the `filter` attribute for replication rules.
With the `filter` attribute, you can specify object filters based on the object key prefix, tags, or both to scope the objects that the rule applies to.
Replication configuration V1 supports filtering based on only the `prefix` attribute. For backwards compatibility, Amazon S3 continues to support the V1 configuration.

* `delete_marker_replication_status` - (Optional) Whether delete markers are replicated. The only valid value is `Enabled`. To disable, omit this argument. This argument is only valid with V2 replication configurations (i.e., when `filter` is used).
* `destination` - (Required) Specifies the destination for the rule ([documented below](#destination)).
* `filter` - (Optional, Conflicts with `prefix`) Filter that identifies subset of objects to which the replication rule applies ([documented below](#filter)).
* `id` - (Optional) Unique identifier for the rule. Must be less than or equal to 255 characters in length.
* `prefix` - (Optional, Conflicts with `filter`) Object keyname prefix identifying one or more objects to which the rule applies. Must be less than or equal to 1024 characters in length.
* `priority` - (Optional) The priority associated with the rule. Priority should only be set if `filter` is configured. If not provided, defaults to `0`. Priority must be unique between multiple rules.
* `source_selection_criteria` - (Optional) Specifies special object selection criteria ([documented below](#source-selection-criteria)).
* `status` - (Required) The status of the rule. Either `Enabled` or `Disabled`. The rule is ignored if status is not Enabled.

#### Filter

The `filter` configuration block supports the following arguments:

* `prefix` - (Optional) Object keyname prefix that identifies subset of objects to which the rule applies. Must be less than or equal to 1024 characters in length.
* `tags` - (Optional)  A map of tags that identifies subset of objects to which the rule applies.
  The rule applies only to objects having all the tags in its tagset.

#### Destination

~> **NOTE:** Replication to multiple destination buckets requires that `priority` is specified in the `rules` object. If the corresponding rule requires no filter, an empty configuration block `filter {}` must be specified.

The `destination` configuration block supports the following arguments:

* `bucket` - (Required) The ARN of the S3 bucket where you want Amazon S3 to store replicas of the object identified by the rule.
* `storage_class` - (Optional) The [storage class](https://docs.aws.amazon.com/AmazonS3/latest/API/API_Destination.html#AmazonS3-Type-Destination-StorageClass) used to store the object. By default, Amazon S3 uses the storage class of the source object to create the object replica.
* `replica_kms_key_id` - (Optional) Destination KMS encryption key ARN for SSE-KMS replication. Must be used in conjunction with
  `sse_kms_encrypted_objects` source selection criteria.
* `access_control_translation` - (Optional) Specifies the overrides to use for object owners on replication. Must be used in conjunction with `account_id` owner override configuration.
* `account_id` - (Optional) The Account ID to use for overriding the object owner on replication. Must be used in conjunction with `access_control_translation` override configuration.
* `replication_time` - (Optional) Enables S3 Replication Time Control (S3 RTC) ([documented below](#replication-time)).
* `metrics` - (Optional) Enables replication metrics (required for S3 RTC) ([documented below](#metrics)).

#### Replication Time

The `replication_time` configuration block supports the following arguments:

* `status` - (Optional) The status of RTC. Either `Enabled` or `Disabled`.
* `minutes` - (Optional) Threshold within which objects are to be replicated. The only valid value is `15`.

#### Metrics

The `metrics` configuration block supports the following arguments:

* `status` - (Optional) The status of replication metrics. Either `Enabled` or `Disabled`.
* `minutes` - (Optional) Threshold within which objects are to be replicated. The only valid value is `15`.

#### Source Selection Criteria

The `source_selection_criteria` configuration block supports the following argument:

* `sse_kms_encrypted_objects` - (Optional) Match SSE-KMS encrypted objects ([documented below](#sse-kms-encrypted-objects)). If specified, `replica_kms_key_id`
  in `destination` must be specified as well.

#### SSE KMS Encrypted Objects

The `sse_kms_encrypted_objects` configuration block supports the following argument:

* `enabled` - (Required) Boolean which indicates if this criteria is enabled.

### Server Side Encryption Configuration

~> **NOTE:** Currently, changes to the `server_side_encryption_configuration` configuration of _existing_ resources cannot be automatically detected by this provider. To manage changes in encryption of an S3 bucket, use the `aws_s3_bucket_server_side_encryption_configuration` resource instead. If you use `server_side_encryption_configuration` on an `aws_s3_bucket`, this provider will assume management over the encryption configuration for the S3 bucket, treating additional encryption changes as drift. For this reason, `server_side_encryption_configuration` cannot be mixed with the external `aws_s3_bucket_server_side_encryption_configuration` resource for a given S3 bucket.

The `server_side_encryption_configuration` configuration block supports the following argument:

* `rule` - (Required) A single object for server-side encryption by default configuration. (documented below)

The `rule` configuration block supports the following arguments:

* `apply_server_side_encryption_by_default` - (Required) A single object for setting server-side encryption by default. (documented below)
* `bucket_key_enabled` - (Optional) Whether or not to use [Amazon S3 Bucket Keys](https://docs.aws.amazon.com/AmazonS3/latest/dev/bucket-key.html) for SSE-KMS.

The `apply_server_side_encryption_by_default` configuration block supports the following arguments:

* `sse_algorithm` - (Required) The server-side encryption algorithm to use. Valid values are `AES256` and `aws:kms`
* `kms_master_key_id` - (Optional) The AWS KMS master key ID used for the SSE-KMS encryption. This can only be used when you set the value of `sse_algorithm` as `aws:kms`. The default `aws/s3` AWS KMS master key is used if this element is absent while the `sse_algorithm` is `aws:kms`.

### Versioning

~> **NOTE:** Currently, changes to the `versioning` configuration of _existing_ resources cannot be automatically detected by this provider. To manage changes of versioning state to an S3 bucket, use the `aws_s3_bucket_versioning` resource instead. If you use `versioning` on an `aws_s3_bucket`, this provider will assume management over the versioning state of the S3 bucket, treating additional versioning state changes as drift. For this reason, `versioning` cannot be mixed with the external `aws_s3_bucket_versioning` resource for a given S3 bucket.

The `versioning` configuration block supports the following arguments:

* `enabled` - (Optional) Enable versioning. Once you version-enable a bucket, it can never return to an unversioned state. You can, however, suspend versioning on that bucket.
* `mfa_delete` - (Optional) Enable MFA delete for either `Change the versioning state of your bucket` or `Permanently delete an object version`. Default is `false`. This cannot be used to toggle this setting but is available to allow managed buckets to reflect the state in AWS

### Website

~> **NOTE:** Currently, changes to the `website` configuration of _existing_ resources cannot be automatically detected by this provider. To manage changes to the website configuration of an S3 bucket, use the `aws_s3_bucket_website_configuration` resource instead. If you use `website` on an `aws_s3_bucket`, this provider will assume management over the configuration of the website of the S3 bucket, treating additional website configuration changes as drift. For this reason, `website` cannot be mixed with the external `aws_s3_bucket_website_configuration` resource for a given S3 bucket.

The `website` configuration block supports the following arguments:

* `index_document` - (Required, unless using `redirect_all_requests_to`) Amazon S3 returns this index document when requests are made to the root domain or any of the subfolders.
* `error_document` - (Optional) An absolute path to the document to return in case of a 4XX error.
* `redirect_all_requests_to` - (Optional) A hostname to redirect all website requests for this bucket to. Hostname can optionally be prefixed with a protocol (`http://` or `https://`) to use when redirecting requests. The default is the protocol that is used in the original request.
* `routing_rules` - (Optional) A json array containing [routing rules](https://docs.aws.amazon.com/AWSCloudFormation/latest/UserGuide/aws-properties-s3-websiteconfiguration-routingrules.html)
  describing redirect behavior and when redirects are applied.

## Attributes Reference

In addition to all arguments above, the following attributes are exported:

* `id` - The name of the bucket.
* `arn` - The ARN of the bucket. Will be of format `arn:aws:s3:::bucketname`.
* `bucket_domain_name` - The bucket domain name. Will be of format `bucketname.s3.amazonaws.com`.
* `bucket_regional_domain_name` - The bucket region-specific domain name. The bucket domain name including the region name, please refer [here](https://docs.aws.amazon.com/general/latest/gr/rande.html#s3_region) for format. Note: The AWS CloudFront allows specifying S3 region-specific endpoint when creating S3 origin, it will prevent [redirect issues](https://forums.aws.amazon.com/thread.jspa?threadID=216814) from CloudFront to S3 Origin URL.
* `hosted_zone_id` - The [Route 53 Hosted Zone ID](https://docs.aws.amazon.com/general/latest/gr/rande.html#s3_website_region_endpoints) for this bucket's region.
* `region` - The AWS region this bucket resides in.
* `tags_all` - A map of tags assigned to the resource, including those inherited from the provider `default_tags` configuration block.
* `website_endpoint` - The website endpoint, if the bucket is configured with a website. If not, this will be an empty string.
* `website_domain` - The domain of the website endpoint, if the bucket is configured with a website. If not, this will be an empty string. This is used to create Route 53 alias records.

## Import

S3 bucket can be imported using the `bucket`, e.g.,

```
$ terraform import aws_s3_bucket.bucket bucket-name
```<|MERGE_RESOLUTION|>--- conflicted
+++ resolved
@@ -432,7 +432,6 @@
 * `grant` - (Optional) An [ACL policy grant](https://docs.aws.amazon.com/AmazonS3/latest/dev/acl-overview.html#sample-acl). See [Grant](#grant) below for details. Conflicts with `acl`. This provider will only perform drift detection if a configuration value is provided. Use the resource `aws_s3_bucket_acl` instead.
 * `cors_rule` - (Optional) A rule of [Cross-Origin Resource Sharing](https://docs.aws.amazon.com/AmazonS3/latest/dev/cors.html). See [CORS rule](#cors-rule) below for details. This provider will only perform drift detection if a configuration value is provided. Use the resource `aws_s3_bucket_cors_configuration` instead.
 * `force_destroy` - (Optional, Default:`false`) A boolean that indicates all objects (including any [locked objects](https://docs.aws.amazon.com/AmazonS3/latest/dev/object-lock-overview.html)) should be deleted from the bucket so that the bucket can be destroyed without error. These objects are *not* recoverable.
-<<<<<<< HEAD
 * `lifecycle_rule` - (Optional) A configuration of [object lifecycle management](http://docs.aws.amazon.com/AmazonS3/latest/dev/object-lifecycle-mgmt.html). See [Lifecycle Rule](#lifecycle-rule) below for details. This provider will only perform drift detection if a configuration value is provided.
   Use the resource `aws_s3_bucket_lifecycle_configuration` instead.
 * `logging` - (Optional) A configuration of [S3 bucket logging](https://docs.aws.amazon.com/AmazonS3/latest/UG/ManagingBucketLogging.html) parameters. See [Logging](#logging) below for details. This provider will only perform drift detection if a configuration value is provided.
@@ -446,22 +445,6 @@
 * `replication_configuration` - (Optional) A configuration of [replication configuration](http://docs.aws.amazon.com/AmazonS3/latest/dev/crr.html). See [Replication Configuration](#replication-configuration) below for details. this provider will only perform drift detection if a configuration value is provided.
   Use the resource `aws_s3_bucket_replication_configuration` instead.
 * `request_payer` - (Optional) Specifies who should bear the cost of Amazon S3 data transfer.
-=======
-* `lifecycle_rule` - (Optional, **Deprecated**) A configuration of [object lifecycle management](http://docs.aws.amazon.com/AmazonS3/latest/dev/object-lifecycle-mgmt.html). See [Lifecycle Rule](#lifecycle-rule) below for details. Terraform will only perform drift detection if a configuration value is provided.
-  Use the resource [`aws_s3_bucket_lifecycle_configuration`](s3_bucket_lifecycle_configuration.html) instead.
-* `logging` - (Optional, **Deprecated**) A configuration of [S3 bucket logging](https://docs.aws.amazon.com/AmazonS3/latest/UG/ManagingBucketLogging.html) parameters. See [Logging](#logging) below for details. Terraform will only perform drift detection if a configuration value is provided.
-  Use the resource [`aws_s3_bucket_logging`](s3_bucket_logging.html.markdown) instead.
-* `object_lock_enabled` - (Optional, Default:`false`, Forces new resource) Indicates whether this bucket has an Object Lock configuration enabled. Valid values are `true` or `false`.
-* `object_lock_configuration` - (Optional, **Deprecated**) A configuration of [S3 object locking](https://docs.aws.amazon.com/AmazonS3/latest/dev/object-lock.html). See [Object Lock Configuration](#object-lock-configuration) below for details.
-  Terraform wil only perform drift detection if a configuration value is provided.
-  Use the `object_lock_enabled` parameter and the resource [`aws_s3_bucket_object_lock_configuration`](s3_bucket_object_lock_configuration.html.markdown) instead.
-* `policy` - (Optional, **Deprecated**) A valid [bucket policy](https://docs.aws.amazon.com/AmazonS3/latest/dev/example-bucket-policies.html) JSON document. Note that if the policy document is not specific enough (but still valid), Terraform may view the policy as constantly changing in a `terraform plan`. In this case, please make sure you use the verbose/specific version of the policy. For more information about building AWS IAM policy documents with Terraform, see the [AWS IAM Policy Document Guide](https://learn.hashicorp.com/terraform/aws/iam-policy).
-  Terraform will only perform drift detection if a configuration value is provided.
-  Use the resource [`aws_s3_bucket_policy`](s3_bucket_policy.html) instead.
-* `replication_configuration` - (Optional, **Deprecated**) A configuration of [replication configuration](http://docs.aws.amazon.com/AmazonS3/latest/dev/crr.html). See [Replication Configuration](#replication-configuration) below for details. Terraform will only perform drift detection if a configuration value is provided.
-  Use the resource [`aws_s3_bucket_replication_configuration`](s3_bucket_replication_configuration.html) instead.
-* `request_payer` - (Optional, **Deprecated**) Specifies who should bear the cost of Amazon S3 data transfer.
->>>>>>> c2bb1d08
   Can be either `BucketOwner` or `Requester`. By default, the owner of the S3 bucket would incur the costs of any data transfer.
   See [Requester Pays Buckets](http://docs.aws.amazon.com/AmazonS3/latest/dev/RequesterPaysBuckets.html) developer guide for more information.
   This provider will only perform drift detection if a configuration value is provided.
