---
subcategory: "File System (FSx)"
layout: "aws"
page_title: "AWS: aws_fsx_lustre_file_system"
description: |-
  Manages a FSx Lustre File System.
---

# Resource: aws_fsx_lustre_file_system

Manages a FSx Lustre File System. See the [FSx Lustre Guide](https://docs.aws.amazon.com/fsx/latest/LustreGuide/what-is.html) for more information.

~> **NOTE:** `auto_import_policy`, `export_path`, `import_path` and `imported_file_chunk_size` are not supported with the `PERSISTENT_2` deployment type. Use `aws_fsx_data_repository_association` instead.

## Example Usage

```terraform
resource "aws_fsx_lustre_file_system" "example" {
  import_path      = "s3://${aws_s3_bucket.example.bucket}"
  storage_capacity = 1200
  subnet_ids       = [aws_subnet.example.id]
}
```



## Argument Reference

The following arguments are supported:

* `storage_capacity` - (Optional) The storage capacity (GiB) of the file system. Minimum of `1200`. See more details at [Allowed values for Fsx storage capacity](https://docs.aws.amazon.com/fsx/latest/APIReference/API_CreateFileSystem.html#FSx-CreateFileSystem-request-StorageCapacity). Update is allowed only for `SCRATCH_2`, `PERSISTENT_1` and `PERSISTENT_2` deployment types, See more details at [Fsx Storage Capacity Update](https://docs.aws.amazon.com/fsx/latest/APIReference/API_UpdateFileSystem.html#FSx-UpdateFileSystem-request-StorageCapacity). Required when not creating filesystem for a backup.
* `subnet_ids` - (Required) A list of IDs for the subnets that the file system will be accessible from. File systems currently support only one subnet. The file server is also launched in that subnet's Availability Zone.
* `backup_id` - (Optional) The ID of the source backup to create the filesystem from.
* `export_path` - (Optional) S3 URI (with optional prefix) where the root of your Amazon FSx file system is exported. Can only be specified with `import_path` argument and the path must use the same Amazon S3 bucket as specified in `import_path`. Set equal to `import_path` to overwrite files on export. Defaults to `s3://{IMPORT BUCKET}/FSxLustre{CREATION TIMESTAMP}`. Only supported on `PERSISTENT_1` deployment types.
* `import_path` - (Optional) S3 URI (with optional prefix) that you're using as the data repository for your FSx for Lustre file system. For example, `s3://example-bucket/optional-prefix/`. Only supported on `PERSISTENT_1` deployment types.
* `imported_file_chunk_size` - (Optional) For files imported from a data repository, this value determines the stripe count and maximum amount of data per file (in MiB) stored on a single physical disk. Can only be specified with `import_path` argument. Defaults to `1024`. Minimum of `1` and maximum of `512000`. Only supported on `PERSISTENT_1` deployment types.
* `security_group_ids` - (Optional) A list of IDs for the security groups that apply to the specified network interfaces created for file system access. These security groups will apply to all network interfaces.
* `tags` - (Optional) A map of tags to assign to the file system. .If configured with a provider `default_tags` configuration block present, tags with matching keys will overwrite those defined at the provider-level.
* `weekly_maintenance_start_time` - (Optional) The preferred start time (in `d:HH:MM` format) to perform weekly maintenance, in the UTC time zone.
<<<<<<< HEAD
* `deployment_type` - (Optional) - The filesystem deployment type. One of: `SCRATCH_1`, `SCRATCH_2`, `PERSISTENT_1`. `SCRATCH_1` deployment types cannot have `storage_capacity` increased.
* `kms_key_id` - (Optional) ARN for the KMS Key to encrypt the file system at rest, applicable for `PERSISTENT_1` deployment_type. Defaults to an AWS managed KMS Key.
* `per_unit_storage_throughput` - (Optional) - Describes the amount of read and write throughput for each 1 tebibyte of storage, in MB/s/TiB, required for the `PERSISTENT_1` deployment_type. Valid values for `SSD` storage_type are 50, 100, 200. Valid values for `HDD` storage_type are 12, 40.
* `automatic_backup_retention_days` - (Optional) The number of days to retain automatic backups. Setting this to 0 disables automatic backups. You can retain automatic backups for a maximum of 90 days. only valid for `PERSISTENT_1` deployment_type.
=======
* `deployment_type` - (Optional) - The filesystem deployment type. One of: `SCRATCH_1`, `SCRATCH_2`, `PERSISTENT_1`, `PERSISTENT_2`.
* `kms_key_id` - (Optional) ARN for the KMS Key to encrypt the file system at rest, applicable for `PERSISTENT_1` and `PERSISTENT_2` deployment_type. Defaults to an AWS managed KMS Key.
* `per_unit_storage_throughput` - (Optional) - Describes the amount of read and write throughput for each 1 tebibyte of storage, in MB/s/TiB, required for the `PERSISTENT_1` and `PERSISTENT_2` deployment_type. Valid values for `PERSISTENT_1` deployment_type and `SSD` storage_type are 50, 100, 200. Valid values for `PERSISTENT_1` deployment_type and `HDD` storage_type are 12, 40. Valid values for `PERSISTENT_2` deployment_type and ` SSD` storage_type are 125, 250, 500, 1000.
* `automatic_backup_retention_days` - (Optional) The number of days to retain automatic backups. Setting this to 0 disables automatic backups. You can retain automatic backups for a maximum of 90 days. only valid for `PERSISTENT_1` and `PERSISTENT_2` deployment_type.
>>>>>>> 470002f3
* `storage_type` - (Optional) - The filesystem storage type. Either `SSD` or `HDD`, defaults to `SSD`. `HDD` is only supported on `PERSISTENT_1` deployment types.
* `drive_cache_type` - (Optional) - The type of drive cache used by `PERSISTENT_1` filesystems that are provisioned with `HDD` storage_type. Required for `HDD` storage_type, set to either `READ` or `NONE`.
* `daily_automatic_backup_start_time` - (Optional) A recurring daily time, in the format HH:MM. HH is the zero-padded hour of the day (0-23), and MM is the zero-padded minute of the hour. For example, 05:00 specifies 5 AM daily. only valid for `PERSISTENT_1` and `PERSISTENT_2` deployment_type. Requires `automatic_backup_retention_days` to be set.
* `auto_import_policy` - (Optional) How Amazon FSx keeps your file and directory listings up to date as you add or modify objects in your linked S3 bucket. see [Auto Import Data Repo](https://docs.aws.amazon.com/fsx/latest/LustreGuide/autoimport-data-repo.html) for more details. Only supported on `PERSISTENT_1` deployment types.
* `copy_tags_to_backups` - (Optional) A boolean flag indicating whether tags for the file system should be copied to backups. Applicable for `PERSISTENT_1` and `PERSISTENT_2` deployment_type. The default value is false.
* `data_compression_type` - (Optional) Sets the data compression configuration for the file system. Valid values are `LZ4` and `NONE`. Default value is `NONE`. Unsetting this value reverts the compression type back to `NONE`.
* `file_system_type_version` - (Optional) Sets the Lustre version for the file system that you're creating. Valid values are 2.10 for `SCRATCH_1`, `SCRATCH_2` and `PERSISTENT_1` deployment types. Valid values for 2.12 include all deployment types.

## Attributes Reference

In addition to all arguments above, the following attributes are exported:

* `arn` - Amazon Resource Name of the file system.
* `dns_name` - DNS name for the file system, e.g., `fs-12345678.fsx.us-west-2.amazonaws.com`
* `id` - Identifier of the file system, e.g., `fs-12345678`
* `network_interface_ids` - Set of Elastic Network Interface identifiers from which the file system is accessible. As explained in the [documentation](https://docs.aws.amazon.com/fsx/latest/LustreGuide/mounting-on-premises.html), the first network interface returned is the primary network interface.
* `mount_name` - The value to be used when mounting the filesystem.
* `owner_id` - AWS account identifier that created the file system.
* `tags_all` - A map of tags assigned to the resource, including those inherited from the provider .
* `vpc_id` - Identifier of the Virtual Private Cloud for the file system.

## Timeouts

`aws_fsx_lustre_file_system` provides the following [Timeouts](https://www.terraform.io/docs/configuration/blocks/resources/syntax.html#operation-timeouts)
configuration options:

* `create` - (Default `30m`) How long to wait for the file system to be created.
* `update` - (Default `30m`) How long to wait for the file system to be updated.
* `delete` - (Default `30m`) How long to wait for the file system to be deleted.

## Import

FSx File Systems can be imported using the `id`, e.g.,

```
$ terraform import aws_fsx_lustre_file_system.example fs-543ab12b1ca672f33
```

Certain resource arguments, like `security_group_ids`, do not have a FSx API method for reading the information after creation. If the argument is set in the provider configuration on an imported resource, this provider will always show a difference. To workaround this behavior, either omit the argument from the provider configuration or use [`ignoreChanges`](https://www.pulumi.com/docs/intro/concepts/programming-model/#ignorechanges) to hide the difference, e.g.

```terraform
resource "aws_fsx_lustre_file_system" "example" {
  # ... other configuration ...
  security_group_ids = [aws_security_group.example.id]

  # There is no FSx API for reading security_group_ids
  lifecycle {
    ignore_changes = [security_group_ids]
  }
}
```<|MERGE_RESOLUTION|>--- conflicted
+++ resolved
@@ -37,17 +37,10 @@
 * `security_group_ids` - (Optional) A list of IDs for the security groups that apply to the specified network interfaces created for file system access. These security groups will apply to all network interfaces.
 * `tags` - (Optional) A map of tags to assign to the file system. .If configured with a provider `default_tags` configuration block present, tags with matching keys will overwrite those defined at the provider-level.
 * `weekly_maintenance_start_time` - (Optional) The preferred start time (in `d:HH:MM` format) to perform weekly maintenance, in the UTC time zone.
-<<<<<<< HEAD
-* `deployment_type` - (Optional) - The filesystem deployment type. One of: `SCRATCH_1`, `SCRATCH_2`, `PERSISTENT_1`. `SCRATCH_1` deployment types cannot have `storage_capacity` increased.
-* `kms_key_id` - (Optional) ARN for the KMS Key to encrypt the file system at rest, applicable for `PERSISTENT_1` deployment_type. Defaults to an AWS managed KMS Key.
-* `per_unit_storage_throughput` - (Optional) - Describes the amount of read and write throughput for each 1 tebibyte of storage, in MB/s/TiB, required for the `PERSISTENT_1` deployment_type. Valid values for `SSD` storage_type are 50, 100, 200. Valid values for `HDD` storage_type are 12, 40.
-* `automatic_backup_retention_days` - (Optional) The number of days to retain automatic backups. Setting this to 0 disables automatic backups. You can retain automatic backups for a maximum of 90 days. only valid for `PERSISTENT_1` deployment_type.
-=======
 * `deployment_type` - (Optional) - The filesystem deployment type. One of: `SCRATCH_1`, `SCRATCH_2`, `PERSISTENT_1`, `PERSISTENT_2`.
 * `kms_key_id` - (Optional) ARN for the KMS Key to encrypt the file system at rest, applicable for `PERSISTENT_1` and `PERSISTENT_2` deployment_type. Defaults to an AWS managed KMS Key.
 * `per_unit_storage_throughput` - (Optional) - Describes the amount of read and write throughput for each 1 tebibyte of storage, in MB/s/TiB, required for the `PERSISTENT_1` and `PERSISTENT_2` deployment_type. Valid values for `PERSISTENT_1` deployment_type and `SSD` storage_type are 50, 100, 200. Valid values for `PERSISTENT_1` deployment_type and `HDD` storage_type are 12, 40. Valid values for `PERSISTENT_2` deployment_type and ` SSD` storage_type are 125, 250, 500, 1000.
 * `automatic_backup_retention_days` - (Optional) The number of days to retain automatic backups. Setting this to 0 disables automatic backups. You can retain automatic backups for a maximum of 90 days. only valid for `PERSISTENT_1` and `PERSISTENT_2` deployment_type.
->>>>>>> 470002f3
 * `storage_type` - (Optional) - The filesystem storage type. Either `SSD` or `HDD`, defaults to `SSD`. `HDD` is only supported on `PERSISTENT_1` deployment types.
 * `drive_cache_type` - (Optional) - The type of drive cache used by `PERSISTENT_1` filesystems that are provisioned with `HDD` storage_type. Required for `HDD` storage_type, set to either `READ` or `NONE`.
 * `daily_automatic_backup_start_time` - (Optional) A recurring daily time, in the format HH:MM. HH is the zero-padded hour of the day (0-23), and MM is the zero-padded minute of the hour. For example, 05:00 specifies 5 AM daily. only valid for `PERSISTENT_1` and `PERSISTENT_2` deployment_type. Requires `automatic_backup_retention_days` to be set.
