--- conflicted
+++ resolved
@@ -34,22 +34,14 @@
 
 * `snapshot_copy_grant_name` - (Required, Forces new resource) A friendly name for identifying the grant.
 * `kms_key_id` - (Optional, Forces new resource) The unique identifier for the customer master key (CMK) that the grant applies to. Specify the key ID or the Amazon Resource Name (ARN) of the CMK. To specify a CMK in a different AWS account, you must use the key ARN. If not specified, the default key is used.
-<<<<<<< HEAD
 * `tags` - (Optional) A map of tags to assign to the resource. .If configured with a provider `default_tags` configuration block present, tags with matching keys will overwrite those defined at the provider-level.
-=======
-* `tags` - (Optional) A map of tags to assign to the resource. If configured with a provider [`default_tags` configuration block](https://registry.terraform.io/providers/hashicorp/aws/latest/docs#default_tags-configuration-block) present, tags with matching keys will overwrite those defined at the provider-level.
->>>>>>> abe4b515
 
 ## Attributes Reference
 
 In addition to all arguments above, the following attributes are exported:
 
 * `arn` - Amazon Resource Name (ARN) of snapshot copy grant
-<<<<<<< HEAD
-* `tags_all` - A map of tags assigned to the resource, including those inherited from the provider .
-=======
-* `tags_all` - A map of tags assigned to the resource, including those inherited from the provider [`default_tags` configuration block](https://registry.terraform.io/providers/hashicorp/aws/latest/docs#default_tags-configuration-block).
->>>>>>> abe4b515
+* `tags_all` - A map of tags assigned to the resource, including those inherited from the provider `default_tags` configuration block.
 
 ## Import
 
