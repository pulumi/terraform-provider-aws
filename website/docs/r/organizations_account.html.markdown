--- conflicted
+++ resolved
@@ -12,11 +12,7 @@
 
 ~> **Note:** Account management must be done from the organization's root account.
 
-<<<<<<< HEAD
-~> **Note:** By default, deleting this resource will only remove an AWS account from an organization. You must set the `close_on_deletion` flag to true to close the account. It is worth noting that quotas are enforced when using the `close_on_deletion` argument, which you can produce a [CLOSE_ACCOUNT_QUOTA_EXCEEDED](https://docs.aws.amazon.com/organizations/latest/APIReference/API_CloseAccount.html) error, and require you to close the account manually.
-=======
-~> **Note:** By default, deleting this Terraform resource will only remove an AWS account from an organization. You must set the `close_on_deletion` flag to true to close the account. It is worth noting that quotas are enforced when using the `close_on_deletion` argument, which can produce a [CLOSE_ACCOUNT_QUOTA_EXCEEDED](https://docs.aws.amazon.com/organizations/latest/APIReference/API_CloseAccount.html) error, and require you to close the account manually.
->>>>>>> af8e10dc
+~> **Note:** By default, deleting this resource will only remove an AWS account from an organization. You must set the `close_on_deletion` flag to true to close the account. It is worth noting that quotas are enforced when using the `close_on_deletion` argument, which can produce a [CLOSE_ACCOUNT_QUOTA_EXCEEDED](https://docs.aws.amazon.com/organizations/latest/APIReference/API_CloseAccount.html) error, and require you to close the account manually.
 
 ## Example Usage
 
@@ -40,13 +36,8 @@
 * `create_govcloud` - (Optional) Whether to also create a GovCloud account. The GovCloud account is tied to the main (commercial) account this resource creates. If `true`, the GovCloud account ID is available in the `govcloud_id` attribute. The only way to manage the GovCloud account with Terraform is to subsequently import the account using this resource.
 * `iam_user_access_to_billing` - (Optional) If set to `ALLOW`, the new account enables IAM users and roles to access account billing information if they have the required permissions. If set to `DENY`, then only the root user (and no roles) of the new account can access account billing information. If this is unset, the AWS API will default this to `ALLOW`. If the resource is created and this option is changed, it will try to recreate the account.
 * `parent_id` - (Optional) Parent Organizational Unit ID or Root ID for the account. Defaults to the Organization default Root ID. A configuration must be present for this argument to perform drift detection.
-<<<<<<< HEAD
-* `role_name` - (Optional) The name of an IAM role that Organizations automatically preconfigures in the new member account. This role trusts the master account, allowing users in the master account to assume the role, as permitted by the master account administrator. The role has administrator permissions in the new member account. The Organizations API provides no method for reading this information after account creation, so this provider cannot perform drift detection on its value and will always show a difference for a configured value after import unless [`ignoreChanges`](https://www.pulumi.com/docs/intro/concepts/programming-model/#ignorechanges) is used.
+* `role_name` - (Optional) The name of an IAM role that Organizations automatically preconfigures in the new member account. This role trusts the root account, allowing users in the root account to assume the role, as permitted by the root account administrator. The role has administrator permissions in the new member account. The Organizations API provides no method for reading this information after account creation, so the provider cannot perform drift detection on its value and will always show a difference for a configured value after import unless `ignoreChanges` is used.
 * `tags` - (Optional) Key-value map of resource tags. If configured with a provider `default_tags` configuration block present, tags with matching keys will overwrite those defined at the provider-level.
-=======
-* `role_name` - (Optional) The name of an IAM role that Organizations automatically preconfigures in the new member account. This role trusts the root account, allowing users in the root account to assume the role, as permitted by the root account administrator. The role has administrator permissions in the new member account. The Organizations API provides no method for reading this information after account creation, so Terraform cannot perform drift detection on its value and will always show a difference for a configured value after import unless [`ignore_changes`](https://www.terraform.io/docs/configuration/meta-arguments/lifecycle.html#ignore_changes) is used.
-* `tags` - (Optional) Key-value map of resource tags. If configured with a provider [`default_tags` configuration block](/docs/providers/aws/index.html#default_tags-configuration-block) present, tags with matching keys will overwrite those defined at the provider-level.
->>>>>>> af8e10dc
 
 ## Attributes Reference
 
