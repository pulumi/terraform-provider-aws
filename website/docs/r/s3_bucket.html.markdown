--- conflicted
+++ resolved
@@ -447,7 +447,6 @@
 * `request_payer` - (Optional) Specifies who should bear the cost of Amazon S3 data transfer.
   Can be either `BucketOwner` or `Requester`. By default, the owner of the S3 bucket would incur the costs of any data transfer.
   See [Requester Pays Buckets](http://docs.aws.amazon.com/AmazonS3/latest/dev/RequesterPaysBuckets.html) developer guide for more information.
-<<<<<<< HEAD
   This provider will only perform drift detection if a configuration value is provided.
   Use the resource `aws_s3_bucket_request_payment_configuration` instead.
 * `server_side_encryption_configuration` - (Optional) A configuration of [server-side encryption configuration](http://docs.aws.amazon.com/AmazonS3/latest/dev/bucket-encryption.html). See [Server Side Encryption Configuration](#server-side-encryption-configuration) below for details.
@@ -457,17 +456,6 @@
 * `website` - (Optional) A configuration of the [S3 bucket website](https://docs.aws.amazon.com/AmazonS3/latest/userguide/WebsiteHosting.html). See [Website](#website) below for details. This provider will only perform drift detection if a configuration value is provided.
   Use the resource `aws_s3_bucket_website_configuration` instead.
 * `tags` - (Optional) A map of tags to assign to the bucket. If configured with a provider `default_tags` configuration block present, tags with matching keys will overwrite those defined at the provider-level.
-=======
-  Terraform will only perform drift detection if a configuration value is provided.
-  Use the resource [`aws_s3_bucket_request_payment_configuration`](s3_bucket_request_payment_configuration.html) instead.
-* `server_side_encryption_configuration` - (Optional, **Deprecated**) A configuration of [server-side encryption configuration](http://docs.aws.amazon.com/AmazonS3/latest/dev/bucket-encryption.html). See [Server Side Encryption Configuration](#server-side-encryption-configuration) below for details.
-  Terraform will only perform drift detection if a configuration value is provided.
-  Use the resource [`aws_s3_bucket_server_side_encryption_configuration`](s3_bucket_server_side_encryption_configuration.html) instead.
-* `versioning` - (Optional, **Deprecated**) A configuration of the [S3 bucket versioning state](https://docs.aws.amazon.com/AmazonS3/latest/dev/Versioning.html). See [Versioning](#versioning) below for details. Terraform will only perform drift detection if a configuration value is provided. Use the resource [`aws_s3_bucket_versioning`](s3_bucket_versioning.html.markdown) instead.
-* `website` - (Optional, **Deprecated**) A configuration of the [S3 bucket website](https://docs.aws.amazon.com/AmazonS3/latest/userguide/WebsiteHosting.html). See [Website](#website) below for details. Terraform will only perform drift detection if a configuration value is provided.
-  Use the resource [`aws_s3_bucket_website_configuration`](s3_bucket_website_configuration.html.markdown) instead.
-* `tags` - (Optional) A map of tags to assign to the bucket. If configured with a provider [`default_tags` configuration block](https://registry.terraform.io/providers/hashicorp/aws/latest/docs#default_tags-configuration-block) present, tags with matching keys will overwrite those defined at the provider-level.
->>>>>>> abe4b515
 
 ### CORS Rule
 
@@ -702,11 +690,7 @@
 * `bucket_regional_domain_name` - The bucket region-specific domain name. The bucket domain name including the region name, please refer [here](https://docs.aws.amazon.com/general/latest/gr/rande.html#s3_region) for format. Note: The AWS CloudFront allows specifying S3 region-specific endpoint when creating S3 origin, it will prevent [redirect issues](https://forums.aws.amazon.com/thread.jspa?threadID=216814) from CloudFront to S3 Origin URL.
 * `hosted_zone_id` - The [Route 53 Hosted Zone ID](https://docs.aws.amazon.com/general/latest/gr/rande.html#s3_website_region_endpoints) for this bucket's region.
 * `region` - The AWS region this bucket resides in.
-<<<<<<< HEAD
 * `tags_all` - A map of tags assigned to the resource, including those inherited from the provider `default_tags` configuration block.
-=======
-* `tags_all` - A map of tags assigned to the resource, including those inherited from the provider [`default_tags` configuration block](https://registry.terraform.io/providers/hashicorp/aws/latest/docs#default_tags-configuration-block).
->>>>>>> abe4b515
 * `website_endpoint` - The website endpoint, if the bucket is configured with a website. If not, this will be an empty string.
 * `website_domain` - The domain of the website endpoint, if the bucket is configured with a website. If not, this will be an empty string. This is used to create Route 53 alias records.
 
