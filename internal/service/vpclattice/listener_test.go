--- conflicted
+++ resolved
@@ -52,11 +52,7 @@
 				),
 			},
 			{
-<<<<<<< HEAD
-				Config: testAccListenerConfig_forwardTargetGrouphttpsSvcID(rName),
-=======
 				Config: testAccListenerConfig_forwardTargetGroupHTTPSServiceID(rName),
->>>>>>> c32f6171
 				Check: resource.ComposeTestCheckFunc(
 					testAccCheckListenerExists(ctx, resourceName, &listener),
 					resource.TestCheckResourceAttr(resourceName, "name", rName),
@@ -175,11 +171,7 @@
 		CheckDestroy:             testAccCheckListenerDestroy(ctx),
 		Steps: []resource.TestStep{
 			{
-<<<<<<< HEAD
-				Config: testAccListenerConfig_forwardTargetGrouphttpSvcID(rName),
-=======
 				Config: testAccListenerConfig_forwardTargetGroupHTTPServiceID(rName),
->>>>>>> c32f6171
 				Check: resource.ComposeTestCheckFunc(
 					testAccCheckListenerExists(ctx, resourceName, &listener),
 					resource.TestCheckResourceAttr(resourceName, "name", rName),
@@ -220,11 +212,7 @@
 		CheckDestroy:             testAccCheckListenerDestroy(ctx),
 		Steps: []resource.TestStep{
 			{
-<<<<<<< HEAD
-				Config: testAccListenerConfig_forwardTargetGrouphttpSvcIDCustomPort(rName),
-=======
 				Config: testAccListenerConfig_forwardTargetGroupHTTPServiceIDCustomPort(rName),
->>>>>>> c32f6171
 				Check: resource.ComposeTestCheckFunc(
 					testAccCheckListenerExists(ctx, resourceName, &listener),
 					resource.TestCheckResourceAttr(resourceName, "name", rName),
@@ -245,11 +233,7 @@
 	})
 }
 
-<<<<<<< HEAD
-func TestAccVPCLatticeListener_forwardhttpsTargetGroupARN(t *testing.T) {
-=======
 func TestAccVPCLatticeListener_forwardHTTPSTargetGroupARN(t *testing.T) {
->>>>>>> c32f6171
 	ctx := acctest.Context(t)
 
 	var listener vpclattice.GetListenerOutput
@@ -269,11 +253,7 @@
 		CheckDestroy:             testAccCheckListenerDestroy(ctx),
 		Steps: []resource.TestStep{
 			{
-<<<<<<< HEAD
-				Config: testAccListenerConfig_forwardTargetGrouphttpsSvcARN(rName),
-=======
 				Config: testAccListenerConfig_forwardTargetGroupHTTPServiceARN(rName),
->>>>>>> c32f6171
 				Check: resource.ComposeTestCheckFunc(
 					testAccCheckListenerExists(ctx, resourceName, &listener),
 					resource.TestCheckResourceAttr(resourceName, "name", rName),
@@ -315,11 +295,7 @@
 		CheckDestroy:             testAccCheckListenerDestroy(ctx),
 		Steps: []resource.TestStep{
 			{
-<<<<<<< HEAD
-				Config: testAccListenerConfig_forwardTargetGrouphttpsSvcIDCustomPort(rName),
-=======
 				Config: testAccListenerConfig_forwardTargetGroupHTTPSServiceIDCustomPort(rName),
->>>>>>> c32f6171
 				Check: resource.ComposeTestCheckFunc(
 					testAccCheckListenerExists(ctx, resourceName, &listener),
 					resource.TestCheckResourceAttr(resourceName, "name", rName),
@@ -407,11 +383,7 @@
 		CheckDestroy:             testAccCheckListenerDestroy(ctx),
 		Steps: []resource.TestStep{
 			{
-<<<<<<< HEAD
-				Config: testAccListenerConfig_forwardTargetGrouphttpSvcID(rName),
-=======
 				Config: testAccListenerConfig_forwardTargetGroupHTTPServiceID(rName),
->>>>>>> c32f6171
 				Check: resource.ComposeTestCheckFunc(
 					testAccCheckListenerExists(ctx, resourceName, &listener),
 					acctest.CheckResourceDisappears(ctx, acctest.Provider, tfvpclattice.ResourceListener(), resourceName),
@@ -613,11 +585,7 @@
 `, rName, targetGroupName1))
 }
 
-<<<<<<< HEAD
-func testAccListenerConfig_forwardTargetGrouphttpSvcID(rName string) string {
-=======
 func testAccListenerConfig_forwardTargetGroupHTTPServiceID(rName string) string {
->>>>>>> c32f6171
 	return acctest.ConfigCompose(testAccListenerConfig_basic(rName), fmt.Sprintf(`
 resource "aws_vpclattice_listener" "test" {
   name               = %[1]q
@@ -635,11 +603,7 @@
 `, rName))
 }
 
-<<<<<<< HEAD
-func testAccListenerConfig_forwardTargetGrouphttpSvcIDCustomPort(rName string) string {
-=======
 func testAccListenerConfig_forwardTargetGroupHTTPServiceIDCustomPort(rName string) string {
->>>>>>> c32f6171
 	return acctest.ConfigCompose(testAccListenerConfig_basic(rName), fmt.Sprintf(`
 resource "aws_vpclattice_listener" "test" {
   name               = %[1]q
@@ -658,11 +622,7 @@
 `, rName))
 }
 
-<<<<<<< HEAD
-func testAccListenerConfig_forwardTargetGrouphttpsSvcARN(rName string) string {
-=======
 func testAccListenerConfig_forwardTargetGroupHTTPServiceARN(rName string) string {
->>>>>>> c32f6171
 	return acctest.ConfigCompose(testAccListenerConfig_basic(rName), fmt.Sprintf(`
 resource "aws_vpclattice_listener" "test" {
   name        = %[1]q
@@ -679,11 +639,7 @@
 }`, rName))
 }
 
-<<<<<<< HEAD
-func testAccListenerConfig_forwardTargetGrouphttpsSvcID(rName string) string {
-=======
 func testAccListenerConfig_forwardTargetGroupHTTPSServiceID(rName string) string {
->>>>>>> c32f6171
 	return acctest.ConfigCompose(testAccListenerConfig_basic(rName), fmt.Sprintf(`
 resource "aws_vpclattice_listener" "test" {
   name               = %[1]q
@@ -700,11 +656,7 @@
 }`, rName))
 }
 
-<<<<<<< HEAD
-func testAccListenerConfig_forwardTargetGrouphttpsSvcIDCustomPort(rName string) string {
-=======
 func testAccListenerConfig_forwardTargetGroupHTTPSServiceIDCustomPort(rName string) string {
->>>>>>> c32f6171
 	return acctest.ConfigCompose(testAccListenerConfig_basic(rName), fmt.Sprintf(`
 resource "aws_vpclattice_listener" "test" {
   name               = %[1]q
