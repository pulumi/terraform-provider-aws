--- conflicted
+++ resolved
@@ -23,11 +23,7 @@
 The following arguments are supported:
 
 * `name` - (Required) The name of the container. Must contain alphanumeric characters or underscores.
-<<<<<<< HEAD
 * `tags` - (Optional) A map of tags to assign to the resource. .If configured with a provider `default_tags` configuration block present, tags with matching keys will overwrite those defined at the provider-level.
-=======
-* `tags` - (Optional) A map of tags to assign to the resource. If configured with a provider [`default_tags` configuration block](https://registry.terraform.io/providers/hashicorp/aws/latest/docs#default_tags-configuration-block) present, tags with matching keys will overwrite those defined at the provider-level.
->>>>>>> abe4b515
 
 ## Attributes Reference
 
@@ -35,11 +31,7 @@
 
 * `arn` - The ARN of the container.
 * `endpoint` - The DNS endpoint of the container.
-<<<<<<< HEAD
-* `tags_all` - A map of tags assigned to the resource, including those inherited from the provider .
-=======
-* `tags_all` - A map of tags assigned to the resource, including those inherited from the provider [`default_tags` configuration block](https://registry.terraform.io/providers/hashicorp/aws/latest/docs#default_tags-configuration-block).
->>>>>>> abe4b515
+* `tags_all` - A map of tags assigned to the resource, including those inherited from the provider `default_tags` configuration block.
 
 ## Import
 
