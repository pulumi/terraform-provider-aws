--- conflicted
+++ resolved
@@ -25,22 +25,14 @@
 
 * `account_id` - (Required) Account ID
 * `region` - (Required) Region
-<<<<<<< HEAD
 * `tags` - (Optional) A map of tags to assign to the resource. .If configured with a provider `default_tags` configuration block present, tags with matching keys will overwrite those defined at the provider-level.
-=======
-* `tags` - (Optional) A map of tags to assign to the resource. If configured with a provider [`default_tags` configuration block](https://registry.terraform.io/providers/hashicorp/aws/latest/docs#default_tags-configuration-block) present, tags with matching keys will overwrite those defined at the provider-level.
->>>>>>> abe4b515
 
 ## Attributes Reference
 
 In addition to all arguments above, the following attributes are exported:
 
 * `arn` - The ARN of the authorization
-<<<<<<< HEAD
-* `tags_all` - A map of tags assigned to the resource, including those inherited from the provider .
-=======
-* `tags_all` - A map of tags assigned to the resource, including those inherited from the provider [`default_tags` configuration block](https://registry.terraform.io/providers/hashicorp/aws/latest/docs#default_tags-configuration-block).
->>>>>>> abe4b515
+* `tags_all` - A map of tags assigned to the resource, including those inherited from the provider `default_tags` configuration block.
 
 ## Import
 
