---
subcategory: "MemoryDB for Redis"
layout: "aws"
page_title: "AWS: aws_memorydb_subnet_group"
description: |-
  Provides a MemoryDB Subnet Group.
---

# Resource: aws_memorydb_subnet_group

Provides a MemoryDB Subnet Group.

More information about subnet groups can be found in the [MemoryDB User Guide](https://docs.aws.amazon.com/memorydb/latest/devguide/subnetgroups.html).

## Example Usage

```terraform
resource "aws_vpc" "example" {
  cidr_block = "10.0.0.0/16"
}

resource "aws_subnet" "example" {
  vpc_id            = aws_vpc.example.id
  cidr_block        = "10.0.0.0/24"
  availability_zone = "us-west-2a"
}

resource "aws_memorydb_subnet_group" "example" {
  name       = "my-subnet-group"
  subnet_ids = [aws_subnet.example.id]
}
```

## Argument Reference

The following arguments are required:

* `subnet_ids` - (Required) Set of VPC Subnet ID-s for the subnet group. At least one subnet must be provided.

The following arguments are optional:

* `name` - (Optional, Forces new resource) Name of the subnet group. If omitted, Terraform will assign a random, unique name. Conflicts with `name_prefix`.
* `name_prefix` - (Optional, Forces new resource) Creates a unique name beginning with the specified prefix. Conflicts with `name`.
* `description` - (Optional) Description for the subnet group. Defaults to `"Managed by Terraform"`.
<<<<<<< HEAD
* `tags` - (Optional) A map of tags to assign to the resource. If configured with a provider `default_tags` configuration block present, tags with matching keys will overwrite those defined at the provider-level.
=======
* `tags` - (Optional) A map of tags to assign to the resource. If configured with a provider [`default_tags` configuration block](https://registry.terraform.io/providers/hashicorp/aws/latest/docs#default_tags-configuration-block) present, tags with matching keys will overwrite those defined at the provider-level.
>>>>>>> abe4b515

## Attributes Reference

In addition to all arguments above, the following attributes are exported:

* `id` - The name of the subnet group.
* `arn` - The ARN of the subnet group.
* `vpc_id` - The VPC in which the subnet group exists.
* `tags_all` - A map of tags assigned to the resource, including those inherited from the provider [`default_tags` configuration block](https://registry.terraform.io/providers/hashicorp/aws/latest/docs#default_tags-configuration-block).

## Import

Use the `name` to import a subnet group. For example:

```
$ terraform import aws_memorydb_subnet_group.example my-subnet-group
```<|MERGE_RESOLUTION|>--- conflicted
+++ resolved
@@ -42,11 +42,7 @@
 * `name` - (Optional, Forces new resource) Name of the subnet group. If omitted, Terraform will assign a random, unique name. Conflicts with `name_prefix`.
 * `name_prefix` - (Optional, Forces new resource) Creates a unique name beginning with the specified prefix. Conflicts with `name`.
 * `description` - (Optional) Description for the subnet group. Defaults to `"Managed by Terraform"`.
-<<<<<<< HEAD
 * `tags` - (Optional) A map of tags to assign to the resource. If configured with a provider `default_tags` configuration block present, tags with matching keys will overwrite those defined at the provider-level.
-=======
-* `tags` - (Optional) A map of tags to assign to the resource. If configured with a provider [`default_tags` configuration block](https://registry.terraform.io/providers/hashicorp/aws/latest/docs#default_tags-configuration-block) present, tags with matching keys will overwrite those defined at the provider-level.
->>>>>>> abe4b515
 
 ## Attributes Reference
 
