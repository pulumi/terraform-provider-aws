--- conflicted
+++ resolved
@@ -33,11 +33,7 @@
 * `enhanced_image_metadata_enabled` - (Optional) Whether additional information about the image being created is collected. Defaults to `true`.
 * `image_recipe_arn` - (Optional) Amazon Resource Name (ARN) of the image recipe.
 * `image_tests_configuration` - (Optional) Configuration block with image tests configuration. Detailed below.
-<<<<<<< HEAD
-* `tags` - (Optional) Key-value map of resource tags for the Image Builder Image. .If configured with a provider `default_tags` configuration block present, tags with matching keys will overwrite those defined at the provider-level.
-=======
-* `tags` - (Optional) Key-value map of resource tags for the Image Builder Image. If configured with a provider [`default_tags` configuration block](https://registry.terraform.io/providers/hashicorp/aws/latest/docs#default_tags-configuration-block) present, tags with matching keys will overwrite those defined at the provider-level.
->>>>>>> abe4b515
+* `tags` - (Optional) Key-value map of resource tags for the Image Builder Image. If configured with a provider `default_tags` configuration block present, tags with matching keys will overwrite those defined at the provider-level.
 
 ### image_tests_configuration
 
@@ -61,11 +57,7 @@
         * `image` - Identifier of the AMI.
         * `name` - Name of the AMI.
         * `region` - Region of the AMI.
-<<<<<<< HEAD
-* `tags_all` - A map of tags assigned to the resource, including those inherited from the provider .
-=======
-* `tags_all` - A map of tags assigned to the resource, including those inherited from the provider [`default_tags` configuration block](https://registry.terraform.io/providers/hashicorp/aws/latest/docs#default_tags-configuration-block).
->>>>>>> abe4b515
+* `tags_all` - A map of tags assigned to the resource, including those inherited from the provider `default_tags` configuration block.
 * `version` - Version of the image.
 
 ## Timeouts
