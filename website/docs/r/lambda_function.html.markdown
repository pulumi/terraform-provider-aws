---
subcategory: "Lambda"
layout: "aws"
page_title: "AWS: aws_lambda_function"
description: |-
  Provides a Lambda Function resource. Lambda allows you to trigger execution of code in response to events in AWS, enabling serverless backend solutions. The Lambda Function itself includes source code and runtime configuration.
---

# Resource: aws_lambda_function

Provides a Lambda Function resource. Lambda allows you to trigger execution of code in response to events in AWS, enabling serverless backend solutions. The Lambda Function itself includes source code and runtime configuration.

For information about Lambda and how to use it, see [What is AWS Lambda?][1]

-> To give an external source (like a CloudWatch Event Rule, SNS, or S3) permission to access the Lambda function, use the `aws_lambda_permission` resource. See [Lambda ****Permission Model][4] for more details. On the other hand, the `role` argument of this resource is the function's execution role for identity and access to AWS services and resources.

~> **NOTE:** Due to [AWS Lambda improved VPC networking changes that began deploying in September 2019](https://aws.amazon.com/blogs/compute/announcing-improved-vpc-networking-for-aws-lambda-functions/), EC2 subnets and security groups associated with Lambda Functions can take up to 45 minutes to successfully delete.

-> To give an external source (like an EventBridge Rule, SNS, or S3) permission to access the Lambda function, use the `aws_lambda_permission` resource. See [Lambda Permission Model][4] for more details. On the other hand, the `role` argument of this resource is the function's execution role for identity and access to AWS services and resources.

## Example Usage

### Basic Example

```terraform
resource "aws_iam_role" "iam_for_lambda" {
  name = "iam_for_lambda"

  assume_role_policy = <<EOF
{
  "Version": "2012-10-17",
  "Statement": [
    {
      "Action": "sts:AssumeRole",
      "Principal": {
        "Service": "lambda.amazonaws.com"
      },
      "Effect": "Allow",
      "Sid": ""
    }
  ]
}
EOF
}

resource "aws_lambda_function" "test_lambda" {
  filename      = "lambda_function_payload.zip"
  function_name = "lambda_function_name"
  role          = aws_iam_role.iam_for_lambda.arn
  handler       = "index.test"

  runtime = "nodejs12.x"

  environment {
    variables = {
      foo = "bar"
    }
  }
}
```

### Lambda Layers

```terraform
resource "aws_lambda_layer_version" "example" {
  # ... other configuration ...
}

resource "aws_lambda_function" "example" {
  # ... other configuration ...
  layers = [aws_lambda_layer_version.example.arn]
}
```

### Lambda File Systems

Lambda File Systems allow you to connect an Amazon Elastic File System (EFS) file system to a Lambda function to share data across function invocations, access existing data including large files, and save function state.

```terraform
# A lambda function connected to an EFS file system
resource "aws_lambda_function" "example" {
  # ... other configuration ...

  file_system_config {
    # EFS file system access point ARN
    arn = aws_efs_access_point.access_point_for_lambda.arn

    # Local mount path inside the lambda function. Must start with '/mnt/'.
    local_mount_path = "/mnt/efs"
  }

  vpc_config {
    # Every subnet should be able to reach an EFS mount target in the same Availability Zone. Cross-AZ mounts are not permitted.
    subnet_ids         = [aws_subnet.subnet_for_lambda.id]
    security_group_ids = [aws_security_group.sg_for_lambda.id]
  }

  # Explicitly declare dependency on EFS mount target.
  # When creating or updating Lambda functions, mount target must be in 'available' lifecycle state.
  depends_on = [aws_efs_mount_target.alpha]
}

# EFS file system
resource "aws_efs_file_system" "efs_for_lambda" {
  tags = {
    Name = "efs_for_lambda"
  }
}

# Mount target connects the file system to the subnet
resource "aws_efs_mount_target" "alpha" {
  file_system_id  = aws_efs_file_system.efs_for_lambda.id
  subnet_id       = aws_subnet.subnet_for_lambda.id
  security_groups = [aws_security_group.sg_for_lambda.id]
}

# EFS access point used by lambda file system
resource "aws_efs_access_point" "access_point_for_lambda" {
  file_system_id = aws_efs_file_system.efs_for_lambda.id

  root_directory {
    path = "/lambda"
    creation_info {
      owner_gid   = 1000
      owner_uid   = 1000
      permissions = "777"
    }
  }

  posix_user {
    gid = 1000
    uid = 1000
  }
}
```

### CloudWatch Logging and Permissions

For more information about CloudWatch Logs for Lambda, see the [Lambda User Guide](https://docs.aws.amazon.com/lambda/latest/dg/monitoring-functions-logs.html).

```terraform
variable "lambda_function_name" {
  default = "lambda_function_name"
}

resource "aws_lambda_function" "test_lambda" {
  function_name = var.lambda_function_name

  # ... other configuration ...
  depends_on = [
    aws_iam_role_policy_attachment.lambda_logs,
    aws_cloudwatch_log_group.example,
  ]
}

# This is to optionally manage the CloudWatch Log Group for the Lambda Function.
# If skipping this resource configuration, also add "logs:CreateLogGroup" to the IAM policy below.
resource "aws_cloudwatch_log_group" "example" {
  name              = "/aws/lambda/${var.lambda_function_name}"
  retention_in_days = 14
}

# See also the following AWS managed policy: AWSLambdaBasicExecutionRole
resource "aws_iam_policy" "lambda_logging" {
  name        = "lambda_logging"
  path        = "/"
  description = "IAM policy for logging from a lambda"

  policy = <<EOF
{
  "Version": "2012-10-17",
  "Statement": [
    {
      "Action": [
        "logs:CreateLogGroup",
        "logs:CreateLogStream",
        "logs:PutLogEvents"
      ],
      "Resource": "arn:aws:logs:*:*:*",
      "Effect": "Allow"
    }
  ]
}
EOF
}

resource "aws_iam_role_policy_attachment" "lambda_logs" {
  role       = aws_iam_role.iam_for_lambda.name
  policy_arn = aws_iam_policy.lambda_logging.arn
}
```

### Lambda with Targetted Architecture

```terraform
resource "aws_iam_role" "iam_for_lambda" {
  name = "iam_for_lambda"

<<<<<<< HEAD
  assume_role_policy = <<EOF
{
  "Version": "2012-10-17",
  "Statement": [
    {
      "Action": "sts:AssumeRole",
      "Principal": {
        "Service": "lambda.amazonaws.com"
      },
      "Effect": "Allow",
      "Sid": ""
    }
  ]
}
EOF
}

resource "aws_lambda_function" "test_lambda" {
  filename      = "lambda_function_payload.zip"
  function_name = "lambda_function_name"
  role          = aws_iam_role.iam_for_lambda.arn
  handler       = "index.test"

  runtime = "nodejs12.x"
  architectures = ["arm64"]

  environment {
    variables = {
      foo = "bar"
    }
  }
}
```
=======
Once you have created your deployment package you can specify it either directly as a local file (using the `filename` argument) or indirectly via Amazon S3 (using the `s3_bucket`, `s3_key` and `s3_object_version` arguments). When providing the deployment package via S3 it may be useful to use [the `aws_s3_object` resource](s3_object.html) to upload it.
>>>>>>> 7a066468


## Argument Reference

The following arguments are required:

* `function_name` - (Required) Unique name for your Lambda Function.
* `role` - (Required) Amazon Resource Name (ARN) of the function's execution role. The role provides the function's identity and access to AWS services and resources.

The following arguments are optional:

* `architectures` - (Optional) Instruction set architecture for your Lambda function. Valid values are `["x86_64"]` and `["arm64"]`. Default is `["x86_64"]`. Removing this attribute, function's architecture stay the same.
* `code_signing_config_arn` - (Optional) To enable code signing for this function, specify the ARN of a code-signing configuration. A code-signing configuration includes a set of signing profiles, which define the trusted publishers for this function.
* `dead_letter_config` - (Optional) Configuration block. Detailed below.
* `description` - (Optional) Description of what your Lambda Function does.
* `environment` - (Optional) Configuration block. Detailed below.
* `file_system_config` - (Optional) Configuration block. Detailed below.
* `filename` - (Optional) Path to the function's deployment package within the local filesystem. Conflicts with `image_uri`, `s3_bucket`, `s3_key`, and `s3_object_version`.
* `handler` - (Optional) Function [entrypoint][3] in your code.
* `image_config` - (Optional) Configuration block. Detailed below.
* `image_uri` - (Optional) ECR image URI containing the function's deployment package. Conflicts with `filename`, `s3_bucket`, `s3_key`, and `s3_object_version`.
* `kms_key_arn` - (Optional) Amazon Resource Name (ARN) of the AWS Key Management Service (KMS) key that is used to encrypt environment variables. If this configuration is not provided when environment variables are in use, AWS Lambda uses a default service key. If this configuration is provided when environment variables are not in use, the AWS Lambda API does not save this configuration and the provider will show a perpetual difference of adding the key. To fix the perpetual difference, remove this configuration.
* `layers` - (Optional) List of Lambda Layer Version ARNs (maximum of 5) to attach to your Lambda Function. See [Lambda Layers][10]
* `memory_size` - (Optional) Amount of memory in MB your Lambda Function can use at runtime. Defaults to `128`. See [Limits][5]
* `package_type` - (Optional) Lambda deployment package type. Valid values are `Zip` and `Image`. Defaults to `Zip`.
* `publish` - (Optional) Whether to publish creation/change as new Lambda Function Version. Defaults to `false`.
* `reserved_concurrent_executions` - (Optional) Amount of reserved concurrent executions for this lambda function. A value of `0` disables lambda from being triggered and `-1` removes any concurrency limitations. Defaults to Unreserved Concurrency Limits `-1`. See [Managing Concurrency][9]
* `runtime` - (Optional) Identifier of the function's runtime. See [Runtimes][6] for valid values.
* `s3_bucket` - (Optional) S3 bucket location containing the function's deployment package. Conflicts with `filename` and `image_uri`. This bucket must reside in the same AWS region where you are creating the Lambda function.
* `s3_key` - (Optional) S3 key of an object containing the function's deployment package. Conflicts with `filename` and `image_uri`.
* `s3_object_version` - (Optional) Object version containing the function's deployment package. Conflicts with `filename` and `image_uri`.
* `source_code_hash` - (Optional) Used to trigger updates. Must be set to a base64-encoded SHA256 hash of the package file specified with either `filename` or `s3_key`. The usual way to set this is `filebase64sha256("file.zip")`, where "file.zip" is the local filename of the lambda function source archive.
* `tags` - (Optional) Map of tags to assign to the object.
* `timeout` - (Optional) Amount of time your Lambda Function has to run in seconds. Defaults to `3`. See [Limits][5].
* `tracing_config` - (Optional) Configuration block. Detailed below.
* `vpc_config` - (Optional) Configuration block. Detailed below.

### dead_letter_config

Dead letter queue configuration that specifies the queue or topic where Lambda sends asynchronous events when they fail processing. For more information, see [Dead Letter Queues](https://docs.aws.amazon.com/lambda/latest/dg/invocation-async.html#dlq).

* `target_arn` - (Required) ARN of an SNS topic or SQS queue to notify when an invocation fails. If this option is used, the function's IAM role must be granted suitable access to write to the target object, which means allowing either the `sns:Publish` or `sqs:SendMessage` action on this ARN, depending on which service is targeted.

### environment

* `variables` - (Optional) Map of environment variables that are accessible from the function code during execution.

### file_system_config

Connection settings for an EFS file system. Before creating or updating Lambda functions with `file_system_config`, EFS mount targets must be in available lifecycle state. Use `depends_on` to explicitly declare this dependency. See [Using Amazon EFS with Lambda][12].

* `arn` - (Required) Amazon Resource Name (ARN) of the Amazon EFS Access Point that provides access to the file system.
* `local_mount_path` - (Required) Path where the function can access the file system, starting with /mnt/.

### image_config

Container image configuration values that override the values in the container image Dockerfile.

* `command` - (Optional) Parameters that you want to pass in with `entry_point`.
* `entry_point` - (Optional) Entry point to your application, which is typically the location of the runtime executable.
* `working_directory` - (Optional) Working directory.

### tracing_config

* `mode` - (Required) Whether to to sample and trace a subset of incoming requests with AWS X-Ray. Valid values are `PassThrough` and `Active`. If `PassThrough`, Lambda will only trace the request from an upstream service if it contains a tracing header with "sampled=1". If `Active`, Lambda will respect any tracing header it receives from an upstream service. If no tracing header is received, Lambda will call X-Ray for a tracing decision.

### vpc_config

For network connectivity to AWS resources in a VPC, specify a list of security groups and subnets in the VPC. When you connect a function to a VPC, it can only access resources and the internet through that VPC. See [VPC Settings][7].

~> **NOTE:** If both `subnet_ids` and `security_group_ids` are empty then `vpc_config` is considered to be empty or unset.

* `security_group_ids` - (Required) List of security group IDs associated with the Lambda function.
* `subnet_ids` - (Required) List of subnet IDs associated with the Lambda function.

## Attributes Reference

In addition to all arguments above, the following attributes are exported:

* `arn` - Amazon Resource Name (ARN) identifying your Lambda Function.
* `invoke_arn` - ARN to be used for invoking Lambda Function from API Gateway - to be used in `aws_api_gateway_integration`'s `uri`.
* `last_modified` - Date this resource was last modified.
* `qualified_arn` - ARN identifying your Lambda Function Version (if versioning is enabled via `publish = true`).
* `signing_job_arn` - ARN of the signing job.
* `signing_profile_version_arn` - ARN of the signing profile version.
* `source_code_size` - Size in bytes of the function .zip file.
* `tags_all` - A map of tags assigned to the resource, including those inherited from the provider .
* `version` - Latest published version of your Lambda Function.
* `vpc_config.vpc_id` - ID of the VPC.

[1]: https://docs.aws.amazon.com/lambda/latest/dg/welcome.html
[2]: https://docs.aws.amazon.com/lambda/latest/dg/walkthrough-s3-events-adminuser-create-test-function-create-function.html
[3]: https://docs.aws.amazon.com/lambda/latest/dg/walkthrough-custom-events-create-test-function.html
[4]: https://docs.aws.amazon.com/lambda/latest/dg/intro-permission-model.html
[5]: https://docs.aws.amazon.com/lambda/latest/dg/limits.html
[6]: https://docs.aws.amazon.com/lambda/latest/dg/API_CreateFunction.html#SSS-CreateFunction-request-Runtime
[7]: https://docs.aws.amazon.com/lambda/latest/dg/configuration-vpc.html
[8]: https://docs.aws.amazon.com/lambda/latest/dg/deployment-package-v2.html
[9]: https://docs.aws.amazon.com/lambda/latest/dg/concurrent-executions.html
[10]: https://docs.aws.amazon.com/lambda/latest/dg/configuration-layers.html
[12]: https://docs.aws.amazon.com/lambda/latest/dg/services-efs.html
[13]: https://docs.aws.amazon.com/lambda/latest/dg/lambda-images.html

## Timeouts

`aws_lambda_function` provides the following [Timeouts](https://www.terraform.io/docs/configuration/blocks/resources/syntax.html#operation-timeouts) configuration options:

* `create` - (Default `10m`) How long to wait for slow uploads or EC2 throttling errors.

## Import

Lambda Functions can be imported using the `function_name`, e.g.,

```
$ terraform import aws_lambda_function.test_lambda my_test_lambda_function
```<|MERGE_RESOLUTION|>--- conflicted
+++ resolved
@@ -195,8 +195,7 @@
 ```terraform
 resource "aws_iam_role" "iam_for_lambda" {
   name = "iam_for_lambda"
-
-<<<<<<< HEAD
+  
   assume_role_policy = <<EOF
 {
   "Version": "2012-10-17",
@@ -230,9 +229,9 @@
   }
 }
 ```
-=======
-Once you have created your deployment package you can specify it either directly as a local file (using the `filename` argument) or indirectly via Amazon S3 (using the `s3_bucket`, `s3_key` and `s3_object_version` arguments). When providing the deployment package via S3 it may be useful to use [the `aws_s3_object` resource](s3_object.html) to upload it.
->>>>>>> 7a066468
+
+Once you have created your deployment package you can specify it either directly as a local file (using the `filename` argument) or indirectly via Amazon S3 (using the `s3_bucket`, `s3_key` and `s3_object_version` arguments). When providing the deployment package via S3 it may be useful to use the `aws_s3_object` resource to upload it.
+
 
 
 ## Argument Reference
