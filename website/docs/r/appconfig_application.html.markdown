--- conflicted
+++ resolved
@@ -27,29 +27,17 @@
 
 The following arguments are supported:
 
-<<<<<<< HEAD
-* `name` - (Required) The name for the application. Must be between 1 and 64 characters in length.
-* `description` - (Optional) The description of the application. Can be at most 1024 characters.
-* `tags` - (Optional) A map of tags to assign to the resource. If configured with a provider `default_tags` configuration block present, tags with matching keys will overwrite those defined at the provider-level.
-=======
 * `name` - (Required) Name for the application. Must be between 1 and 64 characters in length.
 * `description` - (Optional) Description of the application. Can be at most 1024 characters.
-* `tags` - (Optional) Map of tags to assign to the resource. If configured with a provider [`default_tags` configuration block](https://registry.terraform.io/providers/hashicorp/aws/latest/docs#default_tags-configuration-block) present, tags with matching keys will overwrite those defined at the provider-level.
->>>>>>> 4f356579
+* `tags` - (Optional) Map of tags to assign to the resource. If configured with a provider `default_tags` configuration block present, tags with matching keys will overwrite those defined at the provider-level.
 
 ## Attributes Reference
 
 In addition to all arguments above, the following attributes are exported:
 
-<<<<<<< HEAD
-* `arn` - The Amazon Resource Name (ARN) of the AppConfig Application.
-* `id` - The AppConfig application ID.
-* `tags_all` - A map of tags assigned to the resource, including those inherited from the provider `default_tags` configuration block.
-=======
 * `arn` - ARN of the AppConfig Application.
 * `id` - AppConfig application ID.
-* `tags_all` - Map of tags assigned to the resource, including those inherited from the provider [`default_tags` configuration block](https://registry.terraform.io/providers/hashicorp/aws/latest/docs#default_tags-configuration-block).
->>>>>>> 4f356579
+* `tags_all` - Map of tags assigned to the resource, including those inherited from the provider `default_tags` configuration block.
 
 ## Import
 
