--- conflicted
+++ resolved
@@ -82,13 +82,8 @@
 - `name` - (Required) Name of the data catalog. The catalog name must be unique for the AWS account and can use a maximum of 128 alphanumeric, underscore, at sign, or hyphen characters.
 - `type` - (Required) Type of data catalog: `LAMBDA` for a federated catalog, `GLUE` for AWS Glue Catalog, or `HIVE` for an external hive metastore.
 - `parameters` - (Required) Key value pairs that specifies the Lambda function or functions to use for the data catalog. The mapping used depends on the catalog type.
-<<<<<<< HEAD
-- `description` - (Required) A description of the data catalog.
-- `tags` - (Optional) A map of tags to assign to the resource. If configured with a provider `default_tags` configuration block present, tags with matching keys will overwrite those defined at the provider-level.
-=======
 - `description` - (Required) Description of the data catalog.
-- `tags` - (Optional) Map of tags to assign to the resource. If configured with a provider [`default_tags` configuration block](https://registry.terraform.io/providers/hashicorp/aws/latest/docs#default_tags-configuration-block) present, tags with matching keys will overwrite those defined at the provider-level.
->>>>>>> 4f356579
+- `tags` - (Optional) Map of tags to assign to the resource. If configured with a provider `default_tags` configuration block present, tags with matching keys will overwrite those defined at the provider-level.
 
 ## Attributes Reference
 
@@ -96,7 +91,7 @@
 
 - `id` - Name of the data catalog.
 - `arn` - ARN of the data catalog.
-- `tags_all` - Map of tags assigned to the resource, including those inherited from the provider [`default_tags` configuration block](https://registry.terraform.io/providers/hashicorp/aws/latest/docs#default_tags-configuration-block).
+- `tags_all` - Map of tags assigned to the resource, including those inherited from the provider `default_tags` configuration block.
 
 ## Import
 
