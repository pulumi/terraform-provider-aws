---
subcategory: "VPC (Virtual Private Cloud)"
layout: "aws"
page_title: "AWS: aws_nat_gateway"
description: |-
  Provides a resource to create a VPC NAT Gateway.
---

# Resource: aws_nat_gateway

Provides a resource to create a VPC NAT Gateway.

## Example Usage

### Public NAT

```terraform
resource "aws_nat_gateway" "example" {
  allocation_id = aws_eip.example.id
  subnet_id     = aws_subnet.example.id

  tags = {
    Name = "gw NAT"
  }

  # To ensure proper ordering, it is recommended to add an explicit dependency
  # on the Internet Gateway for the VPC.
  depends_on = [aws_internet_gateway.example]
}
```

### Private NAT

```terraform
resource "aws_nat_gateway" "example" {
  connectivity_type = "private"
  subnet_id         = aws_subnet.example.id
}
```

## Argument Reference

The following arguments are supported:

* `allocation_id` - (Optional) The Allocation ID of the Elastic IP address for the gateway. Required for `connectivity_type` of `public`.
* `connectivity_type` - (Optional) Connectivity type for the gateway. Valid values are `private` and `public`. Defaults to `public`.
* `subnet_id` - (Required) The Subnet ID of the subnet in which to place the gateway.
<<<<<<< HEAD
* `tags` - (Optional) A map of tags to assign to the resource. .If configured with a provider `default_tags` configuration block present, tags with matching keys will overwrite those defined at the provider-level.
=======
* `tags` - (Optional) A map of tags to assign to the resource. If configured with a provider [`default_tags` configuration block](https://registry.terraform.io/providers/hashicorp/aws/latest/docs#default_tags-configuration-block) present, tags with matching keys will overwrite those defined at the provider-level.
>>>>>>> abe4b515

## Attributes Reference

In addition to all arguments above, the following attributes are exported:

* `id` - The ID of the NAT Gateway.
* `allocation_id` - The Allocation ID of the Elastic IP address for the gateway.
* `subnet_id` - The Subnet ID of the subnet in which the NAT gateway is placed.
* `network_interface_id` - The ENI ID of the network interface created by the NAT gateway.
* `private_ip` - The private IP address of the NAT Gateway.
* `public_ip` - The public IP address of the NAT Gateway.
<<<<<<< HEAD
* `tags_all` - A map of tags assigned to the resource, including those inherited from the provider .
=======
* `tags_all` - A map of tags assigned to the resource, including those inherited from the provider [`default_tags` configuration block](https://registry.terraform.io/providers/hashicorp/aws/latest/docs#default_tags-configuration-block).
>>>>>>> abe4b515

## Import

NAT Gateways can be imported using the `id`, e.g.,

```
$ terraform import aws_nat_gateway.private_gw nat-05dba92075d71c408
```<|MERGE_RESOLUTION|>--- conflicted
+++ resolved
@@ -45,11 +45,7 @@
 * `allocation_id` - (Optional) The Allocation ID of the Elastic IP address for the gateway. Required for `connectivity_type` of `public`.
 * `connectivity_type` - (Optional) Connectivity type for the gateway. Valid values are `private` and `public`. Defaults to `public`.
 * `subnet_id` - (Required) The Subnet ID of the subnet in which to place the gateway.
-<<<<<<< HEAD
 * `tags` - (Optional) A map of tags to assign to the resource. .If configured with a provider `default_tags` configuration block present, tags with matching keys will overwrite those defined at the provider-level.
-=======
-* `tags` - (Optional) A map of tags to assign to the resource. If configured with a provider [`default_tags` configuration block](https://registry.terraform.io/providers/hashicorp/aws/latest/docs#default_tags-configuration-block) present, tags with matching keys will overwrite those defined at the provider-level.
->>>>>>> abe4b515
 
 ## Attributes Reference
 
@@ -61,11 +57,7 @@
 * `network_interface_id` - The ENI ID of the network interface created by the NAT gateway.
 * `private_ip` - The private IP address of the NAT Gateway.
 * `public_ip` - The public IP address of the NAT Gateway.
-<<<<<<< HEAD
-* `tags_all` - A map of tags assigned to the resource, including those inherited from the provider .
-=======
-* `tags_all` - A map of tags assigned to the resource, including those inherited from the provider [`default_tags` configuration block](https://registry.terraform.io/providers/hashicorp/aws/latest/docs#default_tags-configuration-block).
->>>>>>> abe4b515
+* `tags_all` - A map of tags assigned to the resource, including those inherited from the provider `default_tags` configuration block.
 
 ## Import
 
