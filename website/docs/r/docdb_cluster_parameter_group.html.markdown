--- conflicted
+++ resolved
@@ -34,11 +34,7 @@
 * `family` - (Required, Forces new resource) The family of the documentDB cluster parameter group.
 * `description` - (Optional, Forces new resource) The description of the documentDB cluster parameter group. Defaults to "Managed by Pulumi".
 * `parameter` - (Optional) A list of documentDB parameters to apply. Setting parameters to system default values may show a difference on imported resources.
-<<<<<<< HEAD
 * `tags` - (Optional) A map of tags to assign to the resource. .If configured with a provider `default_tags` configuration block present, tags with matching keys will overwrite those defined at the provider-level.
-=======
-* `tags` - (Optional) A map of tags to assign to the resource. If configured with a provider [`default_tags` configuration block](https://registry.terraform.io/providers/hashicorp/aws/latest/docs#default_tags-configuration-block) present, tags with matching keys will overwrite those defined at the provider-level.
->>>>>>> abe4b515
 
 Parameter blocks support the following:
 
@@ -54,11 +50,7 @@
 
 * `id` - The documentDB cluster parameter group name.
 * `arn` - The ARN of the documentDB cluster parameter group.
-<<<<<<< HEAD
-* `tags_all` - A map of tags assigned to the resource, including those inherited from the provider .
-=======
-* `tags_all` - A map of tags assigned to the resource, including those inherited from the provider [`default_tags` configuration block](https://registry.terraform.io/providers/hashicorp/aws/latest/docs#default_tags-configuration-block).
->>>>>>> abe4b515
+* `tags_all` - A map of tags assigned to the resource, including those inherited from the provider `default_tags` configuration block.
 
 ## Import
 
