--- conflicted
+++ resolved
@@ -29,29 +29,16 @@
 * `api_id` - (Required) API identifier.
 * `name` - (Required) Name of the stage. Must be between 1 and 128 characters in length.
 * `access_log_settings` - (Optional) Settings for logging access in this stage.
-<<<<<<< HEAD
 Use the `aws_api_gateway_account` resource to configure [permissions for CloudWatch Logging](https://docs.aws.amazon.com/apigateway/latest/developerguide/set-up-logging.html#set-up-access-logging-permissions).
-* `auto_deploy` - (Optional) Whether updates to an API automatically trigger a new deployment. Defaults to `false`.
-* `client_certificate_id` - (Optional) The identifier of a client certificate for the stage. Use the `aws_api_gateway_client_certificate` resource to configure a client certificate.
-Supported only for WebSocket APIs.
-* `default_route_settings` - (Optional) The default route settings for the stage.
-* `deployment_id` - (Optional) The deployment identifier of the stage. Use the `aws_apigatewayv2_deployment` resource to configure a deployment.
-* `description` - (Optional) The description for the stage. Must be less than or equal to 1024 characters in length.
-* `route_settings` - (Optional) Route settings for the stage.
-* `stage_variables` - (Optional) A map that defines the stage variables for the stage.
-* `tags` - (Optional) A map of tags to assign to the stage. If configured with a provider `default_tags` configuration block present, tags with matching keys will overwrite those defined at the provider-level.
-=======
-Use the [`aws_api_gateway_account`](/docs/providers/aws/r/api_gateway_account.html) resource to configure [permissions for CloudWatch Logging](https://docs.aws.amazon.com/apigateway/latest/developerguide/set-up-logging.html#set-up-access-logging-permissions).
 * `auto_deploy` - (Optional) Whether updates to an API automatically trigger a new deployment. Defaults to `false`. Applicable for HTTP APIs.
-* `client_certificate_id` - (Optional) Identifier of a client certificate for the stage. Use the [`aws_api_gateway_client_certificate`](/docs/providers/aws/r/api_gateway_client_certificate.html) resource to configure a client certificate.
+* `client_certificate_id` - (Optional) Identifier of a client certificate for the stage. Use the `aws_api_gateway_client_certificate` resource to configure a client certificate.
 Supported only for WebSocket APIs.
 * `default_route_settings` - (Optional) Default route settings for the stage.
-* `deployment_id` - (Optional) Deployment identifier of the stage. Use the [`aws_apigatewayv2_deployment`](/docs/providers/aws/r/apigatewayv2_deployment.html) resource to configure a deployment.
+* `deployment_id` - (Optional) Deployment identifier of the stage. Use the `aws_apigatewayv2_deployment` resource to configure a deployment.
 * `description` - (Optional) Description for the stage. Must be less than or equal to 1024 characters in length.
 * `route_settings` - (Optional) Route settings for the stage.
 * `stage_variables` - (Optional) Map that defines the stage variables for the stage.
-* `tags` - (Optional) Map of tags to assign to the stage. If configured with a provider [`default_tags` configuration block](https://registry.terraform.io/providers/hashicorp/aws/latest/docs#default_tags-configuration-block) present, tags with matching keys will overwrite those defined at the provider-level.
->>>>>>> 4f356579
+* `tags` - (Optional) Map of tags to assign to the stage. If configured with a provider `default_tags` configuration block present, tags with matching keys will overwrite those defined at the provider-level.
 
 The `access_log_settings` object supports the following:
 
@@ -63,17 +50,10 @@
 * `data_trace_enabled` - (Optional) Whether data trace logging is enabled for the default route. Affects the log entries pushed to Amazon CloudWatch Logs.
 Defaults to `false`. Supported only for WebSocket APIs.
 * `detailed_metrics_enabled` - (Optional) Whether detailed metrics are enabled for the default route. Defaults to `false`.
-<<<<<<< HEAD
-* `logging_level` - (Optional) The logging level for the default route. Affects the log entries pushed to Amazon CloudWatch Logs.
+* `logging_level` - (Optional) Logging level for the default route. Affects the log entries pushed to Amazon CloudWatch Logs.
 Valid values: `ERROR`, `INFO`, `OFF`. Defaults to `OFF`. Supported only for WebSocket APIs. This provider will only perform drift detection of its value when present in a configuration.
-* `throttling_burst_limit` - (Optional) The throttling burst limit for the default route.
-* `throttling_rate_limit` - (Optional) The throttling rate limit for the default route.
-=======
-* `logging_level` - (Optional) Logging level for the default route. Affects the log entries pushed to Amazon CloudWatch Logs.
-Valid values: `ERROR`, `INFO`, `OFF`. Defaults to `OFF`. Supported only for WebSocket APIs. Terraform will only perform drift detection of its value when present in a configuration.
 * `throttling_burst_limit` - (Optional) Throttling burst limit for the default route.
 * `throttling_rate_limit` - (Optional) Throttling rate limit for the default route.
->>>>>>> 4f356579
 
 The `route_settings` object supports the following:
 
@@ -81,41 +61,23 @@
 * `data_trace_enabled` - (Optional) Whether data trace logging is enabled for the route. Affects the log entries pushed to Amazon CloudWatch Logs.
 Defaults to `false`. Supported only for WebSocket APIs.
 * `detailed_metrics_enabled` - (Optional) Whether detailed metrics are enabled for the route. Defaults to `false`.
-<<<<<<< HEAD
-* `logging_level` - (Optional) The logging level for the route. Affects the log entries pushed to Amazon CloudWatch Logs.
+* `logging_level` - (Optional) Logging level for the route. Affects the log entries pushed to Amazon CloudWatch Logs.
 Valid values: `ERROR`, `INFO`, `OFF`. Defaults to `OFF`. Supported only for WebSocket APIs. This provider will only perform drift detection of its value when present in a configuration.
-* `throttling_burst_limit` - (Optional) The throttling burst limit for the route.
-* `throttling_rate_limit` - (Optional) The throttling rate limit for the route.
-=======
-* `logging_level` - (Optional) Logging level for the route. Affects the log entries pushed to Amazon CloudWatch Logs.
-Valid values: `ERROR`, `INFO`, `OFF`. Defaults to `OFF`. Supported only for WebSocket APIs. Terraform will only perform drift detection of its value when present in a configuration.
 * `throttling_burst_limit` - (Optional) Throttling burst limit for the route.
 * `throttling_rate_limit` - (Optional) Throttling rate limit for the route.
->>>>>>> 4f356579
 
 ## Attributes Reference
 
 In addition to all arguments above, the following attributes are exported:
 
-<<<<<<< HEAD
-* `id` - The stage identifier.
-* `arn` - The ARN of the stage.
-* `execution_arn` - The ARN prefix to be used in an `aws_lambda_permission` `source_arn` attribute.
-For WebSocket APIs this attribute can additionally be used in an `aws_iam_policy` to authorize access to the [`@connections` API](https://docs.aws.amazon.com/apigateway/latest/developerguide/apigateway-how-to-call-websocket-api-connections.html).
-=======
 * `id` - Stage identifier.
 * `arn` - ARN of the stage.
-* `execution_arn` - ARN prefix to be used in an [`aws_lambda_permission`](/docs/providers/aws/r/lambda_permission.html)'s `source_arn` attribute.
-For WebSocket APIs this attribute can additionally be used in an [`aws_iam_policy`](/docs/providers/aws/r/iam_policy.html) to authorize access to the [`@connections` API](https://docs.aws.amazon.com/apigateway/latest/developerguide/apigateway-how-to-call-websocket-api-connections.html).
->>>>>>> 4f356579
+* `execution_arn` - ARN prefix to be used in an `aws_lambda_permission`'s `source_arn` attribute.
+For WebSocket APIs this attribute can additionally be used in an `aws_iam_policy` to authorize access to the [`@connections` API](https://docs.aws.amazon.com/apigateway/latest/developerguide/apigateway-how-to-call-websocket-api-connections.html).
 See the [Amazon API Gateway Developer Guide](https://docs.aws.amazon.com/apigateway/latest/developerguide/apigateway-websocket-control-access-iam.html) for details.
 * `invoke_url` - URL to invoke the API pointing to the stage,
   e.g., `wss://z4675bid1j.execute-api.eu-west-2.amazonaws.com/example-stage`, or `https://z4675bid1j.execute-api.eu-west-2.amazonaws.com/`
-<<<<<<< HEAD
-* `tags_all` - A map of tags assigned to the resource, including those inherited from the provider `default_tags` configuration block.
-=======
-* `tags_all` - Map of tags assigned to the resource, including those inherited from the provider [`default_tags` configuration block](https://registry.terraform.io/providers/hashicorp/aws/latest/docs#default_tags-configuration-block).
->>>>>>> 4f356579
+* `tags_all` - Map of tags assigned to the resource, including those inherited from the provider `default_tags` configuration block.
 
 ## Import
 
