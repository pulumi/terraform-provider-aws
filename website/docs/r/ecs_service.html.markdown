--- conflicted
+++ resolved
@@ -109,14 +109,8 @@
 * `propagate_tags` - (Optional) Specifies whether to propagate the tags from the task definition or the service to the tasks. The valid values are `SERVICE` and `TASK_DEFINITION`.
 * `scheduling_strategy` - (Optional) The scheduling strategy to use for the service. The valid values are `REPLICA` and `DAEMON`. Defaults to `REPLICA`. Note that [*Tasks using the Fargate launch type or the `CODE_DEPLOY` or `EXTERNAL` deployment controller types don't support the `DAEMON` scheduling strategy*](https://docs.aws.amazon.com/AmazonECS/latest/APIReference/API_CreateService.html).
 * `service_registries` - (Optional) The service discovery registries for the service. The maximum number of `service_registries` blocks is `1`.
-<<<<<<< HEAD
-* `wait_for_steady_state` - (Optional) If `true`, this provider will wait for the service to reach a steady state (like [`aws ecs wait services-stable`](https://docs.aws.amazon.com/cli/latest/reference/ecs/wait/services-stable.html)) before continuing. Default `false`.
-* `tags` - (Optional) Key-value mapping of resource tags
-* `task_definition` - (Required) The family and revision (`family:revision`) or full ARN of the task definition that you want to run in your service.
-=======
 * `tags` - (Optional) Key-value map of resource tags
 * `task_definition` - (Optional) The family and revision (`family:revision`) or full ARN of the task definition that you want to run in your service. Required unless using the `EXTERNAL` deployment controller. If a revision is not specified, the latest `ACTIVE` revision is used.
->>>>>>> 8688f3ad
 
 ## capacity_provider_strategy
 
