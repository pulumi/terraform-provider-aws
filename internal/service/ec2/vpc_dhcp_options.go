--- conflicted
+++ resolved
@@ -59,20 +59,12 @@
 				ForceNew: true,
 				Elem:     &schema.Schema{Type: schema.TypeString},
 			},
-<<<<<<< HEAD
-
-			"tags": tftags.TagsSchema(),
-
-			"tags_all": tftags.TagsSchemaTrulyComputed(),
-
-=======
->>>>>>> 470002f3
 			"owner_id": {
 				Type:     schema.TypeString,
 				Computed: true,
 			},
 			"tags":     tftags.TagsSchema(),
-			"tags_all": tftags.TagsSchemaComputed(),
+			"tags_all": tftags.TagsSchemaTrulyComputed(),
 		},
 
 		CustomizeDiff: verify.SetTagsDiff,
