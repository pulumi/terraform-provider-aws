--- conflicted
+++ resolved
@@ -107,12 +107,8 @@
 * `copy_tags_to_snapshot` – (Optional, boolean) Copy all Cluster `tags` to snapshots. Default is `false`.
 * `database_name` - (Optional) Name for an automatically created database on cluster creation. There are different naming restrictions per database engine: [RDS Naming Constraints][5]
 * `db_cluster_parameter_group_name` - (Optional) A cluster parameter group to associate with the cluster.
-<<<<<<< HEAD
 * `db_subnet_group_name` - (Optional) A DB subnet group to associate with this DB instance. **NOTE:** This must match the `db_subnet_group_name` specified on every `aws_rds_cluster_instance` in the cluster.
-=======
 * `db_instance_parameter_group_name` - (Optional) Instance parameter group to associate with all instances of the DB cluster. The `db_instance_parameter_group_name` parameter is only valid in combination with the `allow_major_version_upgrade` parameter.
-* `db_subnet_group_name` - (Optional) A DB subnet group to associate with this DB instance. **NOTE:** This must match the `db_subnet_group_name` specified on every [`aws_rds_cluster_instance`](/docs/providers/aws/r/rds_cluster_instance.html) in the cluster.
->>>>>>> fce7062f
 * `deletion_protection` - (Optional) If the DB instance should have deletion protection enabled. The database can't be deleted when this value is set to `true`. The default is `false`.
 * `enable_http_endpoint` - (Optional) Enable HTTP endpoint (data API). Only valid when `engine_mode` is set to `serverless`.
 * `enabled_cloudwatch_logs_exports` - (Optional) Set of log types to export to cloudwatch. If omitted, no logs will be exported. The following log types are supported: `audit`, `error`, `general`, `slowquery`, `postgresql` (PostgreSQL).
@@ -120,12 +116,8 @@
 * `engine_mode` - (Optional) The database engine mode. Valid values: `global` (only valid for Aurora MySQL 1.21 and earlier), `multimaster`, `parallelquery`, `provisioned`, `serverless`. Defaults to: `provisioned`. See the [RDS User Guide](https://docs.aws.amazon.com/AmazonRDS/latest/UserGuide/aurora-serverless.html) for limitations when using `serverless`.
 * `engine_version` - (Optional) The database engine version. Updating this argument results in an outage. See the [Aurora MySQL](https://docs.aws.amazon.com/AmazonRDS/latest/AuroraUserGuide/AuroraMySQL.Updates.html) and [Aurora Postgres](https://docs.aws.amazon.com/AmazonRDS/latest/AuroraUserGuide/AuroraPostgreSQL.Updates.html) documentation for your configured engine to determine this value. For example with Aurora MySQL 2, a potential value for this argument is `5.7.mysql_aurora.2.03.2`. The value can contain a partial version where supported by the API. The actual engine version used is returned in the attribute `engine_version_actual`, [defined below](#engine_version_actual).
 * `final_snapshot_identifier` - (Optional) The name of your final DB snapshot when this DB cluster is deleted. If omitted, no final snapshot will be made.
-<<<<<<< HEAD
 * `global_cluster_identifier` - (Optional) The global cluster identifier specified on `aws_rds_global_cluster`.
-=======
-* `global_cluster_identifier` - (Optional) The global cluster identifier specified on [`aws_rds_global_cluster`](/docs/providers/aws/r/rds_global_cluster.html).
-* `enable_global_write_forwarding` - (Optional) Whether cluster should forward writes to an associated global cluster. Applied to secondary clusters to enable them to forward writes to an [`aws_rds_global_cluster`](/docs/providers/aws/r/rds_global_cluster.html)'s primary cluster. See the [Aurora Userguide documentation](https://docs.aws.amazon.com/AmazonRDS/latest/AuroraUserGuide/aurora-global-database-write-forwarding.html) for more information.
->>>>>>> fce7062f
+* `enable_global_write_forwarding` - (Optional) Whether cluster should forward writes to an associated global cluster. Applied to secondary clusters to enable them to forward writes to an `aws_rds_global_cluster`'s primary cluster. See the [Aurora Userguide documentation](https://docs.aws.amazon.com/AmazonRDS/latest/AuroraUserGuide/aurora-global-database-write-forwarding.html) for more information.
 * `iam_database_authentication_enabled` - (Optional) Specifies whether or mappings of AWS Identity and Access Management (IAM) accounts to database accounts is enabled. Please see [AWS Documentation](https://docs.aws.amazon.com/AmazonRDS/latest/AuroraUserGuide/UsingWithRDS.IAMDBAuth.html) for availability and limitations.
 * `iam_roles` - (Optional) A List of ARNs for the IAM roles to associate to the RDS Cluster.
 * `kms_key_id` - (Optional) The ARN for the KMS encryption key. When specifying `kms_key_id`, `storage_encrypted` needs to be set to true.
