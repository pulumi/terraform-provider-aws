---
subcategory: "EKS"
layout: "aws"
page_title: "AWS: aws_eks_node_group"
description: |-
  Manages an EKS Node Group
---

# Resource: aws_eks_node_group

Manages an EKS Node Group, which can provision and optionally update an Auto Scaling Group of Kubernetes worker nodes compatible with EKS. Additional documentation about this functionality can be found in the [EKS User Guide](https://docs.aws.amazon.com/eks/latest/userguide/managed-node-groups.html).

## Example Usage

```terraform
resource "aws_eks_node_group" "example" {
  cluster_name    = aws_eks_cluster.example.name
  node_group_name = "example"
  node_role_arn   = aws_iam_role.example.arn
  subnet_ids      = aws_subnet.example[*].id

  scaling_config {
    desired_size = 1
    max_size     = 1
    min_size     = 1
  }

  # Ensure that IAM Role permissions are created before and deleted after EKS Node Group handling.
  # Otherwise, EKS will not be able to properly delete EC2 Instances and Elastic Network Interfaces.
  depends_on = [
    aws_iam_role_policy_attachment.example-AmazonEKSWorkerNodePolicy,
    aws_iam_role_policy_attachment.example-AmazonEKS_CNI_Policy,
    aws_iam_role_policy_attachment.example-AmazonEC2ContainerRegistryReadOnly,
  ]
}
```

### Ignoring Changes to Desired Size

You can utilize [ignoreChanges](https://www.pulumi.com/docs/intro/concepts/programming-model/#ignorechanges) create an EKS Node Group with an initial size of running instances, then ignore any changes to that count caused externally (e.g. Application Autoscaling).

```terraform
resource "aws_eks_node_group" "example" {
  # ... other configurations ...

  scaling_config {
    # Example: Create EKS Node Group with 2 instances to start
    desired_size = 2

    # ... other configurations ...
  }

  lifecycle {
    ignore_changes = [scaling_config[0].desired_size]
  }
}
```

### Example IAM Role for EKS Node Group

```terraform
resource "aws_iam_role" "example" {
  name = "eks-node-group-example"

  assume_role_policy = jsonencode({
    Statement = [{
      Action = "sts:AssumeRole"
      Effect = "Allow"
      Principal = {
        Service = "ec2.amazonaws.com"
      }
    }]
    Version = "2012-10-17"
  })
}

resource "aws_iam_role_policy_attachment" "example-AmazonEKSWorkerNodePolicy" {
  policy_arn = "arn:aws:iam::aws:policy/AmazonEKSWorkerNodePolicy"
  role       = aws_iam_role.example.name
}

resource "aws_iam_role_policy_attachment" "example-AmazonEKS_CNI_Policy" {
  policy_arn = "arn:aws:iam::aws:policy/AmazonEKS_CNI_Policy"
  role       = aws_iam_role.example.name
}

resource "aws_iam_role_policy_attachment" "example-AmazonEC2ContainerRegistryReadOnly" {
  policy_arn = "arn:aws:iam::aws:policy/AmazonEC2ContainerRegistryReadOnly"
  role       = aws_iam_role.example.name
}
```

### Example Subnets for EKS Node Group

```terraform
data "aws_availability_zones" "available" {
  state = "available"
}

resource "aws_subnet" "example" {
  count = 2

  availability_zone = data.aws_availability_zones.available.names[count.index]
  cidr_block        = cidrsubnet(aws_vpc.example.cidr_block, 8, count.index)
  vpc_id            = aws_vpc.example.id

  tags = {
    "kubernetes.io/cluster/${aws_eks_cluster.example.name}" = "shared"
  }
}
```

## Argument Reference

The following arguments are required:

* `cluster_name` – (Required) Name of the EKS Cluster. Must be between 1-100 characters in length. Must begin with an alphanumeric character, and must only contain alphanumeric characters, dashes and underscores (`^[0-9A-Za-z][A-Za-z0-9\-_]+$`).
* `node_role_arn` – (Required) Amazon Resource Name (ARN) of the IAM Role that provides permissions for the EKS Node Group.
* `scaling_config` - (Required) Configuration block with scaling settings. Detailed below.
* `subnet_ids` – (Required) Identifiers of EC2 Subnets to associate with the EKS Node Group. These subnets must have the following resource tag: `kubernetes.io/cluster/CLUSTER_NAME` (where `CLUSTER_NAME` is replaced with the name of the EKS Cluster).

The following arguments are optional:

* `ami_type` - (Optional) Type of Amazon Machine Image (AMI) associated with the EKS Node Group. Defaults to `AL2_x86_64`. Valid values: `AL2_x86_64`, `AL2_x86_64_GPU`, `AL2_ARM_64`, `CUSTOM`. This provider will only perform drift detection if a configuration value is provided.
* `capacity_type` - (Optional) Type of capacity associated with the EKS Node Group. Valid values: `ON_DEMAND`, `SPOT`. This provider will only perform drift detection if a configuration value is provided.
* `disk_size` - (Optional) Disk size in GiB for worker nodes. Defaults to `20`. This provider will only perform drift detection if a configuration value is provided.
* `force_update_version` - (Optional) Force version update if existing pods are unable to be drained due to a pod disruption budget issue.
<<<<<<< HEAD
* `instance_types` - (Optional) List of instance types associated with the EKS Node Group. Defaults to `["t3.medium"]`. This provider will only perform drift detection if a configuration value is provided.
=======
* `instance_types` - (Optional) Set of instance types associated with the EKS Node Group. Defaults to `["t3.medium"]`. Terraform will only perform drift detection if a configuration value is provided.
>>>>>>> 9ff6122a
* `labels` - (Optional) Key-value map of Kubernetes labels. Only labels that are applied with the EKS API are managed by this argument. Other Kubernetes labels applied to the EKS Node Group will not be managed.
* `launch_template` - (Optional) Configuration block with Launch Template settings. Detailed below.
* `node_group_name` – (Optional) Name of the EKS Node Group. If omitted, this provider will assign a random, unique name. Conflicts with `node_group_name_prefix`.
* `node_group_name_prefix` – (Optional) Creates a unique name beginning with the specified prefix. Conflicts with `node_group_name`.
* `release_version` – (Optional) AMI version of the EKS Node Group. Defaults to latest version for Kubernetes version.
* `remote_access` - (Optional) Configuration block with remote access settings. Detailed below.
* `tags` - (Optional) Key-value map of resource tags. If configured with a provider defaultTags present, tags with matching keys will overwrite those defined at the provider-level.
* `taint` - (Optional) The Kubernetes taints to be applied to the nodes in the node group. Maximum of 50 taints per node group. Detailed below.
* `version` – (Optional) Kubernetes version. Defaults to EKS Cluster Kubernetes version. This provider will only perform drift detection if a configuration value is provided.

### launch_template Configuration Block

~> **NOTE:** Either `id` or `name` must be specified.

* `id` - (Optional) Identifier of the EC2 Launch Template. Conflicts with `name`.
* `name` - (Optional) Name of the EC2 Launch Template. Conflicts with `id`.
* `version` - (Required) EC2 Launch Template version number. While the API accepts values like `$Default` and `$Latest`, the API will convert the value to the associated version number (e.g. `1`) on read and This provider will show a difference on next plan. Using the `default_version` or `latest_version` attribute of the `aws_launch_template` resource or data source is recommended for this argument.

### remote_access Configuration Block

* `ec2_ssh_key` - (Optional) EC2 Key Pair name that provides access for SSH communication with the worker nodes in the EKS Node Group. If you specify this configuration, but do not specify `source_security_group_ids` when you create an EKS Node Group, port 22 on the worker nodes is opened to the Internet (0.0.0.0/0).
* `source_security_group_ids` - (Optional) Set of EC2 Security Group IDs to allow SSH access (port 22) from on the worker nodes. If you specify `ec2_ssh_key`, but do not specify this configuration when you create an EKS Node Group, port 22 on the worker nodes is opened to the Internet (0.0.0.0/0).

### scaling_config Configuration Block

* `desired_size` - (Required) Desired number of worker nodes.
* `max_size` - (Required) Maximum number of worker nodes.
* `min_size` - (Required) Minimum number of worker nodes.

### taint Configuration Block

* `key` - (Required) The key of the taint. Maximum length of 63.
* `value` - (Optional) The value of the taint. Maximum length of 63.
* `effect` - (Required) The effect of the taint. Valid values: `NO_SCHEDULE`, `NO_EXECUTE`, `PREFER_NO_SCHEDULE`.

## Attributes Reference

In addition to all arguments above, the following attributes are exported:

* `arn` - Amazon Resource Name (ARN) of the EKS Node Group.
* `id` - EKS Cluster name and EKS Node Group name separated by a colon (`:`).
* `resources` - List of objects containing information about underlying resources.
    * `autoscaling_groups` - List of objects containing information about AutoScaling Groups.
        * `name` - Name of the AutoScaling Group.
    * `remote_access_security_group_id` - Identifier of the remote access EC2 Security Group.
* `tags_all` - A map of tags assigned to the resource, including those inherited from the provider.
* `status` - Status of the EKS Node Group.

## Timeouts

`aws_eks_node_group` provides the following
[Timeouts](https://www.terraform.io/docs/configuration/blocks/resources/syntax.html#operation-timeouts) configuration options:

* `create` - (Default `60 minutes`) How long to wait for the EKS Node Group to be created.
* `update` - (Default `60 minutes`) How long to wait for the EKS Node Group to be updated. Note that the `update` timeout is used separately for both configuration and version update operations.
* `delete` - (Default `60 minutes`) How long to wait for the EKS Node Group to be deleted.

## Import

EKS Node Groups can be imported using the `cluster_name` and `node_group_name` separated by a colon (`:`), e.g.

```
$ terraform import aws_eks_node_group.my_node_group my_cluster:my_node_group
```<|MERGE_RESOLUTION|>--- conflicted
+++ resolved
@@ -125,11 +125,7 @@
 * `capacity_type` - (Optional) Type of capacity associated with the EKS Node Group. Valid values: `ON_DEMAND`, `SPOT`. This provider will only perform drift detection if a configuration value is provided.
 * `disk_size` - (Optional) Disk size in GiB for worker nodes. Defaults to `20`. This provider will only perform drift detection if a configuration value is provided.
 * `force_update_version` - (Optional) Force version update if existing pods are unable to be drained due to a pod disruption budget issue.
-<<<<<<< HEAD
-* `instance_types` - (Optional) List of instance types associated with the EKS Node Group. Defaults to `["t3.medium"]`. This provider will only perform drift detection if a configuration value is provided.
-=======
-* `instance_types` - (Optional) Set of instance types associated with the EKS Node Group. Defaults to `["t3.medium"]`. Terraform will only perform drift detection if a configuration value is provided.
->>>>>>> 9ff6122a
+* `instance_types` - (Optional) Set of instance types associated with the EKS Node Group. Defaults to `["t3.medium"]`. This provider will only perform drift detection if a configuration value is provided.
 * `labels` - (Optional) Key-value map of Kubernetes labels. Only labels that are applied with the EKS API are managed by this argument. Other Kubernetes labels applied to the EKS Node Group will not be managed.
 * `launch_template` - (Optional) Configuration block with Launch Template settings. Detailed below.
 * `node_group_name` – (Optional) Name of the EKS Node Group. If omitted, this provider will assign a random, unique name. Conflicts with `node_group_name_prefix`.
