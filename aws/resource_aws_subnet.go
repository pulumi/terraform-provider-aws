package aws

import (
	"fmt"
	"log"
	"time"

	"github.com/aws/aws-sdk-go/aws"
	"github.com/aws/aws-sdk-go/aws/awserr"
	"github.com/aws/aws-sdk-go/service/ec2"
	"github.com/hashicorp/terraform/helper/resource"
	"github.com/hashicorp/terraform/helper/schema"
)

func resourceAwsSubnet() *schema.Resource {
	return &schema.Resource{
		Create: resourceAwsSubnetCreate,
		Read:   resourceAwsSubnetRead,
		Update: resourceAwsSubnetUpdate,
		Delete: resourceAwsSubnetDelete,
		Importer: &schema.ResourceImporter{
			State: schema.ImportStatePassthrough,
		},

		Timeouts: &schema.ResourceTimeout{
			Create: schema.DefaultTimeout(10 * time.Minute),
			Delete: schema.DefaultTimeout(20 * time.Minute),
		},

		SchemaVersion: 1,
		MigrateState:  resourceAwsSubnetMigrateState,

		Schema: map[string]*schema.Schema{
			"vpc_id": {
				Type:     schema.TypeString,
				Required: true,
				ForceNew: true,
			},

			"cidr_block": {
				Type:     schema.TypeString,
				Required: true,
				ForceNew: true,
			},

			"ipv6_cidr_block": {
				Type:     schema.TypeString,
				Optional: true,
				Computed: true,
			},

			"availability_zone": {
				Type:          schema.TypeString,
				Optional:      true,
				Computed:      true,
				ForceNew:      true,
				ConflictsWith: []string{"availability_zone_id"},
			},

			"availability_zone_id": {
				Type:          schema.TypeString,
				Optional:      true,
				Computed:      true,
				ForceNew:      true,
				ConflictsWith: []string{"availability_zone"},
			},

			"map_public_ip_on_launch": {
				Type:     schema.TypeBool,
				Optional: true,
				Default:  false,
			},

			"assign_ipv6_address_on_creation": {
				Type:     schema.TypeBool,
				Optional: true,
				Default:  false,
			},

			"ipv6_cidr_block_association_id": {
				Type:     schema.TypeString,
				Computed: true,
			},

			"arn": {
				Type:     schema.TypeString,
				Computed: true,
			},

			"tags": tagsSchema(),

			"owner_id": {
				Type:     schema.TypeString,
				Computed: true,
			},
		},
	}
}

func resourceAwsSubnetCreate(d *schema.ResourceData, meta interface{}) error {
	conn := meta.(*AWSClient).ec2conn

	createOpts := &ec2.CreateSubnetInput{
		AvailabilityZone:   aws.String(d.Get("availability_zone").(string)),
		AvailabilityZoneId: aws.String(d.Get("availability_zone_id").(string)),
		CidrBlock:          aws.String(d.Get("cidr_block").(string)),
		VpcId:              aws.String(d.Get("vpc_id").(string)),
	}

	if v, ok := d.GetOk("ipv6_cidr_block"); ok {
		createOpts.Ipv6CidrBlock = aws.String(v.(string))
	}

	var err error
	resp, err := conn.CreateSubnet(createOpts)

	if err != nil {
		return fmt.Errorf("Error creating subnet: %s", err)
	}

	// Get the ID and store it
	subnet := resp.Subnet
	d.SetId(*subnet.SubnetId)
	log.Printf("[INFO] Subnet ID: %s", *subnet.SubnetId)

	// Wait for the Subnet to become available
	log.Printf("[DEBUG] Waiting for subnet (%s) to become available", *subnet.SubnetId)
	stateConf := &resource.StateChangeConf{
		Pending: []string{"pending"},
		Target:  []string{"available"},
		Refresh: SubnetStateRefreshFunc(conn, *subnet.SubnetId),
		Timeout: d.Timeout(schema.TimeoutCreate),
	}

	_, err = stateConf.WaitForState()

	if err != nil {
		return fmt.Errorf(
			"Error waiting for subnet (%s) to become ready: %s",
			d.Id(), err)
	}

	return resourceAwsSubnetUpdate(d, meta)
}

func resourceAwsSubnetRead(d *schema.ResourceData, meta interface{}) error {
	conn := meta.(*AWSClient).ec2conn

	resp, err := conn.DescribeSubnets(&ec2.DescribeSubnetsInput{
		SubnetIds: []*string{aws.String(d.Id())},
	})

	if err != nil {
		if ec2err, ok := err.(awserr.Error); ok && ec2err.Code() == "InvalidSubnetID.NotFound" {
			// Update state to indicate the subnet no longer exists.
			d.SetId("")
			return nil
		}
		return err
	}
	if resp == nil {
		return nil
	}

	subnet := resp.Subnets[0]

	d.Set("vpc_id", subnet.VpcId)
	d.Set("availability_zone", subnet.AvailabilityZone)
	d.Set("availability_zone_id", subnet.AvailabilityZoneId)
	d.Set("cidr_block", subnet.CidrBlock)
	d.Set("map_public_ip_on_launch", subnet.MapPublicIpOnLaunch)
	d.Set("assign_ipv6_address_on_creation", subnet.AssignIpv6AddressOnCreation)

	// Make sure those values are set, if an IPv6 block exists it'll be set in the loop
	d.Set("ipv6_cidr_block_association_id", "")
	d.Set("ipv6_cidr_block", "")

	for _, a := range subnet.Ipv6CidrBlockAssociationSet {
		if *a.Ipv6CidrBlockState.State == "associated" { //we can only ever have 1 IPv6 block associated at once
			d.Set("ipv6_cidr_block_association_id", a.AssociationId)
			d.Set("ipv6_cidr_block", a.Ipv6CidrBlock)
			break
		}
	}

	d.Set("arn", subnet.SubnetArn)
	d.Set("tags", tagsToMap(subnet.Tags))
	d.Set("owner_id", subnet.OwnerId)

	return nil
}

func resourceAwsSubnetUpdate(d *schema.ResourceData, meta interface{}) error {
	conn := meta.(*AWSClient).ec2conn

	d.Partial(true)

	if err := setTags(conn, d); err != nil {
		return err
	} else {
		d.SetPartial("tags")
	}

	if d.HasChange("map_public_ip_on_launch") {
		modifyOpts := &ec2.ModifySubnetAttributeInput{
			SubnetId: aws.String(d.Id()),
			MapPublicIpOnLaunch: &ec2.AttributeBooleanValue{
				Value: aws.Bool(d.Get("map_public_ip_on_launch").(bool)),
			},
		}

		log.Printf("[DEBUG] Subnet modify attributes: %#v", modifyOpts)

		_, err := conn.ModifySubnetAttribute(modifyOpts)

		if err != nil {
			return err
		} else {
			d.SetPartial("map_public_ip_on_launch")
		}
	}

	// We have to be careful here to not go through a change of association if this is a new resource
	// A New resource here would denote that the Update func is called by the Create func
	if d.HasChange("ipv6_cidr_block") && !d.IsNewResource() {
		// We need to handle that we disassociate the IPv6 CIDR block before we try and associate the new one
		// This could be an issue as, we could error out when we try and add the new one
		// We may need to roll back the state and reattach the old one if this is the case

		_, new := d.GetChange("ipv6_cidr_block")

		if v, ok := d.GetOk("ipv6_cidr_block_association_id"); ok {

			//Firstly we have to disassociate the old IPv6 CIDR Block
			disassociateOps := &ec2.DisassociateSubnetCidrBlockInput{
				AssociationId: aws.String(v.(string)),
			}

			_, err := conn.DisassociateSubnetCidrBlock(disassociateOps)
			if err != nil {
				return err
			}

			// Wait for the CIDR to become disassociated
			log.Printf(
				"[DEBUG] Waiting for IPv6 CIDR (%s) to become disassociated",
				d.Id())
			stateConf := &resource.StateChangeConf{
				Pending: []string{"disassociating", "associated"},
				Target:  []string{"disassociated"},
				Refresh: SubnetIpv6CidrStateRefreshFunc(conn, d.Id(), d.Get("ipv6_cidr_block_association_id").(string)),
				Timeout: 3 * time.Minute,
			}
			if _, err := stateConf.WaitForState(); err != nil {
				return fmt.Errorf(
					"Error waiting for IPv6 CIDR (%s) to become disassociated: %s",
					d.Id(), err)
			}
		}

		//Now we need to try and associate the new CIDR block
		associatesOpts := &ec2.AssociateSubnetCidrBlockInput{
			SubnetId:      aws.String(d.Id()),
			Ipv6CidrBlock: aws.String(new.(string)),
		}

		resp, err := conn.AssociateSubnetCidrBlock(associatesOpts)
		if err != nil {
			//The big question here is, do we want to try and reassociate the old one??
			//If we have a failure here, then we may be in a situation that we have nothing associated
			return err
		}

		// Wait for the CIDR to become associated
		log.Printf(
			"[DEBUG] Waiting for IPv6 CIDR (%s) to become associated",
			d.Id())
		stateConf := &resource.StateChangeConf{
			Pending: []string{"associating", "disassociated"},
			Target:  []string{"associated"},
			Refresh: SubnetIpv6CidrStateRefreshFunc(conn, d.Id(), *resp.Ipv6CidrBlockAssociation.AssociationId),
			Timeout: 3 * time.Minute,
		}
		if _, err := stateConf.WaitForState(); err != nil {
			return fmt.Errorf(
				"Error waiting for IPv6 CIDR (%s) to become associated: %s",
				d.Id(), err)
		}

		d.SetPartial("ipv6_cidr_block")
	}

	if d.HasChange("assign_ipv6_address_on_creation") {
		modifyOpts := &ec2.ModifySubnetAttributeInput{
			SubnetId: aws.String(d.Id()),
			AssignIpv6AddressOnCreation: &ec2.AttributeBooleanValue{
				Value: aws.Bool(d.Get("assign_ipv6_address_on_creation").(bool)),
			},
		}

		log.Printf("[DEBUG] Subnet modify attributes: %#v", modifyOpts)

		_, err := conn.ModifySubnetAttribute(modifyOpts)

		if err != nil {
			return err
		} else {
			d.SetPartial("assign_ipv6_address_on_creation")
		}
	}

	d.Partial(false)

	return resourceAwsSubnetRead(d, meta)
}

func resourceAwsSubnetDelete(d *schema.ResourceData, meta interface{}) error {
	conn := meta.(*AWSClient).ec2conn

	log.Printf("[INFO] Deleting subnet: %s", d.Id())

	if err := deleteLingeringLambdaENIs(conn, d, "subnet-id"); err != nil {
		return fmt.Errorf("Failed to delete Lambda ENIs: %s", err)
	}

	req := &ec2.DeleteSubnetInput{
		SubnetId: aws.String(d.Id()),
	}

	wait := resource.StateChangeConf{
		Pending:    []string{"pending"},
		Target:     []string{"destroyed"},
<<<<<<< HEAD
		Timeout:    20 * time.Minute,
=======
		Timeout:    d.Timeout(schema.TimeoutDelete),
>>>>>>> 4253873c
		MinTimeout: 1 * time.Second,
		Refresh: func() (interface{}, string, error) {
			_, err := conn.DeleteSubnet(req)
			if err != nil {
				if apiErr, ok := err.(awserr.Error); ok {
					if apiErr.Code() == "DependencyViolation" {
						// There is some pending operation, so just retry
						// in a bit.
						return 42, "pending", nil
					}

					if apiErr.Code() == "InvalidSubnetID.NotFound" {
						return 42, "destroyed", nil
					}
				}

				return 42, "failure", err
			}

			return 42, "destroyed", nil
		},
	}

	if _, err := wait.WaitForState(); err != nil {
		return fmt.Errorf("Error deleting subnet: %s", err)
	}

	return nil
}

// SubnetStateRefreshFunc returns a resource.StateRefreshFunc that is used to watch a Subnet.
func SubnetStateRefreshFunc(conn *ec2.EC2, id string) resource.StateRefreshFunc {
	return func() (interface{}, string, error) {
		resp, err := conn.DescribeSubnets(&ec2.DescribeSubnetsInput{
			SubnetIds: []*string{aws.String(id)},
		})
		if err != nil {
			if ec2err, ok := err.(awserr.Error); ok && ec2err.Code() == "InvalidSubnetID.NotFound" {
				resp = nil
			} else {
				log.Printf("Error on SubnetStateRefresh: %s", err)
				return nil, "", err
			}
		}

		if resp == nil {
			// Sometimes AWS just has consistency issues and doesn't see
			// our instance yet. Return an empty state.
			return nil, "", nil
		}

		subnet := resp.Subnets[0]
		return subnet, *subnet.State, nil
	}
}

func SubnetIpv6CidrStateRefreshFunc(conn *ec2.EC2, id string, associationId string) resource.StateRefreshFunc {
	return func() (interface{}, string, error) {
		opts := &ec2.DescribeSubnetsInput{
			SubnetIds: []*string{aws.String(id)},
		}
		resp, err := conn.DescribeSubnets(opts)
		if err != nil {
			if ec2err, ok := err.(awserr.Error); ok && ec2err.Code() == "InvalidSubnetID.NotFound" {
				resp = nil
			} else {
				log.Printf("Error on SubnetIpv6CidrStateRefreshFunc: %s", err)
				return nil, "", err
			}
		}

		if resp == nil {
			// Sometimes AWS just has consistency issues and doesn't see
			// our instance yet. Return an empty state.
			return nil, "", nil
		}

		if resp.Subnets[0].Ipv6CidrBlockAssociationSet == nil {
			return nil, "", nil
		}

		for _, association := range resp.Subnets[0].Ipv6CidrBlockAssociationSet {
			if *association.AssociationId == associationId {
				return association, *association.Ipv6CidrBlockState.State, nil
			}
		}

		return nil, "", nil
	}
}<|MERGE_RESOLUTION|>--- conflicted
+++ resolved
@@ -330,11 +330,7 @@
 	wait := resource.StateChangeConf{
 		Pending:    []string{"pending"},
 		Target:     []string{"destroyed"},
-<<<<<<< HEAD
-		Timeout:    20 * time.Minute,
-=======
 		Timeout:    d.Timeout(schema.TimeoutDelete),
->>>>>>> 4253873c
 		MinTimeout: 1 * time.Second,
 		Refresh: func() (interface{}, string, error) {
 			_, err := conn.DeleteSubnet(req)
