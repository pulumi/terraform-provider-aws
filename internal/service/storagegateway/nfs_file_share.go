--- conflicted
+++ resolved
@@ -197,17 +197,12 @@
 				ValidateFunc: validation.StringInSlice(squash_Values(), false),
 			},
 			"tags":     tftags.TagsSchema(),
-			"tags_all": tftags.TagsSchemaComputed(),
+			"tags_all": tftags.TagsSchemaTrulyComputed(),
 			"vpc_endpoint_dns_name": {
 				Type:     schema.TypeString,
 				Optional: true,
 				ForceNew: true,
 			},
-<<<<<<< HEAD
-			"tags":     tftags.TagsSchema(),
-			"tags_all": tftags.TagsSchemaTrulyComputed(),
-=======
->>>>>>> 1552d761
 		},
 
 		CustomizeDiff: verify.SetTagsDiff,
