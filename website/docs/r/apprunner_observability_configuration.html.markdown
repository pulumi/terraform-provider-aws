--- conflicted
+++ resolved
@@ -32,11 +32,7 @@
 
 * `observability_configuration_name` - (Required, Forces new resource) Name of the observability configuration.
 * `trace_configuration` - (Optional) The configuration of the tracing feature within this observability configuration. If you don't specify it, App Runner doesn't enable tracing. See [Trace Configuration](#trace-configuration) below for more details.
-<<<<<<< HEAD
 * `tags` - (Optional) Key-value map of resource tags. If configured with a provider `default_tags` configuration block present, tags with matching keys will overwrite those defined at the provider-level.
-=======
-* `tags` - (Optional) Key-value map of resource tags. If configured with a provider [`default_tags` configuration block](https://registry.terraform.io/providers/hashicorp/aws/latest/docs#default_tags-configuration-block) present, tags with matching keys will overwrite those defined at the provider-level.
->>>>>>> abe4b515
 
 ### Trace Configuration
 
