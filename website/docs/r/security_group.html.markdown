--- conflicted
+++ resolved
@@ -122,15 +122,9 @@
 * `egress` - (Optional, VPC only) Configuration block for egress rules. Can be specified multiple times for each egress rule. Each egress block supports fields documented below.
 * `ingress` - (Optional) Configuration block for egress rules. Can be specified multiple times for each ingress rule. Each ingress block supports fields documented below.
 * `name_prefix` - (Optional, Forces new resource) Creates a unique name beginning with the specified prefix. Conflicts with `name`.
-<<<<<<< HEAD
 * `name` - (Optional, Forces new resource) Name of the security group. If omitted, this provider will assign a random, unique name.
 * `revoke_rules_on_delete` - (Optional) Instruct this provider to revoke all of the Security Groups attached ingress and egress rules before deleting the rule itself. This is normally not needed, however certain AWS services such as Elastic Map Reduce may automatically add required rules to security groups used with the service, and those rules may contain a cyclic dependency that prevent the security groups from being destroyed without removing the dependency first. Default `false`.
-* `tags` - (Optional) Map of tags to assign to the resource.
-=======
-* `name` - (Optional, Forces new resource) Name of the security group. If omitted, Terraform will assign a random, unique name.
-* `revoke_rules_on_delete` - (Optional) Instruct Terraform to revoke all of the Security Groups attached ingress and egress rules before deleting the rule itself. This is normally not needed, however certain AWS services such as Elastic Map Reduce may automatically add required rules to security groups used with the service, and those rules may contain a cyclic dependency that prevent the security groups from being destroyed without removing the dependency first. Default `false`.
-* `tags` - (Optional) Map of tags to assign to the resource. If configured with a provider [`default_tags` configuration block](https://registry.terraform.io/providers/hashicorp/aws/latest/docs#default_tags-configuration-block) present, tags with matching keys will overwrite those defined at the provider-level.
->>>>>>> abe4b515
+* `tags` - (Optional) Map of tags to assign to the resource. If configured with a provider `default_tags` configuration block present, tags with matching keys will overwrite those defined at the provider-level.
 * `vpc_id` - (Optional, Forces new resource) VPC ID.
 
 ### ingress
@@ -178,23 +172,14 @@
 * `arn` - ARN of the security group.
 * `id` - ID of the security group.
 * `owner_id` - Owner ID.
-<<<<<<< HEAD
-* `tags_all` - A map of tags assigned to the resource, including those inherited from the provider .
-=======
-* `tags_all` - A map of tags assigned to the resource, including those inherited from the provider [`default_tags` configuration block](https://registry.terraform.io/providers/hashicorp/aws/latest/docs#default_tags-configuration-block).
->>>>>>> abe4b515
+* `tags_all` - A map of tags assigned to the resource, including those inherited from the provider `default_tags` configuration block.
 
 ## Timeouts
 
 [Configuration options](https://www.terraform.io/docs/configuration/blocks/resources/syntax.html#operation-timeouts):
 
-<<<<<<< HEAD
-- `create` - (Default `10m`) How long to wait for a security group to be created.
-- `delete` - (Default `15m`) How long to retry on `DependencyViolation` errors during security group deletion from lingering ENIs left by certain AWS services such as Elastic Load Balancing. NOTE: Lambda ENIs can take up to 45 minutes to delete, which is not affected by changing this customizable timeout unless it is increased above 45 minutes.
-=======
 - `create` - (Default `10m`)
 - `delete` - (Default `15m`)
->>>>>>> abe4b515
 
 ## Import
 
