---
subcategory: "DataSync"
layout: "aws"
page_title: "AWS: aws_datasync_location_fsx_lustre_file_system"
description: |-
  Manages an FSx Lustre Location within AWS DataSync.
---

# Resource: aws_datasync_location_fsx_lustre_file_system

Manages an AWS DataSync FSx Lustre Location.

## Example Usage

```terraform
resource "aws_datasync_location_fsx_lustre_file_system" "example" {
  fsx_filesystem_arn  = aws_fsx_lustre_file_system.example.arn
  security_group_arns = [aws_security_group.example.arn]
}
```

## Argument Reference

The following arguments are supported:

* `fsx_filesystem_arn` - (Required) The Amazon Resource Name (ARN) for the FSx for Lustre file system.
* `security_group_arns` - (Optional) The Amazon Resource Names (ARNs) of the security groups that are to use to configure the FSx for Lustre file system.
* `subdirectory` - (Optional) Subdirectory to perform actions as source or destination.
<<<<<<< HEAD
* `tags` - (Optional) Key-value pairs of resource tags to assign to the DataSync Location. If configured with a provider `default_tags` configuration block present, tags with matching keys will overwrite those defined at the provider-level.
=======
* `tags` - (Optional) Key-value pairs of resource tags to assign to the DataSync Location. If configured with a provider [`default_tags` configuration block](https://registry.terraform.io/providers/hashicorp/aws/latest/docs#default_tags-configuration-block) present, tags with matching keys will overwrite those defined at the provider-level.
>>>>>>> abe4b515

## Attributes Reference

In addition to all arguments above, the following attributes are exported:

* `id` - Amazon Resource Name (ARN) of the DataSync Location.
* `arn` - Amazon Resource Name (ARN) of the DataSync Location.
* `tags_all` - A map of tags assigned to the resource, including those inherited from the provider [`default_tags` configuration block](https://registry.terraform.io/providers/hashicorp/aws/latest/docs#default_tags-configuration-block).
* `uri` - The URL of the FSx for Lustre location that was described.
* `creation_time` - The time that the FSx for Lustre location was created.

## Import

`aws_datasync_location_fsx_lustre_file_system` can be imported by using the `DataSync-ARN#FSx-Lustre-ARN`, e.g.,

```
$ terraform import aws_datasync_location_fsx_lustre_file_system.example arn:aws:datasync:us-west-2:123456789012:location/loc-12345678901234567#arn:aws:fsx:us-west-2:476956259333:file-system/fs-08e04cd442c1bb94a
```<|MERGE_RESOLUTION|>--- conflicted
+++ resolved
@@ -26,11 +26,7 @@
 * `fsx_filesystem_arn` - (Required) The Amazon Resource Name (ARN) for the FSx for Lustre file system.
 * `security_group_arns` - (Optional) The Amazon Resource Names (ARNs) of the security groups that are to use to configure the FSx for Lustre file system.
 * `subdirectory` - (Optional) Subdirectory to perform actions as source or destination.
-<<<<<<< HEAD
 * `tags` - (Optional) Key-value pairs of resource tags to assign to the DataSync Location. If configured with a provider `default_tags` configuration block present, tags with matching keys will overwrite those defined at the provider-level.
-=======
-* `tags` - (Optional) Key-value pairs of resource tags to assign to the DataSync Location. If configured with a provider [`default_tags` configuration block](https://registry.terraform.io/providers/hashicorp/aws/latest/docs#default_tags-configuration-block) present, tags with matching keys will overwrite those defined at the provider-level.
->>>>>>> abe4b515
 
 ## Attributes Reference
 
