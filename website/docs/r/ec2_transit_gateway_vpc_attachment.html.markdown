--- conflicted
+++ resolved
@@ -19,12 +19,6 @@
   vpc_id             = aws_vpc.example.id
 }
 ```
-
-<<<<<<< HEAD
-A full example of how to create a Transit Gateway in one AWS account, share it with a second AWS account, and attach a VPC in the second account to the Transit Gateway via the `aws_ec2_transit_gateway_vpc_attachment` and `aws_ec2_transit_gateway_vpc_attachment_accepter` resources can be found in [the `./examples/transit-gateway-cross-account-vpc-attachment` directory within the Github Repository](https://github.com/providers/provider-aws/tree/master/examples/transit-gateway-cross-account-vpc-attachment).
-=======
-A full example of how to create a Transit Gateway in one AWS account, share it with a second AWS account, and attach a VPC in the second account to the Transit Gateway via the `aws_ec2_transit_gateway_vpc_attachment` and `aws_ec2_transit_gateway_vpc_attachment_accepter` resources can be found in [the `./examples/transit-gateway-cross-account-vpc-attachment` directory within the Github Repository](https://github.com/hashicorp/terraform-provider-aws/tree/master/examples/transit-gateway-cross-account-vpc-attachment).
->>>>>>> 8fd01ebc
 
 ## Argument Reference
 
