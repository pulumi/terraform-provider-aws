--- conflicted
+++ resolved
@@ -54,10 +54,6 @@
 }
 ```
 
-<<<<<<< HEAD
-~> **NOTE:** This provider does not support the functionality where multiple `subnet_id` or `availability_zone` parameters can be specified in the same
-launch configuration block. If you want to specify multiple values, then separate launch configuration blocks should be used:
-=======
 ### Using launch templates
 
 ```hcl
@@ -86,11 +82,10 @@
 }
 ```
 
-~> **NOTE:** Terraform does not support the functionality where multiple `subnet_id` or `availability_zone` parameters can be specified in the same
-launch configuration block. If you want to specify multiple values, then separate launch configuration blocks should be used or launch template overrides should be configured, one per subnet:
+~> **NOTE:** This provider does not support the functionality where multiple `subnet_id` or `availability_zone` parameters can be specified in the same
+launch configuration block. If you want to specify multiple values, then separate launch configuration blocks should be used:
 
 ### Using multiple launch specifications
->>>>>>> 76ac2319
 
 ```hcl
 resource "aws_spot_fleet_request" "foo" {
@@ -189,9 +184,9 @@
   the Spot pools specified by the Spot fleet request. The default is
   `lowestPrice`.
 * `instance_pools_to_use_count` - (Optional; Default: 1)
-  The number of Spot pools across which to allocate your target Spot capacity. 
-  Valid only when `allocation_strategy` is set to `lowestPrice`. Spot Fleet selects 
-  the cheapest Spot pools and evenly allocates your target Spot capacity across 
+  The number of Spot pools across which to allocate your target Spot capacity.
+  Valid only when `allocation_strategy` is set to `lowestPrice`. Spot Fleet selects
+  the cheapest Spot pools and evenly allocates your target Spot capacity across
   the number of Spot pools that you specify.
 * `excess_capacity_termination_policy` - Indicates whether running Spot
   instances should be terminated if the target capacity of the Spot fleet
@@ -214,7 +209,7 @@
 The `launch_template_config` block supports the following:
 
 * `launch_template_specification` - (Required) Launch template specification. See [Launch Template Specification](#launch-template-specification) below for more details.
-* `overrides` - (Optional) One or more override configurations. See [Overrides](#overrides) below for more details. 
+* `overrides` - (Optional) One or more override configurations. See [Overrides](#overrides) below for more details.
 
 ### Launch Template Specification
 
@@ -222,7 +217,7 @@
 * `name` - The name of the launch template. Conflicts with `id`.
 * `version` - (Optional) Template version. Unlike the autoscaling equivalent, does not support `$Latest` or `$Default`, so use the launch_template resource's attribute, e.g. `"${aws_launch_template.foo.latest_version}"`. It will use the default version if omitted.
 
-    **Note:** The specified launch template can specify only a subset of the 
+    **Note:** The specified launch template can specify only a subset of the
     inputs of [`aws_launch_template`](launch_template.html).  There are limitations on
     what you can specify as spot fleet does not support all the attributes that are supported by autoscaling groups. [AWS documentation](https://docs.aws.amazon.com/AWSEC2/latest/UserGuide/ec2-launch-templates.html#launch-templates-spot-fleet) is currently sparse, but at least `instance_initiated_shutdown_behavior` is confirmed unsupported.
 
