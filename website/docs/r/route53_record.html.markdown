---
subcategory: "Route53"
layout: "aws"
page_title: "AWS: aws_route53_record"
description: |-
  Provides a Route53 record resource.
---

# Resource: aws_route53_record

Provides a Route53 record resource.

## Example Usage

### Simple routing policy

```terraform
resource "aws_route53_record" "www" {
  zone_id = aws_route53_zone.primary.zone_id
  name    = "www.example.com"
  type    = "A"
  ttl     = "300"
  records = [aws_eip.lb.public_ip]
}
```

### Weighted routing policy
Other routing policies are configured similarly. See [Amazon Route 53 Developer Guide](https://docs.aws.amazon.com/Route53/latest/DeveloperGuide/routing-policy.html) for details.

```terraform
resource "aws_route53_record" "www-dev" {
  zone_id = aws_route53_zone.primary.zone_id
  name    = "www"
  type    = "CNAME"
  ttl     = "5"

  weighted_routing_policy {
    weight = 10
  }

  set_identifier = "dev"
  records        = ["dev.example.com"]
}

resource "aws_route53_record" "www-live" {
  zone_id = aws_route53_zone.primary.zone_id
  name    = "www"
  type    = "CNAME"
  ttl     = "5"

  weighted_routing_policy {
    weight = 90
  }

  set_identifier = "live"
  records        = ["live.example.com"]
}
```

### Alias record
See [related part of Amazon Route 53 Developer Guide](https://docs.aws.amazon.com/Route53/latest/DeveloperGuide/resource-record-sets-choosing-alias-non-alias.html)
to understand differences between alias and non-alias records.

TTL for all alias records is [60 seconds](https://aws.amazon.com/route53/faqs/#dns_failover_do_i_need_to_adjust),
you cannot change this, therefore `ttl` has to be omitted in alias records.

```terraform
resource "aws_elb" "main" {
  name               = "foobar-elb"
  availability_zones = ["us-east-1c"]

  listener {
    instance_port     = 80
    instance_protocol = "http"
    lb_port           = 80
    lb_protocol       = "http"
  }
}

resource "aws_route53_record" "www" {
  zone_id = aws_route53_zone.primary.zone_id
  name    = "example.com"
  type    = "A"

  alias {
    name                   = aws_elb.main.dns_name
    zone_id                = aws_elb.main.zone_id
    evaluate_target_health = true
  }
}
```

### NS and SOA Record Management

When creating Route 53 zones, the `NS` and `SOA` records for the zone are automatically created. Enabling the `allow_overwrite` argument will allow managing these records in a single deployment without the requirement for `import`.

```terraform
resource "aws_route53_zone" "example" {
  name = "test.example.com"
}

resource "aws_route53_record" "example" {
  allow_overwrite = true
  name            = "test.example.com"
  ttl             = 172800
  type            = "NS"
  zone_id         = aws_route53_zone.example.zone_id

  records = [
    aws_route53_zone.example.name_servers[0],
    aws_route53_zone.example.name_servers[1],
    aws_route53_zone.example.name_servers[2],
    aws_route53_zone.example.name_servers[3],
  ]
}
```

## Argument Reference

The following arguments are supported:

* `zone_id` - (Required) The ID of the hosted zone to contain this record.
* `name` - (Required) The name of the record.
* `type` - (Required) The record type. Valid values are `A`, `AAAA`, `CAA`, `CNAME`, `DS`, `MX`, `NAPTR`, `NS`, `PTR`, `SOA`, `SPF`, `SRV` and `TXT`.
* `ttl` - (Required for non-alias records) The TTL of the record.
<<<<<<< HEAD
* `records` - (Required for non-alias records) A string list of records. To specify a single record value longer than 255 characters such as a TXT record for DKIM, add `\"\"` inside the configuration string (e.g. `"first255characters\"\"morecharacters"`).
=======
* `records` - (Required for non-alias records) A string list of records. To specify a single record value longer than 255 characters such as a TXT record for DKIM, add `\"\"` inside the Terraform configuration string (e.g., `"first255characters\"\"morecharacters"`).
>>>>>>> 3345e46f
* `set_identifier` - (Optional) Unique identifier to differentiate records with routing policies from one another. Required if using `failover`, `geolocation`, `latency`, or `weighted` routing policies documented below.
* `health_check_id` - (Optional) The health check the record should be associated with.
* `alias` - (Optional) An alias block. Conflicts with `ttl` & `records`.
  Alias record documented below.
* `failover_routing_policy` - (Optional) A block indicating the routing behavior when associated health check fails. Conflicts with any other routing policy. Documented below.
* `geolocation_routing_policy` - (Optional) A block indicating a routing policy based on the geolocation of the requestor. Conflicts with any other routing policy. Documented below.
* `latency_routing_policy` - (Optional) A block indicating a routing policy based on the latency between the requestor and an AWS region. Conflicts with any other routing policy. Documented below.
* `weighted_routing_policy` - (Optional) A block indicating a weighted routing policy. Conflicts with any other routing policy. Documented below.
* `multivalue_answer_routing_policy` - (Optional) Set to `true` to indicate a multivalue answer routing policy. Conflicts with any other routing policy.
* `allow_overwrite` - (Optional) Allow creation of this record to overwrite an existing record, if any. This does not affect the ability to update the record using this provider and does not prevent other resources within this provider or manual Route 53 changes outside this provider from overwriting this record. `false` by default. This configuration is not recommended for most environments.

Exactly one of `records` or `alias` must be specified: this determines whether it's an alias record.

Alias records support the following:

* `name` - (Required) DNS domain name for a CloudFront distribution, S3 bucket, ELB, or another resource record set in this hosted zone.
* `zone_id` - (Required) Hosted zone ID for a CloudFront distribution, S3 bucket, ELB, or Route 53 hosted zone. See `resource_elb.zone_id` for example.
* `evaluate_target_health` - (Required) Set to `true` if you want Route 53 to determine whether to respond to DNS queries using this resource record set by checking the health of the resource record set. Some resources have special requirements, see [related part of documentation](https://docs.aws.amazon.com/Route53/latest/DeveloperGuide/resource-record-sets-values.html#rrsets-values-alias-evaluate-target-health).

Failover routing policies support the following:

* `type` - (Required) `PRIMARY` or `SECONDARY`. A `PRIMARY` record will be served if its healthcheck is passing, otherwise the `SECONDARY` will be served. See http://docs.aws.amazon.com/Route53/latest/DeveloperGuide/dns-failover-configuring-options.html#dns-failover-failover-rrsets

Geolocation routing policies support the following:

* `continent` - A two-letter continent code. See http://docs.aws.amazon.com/Route53/latest/APIReference/API_GetGeoLocation.html for code details. Either `continent` or `country` must be specified.
* `country` - A two-character country code or `*` to indicate a default resource record set.
* `subdivision` - (Optional) A subdivision code for a country.

Latency routing policies support the following:

* `region` - (Required) An AWS region from which to measure latency. See http://docs.aws.amazon.com/Route53/latest/DeveloperGuide/routing-policy.html#routing-policy-latency

Weighted routing policies support the following:

* `weight` - (Required) A numeric value indicating the relative weight of the record. See http://docs.aws.amazon.com/Route53/latest/DeveloperGuide/routing-policy.html#routing-policy-weighted.

## Attributes Reference

In addition to all arguments above, the following attributes are exported:

* `name` - The name of the record.
* `fqdn` - [FQDN](https://en.wikipedia.org/wiki/Fully_qualified_domain_name) built using the zone domain and `name`.


## Import

Route53 Records can be imported using ID of the record, which is the zone identifier, record name, and record type, separated by underscores (`_`)E.g.,

```
$ terraform import aws_route53_record.myrecord Z4KAPRWWNC7JR_dev.example.com_NS
```

If the record also contains a delegated set identifier, it can be appended:

```
$ terraform import aws_route53_record.myrecord Z4KAPRWWNC7JR_dev.example.com_NS_dev
```<|MERGE_RESOLUTION|>--- conflicted
+++ resolved
@@ -123,11 +123,7 @@
 * `name` - (Required) The name of the record.
 * `type` - (Required) The record type. Valid values are `A`, `AAAA`, `CAA`, `CNAME`, `DS`, `MX`, `NAPTR`, `NS`, `PTR`, `SOA`, `SPF`, `SRV` and `TXT`.
 * `ttl` - (Required for non-alias records) The TTL of the record.
-<<<<<<< HEAD
 * `records` - (Required for non-alias records) A string list of records. To specify a single record value longer than 255 characters such as a TXT record for DKIM, add `\"\"` inside the configuration string (e.g. `"first255characters\"\"morecharacters"`).
-=======
-* `records` - (Required for non-alias records) A string list of records. To specify a single record value longer than 255 characters such as a TXT record for DKIM, add `\"\"` inside the Terraform configuration string (e.g., `"first255characters\"\"morecharacters"`).
->>>>>>> 3345e46f
 * `set_identifier` - (Optional) Unique identifier to differentiate records with routing policies from one another. Required if using `failover`, `geolocation`, `latency`, or `weighted` routing policies documented below.
 * `health_check_id` - (Optional) The health check the record should be associated with.
 * `alias` - (Optional) An alias block. Conflicts with `ttl` & `records`.
