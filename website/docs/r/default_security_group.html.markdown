---
subcategory: "VPC (Virtual Private Cloud)"
layout: "aws"
page_title: "AWS: aws_default_security_group"
description: |-
  Manage a default security group resource.
---

# Resource: aws_default_security_group

Provides a resource to manage a default security group. This resource can manage the default security group of the default or a non-default VPC.

~> **NOTE:** This is an advanced resource with special caveats. Please read this document in its entirety before using this resource. The `aws_default_security_group` resource behaves differently from normal resources. This provider does not _create_ this resource but instead attempts to "adopt" it into management.

For EC2 Classic accounts, each region comes with a default security group. Additionally, each VPC created in AWS comes with a default security group that can be managed but not destroyed.

When the provider first adopts the default security group, it **immediately removes all ingress and egress rules in the Security Group**. It then creates any rules specified in the configuration. This way only the rules specified in the configuration are created.

This resource treats its inline rules as absolute; only the rules defined inline are created, and any additions/removals external to this resource will result in diff shown. For these reasons, this resource is incompatible with the `aws_security_group_rule` resource.

For more information about default security groups, see the AWS documentation on [Default Security Groups][aws-default-security-groups]. To manage normal security groups, see the `aws_security_group` resource.

## Example Usage

The following config gives the default security group the same rules that AWS provides by default but under management by this provider. This means that any ingress or egress rules added or changed will be detected as drift.

```terraform
resource "aws_vpc" "mainvpc" {
  cidr_block = "10.1.0.0/16"
}

resource "aws_default_security_group" "default" {
  vpc_id = aws_vpc.mainvpc.id

  ingress {
    protocol  = -1
    self      = true
    from_port = 0
    to_port   = 0
  }

  egress {
    from_port   = 0
    to_port     = 0
    protocol    = "-1"
    cidr_blocks = ["0.0.0.0/0"]
  }
}
```

### Example Config To Deny All Egress Traffic, Allowing Ingress

The following denies all Egress traffic by omitting any `egress` rules, while including the default `ingress` rule to allow all traffic.

```terraform
resource "aws_vpc" "mainvpc" {
  cidr_block = "10.1.0.0/16"
}

resource "aws_default_security_group" "default" {
  vpc_id = aws_vpc.mainvpc.id

  ingress {
    protocol  = -1
    self      = true
    from_port = 0
    to_port   = 0
  }
}
```

### Removing `aws_default_security_group` From Your Configuration

Removing this resource from your configuration will remove it from your statefile and management, but will not destroy the Security Group. All ingress or egress rules will be left as they are at the time of removal. You can resume managing them via the AWS Console.

## Argument Reference

The following arguments are optional:

* `egress` - (Optional, VPC only) Configuration block. Detailed below.
* `ingress` - (Optional) Configuration block. Detailed below.
<<<<<<< HEAD
* `tags` - (Optional) Map of tags to assign to the resource. .If configured with a provider `default_tags` configuration block present, tags with matching keys will overwrite those defined at the provider-level.
=======
* `tags` - (Optional) Map of tags to assign to the resource. If configured with a provider [`default_tags` configuration block](https://registry.terraform.io/providers/hashicorp/aws/latest/docs#default_tags-configuration-block) present, tags with matching keys will overwrite those defined at the provider-level.
>>>>>>> abe4b515
* `vpc_id` - (Optional, Forces new resource) VPC ID. **Note that changing the `vpc_id` will _not_ restore any default security group rules that were modified, added, or removed.** It will be left in its current state.

### egress and ingress

Both arguments are processed in [attribute-as-blocks mode](https://www.terraform.io/docs/configuration/attr-as-blocks.html).

Both `egress` and `ingress` objects have the same arguments.

* `cidr_blocks` - (Optional) List of CIDR blocks.
* `description` - (Optional) Description of this rule.
* `from_port` - (Required) Start port (or ICMP type number if protocol is `icmp`)
* `ipv6_cidr_blocks` - (Optional) List of IPv6 CIDR blocks.
* `prefix_list_ids` - (Optional) List of prefix list IDs (for allowing access to VPC endpoints)
* `protocol` - (Required) Protocol. If you select a protocol of "-1" (semantically equivalent to `all`, which is not a valid value here), you must specify a `from_port` and `to_port` equal to `0`. If not `icmp`, `tcp`, `udp`, or `-1` use the [protocol number](https://www.iana.org/assignments/protocol-numbers/protocol-numbers.xhtml).
* `security_groups` - (Optional) List of security group Group Names if using EC2-Classic, or Group IDs if using a VPC.
* `self` - (Optional) Whether the security group itself will be added as a source to this egress rule.
* `to_port` - (Required) End range port (or ICMP code if protocol is `icmp`).

## Attributes Reference

In addition to all arguments above, the following attributes are exported:

* `arn` - ARN of the security group.
* `description` - Description of the security group.
* `id` - ID of the security group.
* `name` - Name of the security group.
* `owner_id` - Owner ID.
<<<<<<< HEAD
* `tags_all` - A map of tags assigned to the resource, including those inherited from the provider .
=======
* `tags_all` - A map of tags assigned to the resource, including those inherited from the provider [`default_tags` configuration block](https://registry.terraform.io/providers/hashicorp/aws/latest/docs#default_tags-configuration-block).
>>>>>>> abe4b515

[aws-default-security-groups]: http://docs.aws.amazon.com/AWSEC2/latest/UserGuide/using-network-security.html#default-security-group

## Import

Security Groups can be imported using the `security group id`, e.g.,

```
$ terraform import aws_default_security_group.default_sg sg-903004f8
```<|MERGE_RESOLUTION|>--- conflicted
+++ resolved
@@ -79,11 +79,7 @@
 
 * `egress` - (Optional, VPC only) Configuration block. Detailed below.
 * `ingress` - (Optional) Configuration block. Detailed below.
-<<<<<<< HEAD
-* `tags` - (Optional) Map of tags to assign to the resource. .If configured with a provider `default_tags` configuration block present, tags with matching keys will overwrite those defined at the provider-level.
-=======
-* `tags` - (Optional) Map of tags to assign to the resource. If configured with a provider [`default_tags` configuration block](https://registry.terraform.io/providers/hashicorp/aws/latest/docs#default_tags-configuration-block) present, tags with matching keys will overwrite those defined at the provider-level.
->>>>>>> abe4b515
+* `tags` - (Optional) Map of tags to assign to the resource. If configured with a provider `default_tags` configuration block present, tags with matching keys will overwrite those defined at the provider-level.
 * `vpc_id` - (Optional, Forces new resource) VPC ID. **Note that changing the `vpc_id` will _not_ restore any default security group rules that were modified, added, or removed.** It will be left in its current state.
 
 ### egress and ingress
@@ -111,11 +107,7 @@
 * `id` - ID of the security group.
 * `name` - Name of the security group.
 * `owner_id` - Owner ID.
-<<<<<<< HEAD
-* `tags_all` - A map of tags assigned to the resource, including those inherited from the provider .
-=======
-* `tags_all` - A map of tags assigned to the resource, including those inherited from the provider [`default_tags` configuration block](https://registry.terraform.io/providers/hashicorp/aws/latest/docs#default_tags-configuration-block).
->>>>>>> abe4b515
+* `tags_all` - A map of tags assigned to the resource, including those inherited from the provider `default_tags` configuration block.
 
 [aws-default-security-groups]: http://docs.aws.amazon.com/AWSEC2/latest/UserGuide/using-network-security.html#default-security-group
 
