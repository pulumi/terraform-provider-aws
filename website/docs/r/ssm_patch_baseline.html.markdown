--- conflicted
+++ resolved
@@ -185,14 +185,6 @@
 * `approved_patches` - (Optional) A list of explicitly approved patches for the baseline.
   Cannot be specified with `approval_rule`.
 * `rejected_patches` - (Optional) A list of rejected patches.
-<<<<<<< HEAD
-* `global_filter` - (Optional) A set of global filters used to exclude patches from the baseline. Up to 4 global filters can be specified using Key/Value pairs. Valid Keys are `PRODUCT | CLASSIFICATION | MSRC_SEVERITY | PATCH_ID`.
-* `approval_rule` - (Optional) A set of rules used to include patches in the baseline. up to 10 approval rules can be specified. Each approval_rule block requires the fields documented below.
-* `source` - (Optional) Configuration block(s) with alternate sources for patches. Applies to Linux instances only. Documented below.
-* `rejected_patches_action` - (Optional) The action for Patch Manager to take on patches included in the `rejected_patches` list. Allow values are `ALLOW_AS_DEPENDENCY` and `BLOCK`.
-* `approved_patches_enable_non_security` - (Optional) Indicates whether the list of approved patches includes non-security updates that should be applied to the instances. Applies to Linux instances only.
-* `tags` - (Optional) A map of tags to assign to the resource. .If configured with a provider `default_tags` configuration block present, tags with matching keys will overwrite those defined at the provider-level.
-=======
 * `global_filter` - (Optional) A set of global filters used to exclude patches from the baseline.
   Up to 4 global filters can be specified using Key/Value pairs.
   Valid Keys are `PRODUCT`, `CLASSIFICATION`, `MSRC_SEVERITY`, and `PATCH_ID`.
@@ -206,8 +198,7 @@
   Valid values are `ALLOW_AS_DEPENDENCY` and `BLOCK`.
 * `approved_patches_enable_non_security` - (Optional) Indicates whether the list of approved patches includes non-security updates that should be applied to the instances.
   Applies to Linux instances only.
-* `tags` - (Optional) A map of tags to assign to the resource. If configured with a provider [`default_tags` configuration block](https://registry.terraform.io/providers/hashicorp/aws/latest/docs#default_tags-configuration-block) present, tags with matching keys will overwrite those defined at the provider-level.
->>>>>>> 3cf15a22
+* `tags` - (Optional) A map of tags to assign to the resource. If configured with a provider `default_tags` configuration block present, tags with matching keys will overwrite those defined at the provider-level.
 
 ### `approval_rule` Block
 
