package ds

import (
	"fmt"
	"log"
	"time"

	"github.com/aws/aws-sdk-go/aws"
	"github.com/aws/aws-sdk-go/service/directoryservice"
	"github.com/hashicorp/aws-sdk-go-base/v2/awsv1shim/v2/tfawserr"
	"github.com/hashicorp/terraform-plugin-sdk/v2/helper/schema"
	"github.com/hashicorp/terraform-plugin-sdk/v2/helper/validation"
	"github.com/hashicorp/terraform-provider-aws/internal/conns"
	"github.com/hashicorp/terraform-provider-aws/internal/flex"
	tftags "github.com/hashicorp/terraform-provider-aws/internal/tags"
	"github.com/hashicorp/terraform-provider-aws/internal/tfresource"
	"github.com/hashicorp/terraform-provider-aws/internal/verify"
)

const (
	directoryApplicationDeauthorizedPropagationTimeout = 2 * time.Minute
)

func ResourceDirectory() *schema.Resource {
	return &schema.Resource{
		Create: resourceDirectoryCreate,
		Read:   resourceDirectoryRead,
		Update: resourceDirectoryUpdate,
		Delete: resourceDirectoryDelete,

		Importer: &schema.ResourceImporter{
			State: schema.ImportStatePassthrough,
		},

		Timeouts: &schema.ResourceTimeout{
			Create: schema.DefaultTimeout(60 * time.Minute),
			Update: schema.DefaultTimeout(60 * time.Minute),
			Delete: schema.DefaultTimeout(60 * time.Minute),
		},

		Schema: map[string]*schema.Schema{
			"access_url": {
				Type:     schema.TypeString,
				Computed: true,
			},
			"alias": {
				Type:     schema.TypeString,
				Optional: true,
				Computed: true,
				ForceNew: true,
			},
<<<<<<< HEAD
			"description": {
				Type:     schema.TypeString,
				Optional: true,
				ForceNew: true,
			},
			"short_name": {
				Type:     schema.TypeString,
				Optional: true,
				Computed: true,
				ForceNew: true,
			},
			"tags":     tftags.TagsSchema(),
			"tags_all": tftags.TagsSchemaTrulyComputed(),
			"vpc_settings": {
=======
			"connect_settings": {
>>>>>>> 3ad90c6b
				Type:     schema.TypeList,
				MaxItems: 1,
				Optional: true,
				ForceNew: true,
				Elem: &schema.Resource{
					Schema: map[string]*schema.Schema{
						"availability_zones": {
							Type:     schema.TypeSet,
							Computed: true,
							Elem:     &schema.Schema{Type: schema.TypeString},
						},
						"connect_ips": {
							Type:     schema.TypeSet,
							Computed: true,
							Elem:     &schema.Schema{Type: schema.TypeString},
						},
						"customer_dns_ips": {
							Type:     schema.TypeSet,
							Required: true,
							ForceNew: true,
							Elem: &schema.Schema{
								Type:         schema.TypeString,
								ValidateFunc: validation.IsIPAddress,
							},
						},
						"customer_username": {
							Type:     schema.TypeString,
							Required: true,
							ForceNew: true,
						},
						"subnet_ids": {
							Type:     schema.TypeSet,
							Required: true,
							ForceNew: true,
							Elem:     &schema.Schema{Type: schema.TypeString},
						},
						"vpc_id": {
							Type:     schema.TypeString,
							Required: true,
							ForceNew: true,
						},
					},
				},
			},
			"description": {
				Type:     schema.TypeString,
				Optional: true,
				ForceNew: true,
			},
			"desired_number_of_domain_controllers": {
				Type:         schema.TypeInt,
				Optional:     true,
				Computed:     true,
				ValidateFunc: validation.IntAtLeast(2),
			},
			"dns_ip_addresses": {
				Type:     schema.TypeSet,
				Elem:     &schema.Schema{Type: schema.TypeString},
				Computed: true,
			},
			"edition": {
				Type:         schema.TypeString,
				Optional:     true,
				Computed:     true,
				ForceNew:     true,
				ValidateFunc: validation.StringInSlice(directoryservice.DirectoryEdition_Values(), false),
			},
			"enable_sso": {
				Type:     schema.TypeBool,
				Optional: true,
				Default:  false,
			},
			"name": {
				Type:     schema.TypeString,
				Required: true,
				ForceNew: true,
			},
			"password": {
				Type:      schema.TypeString,
				Required:  true,
				ForceNew:  true,
				Sensitive: true,
			},
			"security_group_id": {
				Type:     schema.TypeString,
				Computed: true,
			},
			"short_name": {
				Type:     schema.TypeString,
				Optional: true,
				Computed: true,
				ForceNew: true,
			},
			"size": {
				Type:         schema.TypeString,
				Optional:     true,
				Computed:     true,
				ForceNew:     true,
				ValidateFunc: validation.StringInSlice(directoryservice.DirectorySize_Values(), false),
			},
			"tags":     tftags.TagsSchema(),
			"tags_all": tftags.TagsSchemaComputed(),
			"type": {
				Type:         schema.TypeString,
				Optional:     true,
				Default:      directoryservice.DirectoryTypeSimpleAd,
				ForceNew:     true,
				ValidateFunc: validation.StringInSlice(directoryservice.DirectoryType_Values(), false),
			},
			"vpc_settings": {
				Type:     schema.TypeList,
				MaxItems: 1,
				Optional: true,
				ForceNew: true,
				Elem: &schema.Resource{
					Schema: map[string]*schema.Schema{
						"availability_zones": {
							Type:     schema.TypeSet,
							Computed: true,
							Elem:     &schema.Schema{Type: schema.TypeString},
						},
						"subnet_ids": {
							Type:     schema.TypeSet,
							Required: true,
							ForceNew: true,
							Elem:     &schema.Schema{Type: schema.TypeString},
						},
						"vpc_id": {
							Type:     schema.TypeString,
							Required: true,
							ForceNew: true,
						},
					},
				},
			},
		},

		CustomizeDiff: verify.SetTagsDiff,
	}
}

func resourceDirectoryCreate(d *schema.ResourceData, meta interface{}) error {
	conn := meta.(*conns.AWSClient).DSConn
	defaultTagsConfig := meta.(*conns.AWSClient).DefaultTagsConfig
	tags := defaultTagsConfig.MergeTags(tftags.New(d.Get("tags").(map[string]interface{})))

	name := d.Get("name").(string)
	switch directoryType := d.Get("type").(string); directoryType {
	case directoryservice.DirectoryTypeAdconnector:
		input := &directoryservice.ConnectDirectoryInput{
			Name:     aws.String(name),
			Password: aws.String(d.Get("password").(string)),
			Tags:     Tags(tags.IgnoreAWS()),
		}

		if v, ok := d.GetOk("connect_settings"); ok && len(v.([]interface{})) > 0 && v.([]interface{})[0] != nil {
			input.ConnectSettings = expandDirectoryConnectSettings(v.([]interface{})[0].(map[string]interface{}))
		}

		if v, ok := d.GetOk("description"); ok {
			input.Description = aws.String(v.(string))
		}

		if v, ok := d.GetOk("size"); ok {
			input.Size = aws.String(v.(string))
		} else {
			// Matching previous behavior of Default: "Large" for Size attribute.
			input.Size = aws.String(directoryservice.DirectorySizeLarge)
		}

		if v, ok := d.GetOk("short_name"); ok {
			input.ShortName = aws.String(v.(string))
		}

		log.Printf("[DEBUG] Creating Directory Service Directory: %s", input)
		output, err := conn.ConnectDirectory(input)

		if err != nil {
			return fmt.Errorf("creating Directory Service %s Directory (%s): %w", directoryType, name, err)
		}

		d.SetId(aws.StringValue(output.DirectoryId))

	case directoryservice.DirectoryTypeMicrosoftAd:
		input := &directoryservice.CreateMicrosoftADInput{
			Name:     aws.String(name),
			Password: aws.String(d.Get("password").(string)),
			Tags:     Tags(tags.IgnoreAWS()),
		}

		if v, ok := d.GetOk("description"); ok {
			input.Description = aws.String(v.(string))
		}

		if v, ok := d.GetOk("edition"); ok {
			input.Edition = aws.String(v.(string))
		}

		if v, ok := d.GetOk("short_name"); ok {
			input.ShortName = aws.String(v.(string))
		}

		if v, ok := d.GetOk("vpc_settings"); ok && len(v.([]interface{})) > 0 && v.([]interface{})[0] != nil {
			input.VpcSettings = expandDirectoryVpcSettings(v.([]interface{})[0].(map[string]interface{}))
		}

		log.Printf("[DEBUG] Creating Directory Service Directory: %s", input)
		output, err := conn.CreateMicrosoftAD(input)

		if err != nil {
			return fmt.Errorf("creating Directory Service %s Directory (%s): %w", directoryType, name, err)
		}

		d.SetId(aws.StringValue(output.DirectoryId))

	case directoryservice.DirectoryTypeSimpleAd:
		input := &directoryservice.CreateDirectoryInput{
			Name:     aws.String(name),
			Password: aws.String(d.Get("password").(string)),
			Tags:     Tags(tags.IgnoreAWS()),
		}

		if v, ok := d.GetOk("description"); ok {
			input.Description = aws.String(v.(string))
		}

		if v, ok := d.GetOk("size"); ok {
			input.Size = aws.String(v.(string))
		} else {
			// Matching previous behavior of Default: "Large" for Size attribute.
			input.Size = aws.String(directoryservice.DirectorySizeLarge)
		}

		if v, ok := d.GetOk("short_name"); ok {
			input.ShortName = aws.String(v.(string))
		}

		if v, ok := d.GetOk("vpc_settings"); ok && len(v.([]interface{})) > 0 && v.([]interface{})[0] != nil {
			input.VpcSettings = expandDirectoryVpcSettings(v.([]interface{})[0].(map[string]interface{}))
		}

		log.Printf("[DEBUG] Creating Directory Service Directory: %s", input)
		output, err := conn.CreateDirectory(input)

		if err != nil {
			return fmt.Errorf("creating Directory Service %s Directory (%s): %w", directoryType, name, err)
		}

		d.SetId(aws.StringValue(output.DirectoryId))
	}

	if _, err := waitDirectoryCreated(conn, d.Id(), d.Timeout(schema.TimeoutCreate)); err != nil {
		return fmt.Errorf("waiting for Directory Service Directory (%s) create: %w", d.Id(), err)
	}

	if v, ok := d.GetOk("alias"); ok {
		if err := createAlias(conn, d.Id(), v.(string)); err != nil {
			return err
		}
	}

	if v, ok := d.GetOk("desired_number_of_domain_controllers"); ok {
		if err := updateNumberOfDomainControllers(conn, d.Id(), v.(int), d.Timeout(schema.TimeoutCreate)); err != nil {
			return err
		}
	}

	if _, ok := d.GetOk("enable_sso"); ok {
		if err := enableSSO(conn, d.Id()); err != nil {
			return err
		}
	}

	return resourceDirectoryRead(d, meta)
}

func resourceDirectoryRead(d *schema.ResourceData, meta interface{}) error {
	conn := meta.(*conns.AWSClient).DSConn
	defaultTagsConfig := meta.(*conns.AWSClient).DefaultTagsConfig
	ignoreTagsConfig := meta.(*conns.AWSClient).IgnoreTagsConfig

	dir, err := FindDirectoryByID(conn, d.Id())

	if !d.IsNewResource() && tfresource.NotFound(err) {
		log.Printf("[WARN] Directory Service Directory (%s) not found, removing from state", d.Id())
		d.SetId("")
		return nil
	}

	if err != nil {
		return fmt.Errorf("reading Directory Service Directory (%s): %w", d.Id(), err)
	}

	d.Set("access_url", dir.AccessUrl)
	d.Set("alias", dir.Alias)
	if dir.ConnectSettings != nil {
		if err := d.Set("connect_settings", []interface{}{flattenDirectoryConnectSettingsDescription(dir.ConnectSettings, dir.DnsIpAddrs)}); err != nil {
			return fmt.Errorf("setting connect_settings: %w", err)
		}
	} else {
		d.Set("connect_settings", nil)
	}
	d.Set("description", dir.Description)
	d.Set("desired_number_of_domain_controllers", dir.DesiredNumberOfDomainControllers)
	if aws.StringValue(dir.Type) == directoryservice.DirectoryTypeAdconnector {
		d.Set("dns_ip_addresses", aws.StringValueSlice(dir.ConnectSettings.ConnectIps))
	} else {
		d.Set("dns_ip_addresses", aws.StringValueSlice(dir.DnsIpAddrs))
	}
	d.Set("edition", dir.Edition)
	d.Set("enable_sso", dir.SsoEnabled)
	d.Set("name", dir.Name)
	if aws.StringValue(dir.Type) == directoryservice.DirectoryTypeAdconnector {
		d.Set("security_group_id", dir.ConnectSettings.SecurityGroupId)
	} else {
		d.Set("security_group_id", dir.VpcSettings.SecurityGroupId)
	}
	d.Set("short_name", dir.ShortName)
	d.Set("size", dir.Size)
	d.Set("type", dir.Type)
	if dir.VpcSettings != nil {
		if err := d.Set("vpc_settings", []interface{}{flattenDirectoryVpcSettingsDescription(dir.VpcSettings)}); err != nil {
			return fmt.Errorf("setting vpc_settings: %w", err)
		}
	} else {
		d.Set("vpc_settings", nil)
	}

	tags, err := ListTags(conn, d.Id())

	if err != nil {
		return fmt.Errorf("listing tags for Directory Service Directory (%s): %w", d.Id(), err)
	}

	tags = tags.IgnoreAWS().IgnoreConfig(ignoreTagsConfig)

	//lintignore:AWSR002
	if err := d.Set("tags", tags.RemoveDefaultConfig(defaultTagsConfig).Map()); err != nil {
		return fmt.Errorf("setting tags: %w", err)
	}

	if err := d.Set("tags_all", tags.Map()); err != nil {
		return fmt.Errorf("setting tags_all: %w", err)
	}

	return nil
}

func resourceDirectoryUpdate(d *schema.ResourceData, meta interface{}) error {
	conn := meta.(*conns.AWSClient).DSConn

	if d.HasChange("desired_number_of_domain_controllers") {
		if err := updateNumberOfDomainControllers(conn, d.Id(), d.Get("desired_number_of_domain_controllers").(int), d.Timeout(schema.TimeoutUpdate)); err != nil {
			return err
		}
	}

	if d.HasChange("enable_sso") {
		if _, ok := d.GetOk("enable_sso"); ok {
			if err := enableSSO(conn, d.Id()); err != nil {
				return err
			}
		} else {
			if err := disableSSO(conn, d.Id()); err != nil {
				return err
			}
		}
	}

	if d.HasChange("tags_all") {
		o, n := d.GetChange("tags_all")

		if err := UpdateTags(conn, d.Id(), o, n); err != nil {
			return fmt.Errorf("updating Directory Service Directory (%s) tags: %w", d.Id(), err)
		}
	}

	return resourceDirectoryRead(d, meta)
}

func resourceDirectoryDelete(d *schema.ResourceData, meta interface{}) error {
	conn := meta.(*conns.AWSClient).DSConn

	log.Printf("[DEBUG] Deleting Directory Service Directory: %s", d.Id())
	_, err := tfresource.RetryWhenAWSErrMessageContains(directoryApplicationDeauthorizedPropagationTimeout, func() (interface{}, error) {
		return conn.DeleteDirectory(&directoryservice.DeleteDirectoryInput{
			DirectoryId: aws.String(d.Id()),
		})
	}, directoryservice.ErrCodeClientException, "authorized applications")

	if tfawserr.ErrCodeEquals(err, directoryservice.ErrCodeEntityDoesNotExistException) {
		return nil
	}

	if err != nil {
		return fmt.Errorf("deleting Directory Service Directory (%s): %w", d.Id(), err)
	}

	if _, err := waitDirectoryDeleted(conn, d.Id(), d.Timeout(schema.TimeoutDelete)); err != nil {
		return fmt.Errorf("waiting for Directory Service Directory (%s) delete: %w", d.Id(), err)
	}

	return nil
}

func createAlias(conn *directoryservice.DirectoryService, directoryID, alias string) error {
	input := &directoryservice.CreateAliasInput{
		Alias:       aws.String(alias),
		DirectoryId: aws.String(directoryID),
	}

	_, err := conn.CreateAlias(input)

	if err != nil {
		return fmt.Errorf("creating Directory Service Directory (%s) alias (%s): %w", directoryID, alias, err)
	}

	return nil
}

func disableSSO(conn *directoryservice.DirectoryService, directoryID string) error {
	input := &directoryservice.DisableSsoInput{
		DirectoryId: aws.String(directoryID),
	}

	_, err := conn.DisableSso(input)

	if err != nil {
		return fmt.Errorf("disabling Directory Service Directory (%s) SSO: %w", directoryID, err)
	}

	return nil
}

func enableSSO(conn *directoryservice.DirectoryService, directoryID string) error {
	input := &directoryservice.EnableSsoInput{
		DirectoryId: aws.String(directoryID),
	}

	_, err := conn.EnableSso(input)

	if err != nil {
		return fmt.Errorf("enabling Directory Service Directory (%s) SSO: %w", directoryID, err)
	}

	return nil
}

func updateNumberOfDomainControllers(conn *directoryservice.DirectoryService, directoryID string, desiredNumber int, timeout time.Duration) error {
	oldDomainControllers, err := FindDomainControllers(conn, &directoryservice.DescribeDomainControllersInput{
		DirectoryId: aws.String(directoryID),
	})

	if err != nil {
		return fmt.Errorf("reading Directory Service Directory (%s) domain controllers: %w", directoryID, err)
	}

	input := &directoryservice.UpdateNumberOfDomainControllersInput{
		DesiredNumber: aws.Int64(int64(desiredNumber)),
		DirectoryId:   aws.String(directoryID),
	}

	_, err = conn.UpdateNumberOfDomainControllers(input)

	if err != nil {
		return fmt.Errorf("updating Directory Service Directory (%s) number of domain controllers (%d): %w", directoryID, desiredNumber, err)
	}

	newDomainControllers, err := FindDomainControllers(conn, &directoryservice.DescribeDomainControllersInput{
		DirectoryId: aws.String(directoryID),
	})

	if err != nil {
		return fmt.Errorf("reading Directory Service Directory (%s) domain controllers: %w", directoryID, err)
	}

	var wait []string

	for _, v := range newDomainControllers {
		domainControllerID := aws.StringValue(v.DomainControllerId)
		isNew := true

		for _, v := range oldDomainControllers {
			if aws.StringValue(v.DomainControllerId) == domainControllerID {
				isNew = false

				if aws.StringValue(v.Status) != directoryservice.DomainControllerStatusActive {
					wait = append(wait, domainControllerID)
				}
			}
		}

		if isNew {
			wait = append(wait, domainControllerID)
		}
	}

	for _, v := range wait {
		if len(newDomainControllers) > len(oldDomainControllers) {
			if _, err = waitDomainControllerCreated(conn, directoryID, v, timeout); err != nil {
				return fmt.Errorf("waiting for Directory Service Directory (%s) Domain Controller (%s) create: %w", directoryID, v, err)
			}
		} else {
			if _, err := waitDomainControllerDeleted(conn, directoryID, v, timeout); err != nil {
				return fmt.Errorf("waiting for Directory Service Directory (%s) Domain Controller (%s) delete: %w", directoryID, v, err)
			}
		}
	}

	return nil
}

func expandDirectoryConnectSettings(tfMap map[string]interface{}) *directoryservice.DirectoryConnectSettings {
	if tfMap == nil {
		return nil
	}

	apiObject := &directoryservice.DirectoryConnectSettings{}

	if v, ok := tfMap["customer_dns_ips"].(*schema.Set); ok && v.Len() > 0 {
		apiObject.CustomerDnsIps = flex.ExpandStringSet(v)
	}

	if v, ok := tfMap["customer_username"].(string); ok && v != "" {
		apiObject.CustomerUserName = aws.String(v)
	}

	if v, ok := tfMap["subnet_ids"].(*schema.Set); ok && v.Len() > 0 {
		apiObject.SubnetIds = flex.ExpandStringSet(v)
	}

	if v, ok := tfMap["vpc_id"].(string); ok && v != "" {
		apiObject.VpcId = aws.String(v)
	}

	return apiObject
}

func flattenDirectoryConnectSettingsDescription(apiObject *directoryservice.DirectoryConnectSettingsDescription, dnsIpAddrs []*string) map[string]interface{} {
	if apiObject == nil {
		return nil
	}

	tfMap := map[string]interface{}{}

	if v := apiObject.AvailabilityZones; v != nil {
		tfMap["availability_zones"] = aws.StringValueSlice(v)
	}

	if v := apiObject.ConnectIps; v != nil {
		tfMap["connect_ips"] = aws.StringValueSlice(v)
	}

	if dnsIpAddrs != nil {
		tfMap["customer_dns_ips"] = aws.StringValueSlice(dnsIpAddrs)
	}

	if v := apiObject.CustomerUserName; v != nil {
		tfMap["customer_username"] = aws.StringValue(v)
	}

	if v := apiObject.SubnetIds; v != nil {
		tfMap["subnet_ids"] = aws.StringValueSlice(v)
	}

	if v := apiObject.VpcId; v != nil {
		tfMap["vpc_id"] = aws.StringValue(v)
	}

	return tfMap
}

func expandDirectoryVpcSettings(tfMap map[string]interface{}) *directoryservice.DirectoryVpcSettings { // nosemgrep:ci.caps5-in-func-name
	if tfMap == nil {
		return nil
	}

	apiObject := &directoryservice.DirectoryVpcSettings{}

	if v, ok := tfMap["subnet_ids"].(*schema.Set); ok && v.Len() > 0 {
		apiObject.SubnetIds = flex.ExpandStringSet(v)
	}

	if v, ok := tfMap["vpc_id"].(string); ok && v != "" {
		apiObject.VpcId = aws.String(v)
	}

	return apiObject
}

func flattenDirectoryVpcSettings(apiObject *directoryservice.DirectoryVpcSettings) map[string]interface{} { // nosemgrep:ci.caps5-in-func-name
	if apiObject == nil {
		return nil
	}

	tfMap := map[string]interface{}{}

	if v := apiObject.SubnetIds; v != nil {
		tfMap["subnet_ids"] = aws.StringValueSlice(v)
	}

	if v := apiObject.VpcId; v != nil {
		tfMap["vpc_id"] = aws.StringValue(v)
	}

	return tfMap
}

func flattenDirectoryVpcSettingsDescription(apiObject *directoryservice.DirectoryVpcSettingsDescription) map[string]interface{} { // nosemgrep:ci.caps5-in-func-name
	if apiObject == nil {
		return nil
	}

	tfMap := map[string]interface{}{}

	if v := apiObject.AvailabilityZones; v != nil {
		tfMap["availability_zones"] = aws.StringValueSlice(v)
	}

	if v := apiObject.SubnetIds; v != nil {
		tfMap["subnet_ids"] = aws.StringValueSlice(v)
	}

	if v := apiObject.VpcId; v != nil {
		tfMap["vpc_id"] = aws.StringValue(v)
	}

	return tfMap
}<|MERGE_RESOLUTION|>--- conflicted
+++ resolved
@@ -49,24 +49,7 @@
 				Computed: true,
 				ForceNew: true,
 			},
-<<<<<<< HEAD
-			"description": {
-				Type:     schema.TypeString,
-				Optional: true,
-				ForceNew: true,
-			},
-			"short_name": {
-				Type:     schema.TypeString,
-				Optional: true,
-				Computed: true,
-				ForceNew: true,
-			},
-			"tags":     tftags.TagsSchema(),
-			"tags_all": tftags.TagsSchemaTrulyComputed(),
-			"vpc_settings": {
-=======
 			"connect_settings": {
->>>>>>> 3ad90c6b
 				Type:     schema.TypeList,
 				MaxItems: 1,
 				Optional: true,
@@ -168,7 +151,7 @@
 				ValidateFunc: validation.StringInSlice(directoryservice.DirectorySize_Values(), false),
 			},
 			"tags":     tftags.TagsSchema(),
-			"tags_all": tftags.TagsSchemaComputed(),
+			"tags_all": tftags.TagsSchemaTrulyComputed(),
 			"type": {
 				Type:         schema.TypeString,
 				Optional:     true,
