--- conflicted
+++ resolved
@@ -13,18 +13,12 @@
 
 If you created your AWS account after 2013-12-04 you have a default VPC in each AWS Region.
 
-<<<<<<< HEAD
-The `aws_default_vpc` behaves differently from normal resources, in that
-this provider does not _create_ this resource, but instead "adopts" it
-into management.
-=======
 **This is an advanced resource** and has special caveats to be aware of when using it. Please read this document in its entirety before using this resource.
 
-The `aws_default_vpc` resource behaves differently from normal resources in that if a default VPC exists, Terraform does not _create_ this resource, but instead "adopts" it into management.
+The `aws_default_vpc` resource behaves differently from normal resources in that if a default VPC exists, this provider does not _create_ this resource, but instead "adopts" it into management.
 If no default VPC exists, Terraform creates a new default VPC, which leads to the implicit creation of [other resources](https://docs.aws.amazon.com/vpc/latest/userguide/default-vpc.html#default-vpc-components).
-By default, `terraform destroy` does not delete the default VPC but does remove the resource from Terraform state.
+By default, `pulumi destroy` does not delete the default VPC but does remove the resource from the state.
 Set the `force_destroy` argument to `true` to delete the default VPC.
->>>>>>> 7a066468
 
 ## Example Usage
 
@@ -40,52 +34,21 @@
 
 ## Argument Reference
 
-The arguments of an `aws_default_vpc` differ slightly from those of [`aws_vpc`](vpc.html):
+The arguments of an `aws_default_vpc` differ slightly from those of `aws_vpc`:
 
 * The `cidr_block` and `instance_tenancy` arguments become computed attributes
 * The default value for `enable_dns_hostnames` is `true`
 
 The following additional arguments are supported:
 
-<<<<<<< HEAD
-The `aws_default_vpc` resource allows you to manage a region's default VPC,
-but this provider cannot destroy it. Removing this resource from your configuration
-will remove it from your statefile and management, but will not destroy the VPC.
-You can resume managing the VPC via the AWS Console.
-=======
 * `force_destroy` - (Optional) Whether destroying the resource deletes the default VPC. Default: `false`
->>>>>>> 7a066468
 
 ## Attributes Reference
 
 In addition to all arguments above, the following attributes are exported:
 
-<<<<<<< HEAD
-* `arn` - Amazon Resource Name (ARN) of VPC
-* `id` - The ID of the VPC
-* `cidr_block` - The CIDR block of the VPC
-* `instance_tenancy` - Tenancy of instances spin up within VPC.
-* `enable_dns_support` - Whether or not the VPC has DNS support
-* `enable_dns_hostnames` - Whether or not the VPC has DNS hostname support
-* `enable_classiclink` - Whether or not the VPC has Classiclink enabled
-* `assign_generated_ipv6_cidr_block` - Whether or not an Amazon-provided IPv6 CIDR
-block with a /56 prefix length for the VPC was assigned
-* `main_route_table_id` - The ID of the main route table associated with
-     this VPC. Note that you can change a VPC's main route table by using an
-     `aws_main_route_table_association`
-* `default_network_acl_id` - The ID of the network ACL created by default on VPC creation
-* `default_security_group_id` - The ID of the security group created by default on VPC creation
-* `default_route_table_id` - The ID of the route table created by default on VPC creation
-* `ipv6_association_id` - The association ID for the IPv6 CIDR block of the VPC
-* `ipv6_cidr_block` - The IPv6 CIDR block of the VPC
-* `owner_id` - The ID of the AWS account that owns the VPC.
-
-
-[1]: https://docs.aws.amazon.com/AWSEC2/latest/UserGuide/vpc-classiclink.html
-=======
 * `cidr_block` - The primary IPv4 CIDR block for the VPC
 * `instance_tenancy` - The allowed tenancy of instances launched into the VPC
->>>>>>> 7a066468
 
 ## Import
 
