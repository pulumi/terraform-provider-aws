--- conflicted
+++ resolved
@@ -202,13 +202,8 @@
   spot-fleet request. Can be specified multiple times to define different bids
 across different markets and instance types. Conflicts with `launch_template_config`. At least one of `launch_specification` or `launch_template_config` is required.
 
-<<<<<<< HEAD
     **Note:** This takes in similar but not
     identical inputs as `aws_instance`.  There are limitations on
-=======
-    **Note**: This takes in similar but not
-    identical inputs as [`aws_instance`](instance.html).  There are limitations on
->>>>>>> d3e0b7e7
     what you can specify. See the list of officially supported inputs in the
     [reference documentation](http://docs.aws.amazon.com/AWSEC2/latest/APIReference/API_SpotFleetLaunchSpecification.html). Any normal `aws_instance` parameter that corresponds to those inputs may be used and it have
     a additional parameter `iam_instance_profile_arn` takes `aws_iam_instance_profile` attribute `arn` as input.
