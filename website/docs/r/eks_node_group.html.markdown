--- conflicted
+++ resolved
@@ -168,14 +168,10 @@
 * `arn` - Amazon Resource Name (ARN) of the EKS Node Group.
 * `id` - EKS Cluster name and EKS Node Group name separated by a colon (`:`).
 * `resources` - List of objects containing information about underlying resources.
-<<<<<<< HEAD
-* `tags_all` - A map of tags assigned to the resource, including those inherited from the provider `default_tags` configuration block.
-=======
->>>>>>> 3cd58c88
     * `autoscaling_groups` - List of objects containing information about AutoScaling Groups.
         * `name` - Name of the AutoScaling Group.
     * `remote_access_security_group_id` - Identifier of the remote access EC2 Security Group.
-* `tags_all` - A map of tags assigned to the resource, including those inherited from the provider [`default_tags` configuration block](https://www.terraform.io/docs/providers/aws/index.html#default_tags-configuration-block).
+* `tags_all` - A map of tags assigned to the resource, including those inherited from the provider.
 * `status` - Status of the EKS Node Group.
 
 ## Timeouts
