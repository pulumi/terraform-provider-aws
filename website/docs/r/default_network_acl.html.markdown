---
subcategory: "VPC"
layout: "aws"
page_title: "AWS: aws_default_network_acl"
description: |-
  Manage a default network ACL.
---

# Resource: aws_default_network_acl

Provides a resource to manage a VPC's default network ACL. This resource can manage the default network ACL of the default or a non-default VPC.

~> **NOTE:** This is an advanced resource with special caveats. Please read this document in its entirety before using this resource. The `aws_default_network_acl` behaves differently from normal resources. Terraform does not _create_ this resource but instead attempts to "adopt" it into management.

<<<<<<< HEAD
The `aws_default_network_acl` behaves differently from normal resources, in that
this provider does not _create_ this resource, but instead attempts to "adopt" it
into management. We can do this because each VPC created has a Default Network
ACL that cannot be destroyed, and is created with a known set of default rules.

When this provider first adopts the Default Network ACL, it **immediately removes all
rules in the ACL**. It then proceeds to create any rules specified in the
configuration. This step is required so that only the rules specified in the
configuration are created.
=======
Every VPC has a default network ACL that can be managed but not destroyed. When Terraform first adopts the Default Network ACL, it **immediately removes all rules in the ACL**. It then proceeds to create any rules specified in the configuration. This step is required so that only the rules specified in the configuration are created.

This resource treats its inline rules as absolute; only the rules defined inline are created, and any additions/removals external to this resource will result in diffs being shown. For these reasons, this resource is incompatible with the `aws_network_acl_rule` resource.
>>>>>>> 268fdd22

For more information about Network ACLs, see the AWS Documentation on [Network ACLs][aws-network-acls].

## Example Usage

### Basic Example

<<<<<<< HEAD
The following config gives the Default Network ACL the same rules that AWS
includes, but pulls the resource under management by this provider. This means that
any ACL rules added or changed will be detected as drift.
=======
The following config gives the Default Network ACL the same rules that AWS includes but pulls the resource under management by Terraform. This means that any ACL rules added or changed will be detected as drift.
>>>>>>> 268fdd22

```hcl
resource "aws_vpc" "mainvpc" {
  cidr_block = "10.1.0.0/16"
}

resource "aws_default_network_acl" "default" {
  default_network_acl_id = aws_vpc.mainvpc.default_network_acl_id

  ingress {
    protocol   = -1
    rule_no    = 100
    action     = "allow"
    cidr_block = aws_vpc.mainvpc.cidr_block
    from_port  = 0
    to_port    = 0
  }

  egress {
    protocol   = -1
    rule_no    = 100
    action     = "allow"
    cidr_block = "0.0.0.0/0"
    from_port  = 0
    to_port    = 0
  }
}
```

### Example: Deny All Egress Traffic, Allow Ingress

The following denies all Egress traffic by omitting any `egress` rules, while including the default `ingress` rule to allow all traffic.

```hcl
resource "aws_vpc" "mainvpc" {
  cidr_block = "10.1.0.0/16"
}

resource "aws_default_network_acl" "default" {
  default_network_acl_id = aws_vpc.mainvpc.default_network_acl_id

  ingress {
    protocol   = -1
    rule_no    = 100
    action     = "allow"
    cidr_block = aws_default_vpc.mainvpc.cidr_block
    from_port  = 0
    to_port    = 0
  }
}
```

### Example: Deny All Traffic To Any Subnet In The Default Network ACL

This config denies all traffic in the Default ACL. This can be useful if you want to lock down the VPC to force all resources to assign a non-default ACL.

```hcl
resource "aws_vpc" "mainvpc" {
  cidr_block = "10.1.0.0/16"
}

resource "aws_default_network_acl" "default" {
  default_network_acl_id = aws_vpc.mainvpc.default_network_acl_id

  # no rules defined, deny all traffic in this ACL
}
```

### Managing Subnets In A Default Network ACL

Within a VPC, all Subnets must be associated with a Network ACL. In order to "delete" the association between a Subnet and a non-default Network ACL, the association is destroyed by replacing it with an association between the Subnet and the Default ACL instead.

When managing the Default Network ACL, you cannot "remove" Subnets. Instead, they must be reassigned to another Network ACL, or the Subnet itself must be destroyed. Because of these requirements, removing the `subnet_ids` attribute from the configuration of a `aws_default_network_acl` resource may result in a reoccurring plan, until the Subnets are reassigned to another Network ACL or are destroyed.

Because Subnets are by default associated with the Default Network ACL, any non-explicit association will show up as a plan to remove the Subnet. For example: if you have a custom `aws_network_acl` with two subnets attached, and you remove the `aws_network_acl` resource, after successfully destroying this resource future plans will show a diff on the managed `aws_default_network_acl`, as those two Subnets have been orphaned by the now destroyed network acl and thus adopted by the Default Network ACL. In order to avoid a reoccurring plan, they will need to be reassigned, destroyed, or added to the `subnet_ids` attribute of the `aws_default_network_acl` entry.

As an alternative to the above, you can also specify the following lifecycle configuration in your `aws_default_network_acl` resource:

```hcl
resource "aws_default_network_acl" "default" {
  # ... other configuration ...

  lifecycle {
    ignore_changes = [subnet_ids]
  }
}
```

### Removing `aws_default_network_acl` From Your Configuration

Each AWS VPC comes with a Default Network ACL that cannot be deleted. The `aws_default_network_acl` allows you to manage this Network ACL, but Terraform cannot destroy it. Removing this resource from your configuration will remove it from your statefile and management, **but will not destroy the Network ACL.** All Subnets associations and ingress or egress rules will be left as they are at the time of removal. You can resume managing them via the AWS Console.

## Argument Reference

The following arguments are required:

* `default_network_acl_id` - (Required) Network ACL ID to manage. This attribute is exported from `aws_vpc`, or manually found via the AWS Console.

The following arguments are optional:

* `egress` - (Optional) Configuration block for an egress rule. Detailed below.
* `ingress` - (Optional) Configuration block for an ingress rule. Detailed below.
* `subnet_ids` - (Optional) List of Subnet IDs to apply the ACL to. See the notes below on managing Subnets in the Default Network ACL
* `tags` - (Optional) Map of tags to assign to the resource.

### egress and ingress

Both the `egress` and `ingress` configuration blocks have the same arguments.

The following arguments are required:

* `action` - (Required) The action to take.
* `from_port` - (Required) The from port to match.
* `protocol` - (Required) The protocol to match. If using the -1 'all' protocol, you must specify a from and to port of 0.
* `rule_no` - (Required) The rule number. Used for ordering.
* `to_port` - (Required) The to port to match.

The following arguments are optional:

* `cidr_block` - (Optional) The CIDR block to match. This must be a valid network mask.
* `icmp_code` - (Optional) The ICMP type code to be used. Default 0.
* `icmp_type` - (Optional) The ICMP type to be used. Default 0.
* `ipv6_cidr_block` - (Optional) The IPv6 CIDR block.

<<<<<<< HEAD
Each AWS VPC comes with a Default Network ACL that cannot be deleted. The `aws_default_network_acl`
allows you to manage this Network ACL, but this provider cannot destroy it. Removing
this resource from your configuration will remove it from your statefile and
management, **but will not destroy the Network ACL.** All Subnets associations
and ingress or egress rules will be left as they are at the time of removal. You
can resume managing them via the AWS Console.
=======
-> For more information on ICMP types and codes, see [Internet Control Message Protocol (ICMP) Parameters](https://www.iana.org/assignments/icmp-parameters/icmp-parameters.xhtml).
>>>>>>> 268fdd22

## Attributes Reference

In addition to all arguments above, the following attributes are exported:

* `arn` - ARN of the Default Network ACL
* `id` - ID of the Default Network ACL
* `owner_id` - ID of the AWS account that owns the Default Network ACL
* `vpc_id` -  ID of the associated VPC

[aws-network-acls]: http://docs.aws.amazon.com/AmazonVPC/latest/UserGuide/VPC_ACLs.html

## Import

Default Network ACLs can be imported using the `id`, e.g.

```
$ terraform import aws_default_network_acl.sample acl-7aaabd18
```<|MERGE_RESOLUTION|>--- conflicted
+++ resolved
@@ -10,23 +10,11 @@
 
 Provides a resource to manage a VPC's default network ACL. This resource can manage the default network ACL of the default or a non-default VPC.
 
-~> **NOTE:** This is an advanced resource with special caveats. Please read this document in its entirety before using this resource. The `aws_default_network_acl` behaves differently from normal resources. Terraform does not _create_ this resource but instead attempts to "adopt" it into management.
+~> **NOTE:** This is an advanced resource with special caveats. Please read this document in its entirety before using this resource. The `aws_default_network_acl` behaves differently from normal resources. This provider does not _create_ this resource but instead attempts to "adopt" it into management.
 
-<<<<<<< HEAD
-The `aws_default_network_acl` behaves differently from normal resources, in that
-this provider does not _create_ this resource, but instead attempts to "adopt" it
-into management. We can do this because each VPC created has a Default Network
-ACL that cannot be destroyed, and is created with a known set of default rules.
-
-When this provider first adopts the Default Network ACL, it **immediately removes all
-rules in the ACL**. It then proceeds to create any rules specified in the
-configuration. This step is required so that only the rules specified in the
-configuration are created.
-=======
-Every VPC has a default network ACL that can be managed but not destroyed. When Terraform first adopts the Default Network ACL, it **immediately removes all rules in the ACL**. It then proceeds to create any rules specified in the configuration. This step is required so that only the rules specified in the configuration are created.
+Every VPC has a default network ACL that can be managed but not destroyed. When the provider first adopts the Default Network ACL, it **immediately removes all rules in the ACL**. It then proceeds to create any rules specified in the configuration. This step is required so that only the rules specified in the configuration are created.
 
 This resource treats its inline rules as absolute; only the rules defined inline are created, and any additions/removals external to this resource will result in diffs being shown. For these reasons, this resource is incompatible with the `aws_network_acl_rule` resource.
->>>>>>> 268fdd22
 
 For more information about Network ACLs, see the AWS Documentation on [Network ACLs][aws-network-acls].
 
@@ -34,13 +22,7 @@
 
 ### Basic Example
 
-<<<<<<< HEAD
-The following config gives the Default Network ACL the same rules that AWS
-includes, but pulls the resource under management by this provider. This means that
-any ACL rules added or changed will be detected as drift.
-=======
-The following config gives the Default Network ACL the same rules that AWS includes but pulls the resource under management by Terraform. This means that any ACL rules added or changed will be detected as drift.
->>>>>>> 268fdd22
+The following config gives the Default Network ACL the same rules that AWS includes but pulls the resource under management by this provider. This means that any ACL rules added or changed will be detected as drift.
 
 ```hcl
 resource "aws_vpc" "mainvpc" {
@@ -165,16 +147,7 @@
 * `icmp_type` - (Optional) The ICMP type to be used. Default 0.
 * `ipv6_cidr_block` - (Optional) The IPv6 CIDR block.
 
-<<<<<<< HEAD
-Each AWS VPC comes with a Default Network ACL that cannot be deleted. The `aws_default_network_acl`
-allows you to manage this Network ACL, but this provider cannot destroy it. Removing
-this resource from your configuration will remove it from your statefile and
-management, **but will not destroy the Network ACL.** All Subnets associations
-and ingress or egress rules will be left as they are at the time of removal. You
-can resume managing them via the AWS Console.
-=======
 -> For more information on ICMP types and codes, see [Internet Control Message Protocol (ICMP) Parameters](https://www.iana.org/assignments/icmp-parameters/icmp-parameters.xhtml).
->>>>>>> 268fdd22
 
 ## Attributes Reference
 
