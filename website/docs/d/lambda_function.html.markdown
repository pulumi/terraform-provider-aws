---
subcategory: "Lambda"
layout: "aws"
page_title: "AWS: aws_lambda_function"
description: |-
  Provides a Lambda Function data source.
---

# aws_lambda_function

Provides information about a Lambda Function.

## Example Usage

```hcl
variable "function_name" {
  type = "string"
}

data "aws_lambda_function" "existing" {
  function_name = "${var.function_name}"
}
```

## Argument Reference

The following arguments are supported:

* `function_name` - (Required) Name of the lambda function.
* `qualifier` - (Optional) Alias name or version number of the lambda function. e.g. `$LATEST`, `my-alias`, or `1`

## Attributes Reference

In addition to all arguments above, the following attributes are exported:

* `arn` - Unqualified (no `:QUALIFIER` or `:VERSION` suffix) Amazon Resource Name (ARN) identifying your Lambda Function. See also `qualified_arn`.
* `dead_letter_config` - Configure the function's *dead letter queue*.
* `description` - Description of what your Lambda Function does.
* `environment` - The Lambda environment's configuration settings.
<<<<<<< HEAD
* `file_system_config` - The Lambda EFS configuration settings.
=======
* `file_system_config` - The connection settings for an Amazon EFS file system.
>>>>>>> 11909c13
* `handler` - The function entrypoint in your code.
* `invoke_arn` - The ARN to be used for invoking Lambda Function from API Gateway.
* `kms_key_arn` - The ARN for the KMS encryption key.
* `last_modified` - The date this resource was last modified.
* `layers` - A list of Lambda Layer ARNs attached to your Lambda Function.
* `memory_size` - Amount of memory in MB your Lambda Function can use at runtime.
* `qualified_arn` - Qualified (`:QUALIFIER` or `:VERSION` suffix) Amazon Resource Name (ARN) identifying your Lambda Function. See also `arn`.
* `reserved_concurrent_executions` - The amount of reserved concurrent executions for this lambda function or `-1` if unreserved.
* `role` - IAM role attached to the Lambda Function.
* `runtime` - The runtime environment for the Lambda function..
* `source_code_hash` - Base64-encoded representation of raw SHA-256 sum of the zip file.
* `source_code_size` - The size in bytes of the function .zip file.
* `timeout` - The function execution time at which Lambda should terminate the function.
* `tracing_config` - Tracing settings of the function.
* `version` - The version of the Lambda function.
* `vpc_config` - VPC configuration associated with your Lambda function.<|MERGE_RESOLUTION|>--- conflicted
+++ resolved
@@ -37,11 +37,7 @@
 * `dead_letter_config` - Configure the function's *dead letter queue*.
 * `description` - Description of what your Lambda Function does.
 * `environment` - The Lambda environment's configuration settings.
-<<<<<<< HEAD
-* `file_system_config` - The Lambda EFS configuration settings.
-=======
 * `file_system_config` - The connection settings for an Amazon EFS file system.
->>>>>>> 11909c13
 * `handler` - The function entrypoint in your code.
 * `invoke_arn` - The ARN to be used for invoking Lambda Function from API Gateway.
 * `kms_key_arn` - The ARN for the KMS encryption key.
