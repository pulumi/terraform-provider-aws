--- conflicted
+++ resolved
@@ -77,15 +77,7 @@
 				},
 			},
 			"tags":     tftags.TagsSchema(),
-<<<<<<< HEAD
 			"tags_all": tftags.TagsSchemaTrulyComputed(),
-			"arn": {
-				Type:     schema.TypeString,
-				Computed: true,
-			},
-=======
-			"tags_all": tftags.TagsSchemaComputed(),
->>>>>>> f17f423a
 		},
 	}
 }
