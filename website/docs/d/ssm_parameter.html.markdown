---
subcategory: "SSM (Systems Manager)"
layout: "aws"
page_title: "AWS: aws_ssm_parameter"
description: |-
  Provides a SSM Parameter Data Source
---

# Data Source: aws_ssm_parameter

Provides an SSM Parameter data source.

## Example Usage

```terraform
data "aws_ssm_parameter" "foo" {
  name = "foo"
}
```

~> **Note:** The data source is currently following the behavior of the [SSM API](https://docs.aws.amazon.com/sdk-for-go/api/service/ssm/#Parameter) to return a string value, regardless of parameter type.


## Argument Reference

The following arguments are supported:

* `name` - (Required) Name of the parameter.
* `with_decryption` - (Optional) Whether to return decrypted `SecureString` value. Defaults to `true`.


In addition to all arguments above, the following attributes are exported:

<<<<<<< HEAD
* `arn` - The ARN of the parameter.
* `name` - The name of the parameter.
* `type` - The type of the parameter. Valid types are `String`, `StringList` and `SecureString`.
* `value` - The value of the parameter. This value is always marked as sensitive in the plan output, regardless of `type`.
* `version` - The version of the parameter.
=======
* `arn` - ARN of the parameter.
* `name` - Name of the parameter.
* `type` - Type of the parameter. Valid types are `String`, `StringList` and `SecureString`.
* `value` - Value of the parameter. This value is always marked as sensitive in the Terraform plan output, regardless of `type`. In Terraform CLI version 0.15 and later, this may require additional configuration handling for certain scenarios. For more information, see the [Terraform v0.15 Upgrade Guide](https://www.terraform.io/upgrade-guides/0-15.html#sensitive-output-values).
* `version` - Version of the parameter.
>>>>>>> 4f356579
<|MERGE_RESOLUTION|>--- conflicted
+++ resolved
@@ -31,16 +31,8 @@
 
 In addition to all arguments above, the following attributes are exported:
 
-<<<<<<< HEAD
-* `arn` - The ARN of the parameter.
-* `name` - The name of the parameter.
-* `type` - The type of the parameter. Valid types are `String`, `StringList` and `SecureString`.
-* `value` - The value of the parameter. This value is always marked as sensitive in the plan output, regardless of `type`.
-* `version` - The version of the parameter.
-=======
 * `arn` - ARN of the parameter.
 * `name` - Name of the parameter.
 * `type` - Type of the parameter. Valid types are `String`, `StringList` and `SecureString`.
-* `value` - Value of the parameter. This value is always marked as sensitive in the Terraform plan output, regardless of `type`. In Terraform CLI version 0.15 and later, this may require additional configuration handling for certain scenarios. For more information, see the [Terraform v0.15 Upgrade Guide](https://www.terraform.io/upgrade-guides/0-15.html#sensitive-output-values).
-* `version` - Version of the parameter.
->>>>>>> 4f356579
+* `value` - Value of the parameter. This value is always marked as sensitive in the plan output, regardless of `type`.
+* `version` - Version of the parameter.