--- conflicted
+++ resolved
@@ -72,11 +72,7 @@
 * `name` - (Required) The name of the configuration aggregator.
 * `account_aggregation_source` - (Optional) The account(s) to aggregate config data from as documented below.
 * `organization_aggregation_source` - (Optional) The organization to aggregate config data from as documented below.
-<<<<<<< HEAD
 * `tags` - (Optional) A map of tags to assign to the resource. .If configured with a provider `default_tags` configuration block present, tags with matching keys will overwrite those defined at the provider-level.
-=======
-* `tags` - (Optional) A map of tags to assign to the resource. If configured with a provider [`default_tags` configuration block](https://registry.terraform.io/providers/hashicorp/aws/latest/docs#default_tags-configuration-block) present, tags with matching keys will overwrite those defined at the provider-level.
->>>>>>> abe4b515
 
 Either `account_aggregation_source` or `organization_aggregation_source` must be specified.
 
@@ -103,11 +99,7 @@
 In addition to all arguments above, the following attributes are exported:
 
 * `arn` - The ARN of the aggregator
-<<<<<<< HEAD
-* `tags_all` - A map of tags assigned to the resource, including those inherited from the provider .
-=======
-* `tags_all` - A map of tags assigned to the resource, including those inherited from the provider [`default_tags` configuration block](https://registry.terraform.io/providers/hashicorp/aws/latest/docs#default_tags-configuration-block).
->>>>>>> abe4b515
+* `tags_all` - A map of tags assigned to the resource, including those inherited from the provider `default_tags` configuration block.
 
 ## Import
 
