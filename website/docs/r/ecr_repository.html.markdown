---
subcategory: "ECR (Elastic Container Registry)"
layout: "aws"
page_title: "AWS: aws_ecr_repository"
description: |-
  Provides an Elastic Container Registry Repository.
---

# Resource: aws_ecr_repository

Provides an Elastic Container Registry Repository.

## Example Usage

```terraform
resource "aws_ecr_repository" "foo" {
  name                 = "bar"
  image_tag_mutability = "MUTABLE"

  image_scanning_configuration {
    scan_on_push = true
  }
}
```

## Argument Reference

The following arguments are supported:

* `name` - (Required) Name of the repository.
* `encryption_configuration` - (Optional) Encryption configuration for the repository. See [below for schema](#encryption_configuration).
* `force_delete` - (Optional) If `true`, will delete the repository even if it contains images.
  Defaults to `false`.
* `image_tag_mutability` - (Optional) The tag mutability setting for the repository. Must be one of: `MUTABLE` or `IMMUTABLE`. Defaults to `MUTABLE`.
* `image_scanning_configuration` - (Optional) Configuration block that defines image scanning configuration for the repository. By default, image scanning must be manually triggered. See the [ECR User Guide](https://docs.aws.amazon.com/AmazonECR/latest/userguide/image-scanning.html) for more information about image scanning.
    * `scan_on_push` - (Required) Indicates whether images are scanned after being pushed to the repository (true) or not scanned (false).
<<<<<<< HEAD
* `tags` - (Optional) A map of tags to assign to the resource. If configured with a provider `default_tags` configuration block present, tags with matching keys will overwrite those defined at the provider-level.
=======
* `tags` - (Optional) A map of tags to assign to the resource. If configured with a provider [`default_tags` configuration block](https://registry.terraform.io/providers/hashicorp/aws/latest/docs#default_tags-configuration-block) present, tags with matching keys will overwrite those defined at the provider-level.
>>>>>>> abe4b515

### encryption_configuration

* `encryption_type` - (Optional) The encryption type to use for the repository. Valid values are `AES256` or `KMS`. Defaults to `AES256`.
* `kms_key` - (Optional) The ARN of the KMS key to use when `encryption_type` is `KMS`. If not specified, uses the default AWS managed key for ECR.

## Attributes Reference

In addition to all arguments above, the following attributes are exported:

* `arn` - Full ARN of the repository.
* `registry_id` - The registry ID where the repository was created.
* `repository_url` - The URL of the repository (in the form `aws_account_id.dkr.ecr.region.amazonaws.com/repositoryName`).
<<<<<<< HEAD
* `tags_all` - A map of tags assigned to the resource, including those inherited from the provider `default_tags` configuration block.
=======
* `tags_all` - A map of tags assigned to the resource, including those inherited from the provider [`default_tags` configuration block](https://registry.terraform.io/providers/hashicorp/aws/latest/docs#default_tags-configuration-block).
>>>>>>> abe4b515

## Timeouts

[Configuration options](https://www.terraform.io/docs/configuration/blocks/resources/syntax.html#operation-timeouts):

- `delete` - (Default `20m`)

## Import

ECR Repositories can be imported using the `name`, e.g.,

```
$ terraform import aws_ecr_repository.service test-service
```<|MERGE_RESOLUTION|>--- conflicted
+++ resolved
@@ -34,11 +34,7 @@
 * `image_tag_mutability` - (Optional) The tag mutability setting for the repository. Must be one of: `MUTABLE` or `IMMUTABLE`. Defaults to `MUTABLE`.
 * `image_scanning_configuration` - (Optional) Configuration block that defines image scanning configuration for the repository. By default, image scanning must be manually triggered. See the [ECR User Guide](https://docs.aws.amazon.com/AmazonECR/latest/userguide/image-scanning.html) for more information about image scanning.
     * `scan_on_push` - (Required) Indicates whether images are scanned after being pushed to the repository (true) or not scanned (false).
-<<<<<<< HEAD
 * `tags` - (Optional) A map of tags to assign to the resource. If configured with a provider `default_tags` configuration block present, tags with matching keys will overwrite those defined at the provider-level.
-=======
-* `tags` - (Optional) A map of tags to assign to the resource. If configured with a provider [`default_tags` configuration block](https://registry.terraform.io/providers/hashicorp/aws/latest/docs#default_tags-configuration-block) present, tags with matching keys will overwrite those defined at the provider-level.
->>>>>>> abe4b515
 
 ### encryption_configuration
 
@@ -52,11 +48,7 @@
 * `arn` - Full ARN of the repository.
 * `registry_id` - The registry ID where the repository was created.
 * `repository_url` - The URL of the repository (in the form `aws_account_id.dkr.ecr.region.amazonaws.com/repositoryName`).
-<<<<<<< HEAD
 * `tags_all` - A map of tags assigned to the resource, including those inherited from the provider `default_tags` configuration block.
-=======
-* `tags_all` - A map of tags assigned to the resource, including those inherited from the provider [`default_tags` configuration block](https://registry.terraform.io/providers/hashicorp/aws/latest/docs#default_tags-configuration-block).
->>>>>>> abe4b515
 
 ## Timeouts
 
