---
subcategory: "AppConfig"
layout: "aws"
page_title: "AWS: aws_appconfig_environment"
description: |-
  Provides an AppConfig Environment resource.
---

# Resource: aws_appconfig_environment

Provides an AppConfig Environment resource for an `aws_appconfig_application` resource. One or more environments can be defined for an application.

## Example Usage

```terraform
resource "aws_appconfig_environment" "example" {
  name           = "example-environment-tf"
  description    = "Example AppConfig Environment"
  application_id = aws_appconfig_application.example.id

  monitor {
    alarm_arn      = aws_cloudwatch_metric_alarm.example.arn
    alarm_role_arn = aws_iam_role.example.arn
  }

  tags = {
    Type = "AppConfig Environment"
  }
}

resource "aws_appconfig_application" "example" {
  name        = "example-application-tf"
  description = "Example AppConfig Application"

  tags = {
    Type = "AppConfig Application"
  }
}
```

## Argument Reference

The following arguments are supported:

* `application_id` - (Required, Forces new resource) AppConfig application ID. Must be between 4 and 7 characters in length.
* `name` - (Required) Name for the environment. Must be between 1 and 64 characters in length.
* `description` - (Optional) Description of the environment. Can be at most 1024 characters.
* `monitor` - (Optional) Set of Amazon CloudWatch alarms to monitor during the deployment process. Maximum of 5. See [Monitor](#monitor) below for more details.
* `tags` - (Optional) Map of tags to assign to the resource. If configured with a provider `default_tags` configuration block present, tags with matching keys will overwrite those defined at the provider-level.

### Monitor

The `monitor` block supports the following:

* `alarm_arn` - (Required) ARN of the Amazon CloudWatch alarm.
* `alarm_role_arn` - (Optional) ARN of an IAM role for AWS AppConfig to monitor `alarm_arn`.

## Attributes Reference

In addition to all arguments above, the following attributes are exported:

* `arn` - ARN of the AppConfig Environment.
* `id` - AppConfig environment ID and application ID separated by a colon (`:`).
* `environment_id` - AppConfig environment ID.
<<<<<<< HEAD
* `tags_all` - Map of tags assigned to the resource, including those inherited from the provider `default_tags` configuration block.
=======
* `state` - State of the environment. Possible values are `READY_FOR_DEPLOYMENT`, `DEPLOYING`, `ROLLING_BACK`
  or `ROLLED_BACK`.
* `tags_all` - Map of tags assigned to the resource, including those inherited from the provider [`default_tags` configuration block](https://registry.terraform.io/providers/hashicorp/aws/latest/docs#default_tags-configuration-block).
>>>>>>> b94b8d2e

## Import

AppConfig Environments can be imported by using the environment ID and application ID separated by a colon (`:`), e.g.,

```
$ terraform import aws_appconfig_environment.example 71abcde:11xxxxx
```<|MERGE_RESOLUTION|>--- conflicted
+++ resolved
@@ -62,13 +62,9 @@
 * `arn` - ARN of the AppConfig Environment.
 * `id` - AppConfig environment ID and application ID separated by a colon (`:`).
 * `environment_id` - AppConfig environment ID.
-<<<<<<< HEAD
-* `tags_all` - Map of tags assigned to the resource, including those inherited from the provider `default_tags` configuration block.
-=======
 * `state` - State of the environment. Possible values are `READY_FOR_DEPLOYMENT`, `DEPLOYING`, `ROLLING_BACK`
   or `ROLLED_BACK`.
-* `tags_all` - Map of tags assigned to the resource, including those inherited from the provider [`default_tags` configuration block](https://registry.terraform.io/providers/hashicorp/aws/latest/docs#default_tags-configuration-block).
->>>>>>> b94b8d2e
+* `tags_all` - Map of tags assigned to the resource, including those inherited from the provider `default_tags` configuration block.
 
 ## Import
 
