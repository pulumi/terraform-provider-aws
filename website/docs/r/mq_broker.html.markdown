---
subcategory: "MQ"
layout: "aws"
page_title: "AWS: aws_mq_broker"
description: |-
  Provides an MQ Broker Resource
---

# Resource: aws_mq_broker

Provides an Amazon MQ broker resource. This resources also manages users for the broker.

-> For more information on Amazon MQ, see [Amazon MQ documentation](https://docs.aws.amazon.com/amazon-mq/latest/developer-guide/welcome.html).

~> **NOTE:** Amazon MQ currently places limits on **RabbitMQ** brokers. For example, a RabbitMQ broker cannot have: instances with an associated IP address of an ENI attached to the broker, an associated LDAP server to authenticate and authorize broker connections, storage type `EFS`, audit logging, or `configuration` blocks. Although this resource allows you to create RabbitMQ users, RabbitMQ users cannot have console access or groups. Also, Amazon MQ does not return information about RabbitMQ users so drift detection is not possible.

~> **NOTE:** Changes to an MQ Broker can occur when you change a parameter, such as `configuration` or `user`, and are reflected in the next maintenance window. Because of this, the provider may report a difference in its planning phase because a modification has not yet taken place. You can use the `apply_immediately` flag to instruct the service to apply the change immediately (see documentation below). Using `apply_immediately` can result in a brief downtime as the broker reboots.


## Example Usage

### Basic Example

```terraform
resource "aws_mq_broker" "example" {
  broker_name = "example"

  configuration {
    id       = aws_mq_configuration.test.id
    revision = aws_mq_configuration.test.latest_revision
  }

  engine_type        = "ActiveMQ"
  engine_version     = "5.15.9"
  host_instance_type = "mq.t2.micro"
  security_groups    = [aws_security_group.test.id]

  user {
    username = "ExampleUser"
    password = "MindTheGap"
  }
}
```

### High-throughput Optimized Example

This example shows the use of EBS storage for high-throughput optimized performance.

```terraform
resource "aws_mq_broker" "example" {
  broker_name = "example"

  configuration {
    id       = aws_mq_configuration.test.id
    revision = aws_mq_configuration.test.latest_revision
  }

  engine_type        = "ActiveMQ"
  engine_version     = "5.15.9"
  storage_type       = "ebs"
  host_instance_type = "mq.m5.large"
  security_groups    = [aws_security_group.test.id]

  user {
    username = "ExampleUser"
    password = "MindTheGap"
  }
}
```

## Argument Reference

The following arguments are required:

* `broker_name` - (Required) Name of the broker.
* `engine_type` - (Required) Type of broker engine. Valid values are `ActiveMQ` and `RabbitMQ`.
* `engine_version` - (Required) Version of the broker engine. See the [AmazonMQ Broker Engine docs](https://docs.aws.amazon.com/amazon-mq/latest/developer-guide/broker-engine.html) for supported versions. For example, `5.15.0`.
* `host_instance_type` - (Required) Broker's instance type. For example, `mq.t3.micro`, `mq.m5.large`.
* `user` - (Required) Configuration block for broker users. For `engine_type` of `RabbitMQ`, Amazon MQ does not return broker users preventing this resource from making user updates and drift detection. Detailed below.

The following arguments are optional:

* `apply_immediately` - (Optional) Specifies whether any broker modifications are applied immediately, or during the next maintenance window. Default is `false`.
* `authentication_strategy` - (Optional) Authentication strategy used to secure the broker. Valid values are `simple` and `ldap`. `ldap` is not supported for `engine_type` `RabbitMQ`.
* `auto_minor_version_upgrade` - (Optional) Whether to automatically upgrade to new minor versions of brokers as Amazon MQ makes releases available.
* `configuration` - (Optional) Configuration block for broker configuration. Applies to `engine_type` of `ActiveMQ` only. Detailed below.
* `deployment_mode` - (Optional) Deployment mode of the broker. Valid values are `SINGLE_INSTANCE`, `ACTIVE_STANDBY_MULTI_AZ`, and `CLUSTER_MULTI_AZ`. Default is `SINGLE_INSTANCE`.
* `encryption_options` - (Optional) Configuration block containing encryption options. Detailed below.
* `ldap_server_metadata` - (Optional) Configuration block for the LDAP server used to authenticate and authorize connections to the broker. Not supported for `engine_type` `RabbitMQ`. Detailed below. (Currently, AWS may not process changes to LDAP server metadata.)
* `logs` - (Optional) Configuration block for the logging configuration of the broker. Detailed below.
* `maintenance_window_start_time` - (Optional) Configuration block for the maintenance window start time. Detailed below.
* `publicly_accessible` - (Optional) Whether to enable connections from applications outside of the VPC that hosts the broker's subnets.
* `security_groups` - (Optional) List of security group IDs assigned to the broker.
* `storage_type` - (Optional) Storage type of the broker. For `engine_type` `ActiveMQ`, the valid values are `efs` and `ebs`, and the AWS-default is `efs`. For `engine_type` `RabbitMQ`, only `ebs` is supported. When using `ebs`, only the `mq.m5` broker instance type family is supported.
* `subnet_ids` - (Optional) List of subnet IDs in which to launch the broker. A `SINGLE_INSTANCE` deployment requires one subnet. An `ACTIVE_STANDBY_MULTI_AZ` deployment requires multiple subnets.
<<<<<<< HEAD
* `tags` - (Optional) Map of tags to assign to the broker. .If configured with a provider `default_tags` configuration block present, tags with matching keys will overwrite those defined at the provider-level.
=======
* `tags` - (Optional) Map of tags to assign to the broker. If configured with a provider [`default_tags` configuration block](https://registry.terraform.io/providers/hashicorp/aws/latest/docs#default_tags-configuration-block) present, tags with matching keys will overwrite those defined at the provider-level.
>>>>>>> abe4b515

### configuration

The following arguments are optional:

* `id` - (Optional) The Configuration ID.
* `revision` - (Optional) Revision of the Configuration.

### encryption_options

The following arguments are optional:

* `kms_key_id` - (Optional) Amazon Resource Name (ARN) of Key Management Service (KMS) Customer Master Key (CMK) to use for encryption at rest. Requires setting `use_aws_owned_key` to `false`. To perform drift detection when AWS-managed CMKs or customer-managed CMKs are in use, this value must be configured.
* `use_aws_owned_key` - (Optional) Whether to enable an AWS-owned KMS CMK that is not in your account. Defaults to `true`. Setting to `false` without configuring `kms_key_id` will create an AWS-managed CMK aliased to `aws/mq` in your account.

### ldap_server_metadata

The following arguments are optional:

* `hosts` - (Optional) List of a fully qualified domain name of the LDAP server and an optional failover server.
* `role_base` - (Optional) Fully qualified name of the directory to search for a user’s groups.
* `role_name` - (Optional) Specifies the LDAP attribute that identifies the group name attribute in the object returned from the group membership query.
* `role_search_matching` - (Optional) Search criteria for groups.
* `role_search_subtree` - (Optional) Whether the directory search scope is the entire sub-tree.
* `service_account_password` - (Optional) Service account password.
* `service_account_username` - (Optional) Service account username.
* `user_base` - (Optional) Fully qualified name of the directory where you want to search for users.
* `user_role_name` - (Optional) Specifies the name of the LDAP attribute for the user group membership.
* `user_search_matching` - (Optional) Search criteria for users.
* `user_search_subtree` - (Optional) Whether the directory search scope is the entire sub-tree.

### logs

The following arguments are optional:

* `audit` - (Optional) Enables audit logging. Auditing is only possible for `engine_type` of `ActiveMQ`. User management action made using JMX or the ActiveMQ Web Console is logged. Defaults to `false`.
* `general` - (Optional) Enables general logging via CloudWatch. Defaults to `false`.

### maintenance_window_start_time

The following arguments are required:

* `day_of_week` - (Required) Day of the week, e.g., `MONDAY`, `TUESDAY`, or `WEDNESDAY`.
* `time_of_day` - (Required) Time, in 24-hour format, e.g., `02:00`.
* `time_zone` - (Required) Time zone in either the Country/City format or the UTC offset format, e.g., `CET`.

### user

* `console_access` - (Optional) Whether to enable access to the [ActiveMQ Web Console](http://activemq.apache.org/web-console.html) for the user. Applies to `engine_type` of `ActiveMQ` only.
* `groups` - (Optional) List of groups (20 maximum) to which the ActiveMQ user belongs. Applies to `engine_type` of `ActiveMQ` only.
* `password` - (Required) Password of the user. It must be 12 to 250 characters long, at least 4 unique characters, and must not contain commas.
* `username` - (Required) Username of the user.

~> **NOTE:** AWS currently does not support updating RabbitMQ users. Updates to users can only be in the RabbitMQ UI.

## Attributes Reference

In addition to all arguments above, the following attributes are exported:

* `arn` - ARN of the broker.
* `id` - Unique ID that Amazon MQ generates for the broker.
* `instances` - List of information about allocated brokers (both active & standby).
    * `instances.0.console_url` - The URL of the broker's [ActiveMQ Web Console](http://activemq.apache.org/web-console.html).
    * `instances.0.ip_address` - IP Address of the broker.
    * `instances.0.endpoints` - Broker's wire-level protocol endpoints in the following order & format referenceable e.g., as `instances.0.endpoints.0` (SSL):
        * For `ActiveMQ`:
            * `ssl://broker-id.mq.us-west-2.amazonaws.com:61617`
            * `amqp+ssl://broker-id.mq.us-west-2.amazonaws.com:5671`
            * `stomp+ssl://broker-id.mq.us-west-2.amazonaws.com:61614`
            * `mqtt+ssl://broker-id.mq.us-west-2.amazonaws.com:8883`
            * `wss://broker-id.mq.us-west-2.amazonaws.com:61619`
        * For `RabbitMQ`:
            * `amqps://broker-id.mq.us-west-2.amazonaws.com:5671`
<<<<<<< HEAD
* `tags_all` - A map of tags assigned to the resource, including those inherited from the provider .
=======
* `tags_all` - A map of tags assigned to the resource, including those inherited from the provider [`default_tags` configuration block](https://registry.terraform.io/providers/hashicorp/aws/latest/docs#default_tags-configuration-block).
>>>>>>> abe4b515

## Import

MQ Brokers can be imported using their broker id, e.g.,

```
$ terraform import aws_mq_broker.example a1b2c3d4-d5f6-7777-8888-9999aaaabbbbcccc
```<|MERGE_RESOLUTION|>--- conflicted
+++ resolved
@@ -93,11 +93,7 @@
 * `security_groups` - (Optional) List of security group IDs assigned to the broker.
 * `storage_type` - (Optional) Storage type of the broker. For `engine_type` `ActiveMQ`, the valid values are `efs` and `ebs`, and the AWS-default is `efs`. For `engine_type` `RabbitMQ`, only `ebs` is supported. When using `ebs`, only the `mq.m5` broker instance type family is supported.
 * `subnet_ids` - (Optional) List of subnet IDs in which to launch the broker. A `SINGLE_INSTANCE` deployment requires one subnet. An `ACTIVE_STANDBY_MULTI_AZ` deployment requires multiple subnets.
-<<<<<<< HEAD
-* `tags` - (Optional) Map of tags to assign to the broker. .If configured with a provider `default_tags` configuration block present, tags with matching keys will overwrite those defined at the provider-level.
-=======
-* `tags` - (Optional) Map of tags to assign to the broker. If configured with a provider [`default_tags` configuration block](https://registry.terraform.io/providers/hashicorp/aws/latest/docs#default_tags-configuration-block) present, tags with matching keys will overwrite those defined at the provider-level.
->>>>>>> abe4b515
+* `tags` - (Optional) Map of tags to assign to the broker. If configured with a provider `default_tags` configuration block present, tags with matching keys will overwrite those defined at the provider-level.
 
 ### configuration
 
@@ -171,11 +167,7 @@
             * `wss://broker-id.mq.us-west-2.amazonaws.com:61619`
         * For `RabbitMQ`:
             * `amqps://broker-id.mq.us-west-2.amazonaws.com:5671`
-<<<<<<< HEAD
-* `tags_all` - A map of tags assigned to the resource, including those inherited from the provider .
-=======
-* `tags_all` - A map of tags assigned to the resource, including those inherited from the provider [`default_tags` configuration block](https://registry.terraform.io/providers/hashicorp/aws/latest/docs#default_tags-configuration-block).
->>>>>>> abe4b515
+* `tags_all` - A map of tags assigned to the resource, including those inherited from the provider `default_tags` configuration block.
 
 ## Import
 
