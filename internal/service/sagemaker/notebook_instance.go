--- conflicted
+++ resolved
@@ -138,7 +138,7 @@
 				ForceNew: true,
 			},
 			"tags":     tftags.TagsSchema(),
-			"tags_all": tftags.TagsSchemaComputed(),
+			"tags_all": tftags.TagsSchemaTrulyComputed(),
 			"url": {
 				Type:     schema.TypeString,
 				Computed: true,
@@ -148,11 +148,6 @@
 				Optional: true,
 				Default:  5,
 			},
-<<<<<<< HEAD
-			"tags":     tftags.TagsSchema(),
-			"tags_all": tftags.TagsSchemaTrulyComputed(),
-=======
->>>>>>> af8e10dc
 		},
 	}
 }
