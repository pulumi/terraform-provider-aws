package eks

import (
	"context"
	"fmt"
	"log"
	"regexp"
	"time"

	"github.com/aws/aws-sdk-go/aws"
	"github.com/aws/aws-sdk-go/service/eks"
	"github.com/hashicorp/aws-sdk-go-base/v2/awsv1shim/v2/tfawserr"
	"github.com/hashicorp/terraform-plugin-sdk/v2/helper/customdiff"
	"github.com/hashicorp/terraform-plugin-sdk/v2/helper/resource"
	"github.com/hashicorp/terraform-plugin-sdk/v2/helper/schema"
	"github.com/hashicorp/terraform-plugin-sdk/v2/helper/validation"
	"github.com/hashicorp/terraform-provider-aws/internal/conns"
	"github.com/hashicorp/terraform-provider-aws/internal/flex"
	tfiam "github.com/hashicorp/terraform-provider-aws/internal/service/iam"
	tftags "github.com/hashicorp/terraform-provider-aws/internal/tags"
	"github.com/hashicorp/terraform-provider-aws/internal/tfresource"
	"github.com/hashicorp/terraform-provider-aws/internal/verify"
)

func ResourceCluster() *schema.Resource {
	return &schema.Resource{
		Create: resourceClusterCreate,
		Read:   resourceClusterRead,
		Update: resourceClusterUpdate,
		Delete: resourceClusterDelete,
		Importer: &schema.ResourceImporter{
			State: schema.ImportStatePassthrough,
		},

		CustomizeDiff: customdiff.Sequence(
			verify.SetTagsDiff,
			customdiff.ForceNewIfChange("encryption_config", func(_ context.Context, old, new, meta interface{}) bool {
				// You cannot disable envelope encryption after enabling it. This action is irreversible.
				return len(old.([]interface{})) == 1 && len(new.([]interface{})) == 0
			}),
		),

		Timeouts: &schema.ResourceTimeout{
			Create: schema.DefaultTimeout(30 * time.Minute),
			Update: schema.DefaultTimeout(60 * time.Minute),
			Delete: schema.DefaultTimeout(15 * time.Minute),
		},

		Schema: map[string]*schema.Schema{
			"arn": {
				Type:     schema.TypeString,
				Computed: true,
			},
			// FORK: Stack72: Renamed certificate_authority list to be certificate_authorities and map in the Pulumi provider
			"certificate_authorities": {
				Type:     schema.TypeList,
				Computed: true,
				Elem: &schema.Resource{
					Schema: map[string]*schema.Schema{
						"data": {
							Type:     schema.TypeString,
							Computed: true,
						},
					},
				},
			},
			// FORK: Stack72: Added a singular backward compatible value for certificate authorities
			"certificate_authority": {
				Type:     schema.TypeList,
				Computed: true,
				//MaxItems: 1,
				Elem: &schema.Resource{
					Schema: map[string]*schema.Schema{
						"data": {
							Type:     schema.TypeString,
							Computed: true,
						},
					},
				},
			},
			"created_at": {
				Type:     schema.TypeString,
				Computed: true,
			},
			"enabled_cluster_log_types": {
				Type:     schema.TypeSet,
				Optional: true,
				Elem: &schema.Schema{
					Type:         schema.TypeString,
					ValidateFunc: validation.StringInSlice(eks.LogType_Values(), true),
				},
				Set: schema.HashString,
			},
			"encryption_config": {
				Type:     schema.TypeList,
				MaxItems: 1,
				Optional: true,
				Elem: &schema.Resource{
					Schema: map[string]*schema.Schema{
						"provider": {
							Type:     schema.TypeList,
							MaxItems: 1,
							Required: true,
							Elem: &schema.Resource{
								Schema: map[string]*schema.Schema{
									"key_arn": {
										Type:     schema.TypeString,
										Required: true,
									},
								},
							},
						},
						"resources": {
							Type:     schema.TypeSet,
							Required: true,
							Elem: &schema.Schema{
								Type:         schema.TypeString,
								ValidateFunc: validation.StringInSlice(Resources_Values(), false),
							},
						},
					},
				},
			},
			"endpoint": {
				Type:     schema.TypeString,
				Computed: true,
			},
			"identity": {
				Type:     schema.TypeList,
				Computed: true,
				Elem: &schema.Resource{
					Schema: map[string]*schema.Schema{
						"oidc": {
							Type:     schema.TypeList,
							Computed: true,
							Elem: &schema.Resource{
								Schema: map[string]*schema.Schema{
									"issuer": {
										Type:     schema.TypeString,
										Computed: true,
									},
								},
							},
						},
					},
				},
			},
			"kubernetes_network_config": {
				Type:     schema.TypeList,
				Optional: true,
				Computed: true,
				MaxItems: 1,
				Elem: &schema.Resource{
					Schema: map[string]*schema.Schema{
						"ip_family": {
							Type:         schema.TypeString,
							Optional:     true,
							Computed:     true,
							ForceNew:     true,
							ValidateFunc: validation.StringInSlice(eks.IpFamily_Values(), false),
						},
						"service_ipv4_cidr": {
							Type:     schema.TypeString,
							Optional: true,
							Computed: true,
							ForceNew: true,
							ValidateFunc: validation.All(
								validation.IsCIDRNetwork(12, 24),
								validation.StringMatch(regexp.MustCompile(`^(10|172\.(1[6-9]|2[0-9]|3[0-1])|192\.168)\..*`), "must be within 10.0.0.0/8, 172.16.0.0/12, or 192.168.0.0/16"),
							),
						},
					},
				},
			},
			"name": {
				Type:         schema.TypeString,
				Required:     true,
				ForceNew:     true,
				ValidateFunc: validClusterName,
			},
			"platform_version": {
				Type:     schema.TypeString,
				Computed: true,
			},
			"role_arn": {
				Type:         schema.TypeString,
				Required:     true,
				ForceNew:     true,
				ValidateFunc: verify.ValidARN,
			},
			"status": {
				Type:     schema.TypeString,
				Computed: true,
			},
			"tags":     tftags.TagsSchema(),
			"tags_all": tftags.TagsSchemaTrulyComputed(),
			"version": {
				Type:     schema.TypeString,
				Optional: true,
				Computed: true,
			},
			"vpc_config": {
				Type:     schema.TypeList,
				MinItems: 1,
				MaxItems: 1,
				Required: true,
				Elem: &schema.Resource{
					Schema: map[string]*schema.Schema{
						"cluster_security_group_id": {
							Type:     schema.TypeString,
							Computed: true,
						},
						"endpoint_private_access": {
							Type:     schema.TypeBool,
							Optional: true,
							Default:  false,
						},
						"endpoint_public_access": {
							Type:     schema.TypeBool,
							Optional: true,
							Default:  true,
						},
						"public_access_cidrs": {
							Type:     schema.TypeSet,
							Optional: true,
							Computed: true,
							Elem: &schema.Schema{
								Type:         schema.TypeString,
								ValidateFunc: verify.ValidCIDRNetworkAddress,
							},
						},
						"security_group_ids": {
							Type:     schema.TypeSet,
							Optional: true,
							ForceNew: true,
							Elem:     &schema.Schema{Type: schema.TypeString},
						},
						"subnet_ids": {
							Type:     schema.TypeSet,
							Required: true,
							ForceNew: true,
							MinItems: 1,
							Elem:     &schema.Schema{Type: schema.TypeString},
						},
						"vpc_id": {
							Type:     schema.TypeString,
							Computed: true,
						},
					},
				},
			},
		},
	}
}

func resourceClusterCreate(d *schema.ResourceData, meta interface{}) error {
	conn := meta.(*conns.AWSClient).EKSConn
	defaultTagsConfig := meta.(*conns.AWSClient).DefaultTagsConfig
	tags := defaultTagsConfig.MergeTags(tftags.New(d.Get("tags").(map[string]interface{})))
	name := d.Get("name").(string)

	input := &eks.CreateClusterInput{
		EncryptionConfig:   testAccClusterConfig_expandEncryption(d.Get("encryption_config").([]interface{})),
		Logging:            expandLoggingTypes(d.Get("enabled_cluster_log_types").(*schema.Set)),
		Name:               aws.String(name),
		ResourcesVpcConfig: testAccClusterConfig_expandVPCRequest(d.Get("vpc_config").([]interface{})),
		RoleArn:            aws.String(d.Get("role_arn").(string)),
	}

	if _, ok := d.GetOk("kubernetes_network_config"); ok {
		input.KubernetesNetworkConfig = expandNetworkConfigRequest(d.Get("kubernetes_network_config").([]interface{}))
	}

	if v, ok := d.GetOk("version"); ok {
		input.Version = aws.String(v.(string))
	}

	if len(tags) > 0 {
		input.Tags = Tags(tags.IgnoreAWS())
	}

	log.Printf("[DEBUG] Creating EKS Cluster: %s", input)
	var output *eks.CreateClusterOutput
	err := resource.Retry(tfiam.PropagationTimeout, func() *resource.RetryError {
		var err error

		output, err = conn.CreateCluster(input)

		// InvalidParameterException: roleArn, arn:aws:iam::123456789012:role/XXX, does not exist
		if tfawserr.ErrMessageContains(err, eks.ErrCodeInvalidParameterException, "does not exist") {
			return resource.RetryableError(err)
		}

		// InvalidParameterException: Error in role params
		if tfawserr.ErrMessageContains(err, eks.ErrCodeInvalidParameterException, "Error in role params") {
			return resource.RetryableError(err)
		}

		if tfawserr.ErrMessageContains(err, eks.ErrCodeInvalidParameterException, "Role could not be assumed because the trusted entity is not correct") {
			return resource.RetryableError(err)
		}

		// InvalidParameterException: The provided role doesn't have the Amazon EKS Managed Policies associated with it. Please ensure the following policy is attached: arn:aws:iam::aws:policy/AmazonEKSClusterPolicy
		if tfawserr.ErrMessageContains(err, eks.ErrCodeInvalidParameterException, "The provided role doesn't have the Amazon EKS Managed Policies associated with it") {
			return resource.RetryableError(err)
		}

		// InvalidParameterException: IAM role's policy must include the `ec2:DescribeSubnets` action
		if tfawserr.ErrMessageContains(err, eks.ErrCodeInvalidParameterException, "IAM role's policy must include") {
			return resource.RetryableError(err)
		}

		if err != nil {
			return resource.NonRetryableError(err)
		}

		return nil
	})

	if tfresource.TimedOut(err) {
		output, err = conn.CreateCluster(input)
	}

	if err != nil {
		return fmt.Errorf("error creating EKS Cluster (%s): %w", name, err)
	}

	d.SetId(aws.StringValue(output.Cluster.Name))

	_, err = waitClusterCreated(conn, d.Id(), d.Timeout(schema.TimeoutCreate))

	if err != nil {
		return fmt.Errorf("error waiting for EKS Cluster (%s) to create: %w", d.Id(), err)
	}

	return resourceClusterRead(d, meta)
}

func resourceClusterRead(d *schema.ResourceData, meta interface{}) error {
	conn := meta.(*conns.AWSClient).EKSConn
	defaultTagsConfig := meta.(*conns.AWSClient).DefaultTagsConfig
	ignoreTagsConfig := meta.(*conns.AWSClient).IgnoreTagsConfig

	cluster, err := FindClusterByName(conn, d.Id())

	if !d.IsNewResource() && tfresource.NotFound(err) {
		log.Printf("[WARN] EKS Cluster (%s) not found, removing from state", d.Id())
		d.SetId("")
		return nil
	}

	if err != nil {
		return fmt.Errorf("error reading EKS Cluster (%s): %w", d.Id(), err)
	}

	d.Set("arn", cluster.Arn)

<<<<<<< HEAD
	// FORK: Stack72: Renamed certificate_authority list to be certificate_authorities and map in the Pulumi provider
	if err := d.Set("certificate_authorities", flattenEksCertificate(cluster.CertificateAuthority)); err != nil {
		return fmt.Errorf("error setting certificate_authorities: %w", err)
	}

	// FORK: Stack72: Adding a single certificate authority to ensure backwards compatibility
	if err := d.Set("certificate_authority", flattenEksCertificate(cluster.CertificateAuthority)); err != nil {
=======
	if err := d.Set("certificate_authority", flattenCertificate(cluster.CertificateAuthority)); err != nil {
>>>>>>> fe8292c5
		return fmt.Errorf("error setting certificate_authority: %w", err)
	}

	d.Set("created_at", aws.TimeValue(cluster.CreatedAt).String())

	if err := d.Set("enabled_cluster_log_types", flattenEnabledLogTypes(cluster.Logging)); err != nil {
		return fmt.Errorf("error setting enabled_cluster_log_types: %w", err)
	}

	if err := d.Set("encryption_config", flattenEncryptionConfig(cluster.EncryptionConfig)); err != nil {
		return fmt.Errorf("error setting encryption_config: %w", err)
	}

	d.Set("endpoint", cluster.Endpoint)

	if err := d.Set("identity", flattenIdentity(cluster.Identity)); err != nil {
		return fmt.Errorf("error setting identity: %w", err)
	}

	if err := d.Set("kubernetes_network_config", flattenNetworkConfig(cluster.KubernetesNetworkConfig)); err != nil {
		return fmt.Errorf("error setting kubernetes_network_config: %w", err)
	}

	d.Set("name", cluster.Name)
	d.Set("platform_version", cluster.PlatformVersion)
	d.Set("role_arn", cluster.RoleArn)
	d.Set("status", cluster.Status)
	d.Set("version", cluster.Version)

	if err := d.Set("vpc_config", flattenVPCConfigResponse(cluster.ResourcesVpcConfig)); err != nil {
		return fmt.Errorf("error setting vpc_config: %w", err)
	}

	tags := KeyValueTags(cluster.Tags).IgnoreAWS().IgnoreConfig(ignoreTagsConfig)

	//lintignore:AWSR002
	if err := d.Set("tags", tags.RemoveDefaultConfig(defaultTagsConfig).Map()); err != nil {
		return fmt.Errorf("error setting tags: %w", err)
	}

	if err := d.Set("tags_all", tags.Map()); err != nil {
		return fmt.Errorf("error setting tags_all: %w", err)
	}

	return nil
}

func resourceClusterUpdate(d *schema.ResourceData, meta interface{}) error {
	conn := meta.(*conns.AWSClient).EKSConn

	// Do any version update first.
	if d.HasChange("version") {
		input := &eks.UpdateClusterVersionInput{
			Name:    aws.String(d.Id()),
			Version: aws.String(d.Get("version").(string)),
		}

		log.Printf("[DEBUG] Updating EKS Cluster (%s) version: %s", d.Id(), input)
		output, err := conn.UpdateClusterVersion(input)

		if err != nil {
			return fmt.Errorf("error updating EKS Cluster (%s) version: %w", d.Id(), err)
		}

		updateID := aws.StringValue(output.Update.Id)

		_, err = waitClusterUpdateSuccessful(conn, d.Id(), updateID, d.Timeout(schema.TimeoutUpdate))

		if err != nil {
			return fmt.Errorf("error waiting for EKS Cluster (%s) version update (%s): %w", d.Id(), updateID, err)
		}
	}

	if d.HasChange("encryption_config") {
		o, n := d.GetChange("encryption_config")

		if len(o.([]interface{})) == 0 && len(n.([]interface{})) == 1 {
			input := &eks.AssociateEncryptionConfigInput{
				ClusterName:      aws.String(d.Id()),
				EncryptionConfig: testAccClusterConfig_expandEncryption(d.Get("encryption_config").([]interface{})),
			}

			log.Printf("[DEBUG] Associating EKS Cluster (%s) encryption config: %s", d.Id(), input)
			output, err := conn.AssociateEncryptionConfig(input)

			if err != nil {
				return fmt.Errorf("error associating EKS Cluster (%s) encryption config: %w", d.Id(), err)
			}

			updateID := aws.StringValue(output.Update.Id)

			_, err = waitClusterUpdateSuccessful(conn, d.Id(), updateID, d.Timeout(schema.TimeoutUpdate))

			if err != nil {
				return fmt.Errorf("error waiting for EKS Cluster (%s) encryption config association (%s): %w", d.Id(), updateID, err)
			}
		}
	}

	if d.HasChange("enabled_cluster_log_types") {
		input := &eks.UpdateClusterConfigInput{
			Logging: expandLoggingTypes(d.Get("enabled_cluster_log_types").(*schema.Set)),
			Name:    aws.String(d.Id()),
		}

		log.Printf("[DEBUG] Updating EKS Cluster (%s) logging: %s", d.Id(), input)
		output, err := conn.UpdateClusterConfig(input)

		if err != nil {
			return fmt.Errorf("error updating EKS Cluster (%s) logging: %w", d.Id(), err)
		}

		updateID := aws.StringValue(output.Update.Id)

		_, err = waitClusterUpdateSuccessful(conn, d.Id(), updateID, d.Timeout(schema.TimeoutUpdate))

		if err != nil {
			return fmt.Errorf("error waiting for EKS Cluster (%s) logging update (%s): %w", d.Id(), updateID, err)
		}
	}

	if d.HasChanges("vpc_config.0.endpoint_private_access", "vpc_config.0.endpoint_public_access", "vpc_config.0.public_access_cidrs") {
		input := &eks.UpdateClusterConfigInput{
			Name:               aws.String(d.Id()),
			ResourcesVpcConfig: testAccClusterConfig_expandVPCUpdateRequest(d.Get("vpc_config").([]interface{})),
		}

		log.Printf("[DEBUG] Updating EKS Cluster (%s) VPC config: %s", d.Id(), input)
		output, err := conn.UpdateClusterConfig(input)

		if err != nil {
			return fmt.Errorf("error updating EKS Cluster (%s) VPC config: %w", d.Id(), err)
		}

		updateID := aws.StringValue(output.Update.Id)

		_, err = waitClusterUpdateSuccessful(conn, d.Id(), updateID, d.Timeout(schema.TimeoutUpdate))

		if err != nil {
			return fmt.Errorf("error waiting for EKS Cluster (%s) VPC config update (%s): %w", d.Id(), updateID, err)
		}
	}

	if d.HasChange("tags_all") {
		o, n := d.GetChange("tags_all")
		if err := UpdateTags(conn, d.Get("arn").(string), o, n); err != nil {
			return fmt.Errorf("error updating tags: %w", err)
		}
	}

	return resourceClusterRead(d, meta)
}

func resourceClusterDelete(d *schema.ResourceData, meta interface{}) error {
	conn := meta.(*conns.AWSClient).EKSConn

	log.Printf("[DEBUG] Deleting EKS Cluster: %s", d.Id())

	input := &eks.DeleteClusterInput{
		Name: aws.String(d.Id()),
	}

	// If a cluster is scaling up due to load a delete request will fail
	// This is a temporary workaround until EKS supports multiple parallel mutating operations
	err := tfresource.RetryConfigContext(context.Background(), 0*time.Second, 1*time.Minute, 0*time.Second, 30*time.Second, clusterDeleteRetryTimeout, func() *resource.RetryError {
		var err error

		_, err = conn.DeleteCluster(input)

		if tfawserr.ErrMessageContains(err, eks.ErrCodeResourceInUseException, "in progress") {
			log.Printf("[DEBUG] eks cluster update in progress: %v", err)
			return resource.RetryableError(err)
		}

		if err != nil {
			return resource.NonRetryableError(err)
		}

		return nil
	})

	if tfresource.TimedOut(err) {
		_, err = conn.DeleteCluster(input)
	}

	if tfawserr.ErrCodeEquals(err, eks.ErrCodeResourceNotFoundException) {
		return nil
	}

	// Sometimes the EKS API returns the ResourceNotFound error in this form:
	// ClientException: No cluster found for name: tf-acc-test-0o1f8
	if tfawserr.ErrMessageContains(err, eks.ErrCodeClientException, "No cluster found for name:") {
		return nil
	}

	if err != nil {
		return fmt.Errorf("error deleting EKS Cluster (%s): %w", d.Id(), err)
	}

	if _, err = waitClusterDeleted(conn, d.Id(), d.Timeout(schema.TimeoutDelete)); err != nil {
		return fmt.Errorf("error waiting for EKS Cluster (%s) to delete: %w", d.Id(), err)
	}

	return nil
}

func testAccClusterConfig_expandEncryption(tfList []interface{}) []*eks.EncryptionConfig {
	if len(tfList) == 0 {
		return nil
	}

	var apiObjects []*eks.EncryptionConfig

	for _, tfMapRaw := range tfList {
		tfMap, ok := tfMapRaw.(map[string]interface{})

		if !ok {
			continue
		}

		apiObject := &eks.EncryptionConfig{
			Provider: expandProvider(tfMap["provider"].([]interface{})),
		}

		if v, ok := tfMap["resources"].(*schema.Set); ok && v.Len() > 0 {
			apiObject.Resources = flex.ExpandStringSet(v)
		}

		apiObjects = append(apiObjects, apiObject)
	}

	return apiObjects
}

func expandProvider(tfList []interface{}) *eks.Provider {
	tfMap, ok := tfList[0].(map[string]interface{})

	if !ok {
		return nil
	}

	apiObject := &eks.Provider{}

	if v, ok := tfMap["key_arn"].(string); ok && v != "" {
		apiObject.KeyArn = aws.String(v)
	}

	return apiObject
}

func testAccClusterConfig_expandVPCRequest(l []interface{}) *eks.VpcConfigRequest {
	if len(l) == 0 {
		return nil
	}

	m := l[0].(map[string]interface{})

	vpcConfigRequest := &eks.VpcConfigRequest{
		EndpointPrivateAccess: aws.Bool(m["endpoint_private_access"].(bool)),
		EndpointPublicAccess:  aws.Bool(m["endpoint_public_access"].(bool)),
		SecurityGroupIds:      flex.ExpandStringSet(m["security_group_ids"].(*schema.Set)),
		SubnetIds:             flex.ExpandStringSet(m["subnet_ids"].(*schema.Set)),
	}

	if v, ok := m["public_access_cidrs"].(*schema.Set); ok && v.Len() > 0 {
		vpcConfigRequest.PublicAccessCidrs = flex.ExpandStringSet(v)
	}

	return vpcConfigRequest
}

func testAccClusterConfig_expandVPCUpdateRequest(l []interface{}) *eks.VpcConfigRequest {
	if len(l) == 0 {
		return nil
	}

	m := l[0].(map[string]interface{})

	vpcConfigRequest := &eks.VpcConfigRequest{
		EndpointPrivateAccess: aws.Bool(m["endpoint_private_access"].(bool)),
		EndpointPublicAccess:  aws.Bool(m["endpoint_public_access"].(bool)),
	}

	if v, ok := m["public_access_cidrs"].(*schema.Set); ok && v.Len() > 0 {
		vpcConfigRequest.PublicAccessCidrs = flex.ExpandStringSet(v)
	}

	return vpcConfigRequest
}

func expandNetworkConfigRequest(tfList []interface{}) *eks.KubernetesNetworkConfigRequest {
	tfMap, ok := tfList[0].(map[string]interface{})

	if !ok {
		return nil
	}

	apiObject := &eks.KubernetesNetworkConfigRequest{}

	if v, ok := tfMap["service_ipv4_cidr"].(string); ok && v != "" {
		apiObject.ServiceIpv4Cidr = aws.String(v)
	}

	if v, ok := tfMap["ip_family"].(string); ok && v != "" {
		apiObject.IpFamily = aws.String(v)
	}

	return apiObject
}

func expandLoggingTypes(vEnabledLogTypes *schema.Set) *eks.Logging {
	vEksLogTypes := []interface{}{}
	for _, eksLogType := range eks.LogType_Values() {
		vEksLogTypes = append(vEksLogTypes, eksLogType)
	}
	vAllLogTypes := schema.NewSet(schema.HashString, vEksLogTypes)

	return &eks.Logging{
		ClusterLogging: []*eks.LogSetup{
			{
				Enabled: aws.Bool(true),
				Types:   flex.ExpandStringSet(vEnabledLogTypes),
			},
			{
				Enabled: aws.Bool(false),
				Types:   flex.ExpandStringSet(vAllLogTypes.Difference(vEnabledLogTypes)),
			},
		},
	}
}

func flattenCertificate(certificate *eks.Certificate) []map[string]interface{} {
	if certificate == nil {
		return []map[string]interface{}{}
	}

	m := map[string]interface{}{
		"data": aws.StringValue(certificate.Data),
	}

	return []map[string]interface{}{m}
}

func flattenIdentity(identity *eks.Identity) []map[string]interface{} {
	if identity == nil {
		return []map[string]interface{}{}
	}

	m := map[string]interface{}{
		"oidc": flattenOIDC(identity.Oidc),
	}

	return []map[string]interface{}{m}
}

func flattenOIDC(oidc *eks.OIDC) []map[string]interface{} {
	if oidc == nil {
		return []map[string]interface{}{}
	}

	m := map[string]interface{}{
		"issuer": aws.StringValue(oidc.Issuer),
	}

	return []map[string]interface{}{m}
}

func flattenEncryptionConfig(apiObjects []*eks.EncryptionConfig) []interface{} {
	if len(apiObjects) == 0 {
		return nil
	}

	var tfList []interface{}

	for _, apiObject := range apiObjects {
		tfMap := map[string]interface{}{
			"provider":  flattenProvider(apiObject.Provider),
			"resources": aws.StringValueSlice(apiObject.Resources),
		}

		tfList = append(tfList, tfMap)
	}

	return tfList
}

func flattenProvider(apiObject *eks.Provider) []interface{} {
	if apiObject == nil {
		return nil
	}

	tfMap := map[string]interface{}{
		"key_arn": aws.StringValue(apiObject.KeyArn),
	}

	return []interface{}{tfMap}
}

func flattenVPCConfigResponse(vpcConfig *eks.VpcConfigResponse) []map[string]interface{} {
	if vpcConfig == nil {
		return []map[string]interface{}{}
	}

	m := map[string]interface{}{
		"cluster_security_group_id": aws.StringValue(vpcConfig.ClusterSecurityGroupId),
		"endpoint_private_access":   aws.BoolValue(vpcConfig.EndpointPrivateAccess),
		"endpoint_public_access":    aws.BoolValue(vpcConfig.EndpointPublicAccess),
		"security_group_ids":        flex.FlattenStringSet(vpcConfig.SecurityGroupIds),
		"subnet_ids":                flex.FlattenStringSet(vpcConfig.SubnetIds),
		"public_access_cidrs":       flex.FlattenStringSet(vpcConfig.PublicAccessCidrs),
		"vpc_id":                    aws.StringValue(vpcConfig.VpcId),
	}

	return []map[string]interface{}{m}
}

func flattenEnabledLogTypes(logging *eks.Logging) *schema.Set {
	enabledLogTypes := []*string{}

	if logging != nil {
		logSetups := logging.ClusterLogging
		for _, logSetup := range logSetups {
			if logSetup == nil || !aws.BoolValue(logSetup.Enabled) {
				continue
			}

			enabledLogTypes = append(enabledLogTypes, logSetup.Types...)
		}
	}

	return flex.FlattenStringSet(enabledLogTypes)
}

func flattenNetworkConfig(apiObject *eks.KubernetesNetworkConfigResponse) []interface{} {
	if apiObject == nil {
		return nil
	}

	tfMap := map[string]interface{}{
		"service_ipv4_cidr": aws.StringValue(apiObject.ServiceIpv4Cidr),
		"ip_family":         aws.StringValue(apiObject.IpFamily),
	}

	return []interface{}{tfMap}
}<|MERGE_RESOLUTION|>--- conflicted
+++ resolved
@@ -355,17 +355,13 @@
 
 	d.Set("arn", cluster.Arn)
 
-<<<<<<< HEAD
 	// FORK: Stack72: Renamed certificate_authority list to be certificate_authorities and map in the Pulumi provider
-	if err := d.Set("certificate_authorities", flattenEksCertificate(cluster.CertificateAuthority)); err != nil {
+	if err := d.Set("certificate_authorities", flattenCertificate(cluster.CertificateAuthority)); err != nil {
 		return fmt.Errorf("error setting certificate_authorities: %w", err)
 	}
 
 	// FORK: Stack72: Adding a single certificate authority to ensure backwards compatibility
-	if err := d.Set("certificate_authority", flattenEksCertificate(cluster.CertificateAuthority)); err != nil {
-=======
 	if err := d.Set("certificate_authority", flattenCertificate(cluster.CertificateAuthority)); err != nil {
->>>>>>> fe8292c5
 		return fmt.Errorf("error setting certificate_authority: %w", err)
 	}
 
