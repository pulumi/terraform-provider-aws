--- conflicted
+++ resolved
@@ -151,15 +151,9 @@
 * `description` - (Optional) Description of the rule
 * `input_parameters` - (Optional) A string in JSON format that is passed to the AWS Config rule Lambda function.
 * `maximum_execution_frequency` - (Optional) The maximum frequency with which AWS Config runs evaluations for a rule.
-<<<<<<< HEAD
-* `scope` - (Optional) Scope defines which resources can trigger an evaluation for the rule as documented below.
-* `source` - (Required) Source specifies the rule owner, the rule identifier, and the notifications that cause the function to evaluate your AWS resources as documented below.
-* `tags` - (Optional) A map of tags to assign to the resource. .If configured with a provider `default_tags` configuration block present, tags with matching keys will overwrite those defined at the provider-level.
-=======
 * `scope` - (Optional) Scope defines which resources can trigger an evaluation for the rule. See [Source](#source) Below.
 * `source` - (Required) Source specifies the rule owner, the rule identifier, and the notifications that cause the function to evaluate your AWS resources. See [Scope](#scope) Below.
-* `tags` - (Optional) A map of tags to assign to the resource. If configured with a provider [`default_tags` configuration block](/docs/providers/aws/index.html#default_tags-configuration-block) present, tags with matching keys will overwrite those defined at the provider-level.
->>>>>>> c2bb1d08
+* `tags` - (Optional) A map of tags to assign to the resource. If configured with a provider `default_tags` configuration block present, tags with matching keys will overwrite those defined at the provider-level.
 
 ### Scope
 
@@ -175,18 +169,6 @@
 
 Provides the rule owner (AWS or customer), the rule identifier, and the notifications that cause the function to evaluate your AWS resources.
 
-<<<<<<< HEAD
-* `owner` - (Required) Indicates whether AWS or the customer owns and manages the AWS Config rule. Valid values are `AWS` or `CUSTOM_LAMBDA`. For more information about managed rules, see the [AWS Config Managed Rules documentation](https://docs.aws.amazon.com/config/latest/developerguide/evaluate-config_use-managed-rules.html). For more information about custom rules, see the [AWS Config Custom Rules documentation](https://docs.aws.amazon.com/config/latest/developerguide/evaluate-config_develop-rules.html). Custom Lambda Functions require permissions to allow the AWS Config service to invoke them, e.g. via the `aws_lambda_permission` resource.
-* `source_identifier` - (Required) For AWS Config managed rules, a predefined identifier, e.g `IAM_PASSWORD_POLICY`. For custom Lambda rules, the identifier is the ARN of the Lambda Function, such as `arn:aws:lambda:us-east-1:123456789012:function:custom_rule_name` or the `arn` attribute of the `aws_lambda_function` resource.
-* `source_detail` - (Optional) Provides the source and type of the event that causes AWS Config to evaluate your AWS resources. Only valid if `owner` is `CUSTOM_LAMBDA`.
-    * `event_source` - (Optional) The source of the event, such as an AWS service, that triggers AWS Config to evaluate your AWS resources. This defaults to `aws.config` and is the only valid value.
-    * `maximum_execution_frequency` - (Optional) The frequency that you want AWS Config to run evaluations for a rule that is triggered periodically. If specified, requires `message_type` to be `ScheduledNotification`.
-    * `message_type` - (Optional) The type of notification that triggers AWS Config to run an evaluation for a rule. You can specify the following notification types:
-        * `ConfigurationItemChangeNotification` - Triggers an evaluation when AWS Config delivers a configuration item as a result of a resource change.
-        * `OversizedConfigurationItemChangeNotification` - Triggers an evaluation when AWS Config delivers an oversized configuration item. AWS Config may generate this notification type when a resource changes and the notification exceeds the maximum size allowed by Amazon SNS.
-        * `ScheduledNotification` - Triggers a periodic evaluation at the frequency specified for `maximum_execution_frequency`.
-        * `ConfigurationSnapshotDeliveryCompleted` - Triggers a periodic evaluation when AWS Config delivers a configuration snapshot.
-=======
 * `owner` - (Required) Indicates whether AWS or the customer owns and manages the AWS Config rule. Valid values are `AWS`, `CUSTOM_LAMBDA` or `CUSTOM_POLICY`. For more information about managed rules, see the [AWS Config Managed Rules documentation](https://docs.aws.amazon.com/config/latest/developerguide/evaluate-config_use-managed-rules.html). For more information about custom rules, see the [AWS Config Custom Rules documentation](https://docs.aws.amazon.com/config/latest/developerguide/evaluate-config_develop-rules.html). Custom Lambda Functions require permissions to allow the AWS Config service to invoke them, e.g., via the [`aws_lambda_permission` resource](/docs/providers/aws/r/lambda_permission.html).
 * `source_identifier` - (Optional) For AWS Config managed rules, a predefined identifier, e.g `IAM_PASSWORD_POLICY`. For custom Lambda rules, the identifier is the ARN of the Lambda Function, such as `arn:aws:lambda:us-east-1:123456789012:function:custom_rule_name` or the [`arn` attribute of the `aws_lambda_function` resource](/docs/providers/aws/r/lambda_function.html#arn).
 * `source_detail` - (Optional) Provides the source and type of the event that causes AWS Config to evaluate your AWS resources. Only valid if `owner` is `CUSTOM_LAMBDA` or `CUSTOM_POLICY`. See [Source Detail](#source-detail) Below.
@@ -207,7 +189,6 @@
 * `enable_debug_log_delivery` - (Optional) The boolean expression for enabling debug logging for your Config Custom Policy rule. The default value is `false`.
 * `policy_runtime` - (Required) The runtime system for your Config Custom Policy rule. Guard is a policy-as-code language that allows you to write policies that are enforced by Config Custom Policy rules. For more information about Guard, see the [Guard GitHub Repository](https://github.com/aws-cloudformation/cloudformation-guard).
 * `policy_text` - (Required) The policy definition containing the logic for your Config Custom Policy rule.
->>>>>>> c2bb1d08
 
 ## Attributes Reference
 
