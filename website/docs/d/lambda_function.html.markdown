---
subcategory: "Lambda"
layout: "aws"
page_title: "AWS: aws_lambda_function"
description: |-
  Provides a Lambda Function data source.
---

# aws_lambda_function

Provides information about a Lambda Function.

## Example Usage

```terraform
variable "function_name" {
  type = string
}

data "aws_lambda_function" "existing" {
  function_name = var.function_name
}
```

## Argument Reference

The following arguments are supported:

* `function_name` - (Required) Name of the lambda function.
* `qualifier` - (Optional) Alias name or version number of the lambda function. e.g. `$LATEST`, `my-alias`, or `1`

## Attributes Reference

In addition to all arguments above, the following attributes are exported:

<<<<<<< HEAD
* `architectures` The target architectures for the Lambda Function.
=======
* `architectures` - The instruction set architecture for the Lambda function.
>>>>>>> 7e08f3b6
* `arn` - Unqualified (no `:QUALIFIER` or `:VERSION` suffix) Amazon Resource Name (ARN) identifying your Lambda Function. See also `qualified_arn`.
* `code_signing_config_arn` - Amazon Resource Name (ARN) for a Code Signing Configuration.
* `dead_letter_config` - Configure the function's *dead letter queue*.
* `description` - Description of what your Lambda Function does.
* `environment` - The Lambda environment's configuration settings.
* `file_system_config` - The connection settings for an Amazon EFS file system.
* `handler` - The function entrypoint in your code.
* `invoke_arn` - The ARN to be used for invoking Lambda Function from API Gateway.
* `kms_key_arn` - The ARN for the KMS encryption key.
* `last_modified` - The date this resource was last modified.
* `layers` - A list of Lambda Layer ARNs attached to your Lambda Function.
* `memory_size` - Amount of memory in MB your Lambda Function can use at runtime.
* `qualified_arn` - Qualified (`:QUALIFIER` or `:VERSION` suffix) Amazon Resource Name (ARN) identifying your Lambda Function. See also `arn`.
* `reserved_concurrent_executions` - The amount of reserved concurrent executions for this lambda function or `-1` if unreserved.
* `role` - IAM role attached to the Lambda Function.
* `runtime` - The runtime environment for the Lambda function.
* `signing_job_arn` - The Amazon Resource Name (ARN) of a signing job.
* `signing_profile_version_arn` - The Amazon Resource Name (ARN) for a signing profile version.
* `source_code_hash` - Base64-encoded representation of raw SHA-256 sum of the zip file.
* `source_code_size` - The size in bytes of the function .zip file.
* `timeout` - The function execution time at which Lambda should terminate the function.
* `tracing_config` - Tracing settings of the function.
* `version` - The version of the Lambda function.
* `vpc_config` - VPC configuration associated with your Lambda function.<|MERGE_RESOLUTION|>--- conflicted
+++ resolved
@@ -33,11 +33,7 @@
 
 In addition to all arguments above, the following attributes are exported:
 
-<<<<<<< HEAD
-* `architectures` The target architectures for the Lambda Function.
-=======
 * `architectures` - The instruction set architecture for the Lambda function.
->>>>>>> 7e08f3b6
 * `arn` - Unqualified (no `:QUALIFIER` or `:VERSION` suffix) Amazon Resource Name (ARN) identifying your Lambda Function. See also `qualified_arn`.
 * `code_signing_config_arn` - Amazon Resource Name (ARN) for a Code Signing Configuration.
 * `dead_letter_config` - Configure the function's *dead letter queue*.
