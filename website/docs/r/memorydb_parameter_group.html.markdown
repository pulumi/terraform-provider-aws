--- conflicted
+++ resolved
@@ -38,11 +38,7 @@
 * `name_prefix` - (Optional, Forces new resource) Creates a unique name beginning with the specified prefix. Conflicts with `name`.
 * `description` - (Optional, Forces new resource) Description for the parameter group. Defaults to `"Managed by Terraform"`.
 * `parameter` - (Optional) Set of MemoryDB parameters to apply. Any parameters not specified will fall back to their family defaults. Detailed below.
-<<<<<<< HEAD
 * `tags` - (Optional) A map of tags to assign to the resource. If configured with a provider `default_tags` configuration block present, tags with matching keys will overwrite those defined at the provider-level.
-=======
-* `tags` - (Optional) A map of tags to assign to the resource. If configured with a provider [`default_tags` configuration block](https://registry.terraform.io/providers/hashicorp/aws/latest/docs#default_tags-configuration-block) present, tags with matching keys will overwrite those defined at the provider-level.
->>>>>>> abe4b515
 
 ### parameter Configuration Block
 
