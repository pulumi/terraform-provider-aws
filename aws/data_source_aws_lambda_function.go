--- conflicted
+++ resolved
@@ -183,11 +183,7 @@
 				Computed: true,
 			},
 			"architectures": {
-<<<<<<< HEAD
-				Type:     schema.TypeSet,
-=======
-				Type:     schema.TypeList,
->>>>>>> 7e08f3b6
+				Type:     schema.TypeList,
 				Computed: true,
 				Elem: &schema.Schema{
 					Type: schema.TypeString,
@@ -356,9 +352,5 @@
 
 	d.SetId(aws.StringValue(function.FunctionName))
 
-	if err := d.Set("architectures", flattenStringList(function.Architectures)); err != nil {
-		return fmt.Errorf("Error setting architectures for Lambda Function (%s): %w", d.Id(), err)
-	}
-
 	return nil
 }