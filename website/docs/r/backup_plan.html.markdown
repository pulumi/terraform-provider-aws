---
subcategory: "Backup"
layout: "aws"
page_title: "AWS: aws_backup_plan"
description: |-
  Provides an AWS Backup plan resource.
---

# Resource: aws_backup_plan

Provides an AWS Backup plan resource.

## Example Usage

```terraform
resource "aws_backup_plan" "example" {
  name = "tf_example_backup_plan"

  rule {
    rule_name         = "tf_example_backup_rule"
    target_vault_name = aws_backup_vault.test.name
    schedule          = "cron(0 12 * * ? *)"

    lifecycle {
      delete_after = 14
    }
  }

  advanced_backup_setting {
    backup_options = {
      WindowsVSS = "enabled"
    }
    resource_type = "EC2"
  }
}
```

## Argument Reference

The following arguments are supported:

* `name` - (Required) The display name of a backup plan.
* `rule` - (Required) A rule object that specifies a scheduled task that is used to back up a selection of resources.
* `advanced_backup_setting` - (Optional) An object that specifies backup options for each resource type.
<<<<<<< HEAD
* `tags` - (Optional) Metadata that you can assign to help organize the plans you create. .If configured with a provider `default_tags` configuration block present, tags with matching keys will overwrite those defined at the provider-level.
=======
* `tags` - (Optional) Metadata that you can assign to help organize the plans you create. If configured with a provider [`default_tags` configuration block](https://registry.terraform.io/providers/hashicorp/aws/latest/docs#default_tags-configuration-block) present, tags with matching keys will overwrite those defined at the provider-level.
>>>>>>> abe4b515

### Rule Arguments
For **rule** the following attributes are supported:

* `rule_name` - (Required) An display name for a backup rule.
* `target_vault_name` - (Required) The name of a logical container where backups are stored.
* `schedule` - (Optional) A CRON expression specifying when AWS Backup initiates a backup job.
* `enable_continuous_backup` - (Optional) Enable continuous backups for supported resources.
* `start_window` - (Optional) The amount of time in minutes before beginning a backup.
* `completion_window` - (Optional) The amount of time in minutes AWS Backup attempts a backup before canceling the job and returning an error.
* `lifecycle` - (Optional) The lifecycle defines when a protected resource is transitioned to cold storage and when it expires.  Fields documented below.
* `recovery_point_tags` - (Optional) Metadata that you can assign to help organize the resources that you create.
* `copy_action` - (Optional) Configuration block(s) with copy operation settings. Detailed below.

### Lifecycle Arguments
For **lifecycle** the following attributes are supported:

* `cold_storage_after` - (Optional) Specifies the number of days after creation that a recovery point is moved to cold storage.
* `delete_after` - (Optional) Specifies the number of days after creation that a recovery point is deleted. Must be 90 days greater than `cold_storage_after`.

### Copy Action Arguments
For **copy_action** the following attributes are supported:

* `lifecycle` - (Optional) The lifecycle defines when a protected resource is copied over to a backup vault and when it expires.  Fields documented above.
* `destination_vault_arn` - (Required) An Amazon Resource Name (ARN) that uniquely identifies the destination backup vault for the copied backup.

### Advanced Backup Setting Arguments
For `advanced_backup_setting` the following attibutes are supported:

* `backup_options` - (Required) Specifies the backup option for a selected resource. This option is only available for Windows VSS backup jobs. Set to `{ WindowsVSS = "enabled" }` to enable Windows VSS backup option and create a VSS Windows backup.
* `resource_type` - (Required) The type of AWS resource to be backed up. For VSS Windows backups, the only supported resource type is Amazon EC2. Valid values: `EC2`.

## Attributes Reference

In addition to all arguments above, the following attributes are exported:

* `id` - The id of the backup plan.
* `arn` - The ARN of the backup plan.
<<<<<<< HEAD
* `tags_all` - A map of tags assigned to the resource, including those inherited from the provider .
=======
* `tags_all` - A map of tags assigned to the resource, including those inherited from the provider [`default_tags` configuration block](https://registry.terraform.io/providers/hashicorp/aws/latest/docs#default_tags-configuration-block).
>>>>>>> abe4b515
* `version` - Unique, randomly generated, Unicode, UTF-8 encoded string that serves as the version ID of the backup plan.

## Import

Backup Plan can be imported using the `id`, e.g.,

```
$ terraform import aws_backup_plan.test <id>
```<|MERGE_RESOLUTION|>--- conflicted
+++ resolved
@@ -42,11 +42,7 @@
 * `name` - (Required) The display name of a backup plan.
 * `rule` - (Required) A rule object that specifies a scheduled task that is used to back up a selection of resources.
 * `advanced_backup_setting` - (Optional) An object that specifies backup options for each resource type.
-<<<<<<< HEAD
 * `tags` - (Optional) Metadata that you can assign to help organize the plans you create. .If configured with a provider `default_tags` configuration block present, tags with matching keys will overwrite those defined at the provider-level.
-=======
-* `tags` - (Optional) Metadata that you can assign to help organize the plans you create. If configured with a provider [`default_tags` configuration block](https://registry.terraform.io/providers/hashicorp/aws/latest/docs#default_tags-configuration-block) present, tags with matching keys will overwrite those defined at the provider-level.
->>>>>>> abe4b515
 
 ### Rule Arguments
 For **rule** the following attributes are supported:
@@ -85,11 +81,7 @@
 
 * `id` - The id of the backup plan.
 * `arn` - The ARN of the backup plan.
-<<<<<<< HEAD
-* `tags_all` - A map of tags assigned to the resource, including those inherited from the provider .
-=======
-* `tags_all` - A map of tags assigned to the resource, including those inherited from the provider [`default_tags` configuration block](https://registry.terraform.io/providers/hashicorp/aws/latest/docs#default_tags-configuration-block).
->>>>>>> abe4b515
+* `tags_all` - A map of tags assigned to the resource, including those inherited from the provider `default_tags` configuration block.
 * `version` - Unique, randomly generated, Unicode, UTF-8 encoded string that serves as the version ID of the backup plan.
 
 ## Import
