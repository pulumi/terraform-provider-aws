---
subcategory: "EC2"
layout: "aws"
page_title: "AWS: aws_launch_configuration"
description: |-
  Provides a resource to create a new launch configuration, used for autoscaling groups.
---

# Resource: aws_launch_configuration

Provides a resource to create a new launch configuration, used for autoscaling groups.

## Example Usage

```hcl
data "aws_ami" "ubuntu" {
  most_recent = true

  filter {
    name   = "name"
    values = ["ubuntu/images/hvm-ssd/ubuntu-trusty-14.04-amd64-server-*"]
  }

  filter {
    name   = "virtualization-type"
    values = ["hvm"]
  }

  owners = ["099720109477"] # Canonical
}

resource "aws_launch_configuration" "as_conf" {
  name          = "web_config"
  image_id      = data.aws_ami.ubuntu.id
  instance_type = "t2.micro"
}
```

## Using with AutoScaling Groups

Launch Configurations cannot be updated after creation with the Amazon
Web Service API. In order to update a Launch Configuration, this provider will
destroy the existing resource and create a replacement. In order to effectively
use a Launch Configuration resource with an [AutoScaling Group resource][1],
it's recommended to specify `create_before_destroy` in a [lifecycle][2] block.
Either omit the Launch Configuration `name` attribute, or specify a partial name
with `name_prefix`.  Example:

```hcl
data "aws_ami" "ubuntu" {
  most_recent = true

  filter {
    name   = "name"
    values = ["ubuntu/images/hvm-ssd/ubuntu-trusty-14.04-amd64-server-*"]
  }

  filter {
    name   = "virtualization-type"
    values = ["hvm"]
  }

  owners = ["099720109477"] # Canonical
}

resource "aws_launch_configuration" "as_conf" {
<<<<<<< HEAD
  name_prefix   = "lc-example-"
  image_id      = "${data.aws_ami.ubuntu.id}"
=======
  name_prefix   = "terraform-lc-example-"
  image_id      = data.aws_ami.ubuntu.id
>>>>>>> 9612edda
  instance_type = "t2.micro"

  lifecycle {
    create_before_destroy = true
  }
}

resource "aws_autoscaling_group" "bar" {
<<<<<<< HEAD
  name                 = "asg-example"
  launch_configuration = "${aws_launch_configuration.as_conf.name}"
=======
  name                 = "terraform-asg-example"
  launch_configuration = aws_launch_configuration.as_conf.name
>>>>>>> 9612edda
  min_size             = 1
  max_size             = 2

  lifecycle {
    create_before_destroy = true
  }
}
```

With this setup this provider generates a unique name for your Launch
Configuration and can then update the AutoScaling Group without conflict before
destroying the previous Launch Configuration.

## Using with Spot Instances

Launch configurations can set the spot instance pricing to be used for the
Auto Scaling Group to reserve instances. Simply specifying the `spot_price`
parameter will set the price on the Launch Configuration which will attempt to
reserve your instances at this price.  See the [AWS Spot Instance
documentation](https://docs.aws.amazon.com/AWSEC2/latest/UserGuide/using-spot-instances.html)
for more information or how to launch [Spot Instances][3] with this provider.

```hcl
data "aws_ami" "ubuntu" {
  most_recent = true

  filter {
    name   = "name"
    values = ["ubuntu/images/hvm-ssd/ubuntu-trusty-14.04-amd64-server-*"]
  }

  filter {
    name   = "virtualization-type"
    values = ["hvm"]
  }

  owners = ["099720109477"] # Canonical
}

resource "aws_launch_configuration" "as_conf" {
  image_id      = data.aws_ami.ubuntu.id
  instance_type = "m4.large"
  spot_price    = "0.001"

  lifecycle {
    create_before_destroy = true
  }
}

resource "aws_autoscaling_group" "bar" {
<<<<<<< HEAD
  name                 = "asg-example"
  launch_configuration = "${aws_launch_configuration.as_conf.name}"
=======
  name                 = "terraform-asg-example"
  launch_configuration = aws_launch_configuration.as_conf.name
>>>>>>> 9612edda
}
```

## Argument Reference

The following arguments are supported:

* `name` - (Optional) The name of the launch configuration. If you leave
  this blank, this provider will auto-generate a unique name.
* `name_prefix` - (Optional) Creates a unique name beginning with the specified
  prefix. Conflicts with `name`.
* `image_id` - (Required) The EC2 image ID to launch.
* `instance_type` - (Required) The size of instance to launch.
* `iam_instance_profile` - (Optional) The name attribute of the IAM instance profile to associate
     with launched instances.
* `key_name` - (Optional) The key name that should be used for the instance.
* `security_groups` - (Optional) A list of associated security group IDS.
* `associate_public_ip_address` - (Optional) Associate a public ip address with an instance in a VPC.
* `vpc_classic_link_id` - (Optional) The ID of a ClassicLink-enabled VPC. Only applies to EC2-Classic instances. (eg. `vpc-2730681a`)
* `vpc_classic_link_security_groups` - (Optional) The IDs of one or more security groups for the specified ClassicLink-enabled VPC (eg. `sg-46ae3d11`).
* `user_data` - (Optional) The user data to provide when launching the instance. Do not pass gzip-compressed data via this argument; see `user_data_base64` instead.
* `user_data_base64` - (Optional) Can be used instead of `user_data` to pass base64-encoded binary data directly. Use this instead of `user_data` whenever the value is not a valid UTF-8 string. For example, gzip-encoded user data must be base64-encoded and passed via this argument to avoid corruption.
* `enable_monitoring` - (Optional) Enables/disables detailed monitoring. This is enabled by default.
* `ebs_optimized` - (Optional) If true, the launched EC2 instance will be EBS-optimized.
* `root_block_device` - (Optional) Customize details about the root block
  device of the instance. See [Block Devices](#block-devices) below for details.
* `ebs_block_device` - (Optional) Additional EBS block devices to attach to the
  instance.  See [Block Devices](#block-devices) below for details.
* `ephemeral_block_device` - (Optional) Customize Ephemeral (also known as
  "Instance Store") volumes on the instance. See [Block Devices](#block-devices) below for details.
* `spot_price` - (Optional; Default: On-demand price) The maximum price to use for reserving spot instances.
* `placement_tenancy` - (Optional) The tenancy of the instance. Valid values are
  `"default"` or `"dedicated"`, see [AWS's Create Launch Configuration](http://docs.aws.amazon.com/AutoScaling/latest/APIReference/API_CreateLaunchConfiguration.html)
  for more details

## Block devices

Each of the `*_block_device` attributes controls a portion of the AWS
Launch Configuration's "Block Device Mapping". It's a good idea to familiarize yourself with [AWS's Block Device
Mapping docs](https://docs.aws.amazon.com/AWSEC2/latest/UserGuide/block-device-mapping-concepts.html)
to understand the implications of using these attributes.

The `root_block_device` mapping supports the following:

* `volume_type` - (Optional) The type of volume. Can be `"standard"`, `"gp2"`,
  or `"io1"`. (Default: `"standard"`).
* `volume_size` - (Optional) The size of the volume in gigabytes.
* `iops` - (Optional) The amount of provisioned
  [IOPS](https://docs.aws.amazon.com/AWSEC2/latest/UserGuide/ebs-io-characteristics.html).
  This must be set with a `volume_type` of `"io1"`.
* `delete_on_termination` - (Optional) Whether the volume should be destroyed
  on instance termination (Default: `true`).
* `encrypted` - (Optional) Whether the volume should be encrypted or not. (Default: `false`).

Modifying any of the `root_block_device` settings requires resource
replacement.

Each `ebs_block_device` supports the following:

* `device_name` - (Required) The name of the device to mount.
* `snapshot_id` - (Optional) The Snapshot ID to mount.
* `volume_type` - (Optional) The type of volume. Can be `"standard"`, `"gp2"`,
  or `"io1"`. (Default: `"standard"`).
* `volume_size` - (Optional) The size of the volume in gigabytes.
* `iops` - (Optional) The amount of provisioned
  [IOPS](https://docs.aws.amazon.com/AWSEC2/latest/UserGuide/ebs-io-characteristics.html).
  This must be set with a `volume_type` of `"io1"`.
* `delete_on_termination` - (Optional) Whether the volume should be destroyed
  on instance termination (Default: `true`).
* `encrypted` - (Optional) Whether the volume should be encrypted or not. Do not use this option if you are using `snapshot_id` as the encrypted flag will be determined by the snapshot. (Default: `false`).

Modifying any `ebs_block_device` currently requires resource replacement.

Each `ephemeral_block_device` supports the following:

* `device_name` - The name of the block device to mount on the instance.
* `virtual_name` - The [Instance Store Device
  Name](https://docs.aws.amazon.com/AWSEC2/latest/UserGuide/InstanceStorage.html#InstanceStoreDeviceNames)
  (e.g. `"ephemeral0"`)

Each AWS Instance type has a different set of Instance Store block devices
available for attachment. AWS [publishes a
list](https://docs.aws.amazon.com/AWSEC2/latest/UserGuide/InstanceStorage.html#StorageOnInstanceTypes)
of which ephemeral devices are available on each type. The devices are always
identified by the `virtual_name` in the format `"ephemeral{0..N}"`.

~> **NOTE:** Changes to `*_block_device` configuration of _existing_ resources
cannot currently be detected by this provider. After updating to block device
configuration, resource recreation can be manually triggered by using the
[`up` command with the --replace argument](https://www.pulumi.com/docs/reference/cli/pulumi_up/).

## Attributes Reference

In addition to all arguments above, the following attributes are exported:

* `id` - The ID of the launch configuration.
* `arn` - The Amazon Resource Name of the launch configuration.
* `name` - The name of the launch configuration.

[1]: /docs/providers/aws/r/autoscaling_group.html
[2]: /docs/configuration/resources.html#lifecycle
[3]: /docs/providers/aws/r/spot_instance_request.html

## Import

Launch configurations can be imported using the `name`, e.g.

```
$ terraform import aws_launch_configuration.as_conf lg-123456
```<|MERGE_RESOLUTION|>--- conflicted
+++ resolved
@@ -64,13 +64,8 @@
 }
 
 resource "aws_launch_configuration" "as_conf" {
-<<<<<<< HEAD
   name_prefix   = "lc-example-"
-  image_id      = "${data.aws_ami.ubuntu.id}"
-=======
-  name_prefix   = "terraform-lc-example-"
   image_id      = data.aws_ami.ubuntu.id
->>>>>>> 9612edda
   instance_type = "t2.micro"
 
   lifecycle {
@@ -79,13 +74,8 @@
 }
 
 resource "aws_autoscaling_group" "bar" {
-<<<<<<< HEAD
   name                 = "asg-example"
-  launch_configuration = "${aws_launch_configuration.as_conf.name}"
-=======
-  name                 = "terraform-asg-example"
   launch_configuration = aws_launch_configuration.as_conf.name
->>>>>>> 9612edda
   min_size             = 1
   max_size             = 2
 
@@ -136,13 +126,8 @@
 }
 
 resource "aws_autoscaling_group" "bar" {
-<<<<<<< HEAD
   name                 = "asg-example"
-  launch_configuration = "${aws_launch_configuration.as_conf.name}"
-=======
-  name                 = "terraform-asg-example"
   launch_configuration = aws_launch_configuration.as_conf.name
->>>>>>> 9612edda
 }
 ```
 
