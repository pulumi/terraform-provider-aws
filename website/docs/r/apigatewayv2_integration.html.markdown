--- conflicted
+++ resolved
@@ -130,13 +130,8 @@
 * `template_selection_expression` - (Optional) The [template selection expression](https://docs.aws.amazon.com/apigateway/latest/developerguide/apigateway-websocket-api-selection-expressions.html#apigateway-websocket-api-template-selection-expressions) for the integration.
 * `timeout_milliseconds` - (Optional) Custom timeout between 50 and 29,000 milliseconds for WebSocket APIs and between 50 and 30,000 milliseconds for HTTP APIs.
 The default timeout is 29 seconds for WebSocket APIs and 30 seconds for HTTP APIs.
-<<<<<<< HEAD
 this provider will only perform drift detection of its value when present in a configuration.
-* `tls_config` - (Optional) The TLS configuration for a private integration. Supported only for HTTP APIs.
-=======
-Terraform will only perform drift detection of its value when present in a configuration.
 * `tls_config` - (Optional) TLS configuration for a private integration. Supported only for HTTP APIs.
->>>>>>> 4f356579
 
 The `response_parameters` object supports the following:
 
