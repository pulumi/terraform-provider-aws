--- conflicted
+++ resolved
@@ -121,25 +121,19 @@
 
 The following arguments are optional:
 
-<<<<<<< HEAD
-* `ami_type` - (Optional) Type of Amazon Machine Image (AMI) associated with the EKS Node Group. Defaults to `AL2_x86_64`. Valid values: `AL2_x86_64`, `AL2_x86_64_GPU`, `AL2_ARM_64`. This provider will only perform drift detection if a configuration value is provided.
+* `ami_type` - (Optional) Type of Amazon Machine Image (AMI) associated with the EKS Node Group. Defaults to `AL2_x86_64`. Valid values: `AL2_x86_64`, `AL2_x86_64_GPU`, `AL2_ARM_64`, `CUSTOM`. This provider will only perform drift detection if a configuration value is provided.
 * `capacity_type` - (Optional) Type of capacity associated with the EKS Node Group. Valid values: `ON_DEMAND`, `SPOT`. This provider will only perform drift detection if a configuration value is provided.
 * `disk_size` - (Optional) Disk size in GiB for worker nodes. Defaults to `20`. This provider will only perform drift detection if a configuration value is provided.
-=======
-* `ami_type` - (Optional) Type of Amazon Machine Image (AMI) associated with the EKS Node Group. Defaults to `AL2_x86_64`. Valid values: `AL2_x86_64`, `AL2_x86_64_GPU`, `AL2_ARM_64`, `CUSTOM`. Terraform will only perform drift detection if a configuration value is provided.
-* `capacity_type` - (Optional) Type of capacity associated with the EKS Node Group. Valid values: `ON_DEMAND`, `SPOT`. Terraform will only perform drift detection if a configuration value is provided.
-* `disk_size` - (Optional) Disk size in GiB for worker nodes. Defaults to `20`. Terraform will only perform drift detection if a configuration value is provided.
->>>>>>> 48965489
 * `force_update_version` - (Optional) Force version update if existing pods are unable to be drained due to a pod disruption budget issue.
 * `instance_types` - (Optional) List of instance types associated with the EKS Node Group. Defaults to `["t3.medium"]`. This provider will only perform drift detection if a configuration value is provided.
 * `labels` - (Optional) Key-value map of Kubernetes labels. Only labels that are applied with the EKS API are managed by this argument. Other Kubernetes labels applied to the EKS Node Group will not be managed.
 * `launch_template` - (Optional) Configuration block with Launch Template settings. Detailed below.
-* `node_group_name` – (Optional) Name of the EKS Node Group. If omitted, Terraform will assign a random, unique name. Conflicts with `node_group_name_prefix`.
+* `node_group_name` – (Optional) Name of the EKS Node Group. If omitted, this provider will assign a random, unique name. Conflicts with `node_group_name_prefix`.
 * `node_group_name_prefix` – (Optional) Creates a unique name beginning with the specified prefix. Conflicts with `node_group_name`.
 * `release_version` – (Optional) AMI version of the EKS Node Group. Defaults to latest version for Kubernetes version.
 * `remote_access` - (Optional) Configuration block with remote access settings. Detailed below.
 * `tags` - (Optional) Key-value map of resource tags.
-* `version` – (Optional) Kubernetes version. Defaults to EKS Cluster Kubernetes version. Terraform will only perform drift detection if a configuration value is provided.
+* `version` – (Optional) Kubernetes version. Defaults to EKS Cluster Kubernetes version. This provider will only perform drift detection if a configuration value is provided.
 
 ### launch_template Configuration Block
 
@@ -167,7 +161,7 @@
 * `arn` - Amazon Resource Name (ARN) of the EKS Node Group.
 * `id` - EKS Cluster name and EKS Node Group name separated by a colon (`:`).
 * `resources` - List of objects containing information about underlying resources.
-* `tags_all` - A map of tags assigned to the resource, including those inherited from the provider [`default_tags` configuration block](https://www.terraform.io/docs/providers/aws/index.html#default_tags-configuration-block).
+* `tags_all` - A map of tags assigned to the resource, including those inherited from the provider `default_tags` configuration block.
     * `autoscaling_groups` - List of objects containing information about AutoScaling Groups.
         * `name` - Name of the AutoScaling Group.
     * `remote_access_security_group_id` - Identifier of the remote access EC2 Security Group.
