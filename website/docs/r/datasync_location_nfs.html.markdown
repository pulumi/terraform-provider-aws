---
subcategory: "DataSync"
layout: "aws"
page_title: "AWS: aws_datasync_location_nfs"
description: |-
  Manages an AWS DataSync NFS Location
---

# Resource: aws_datasync_location_nfs

Manages an NFS Location within AWS DataSync.

~> **NOTE:** The DataSync Agents must be available before creating this resource.

## Example Usage

```terraform
resource "aws_datasync_location_nfs" "example" {
  server_hostname = "nfs.example.com"
  subdirectory    = "/exported/path"

  on_prem_config {
    agent_arns = [aws_datasync_agent.example.arn]
  }
}
```

## Argument Reference

The following arguments are supported:

* `mount_options` - (Optional) Configuration block containing mount options used by DataSync to access the NFS Server.
* `on_prem_config` - (Required) Configuration block containing information for connecting to the NFS File System.
* `server_hostname` - (Required) Specifies the IP address or DNS name of the NFS server. The DataSync Agent(s) use this to mount the NFS server.
* `subdirectory` - (Required) Subdirectory to perform actions as source or destination. Should be exported by the NFS server.
<<<<<<< HEAD
* `tags` - (Optional) Key-value pairs of resource tags to assign to the DataSync Location. .If configured with a provider `default_tags` configuration block present, tags with matching keys will overwrite those defined at the provider-level.
=======
* `tags` - (Optional) Key-value pairs of resource tags to assign to the DataSync Location. If configured with a provider [`default_tags` configuration block](https://registry.terraform.io/providers/hashicorp/aws/latest/docs#default_tags-configuration-block) present, tags with matching keys will overwrite those defined at the provider-level.
>>>>>>> abe4b515

### mount_options Argument Reference

The following arguments are supported inside the `mount_options` configuration block:

* `version` - (Optional) The specific NFS version that you want DataSync to use for mounting your NFS share. Valid values: `AUTOMATIC`, `NFS3`, `NFS4_0` and `NFS4_1`. Default: `AUTOMATIC`

### on_prem_config Argument Reference

The following arguments are supported inside the `on_prem_config` configuration block:

* `agent_arns` - (Required) List of Amazon Resource Names (ARNs) of the DataSync Agents used to connect to the NFS server.

## Attributes Reference

In addition to all arguments above, the following attributes are exported:

* `id` - Amazon Resource Name (ARN) of the DataSync Location.
* `arn` - Amazon Resource Name (ARN) of the DataSync Location.
<<<<<<< HEAD
* `tags_all` - A map of tags assigned to the resource, including those inherited from the provider .
=======
* `tags_all` - A map of tags assigned to the resource, including those inherited from the provider [`default_tags` configuration block](https://registry.terraform.io/providers/hashicorp/aws/latest/docs#default_tags-configuration-block).
>>>>>>> abe4b515

## Import

`aws_datasync_location_nfs` can be imported by using the DataSync Task Amazon Resource Name (ARN), e.g.,

```
$ terraform import aws_datasync_location_nfs.example arn:aws:datasync:us-east-1:123456789012:location/loc-12345678901234567
```<|MERGE_RESOLUTION|>--- conflicted
+++ resolved
@@ -33,11 +33,7 @@
 * `on_prem_config` - (Required) Configuration block containing information for connecting to the NFS File System.
 * `server_hostname` - (Required) Specifies the IP address or DNS name of the NFS server. The DataSync Agent(s) use this to mount the NFS server.
 * `subdirectory` - (Required) Subdirectory to perform actions as source or destination. Should be exported by the NFS server.
-<<<<<<< HEAD
 * `tags` - (Optional) Key-value pairs of resource tags to assign to the DataSync Location. .If configured with a provider `default_tags` configuration block present, tags with matching keys will overwrite those defined at the provider-level.
-=======
-* `tags` - (Optional) Key-value pairs of resource tags to assign to the DataSync Location. If configured with a provider [`default_tags` configuration block](https://registry.terraform.io/providers/hashicorp/aws/latest/docs#default_tags-configuration-block) present, tags with matching keys will overwrite those defined at the provider-level.
->>>>>>> abe4b515
 
 ### mount_options Argument Reference
 
@@ -57,11 +53,7 @@
 
 * `id` - Amazon Resource Name (ARN) of the DataSync Location.
 * `arn` - Amazon Resource Name (ARN) of the DataSync Location.
-<<<<<<< HEAD
-* `tags_all` - A map of tags assigned to the resource, including those inherited from the provider .
-=======
-* `tags_all` - A map of tags assigned to the resource, including those inherited from the provider [`default_tags` configuration block](https://registry.terraform.io/providers/hashicorp/aws/latest/docs#default_tags-configuration-block).
->>>>>>> abe4b515
+* `tags_all` - A map of tags assigned to the resource, including those inherited from the provider `default_tags` configuration block.
 
 ## Import
 
