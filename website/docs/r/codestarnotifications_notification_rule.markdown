--- conflicted
+++ resolved
@@ -62,11 +62,7 @@
 * `name` - (Required) The name of notification rule.
 * `resource` - (Required) The ARN of the resource to associate with the notification rule.
 * `status` - (Optional) The status of the notification rule. Possible values are `ENABLED` and `DISABLED`, default is `ENABLED`.
-<<<<<<< HEAD
 * `tags` - (Optional) A map of tags to assign to the resource. .If configured with a provider `default_tags` configuration block present, tags with matching keys will overwrite those defined at the provider-level.
-=======
-* `tags` - (Optional) A map of tags to assign to the resource. If configured with a provider [`default_tags` configuration block](https://registry.terraform.io/providers/hashicorp/aws/latest/docs#default_tags-configuration-block) present, tags with matching keys will overwrite those defined at the provider-level.
->>>>>>> abe4b515
 * `target` - (Optional) Configuration blocks containing notification target information. Can be specified multiple times. At least one target must be specified on creation.
 
 An `target` block supports the following arguments:
@@ -80,11 +76,7 @@
 
 * `id` - The codestar notification rule ARN.
 * `arn` - The codestar notification rule ARN.
-<<<<<<< HEAD
-* `tags_all` - A map of tags assigned to the resource, including those inherited from the provider .
-=======
-* `tags_all` - A map of tags assigned to the resource, including those inherited from the provider [`default_tags` configuration block](https://registry.terraform.io/providers/hashicorp/aws/latest/docs#default_tags-configuration-block).
->>>>>>> abe4b515
+* `tags_all` - A map of tags assigned to the resource, including those inherited from the provider `default_tags` configuration block.
 
 ## Import
 
