---
subcategory: "FSx"
layout: "aws"
page_title: "AWS: aws_fsx_ontap_storage_virtual_machine"
description: |-
  Manages a FSx Storage Virtual Machine.
---

# Resource: aws_fsx_ontap_storage_virtual_machine

Manages a FSx Storage Virtual Machine.
See the [FSx ONTAP User Guide](https://docs.aws.amazon.com/fsx/latest/ONTAPGuide/managing-svms.html) for more information.


## Example Usage

### Basic Usage

```terraform
resource "aws_fsx_ontap_storage_virtual_machine" "test" {
  file_system_id = aws_fsx_ontap_file_system.test.id
  name           = "test"
}
```

### Using a Self-Managed Microsoft Active Directory

Additional information for using AWS Directory Service with ONTAP File Systems can be found in the [FSx ONTAP Guide](https://docs.aws.amazon.com/fsx/latest/ONTAPGuide/self-managed-AD.html).

```terraform
resource "aws_fsx_ontap_storage_virtual_machine" "test" {
  file_system_id = aws_fsx_ontap_file_system.test.id
  name           = "mysvm"

  active_directory_configuration {
    netbios_name = "mysvm"
    self_managed_active_directory_configuration {
      dns_ips     = ["10.0.0.111", "10.0.0.222"]
      domain_name = "corp.example.com"
      password    = "avoid-plaintext-passwords"
      username    = "Admin"
    }
  }
}
```

## Argument Reference

The following arguments are supported:

* `active_directory_configuration` - (Optional) Configuration block that Amazon FSx uses to join the FSx ONTAP Storage Virtual Machine(SVM) to your Microsoft Active Directory (AD) directory. Detailed below.
* `file_system_id` - (Required) The ID of the Amazon FSx ONTAP File System that this SVM will be created on.
* `name` - (Required) The name of the SVM. You can use a maximum of 47 alphanumeric characters, plus the underscore (_) special character.
* `root_volume_security_style` - (Optional) Specifies the root volume security style, Valid values are `UNIX`, `NTFS`, and `MIXED`. All volumes created under this SVM will inherit the root security style unless the security style is specified on the volume. Default value is `UNIX`.
<<<<<<< HEAD
* `tags` - (Optional) A map of tags to assign to the storage virtual machine. If configured with a provider `default_tags` configuration block present, tags with matching keys will overwrite those defined at the provider-level.
=======
* `tags` - (Optional) A map of tags to assign to the storage virtual machine. If configured with a provider [`default_tags` configuration block](https://registry.terraform.io/providers/hashicorp/aws/latest/docs#default_tags-configuration-block) present, tags with matching keys will overwrite those defined at the provider-level.
>>>>>>> abe4b515

### active_directory_configuration

The following arguments are supported for `active_directory_configuration` configuration block:

* `netbios_name` - (Required) The NetBIOS name of the Active Directory computer object that will be created for your SVM. This is often the same as the SVM name but can be different. AWS limits to 15 characters because of standard NetBIOS naming limits.
* `self_managed_active_directory` - (Optional) Configuration block that Amazon FSx uses to join the SVM to your self-managed (including on-premises) Microsoft Active Directory (AD) directory.

### self_managed_active_directory

The following arguments are supported for `self_managed_active_directory` configuration block:

* `dns_ips` - (Required) A list of up to three IP addresses of DNS servers or domain controllers in the self-managed AD directory.
* `domain_name` - (Required) The fully qualified domain name of the self-managed AD directory. For example, `corp.example.com`.
* `password` - (Required) The password for the service account on your self-managed AD domain that Amazon FSx will use to join to your AD domain.
* `username` - (Required) The user name for the service account on your self-managed AD domain that Amazon FSx will use to join to your AD domain.
* `file_system_administrators_group` - (Optional) The name of the domain group whose members are granted administrative privileges for the SVM. The group that you specify must already exist in your domain. Defaults to `Domain Admins`.
* `organizational_unit_distinguished_name` - (Optional) The fully qualified distinguished name of the organizational unit within your self-managed AD directory that the Windows File Server instance will join. For example, `OU=FSx,DC=yourdomain,DC=corp,DC=com`. Only accepts OU as the direct parent of the SVM. If none is provided, the SVM is created in the default location of your self-managed AD directory. To learn more, see [RFC 2253](https://tools.ietf.org/html/rfc2253).

## Attributes Reference

In addition to all arguments above, the following attributes are exported:

* `arn` - Amazon Resource Name of the storage virtual machine.
* `endpoints` - The endpoints that are used to access data or to manage the storage virtual machine using the NetApp ONTAP CLI, REST API, or NetApp SnapMirror. See [Endpoints](#endpoints) below.
* `id` - Identifier of the storage virtual machine, e.g., `svm-12345678`
* `subtype` - Describes the SVM's subtype, e.g. `DEFAULT`
<<<<<<< HEAD
* `tags_all` - A map of tags assigned to the resource, including those inherited from the provider `default_tags` configuration block.
=======
* `tags_all` - A map of tags assigned to the resource, including those inherited from the provider [`default_tags` configuration block](https://registry.terraform.io/providers/hashicorp/aws/latest/docs#default_tags-configuration-block).
>>>>>>> abe4b515
* `uuid` - The SVM's UUID (universally unique identifier).

### Endpoints

* `iscsi` - An endpoint for accessing data on your storage virtual machine via iSCSI protocol. See [Endpoint](#endpoint).
* `management` - An endpoint for managing your file system using the NetApp ONTAP CLI and NetApp ONTAP API. See [Endpoint](#endpoint).
* `nfs` - An endpoint for accessing data on your storage virtual machine via NFS protocol. See [Endpoint](#endpoint).
* `smb` - An endpoint for accessing data on your storage virtual machine via SMB protocol. This is only set if an active_directory_configuration has been set. See [Endpoint](#endpoint).

#### Endpoint

* `dns_name` - The Domain Name Service (DNS) name for the storage virtual machine. You can mount your storage virtual machine using its DNS name.
* `ip_addresses` - IP addresses of the storage virtual machine endpoint.

## Timeouts

[Configuration options](https://www.terraform.io/docs/configuration/blocks/resources/syntax.html#operation-timeouts):

* `create` - (Default `30m`)
* `delete` - (Default `30m`)
* `update` - (Default `30m`)

## Import

FSx Storage Virtual Machine can be imported using the `id`, e.g.,

```
$ terraform import aws_fsx_ontap_storage_virtual_machine.example svm-12345678abcdef123
```

Certain resource arguments, like `svm_admin_password` and the `self_managed_active_directory` configuation block `password`, do not have a FSx API method for reading the information after creation. If these arguments are set in the Terraform configuration on an imported resource, Terraform will always show a difference. To workaround this behavior, either omit the argument from the Terraform configuration or use [`ignore_changes`](https://www.terraform.io/docs/configuration/meta-arguments/lifecycle.html#ignore_changes) to hide the difference, e.g.,

```terraform
resource "aws_fsx_ontap_storage_virtual_machine" "example" {
  # ... other configuration ...

  svm_admin_password = "avoid-plaintext-passwords"

  # There is no FSx API for reading svm_admin_password
  lifecycle {
    ignore_changes = [svm_admin_password]
  }
}
```<|MERGE_RESOLUTION|>--- conflicted
+++ resolved
@@ -52,11 +52,7 @@
 * `file_system_id` - (Required) The ID of the Amazon FSx ONTAP File System that this SVM will be created on.
 * `name` - (Required) The name of the SVM. You can use a maximum of 47 alphanumeric characters, plus the underscore (_) special character.
 * `root_volume_security_style` - (Optional) Specifies the root volume security style, Valid values are `UNIX`, `NTFS`, and `MIXED`. All volumes created under this SVM will inherit the root security style unless the security style is specified on the volume. Default value is `UNIX`.
-<<<<<<< HEAD
 * `tags` - (Optional) A map of tags to assign to the storage virtual machine. If configured with a provider `default_tags` configuration block present, tags with matching keys will overwrite those defined at the provider-level.
-=======
-* `tags` - (Optional) A map of tags to assign to the storage virtual machine. If configured with a provider [`default_tags` configuration block](https://registry.terraform.io/providers/hashicorp/aws/latest/docs#default_tags-configuration-block) present, tags with matching keys will overwrite those defined at the provider-level.
->>>>>>> abe4b515
 
 ### active_directory_configuration
 
@@ -84,11 +80,7 @@
 * `endpoints` - The endpoints that are used to access data or to manage the storage virtual machine using the NetApp ONTAP CLI, REST API, or NetApp SnapMirror. See [Endpoints](#endpoints) below.
 * `id` - Identifier of the storage virtual machine, e.g., `svm-12345678`
 * `subtype` - Describes the SVM's subtype, e.g. `DEFAULT`
-<<<<<<< HEAD
 * `tags_all` - A map of tags assigned to the resource, including those inherited from the provider `default_tags` configuration block.
-=======
-* `tags_all` - A map of tags assigned to the resource, including those inherited from the provider [`default_tags` configuration block](https://registry.terraform.io/providers/hashicorp/aws/latest/docs#default_tags-configuration-block).
->>>>>>> abe4b515
 * `uuid` - The SVM's UUID (universally unique identifier).
 
 ### Endpoints
