--- conflicted
+++ resolved
@@ -65,11 +65,7 @@
 * `dockerfile_template_uri` - (Optional) The Amazon S3 URI for the Dockerfile that will be used to build the container image.
 * `instance_configuration` - (Optional) Configuration block used to configure an instance for building and testing container images. Detailed below.
 * `kms_key_id` - (Optional) The KMS key used to encrypt the container image.
-<<<<<<< HEAD
 * `tags` - (Optional) Key-value map of resource tags for the container recipe. If configured with a provider `default_tags` configuration block present, tags with matching keys will overwrite those defined at the provider-level.
-=======
-* `tags` - (Optional) Key-value map of resource tags for the container recipe. If configured with a provider [`default_tags` configuration block](https://registry.terraform.io/providers/hashicorp/aws/latest/docs#default_tags-configuration-block) present, tags with matching keys will overwrite those defined at the provider-level.
->>>>>>> abe4b515
 * `working_directory` - (Optional) The working directory to be used during build and test workflows.
 
 ### component
