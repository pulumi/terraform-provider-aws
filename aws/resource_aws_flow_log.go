--- conflicted
+++ resolved
@@ -114,13 +114,7 @@
 				ExactlyOneOf: []string{"eni_id", "subnet_id", "vpc_id"},
 			},
 			"tags":     tagsSchema(),
-<<<<<<< HEAD
 			"tags_all": tagsSchemaTrulyComputed(),
-			"arn": {
-				Type:     schema.TypeString,
-				Computed: true,
-=======
-			"tags_all": tagsSchemaComputed(),
 			"traffic_type": {
 				Type:         schema.TypeString,
 				Required:     true,
@@ -132,7 +126,6 @@
 				Optional:     true,
 				ForceNew:     true,
 				ExactlyOneOf: []string{"eni_id", "subnet_id", "vpc_id"},
->>>>>>> fce7062f
 			},
 		},
 
