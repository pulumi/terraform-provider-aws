--- conflicted
+++ resolved
@@ -256,13 +256,8 @@
 The following arguments are supported:
 
 * `name` - (Required) The name of the application.
-<<<<<<< HEAD
 * `runtime_environment` - (Required) The runtime environment for the application. Valid values: `SQL-1_0`, `FLINK-1_6`, `FLINK-1_8`, `FLINK-1_11`.
 * `service_execution_role` - (Required) The ARN of the IAM role used by the application to access Kinesis data streams, Kinesis Data Firehose delivery streams, Amazon S3 objects, and other external resources.
-=======
-* `runtime_environment` - (Required) The runtime environment for the application. Valid values: `SQL-1_0`, `FLINK-1_6`, `FLINK-1_8`, `FLINK-1_11`, `FLINK-1_13`.
-* `service_execution_role` - (Required) The ARN of the [IAM role](/docs/providers/aws/r/iam_role.html) used by the application to access Kinesis data streams, Kinesis Data Firehose delivery streams, Amazon S3 objects, and other external resources.
->>>>>>> 3345e46f
 * `application_configuration` - (Optional) The application's configuration
 * `cloudwatch_logging_options` - (Optional) A CloudWatch log stream to monitor application configuration errors.
 * `description` - (Optional) A summary description of the application.
@@ -486,7 +481,7 @@
 * `last_update_timestamp` - The current timestamp when the application was last updated.
 * `status` - The status of the application.
 * `version_id` - The current application version. Kinesis Data Analytics updates the `version_id` each time the application is updated.
-* `tags_all` - A map of tags assigned to the resource, including those inherited from the provider [`default_tags` configuration block](https://www.terraform.io/docs/providers/aws/index.html#default_tags-configuration-block).
+* `tags_all` - A map of tags assigned to the resource, including those inherited from the provider `default_tags` configuration block.
 
 ## Import
 
