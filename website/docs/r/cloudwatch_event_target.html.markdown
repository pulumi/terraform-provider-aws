---
subcategory: "EventBridge (CloudWatch Events)"
layout: "aws"
page_title: "AWS: aws_cloudwatch_event_target"
description: |-
  Provides an EventBridge Target resource.
---

# Resource: aws_cloudwatch_event_target

Provides an EventBridge Target resource.

~> **Note:** EventBridge was formerly known as CloudWatch Events. The functionality is identical.

## Example Usage

```hcl
resource "aws_cloudwatch_event_target" "yada" {
  target_id = "Yada"
  rule      = aws_cloudwatch_event_rule.console.name
  arn       = aws_kinesis_stream.test_stream.arn

  run_command_targets {
    key    = "tag:Name"
    values = ["FooBar"]
  }

  run_command_targets {
    key    = "InstanceIds"
    values = ["i-162058cd308bffec2"]
  }
}

resource "aws_cloudwatch_event_rule" "console" {
  name        = "capture-ec2-scaling-events"
  description = "Capture all EC2 scaling events"

  event_pattern = <<PATTERN
{
  "source": [
    "aws.autoscaling"
  ],
  "detail-type": [
    "EC2 Instance Launch Successful",
    "EC2 Instance Terminate Successful",
    "EC2 Instance Launch Unsuccessful",
    "EC2 Instance Terminate Unsuccessful"
  ]
}
PATTERN
}

resource "aws_kinesis_stream" "test_stream" {
  name        = "kinesis-test"
  shard_count = 1
}
```

## Example SSM Document Usage

```hcl
data "aws_iam_policy_document" "ssm_lifecycle_trust" {
  statement {
    actions = ["sts:AssumeRole"]

    principals {
      type        = "Service"
      identifiers = ["events.amazonaws.com"]
    }
  }
}

data "aws_iam_policy_document" "ssm_lifecycle" {
  statement {
    effect    = "Allow"
    actions   = ["ssm:SendCommand"]
    resources = ["arn:aws:ec2:eu-west-1:1234567890:instance/*"]

    condition {
      test     = "StringEquals"
      variable = "ec2:ResourceTag/Terminate"
      values   = ["*"]
    }
  }

  statement {
    effect    = "Allow"
    actions   = ["ssm:SendCommand"]
    resources = [aws_ssm_document.stop_instance.arn]
  }
}

resource "aws_iam_role" "ssm_lifecycle" {
  name               = "SSMLifecycle"
  assume_role_policy = data.aws_iam_policy_document.ssm_lifecycle_trust.json
}

resource "aws_iam_policy" "ssm_lifecycle" {
  name   = "SSMLifecycle"
  policy = data.aws_iam_policy_document.ssm_lifecycle.json
}

resource "aws_ssm_document" "stop_instance" {
  name          = "stop_instance"
  document_type = "Command"

  content = <<DOC
  {
    "schemaVersion": "1.2",
    "description": "Stop an instance",
    "parameters": {

    },
    "runtimeConfig": {
      "aws:runShellScript": {
        "properties": [
          {
            "id": "0.aws:runShellScript",
            "runCommand": ["halt"]
          }
        ]
      }
    }
  }
DOC
}

resource "aws_cloudwatch_event_rule" "stop_instances" {
  name                = "StopInstance"
  description         = "Stop instances nightly"
  schedule_expression = "cron(0 0 * * ? *)"
}

resource "aws_cloudwatch_event_target" "stop_instances" {
  target_id = "StopInstance"
  arn       = aws_ssm_document.stop_instance.arn
  rule      = aws_cloudwatch_event_rule.stop_instances.name
  role_arn  = aws_iam_role.ssm_lifecycle.arn

  run_command_targets {
    key    = "tag:Terminate"
    values = ["midnight"]
  }
}
```

## Example RunCommand Usage

```hcl
resource "aws_cloudwatch_event_rule" "stop_instances" {
  name                = "StopInstance"
  description         = "Stop instances nightly"
  schedule_expression = "cron(0 0 * * ? *)"
}

resource "aws_cloudwatch_event_target" "stop_instances" {
  target_id = "StopInstance"
  arn       = "arn:aws:ssm:${var.aws_region}::document/AWS-RunShellScript"
  input     = "{\"commands\":[\"halt\"]}"
  rule      = aws_cloudwatch_event_rule.stop_instances.name
  role_arn  = aws_iam_role.ssm_lifecycle.arn

  run_command_targets {
    key    = "tag:Terminate"
    values = ["midnight"]
  }
}
```

## Example ECS Run Task with Role and Task Override Usage

```hcl
resource "aws_iam_role" "ecs_events" {
  name = "ecs_events"

  assume_role_policy = <<DOC
{
  "Version": "2012-10-17",
  "Statement": [
    {
      "Sid": "",
      "Effect": "Allow",
      "Principal": {
        "Service": "events.amazonaws.com"
      },
      "Action": "sts:AssumeRole"
    }
  ]
}
DOC
}

resource "aws_iam_role_policy" "ecs_events_run_task_with_any_role" {
  name = "ecs_events_run_task_with_any_role"
  role = aws_iam_role.ecs_events.id

  policy = <<DOC
{
    "Version": "2012-10-17",
    "Statement": [
        {
            "Effect": "Allow",
            "Action": "iam:PassRole",
            "Resource": "*"
        },
        {
            "Effect": "Allow",
            "Action": "ecs:RunTask",
            "Resource": "${replace(aws_ecs_task_definition.task_name.arn, "/:\\d+$/", ":*")}"
        }
    ]
}
DOC
}

resource "aws_cloudwatch_event_target" "ecs_scheduled_task" {
  target_id = "run-scheduled-task-every-hour"
  arn       = aws_ecs_cluster.cluster_name.arn
  rule      = aws_cloudwatch_event_rule.every_hour.name
  role_arn  = aws_iam_role.ecs_events.arn

  ecs_target {
    task_count          = 1
    task_definition_arn = aws_ecs_task_definition.task_name.arn
  }

  input = <<DOC
{
  "containerOverrides": [
    {
      "name": "name-of-container-to-override",
      "command": ["bin/console", "scheduled-task"]
    }
  ]
}
DOC
}
```

## Argument Reference

-> **Note:** `input` and `input_path` are mutually exclusive options.

-> **Note:** In order to be able to have your AWS Lambda function or
<<<<<<< HEAD
   SNS topic invoked by a CloudWatch Events rule, you must setup the right permissions.
=======
   SNS topic invoked by an EventBridge rule, you must setup the right permissions
   using [`aws_lambda_permission`](https://www.terraform.io/docs/providers/aws/r/lambda_permission.html)
   or [`aws_sns_topic.policy`](https://www.terraform.io/docs/providers/aws/r/sns_topic.html#policy).
>>>>>>> 6d2a72fe
   More info [here](https://docs.aws.amazon.com/AmazonCloudWatch/latest/events/resource-based-policies-cwe.html).

The following arguments are supported:

* `rule` - (Required) The name of the rule you want to add targets to.
* `target_id` - (Optional) The unique target assignment ID.  If missing, will generate a random, unique id.
* `arn` - (Required) The Amazon Resource Name (ARN) associated of the target.
* `input` - (Optional) Valid JSON text passed to the target.
* `input_path` - (Optional) The value of the [JSONPath](http://goessner.net/articles/JsonPath/)
	that is used for extracting part of the matched event when passing it to the target.
* `role_arn` - (Optional) The Amazon Resource Name (ARN) of the IAM role to be used for this target when the rule is triggered. Required if `ecs_target` is used.
* `run_command_targets` - (Optional) Parameters used when you are using the rule to invoke Amazon EC2 Run Command. Documented below. A maximum of 5 are allowed.
* `ecs_target` - (Optional) Parameters used when you are using the rule to invoke Amazon ECS Task. Documented below. A maximum of 1 are allowed.
* `batch_target` - (Optional) Parameters used when you are using the rule to invoke an Amazon Batch Job. Documented below. A maximum of 1 are allowed.
* `kinesis_target` - (Optional) Parameters used when you are using the rule to invoke an Amazon Kinesis Stream. Documented below. A maximum of 1 are allowed.
* `sqs_target` - (Optional) Parameters used when you are using the rule to invoke an Amazon SQS Queue. Documented below. A maximum of 1 are allowed.
* `input_transformer` - (Optional) Parameters used when you are providing a custom input to a target based on certain event data.

`run_command_targets` support the following:

* `key` - (Required) Can be either `tag:tag-key` or `InstanceIds`.
* `values` - (Required) If Key is `tag:tag-key`, Values is a list of tag values. If Key is `InstanceIds`, Values is a list of Amazon EC2 instance IDs.

`ecs_target` support the following:

* `group` - (Optional) Specifies an ECS task group for the task. The maximum length is 255 characters.
* `launch_type` - (Optional) Specifies the launch type on which your task is running. The launch type that you specify here must match one of the launch type (compatibilities) of the target task. Valid values are EC2 or FARGATE.
* `network_configuration` - (Optional) Use this if the ECS task uses the awsvpc network mode. This specifies the VPC subnets and security groups associated with the task, and whether a public IP address is to be used. Required if launch_type is FARGATE because the awsvpc mode is required for Fargate tasks.
* `platform_version` - (Optional) Specifies the platform version for the task. Specify only the numeric portion of the platform version, such as 1.1.0. This is used only if LaunchType is FARGATE. For more information about valid platform versions, see [AWS Fargate Platform Versions](http://docs.aws.amazon.com/AmazonECS/latest/developerguide/platform_versions.html).
* `task_count` - (Optional) The number of tasks to create based on the TaskDefinition. The default is 1.
* `task_definition_arn` - (Required) The ARN of the task definition to use if the event target is an Amazon ECS cluster.

`network_configuration` support the following:

* `subnets` - (Required) The subnets associated with the task or service.
* `security_groups` - (Optional) The security groups associated with the task or service. If you do not specify a security group, the default security group for the VPC is used.
* `assign_public_ip` - (Optional) Assign a public IP address to the ENI (Fargate launch type only). Valid values are `true` or `false`. Default `false`.

For more information, see [Task Networking](https://docs.aws.amazon.com/AmazonECS/latest/developerguide/task-networking.html)

`batch_target` support the following:

* `job_definition` - (Required) The ARN or name of the job definition to use if the event target is an AWS Batch job. This job definition must already exist.
* `job_name` - (Required) The name to use for this execution of the job, if the target is an AWS Batch job.
* `array_size` - (Optional) The size of the array, if this is an array batch job. Valid values are integers between 2 and 10,000.
* `job_attempts` - (Optional) The number of times to attempt to retry, if the job fails. Valid values are 1 to 10.

`kinesis_target` support the following:

* `partition_key_path` - (Optional) The JSON path to be extracted from the event and used as the partition key.

`sqs_target` support the following:

* `message_group_id` - (Optional) The FIFO message group ID to use as the target.

`input_transformer` support the following:

* `input_paths` - (Optional) Key value pairs specified in the form of JSONPath (for example, time = $.time)
    * You can have as many as 10 key-value pairs.
    * You must use JSON dot notation, not bracket notation.
    * The keys can't start with "AWS".

* `input_template` - (Required) Structure containing the template body.

## Import

EventBridge Targets can be imported using the role event_rule and target_id separated by `/`.

 ```
$ terraform import aws_cloudwatch_event_target.test-event-target rule-name/target-id
```<|MERGE_RESOLUTION|>--- conflicted
+++ resolved
@@ -242,13 +242,8 @@
 -> **Note:** `input` and `input_path` are mutually exclusive options.
 
 -> **Note:** In order to be able to have your AWS Lambda function or
-<<<<<<< HEAD
-   SNS topic invoked by a CloudWatch Events rule, you must setup the right permissions.
-=======
    SNS topic invoked by an EventBridge rule, you must setup the right permissions
-   using [`aws_lambda_permission`](https://www.terraform.io/docs/providers/aws/r/lambda_permission.html)
-   or [`aws_sns_topic.policy`](https://www.terraform.io/docs/providers/aws/r/sns_topic.html#policy).
->>>>>>> 6d2a72fe
+   using `aws_lambda_permission` or `aws_sns_topic.policy`.
    More info [here](https://docs.aws.amazon.com/AmazonCloudWatch/latest/events/resource-based-policies-cwe.html).
 
 The following arguments are supported:
