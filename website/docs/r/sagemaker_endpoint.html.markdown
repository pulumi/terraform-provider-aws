--- conflicted
+++ resolved
@@ -30,13 +30,8 @@
 The following arguments are supported:
 
 * `endpoint_config_name` - (Required) The name of the endpoint configuration to use.
-<<<<<<< HEAD
 * `name` - (Optional) The name of the endpoint. If omitted, this provider will assign a random, unique name.
 * `tags` - (Optional) A mapping of tags to assign to the resource.
-=======
-* `name` - (Optional) The name of the endpoint. If omitted, Terraform will assign a random, unique name.
-* `tags` - (Optional) A map of tags to assign to the resource. If configured with a provider [`default_tags` configuration block](/docs/providers/aws/index.html#default_tags-configuration-block) present, tags with matching keys will overwrite those defined at the provider-level.
->>>>>>> 19e8e245
 
 ## Attributes Reference
 
@@ -44,7 +39,7 @@
 
 * `arn` - The Amazon Resource Name (ARN) assigned by AWS to this endpoint.
 * `name` - The name of the endpoint.
-* `tags_all` - A map of tags assigned to the resource, including those inherited from the provider [`default_tags` configuration block](/docs/providers/aws/index.html#default_tags-configuration-block).
+* `tags_all` - A map of tags assigned to the resource, including those inherited from the provider .
 
 ## Import
 
