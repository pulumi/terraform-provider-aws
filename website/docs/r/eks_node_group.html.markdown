--- conflicted
+++ resolved
@@ -122,15 +122,9 @@
 
 The following arguments are optional:
 
-<<<<<<< HEAD
 * `ami_type` - (Optional) Type of Amazon Machine Image (AMI) associated with the EKS Node Group. Defaults to `AL2_x86_64`. Valid values: `AL2_x86_64`, `AL2_x86_64_GPU`, `AL2_ARM_64`. This provider will only perform drift detection if a configuration value is provided.
-* `capacity_type` - (Optional) Type of capacity associated with the EKS Node Group. Defaults to `ON_DEMAND`. Valid values: `ON_DEMAND`, `SPOT`.
+* `capacity_type` - (Optional) Type of capacity associated with the EKS Node Group. Valid values: `ON_DEMAND`, `SPOT`. This provider will only perform drift detection if a configuration value is provided.
 * `disk_size` - (Optional) Disk size in GiB for worker nodes. Defaults to `20`. This provider will only perform drift detection if a configuration value is provided.
-=======
-* `ami_type` - (Optional) Type of Amazon Machine Image (AMI) associated with the EKS Node Group. Defaults to `AL2_x86_64`. Valid values: `AL2_x86_64`, `AL2_x86_64_GPU`, `AL2_ARM_64`. Terraform will only perform drift detection if a configuration value is provided.
-* `capacity_type` - (Optional) Type of capacity associated with the EKS Node Group. Valid values: `ON_DEMAND`, `SPOT`. Terraform will only perform drift detection if a configuration value is provided.
-* `disk_size` - (Optional) Disk size in GiB for worker nodes. Defaults to `20`. Terraform will only perform drift detection if a configuration value is provided.
->>>>>>> dddf99bc
 * `force_update_version` - (Optional) Force version update if existing pods are unable to be drained due to a pod disruption budget issue.
 * `instance_types` - (Optional) List of instance types associated with the EKS Node Group. Defaults to `["t3.medium"]`. This provider will only perform drift detection if a configuration value is provided.
 * `labels` - (Optional) Key-value map of Kubernetes labels. Only labels that are applied with the EKS API are managed by this argument. Other Kubernetes labels applied to the EKS Node Group will not be managed.
