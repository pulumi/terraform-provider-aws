--- conflicted
+++ resolved
@@ -49,11 +49,7 @@
 * `encryption_type` - (Optional) The encryption type to use. The only acceptable values are `NONE` or `KMS`. The default value is `NONE`.
 * `kms_key_id` - (Optional) The GUID for the customer-managed KMS key to use for encryption. You can also use a Kinesis-owned master key by specifying the alias `alias/aws/kinesis`.
 * `stream_mode_details` - (Optional) Indicates the [capacity mode](https://docs.aws.amazon.com/streams/latest/dev/how-do-i-size-a-stream.html) of the data stream. Detailed below.
-<<<<<<< HEAD
 * `tags` - (Optional) A map of tags to assign to the resource. If configured with a provider `default_tags` configuration block present, tags with matching keys will overwrite those defined at the provider-level.
-=======
-* `tags` - (Optional) A map of tags to assign to the resource. If configured with a provider [`default_tags` configuration block](https://registry.terraform.io/providers/hashicorp/aws/latest/docs#default_tags-configuration-block) present, tags with matching keys will overwrite those defined at the provider-level.
->>>>>>> abe4b515
 
 ### stream_mode_details Configuration Block
 
@@ -67,11 +63,7 @@
 * `name` - The unique Stream name
 * `shard_count` - The count of Shards for this Stream
 * `arn` - The Amazon Resource Name (ARN) specifying the Stream (same as `id`)
-<<<<<<< HEAD
 * `tags_all` - A map of tags assigned to the resource, including those inherited from the provider `default_tags` configuration block.
-=======
-* `tags_all` - A map of tags assigned to the resource, including those inherited from the provider [`default_tags` configuration block](https://registry.terraform.io/providers/hashicorp/aws/latest/docs#default_tags-configuration-block).
->>>>>>> abe4b515
 
 ## Timeouts
 
