--- conflicted
+++ resolved
@@ -47,11 +47,7 @@
 
 * `name` - (Required) The name of the Redshift parameter.
 * `value` - (Required) The value of the Redshift parameter.
-<<<<<<< HEAD
 * `tags` - (Optional) A map of tags to assign to the resource. .If configured with a provider `default_tags` configuration block present, tags with matching keys will overwrite those defined at the provider-level.
-=======
-* `tags` - (Optional) A map of tags to assign to the resource. If configured with a provider [`default_tags` configuration block](https://registry.terraform.io/providers/hashicorp/aws/latest/docs#default_tags-configuration-block) present, tags with matching keys will overwrite those defined at the provider-level.
->>>>>>> abe4b515
 
 You can read more about the parameters that Redshift supports in the [documentation](http://docs.aws.amazon.com/redshift/latest/mgmt/working-with-parameter-groups.html)
 
@@ -61,11 +57,7 @@
 
 * `arn` - Amazon Resource Name (ARN) of parameter group
 * `id` - The Redshift parameter group name.
-<<<<<<< HEAD
-* `tags_all` - A map of tags assigned to the resource, including those inherited from the provider .
-=======
-* `tags_all` - A map of tags assigned to the resource, including those inherited from the provider [`default_tags` configuration block](https://registry.terraform.io/providers/hashicorp/aws/latest/docs#default_tags-configuration-block).
->>>>>>> abe4b515
+* `tags_all` - A map of tags assigned to the resource, including those inherited from the provider `default_tags` configuration block.
 
 ## Import
 
