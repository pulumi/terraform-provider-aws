---
subcategory: "WorkSpaces"
layout: "aws"
page_title: "AWS: aws_workspaces_directory"
description: |-
  Provides a WorkSpaces directory in AWS WorkSpaces Service.
---

# Resource: aws_workspaces_directory

Provides a WorkSpaces directory in AWS WorkSpaces Service.

~> **NOTE:** AWS WorkSpaces service requires [`workspaces_DefaultRole`](https://docs.aws.amazon.com/workspaces/latest/adminguide/workspaces-access-control.html#create-default-role) IAM role to operate normally.

## Example Usage

```terraform
resource "aws_workspaces_directory" "example" {
  directory_id = aws_directory_service_directory.example.id
  subnet_ids = [
    aws_subnet.example_c.id,
    aws_subnet.example_d.id
  ]

  tags = {
    Example = true
  }

  self_service_permissions {
    change_compute_type  = true
    increase_volume_size = true
    rebuild_workspace    = true
    restart_workspace    = true
    switch_running_mode  = true
  }

  workspace_access_properties {
    device_type_android    = "ALLOW"
    device_type_chromeos   = "ALLOW"
    device_type_ios        = "ALLOW"
    device_type_linux      = "DENY"
    device_type_osx        = "ALLOW"
    device_type_web        = "DENY"
    device_type_windows    = "DENY"
    device_type_zeroclient = "DENY"
  }

  workspace_creation_properties {
    custom_security_group_id            = aws_security_group.example.id
    default_ou                          = "OU=AWS,DC=Workgroup,DC=Example,DC=com"
    enable_internet_access              = true
    enable_maintenance_mode             = true
    user_enabled_as_local_administrator = true
  }

  depends_on = [
    aws_iam_role_policy_attachment.workspaces_default_service_access,
    aws_iam_role_policy_attachment.workspaces_default_self_service_access
  ]
}

resource "aws_directory_service_directory" "example" {
  name     = "corp.example.com"
  password = "#S1ncerely"
  size     = "Small"

  vpc_settings {
    vpc_id = aws_vpc.example.id
    subnet_ids = [
      aws_subnet.example_a.id,
      aws_subnet.example_b.id
    ]
  }
}

data "aws_iam_policy_document" "workspaces" {
  statement {
    actions = ["sts:AssumeRole"]

    principals {
      type        = "Service"
      identifiers = ["workspaces.amazonaws.com"]
    }
  }
}

resource "aws_iam_role" "workspaces_default" {
  name               = "workspaces_DefaultRole"
  assume_role_policy = data.aws_iam_policy_document.workspaces.json
}

resource "aws_iam_role_policy_attachment" "workspaces_default_service_access" {
  role       = aws_iam_role.workspaces_default.name
  policy_arn = "arn:aws:iam::aws:policy/AmazonWorkSpacesServiceAccess"
}

resource "aws_iam_role_policy_attachment" "workspaces_default_self_service_access" {
  role       = aws_iam_role.workspaces_default.name
  policy_arn = "arn:aws:iam::aws:policy/AmazonWorkSpacesSelfServiceAccess"
}

resource "aws_vpc" "example" {
  cidr_block = "10.0.0.0/16"
}

resource "aws_subnet" "example_a" {
  vpc_id            = aws_vpc.example.id
  availability_zone = "us-east-1a"
  cidr_block        = "10.0.0.0/24"
}

resource "aws_subnet" "example_b" {
  vpc_id            = aws_vpc.example.id
  availability_zone = "us-east-1b"
  cidr_block        = "10.0.1.0/24"
}
resource "aws_subnet" "example_c" {
  vpc_id            = aws_vpc.example.id
  availability_zone = "us-east-1c"
  cidr_block        = "10.0.2.0/24"
}

resource "aws_subnet" "example_d" {
  vpc_id            = aws_vpc.example.id
  availability_zone = "us-east-1d"
  cidr_block        = "10.0.3.0/24"
}
```

### IP Groups

```terraform
resource "aws_workspaces_directory" "example" {
  directory_id = aws_directory_service_directory.example.id

  ip_group_ids = [
    aws_workspaces_ip_group.example.id,
  ]
}

resource "aws_workspaces_ip_group" "example" {
  name = "example"
}
```

## Argument Reference

The following arguments are supported:

* `directory_id` - (Required) The directory identifier for registration in WorkSpaces service.
* `subnet_ids` - (Optional) The identifiers of the subnets where the directory resides.
* `ip_group_ids` - The identifiers of the IP access control groups associated with the directory.
<<<<<<< HEAD
* `tags` – (Optional) A map of tags assigned to the WorkSpaces directory. .If configured with a provider `default_tags` configuration block present, tags with matching keys will overwrite those defined at the provider-level.
=======
* `tags` – (Optional) A map of tags assigned to the WorkSpaces directory. If configured with a provider [`default_tags` configuration block](https://registry.terraform.io/providers/hashicorp/aws/latest/docs#default_tags-configuration-block) present, tags with matching keys will overwrite those defined at the provider-level.
>>>>>>> abe4b515
* `self_service_permissions` – (Optional) Permissions to enable or disable self-service capabilities. Defined below.
* `workspace_access_properties` – (Optional) Specifies which devices and operating systems users can use to access their WorkSpaces. Defined below.
* `workspace_creation_properties` – (Optional) Default properties that are used for creating WorkSpaces. Defined below.

### self_service_permissions

* `change_compute_type` – (Optional) Whether WorkSpaces directory users can change the compute type (bundle) for their workspace. Default `false`.
* `increase_volume_size` – (Optional) Whether WorkSpaces directory users can increase the volume size of the drives on their workspace. Default `false`.
* `rebuild_workspace` – (Optional) Whether WorkSpaces directory users can rebuild the operating system of a workspace to its original state. Default `false`.
* `restart_workspace` – (Optional) Whether WorkSpaces directory users can restart their workspace. Default `true`.
* `switch_running_mode` – (Optional) Whether WorkSpaces directory users can switch the running mode of their workspace. Default `false`.

### workspace_access_properties

* `device_type_android` – (Optional) Indicates whether users can use Android devices to access their WorkSpaces.
* `device_type_chromeos` – (Optional) Indicates whether users can use Chromebooks to access their WorkSpaces.
* `device_type_ios` – (Optional) Indicates whether users can use iOS devices to access their WorkSpaces.
* `device_type_linux` – (Optional) Indicates whether users can use Linux clients to access their WorkSpaces.
* `device_type_osx` – (Optional) Indicates whether users can use macOS clients to access their WorkSpaces.
* `device_type_web` – (Optional) Indicates whether users can access their WorkSpaces through a web browser.
* `device_type_windows` – (Optional) Indicates whether users can use Windows clients to access their WorkSpaces.
* `device_type_zeroclient` – (Optional) Indicates whether users can use zero client devices to access their WorkSpaces.

### workspace_creation_properties

-> **Note:** Once you specified `custom_security_group_id` or `default_ou`, there is no way to delete these attributes. If you cleanup them from the configuration, they still be present in state.

* `custom_security_group_id` – (Optional) The identifier of your custom security group. Should relate to the same VPC, where workspaces reside in.
* `default_ou` – (Optional) The default organizational unit (OU) for your WorkSpace directories. Should conform `"OU=<value>,DC=<value>,...,DC=<value>"` pattern.
* `enable_internet_access` – (Optional) Indicates whether internet access is enabled for your WorkSpaces.
* `enable_maintenance_mode` – (Optional) Indicates whether maintenance mode is enabled for your WorkSpaces. For more information, see [WorkSpace Maintenance](https://docs.aws.amazon.com/workspaces/latest/adminguide/workspace-maintenance.html)..
* `user_enabled_as_local_administrator` – (Optional) Indicates whether users are local administrators of their WorkSpaces.

## Attributes Reference

In addition to all arguments above, the following attributes are exported:

* `id` - The WorkSpaces directory identifier.
* `alias` - The directory alias.
* `customer_user_name` - The user name for the service account.
* `directory_name` - The name of the directory.
* `directory_type` - The directory type.
* `dns_ip_addresses` - The IP addresses of the DNS servers for the directory.
* `iam_role_id` - The identifier of the IAM role. This is the role that allows Amazon WorkSpaces to make calls to other services, such as Amazon EC2, on your behalf.
* `ip_group_ids` - The identifiers of the IP access control groups associated with the directory.
* `registration_code` - The registration code for the directory. This is the code that users enter in their Amazon WorkSpaces client application to connect to the directory.
<<<<<<< HEAD
* `tags_all` - A map of tags assigned to the resource, including those inherited from the provider .
=======
* `tags_all` - A map of tags assigned to the resource, including those inherited from the provider [`default_tags` configuration block](https://registry.terraform.io/providers/hashicorp/aws/latest/docs#default_tags-configuration-block).
>>>>>>> abe4b515
* `workspace_security_group_id` - The identifier of the security group that is assigned to new WorkSpaces.

## Import

Workspaces directory can be imported using the directory ID, e.g.,

```
$ terraform import aws_workspaces_directory.main d-4444444444
```<|MERGE_RESOLUTION|>--- conflicted
+++ resolved
@@ -150,11 +150,7 @@
 * `directory_id` - (Required) The directory identifier for registration in WorkSpaces service.
 * `subnet_ids` - (Optional) The identifiers of the subnets where the directory resides.
 * `ip_group_ids` - The identifiers of the IP access control groups associated with the directory.
-<<<<<<< HEAD
-* `tags` – (Optional) A map of tags assigned to the WorkSpaces directory. .If configured with a provider `default_tags` configuration block present, tags with matching keys will overwrite those defined at the provider-level.
-=======
-* `tags` – (Optional) A map of tags assigned to the WorkSpaces directory. If configured with a provider [`default_tags` configuration block](https://registry.terraform.io/providers/hashicorp/aws/latest/docs#default_tags-configuration-block) present, tags with matching keys will overwrite those defined at the provider-level.
->>>>>>> abe4b515
+* `tags` – (Optional) A map of tags assigned to the WorkSpaces directory. If configured with a provider `default_tags` configuration block present, tags with matching keys will overwrite those defined at the provider-level.
 * `self_service_permissions` – (Optional) Permissions to enable or disable self-service capabilities. Defined below.
 * `workspace_access_properties` – (Optional) Specifies which devices and operating systems users can use to access their WorkSpaces. Defined below.
 * `workspace_creation_properties` – (Optional) Default properties that are used for creating WorkSpaces. Defined below.
@@ -201,11 +197,7 @@
 * `iam_role_id` - The identifier of the IAM role. This is the role that allows Amazon WorkSpaces to make calls to other services, such as Amazon EC2, on your behalf.
 * `ip_group_ids` - The identifiers of the IP access control groups associated with the directory.
 * `registration_code` - The registration code for the directory. This is the code that users enter in their Amazon WorkSpaces client application to connect to the directory.
-<<<<<<< HEAD
-* `tags_all` - A map of tags assigned to the resource, including those inherited from the provider .
-=======
-* `tags_all` - A map of tags assigned to the resource, including those inherited from the provider [`default_tags` configuration block](https://registry.terraform.io/providers/hashicorp/aws/latest/docs#default_tags-configuration-block).
->>>>>>> abe4b515
+* `tags_all` - A map of tags assigned to the resource, including those inherited from the provider `default_tags` configuration block.
 * `workspace_security_group_id` - The identifier of the security group that is assigned to new WorkSpaces.
 
 ## Import
