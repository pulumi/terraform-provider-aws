---
subcategory: "Cognito"
layout: "aws"
page_title: "AWS: aws_cognito_user_pool"
description: |-
  Provides a Cognito User Pool resource.
---

# Resource: aws_cognito_user_pool

Provides a Cognito User Pool resource.

## Example Usage

### Basic configuration

```terraform
resource "aws_cognito_user_pool" "pool" {
  name = "mypool"
}
```

### Enabling SMS and Software Token Multi-Factor Authentication

```terraform
resource "aws_cognito_user_pool" "example" {
  # ... other configuration ...

  mfa_configuration          = "ON"
  sms_authentication_message = "Your code is {####}"

  sms_configuration {
    external_id    = "example"
    sns_caller_arn = aws_iam_role.example.arn
  }

  software_token_mfa_configuration {
    enabled = true
  }
}
```

### Using Account Recovery Setting

```terraform
resource "aws_cognito_user_pool" "test" {
  name = "mypool"

  account_recovery_setting {
    recovery_mechanism {
      name     = "verified_email"
      priority = 1
    }

    recovery_mechanism {
      name     = "verified_phone_number"
      priority = 2
    }
  }
}
```

## Argument Reference

The following argument is required:

* `name` - (Required) Name of the user pool.

The following arguments are optional:

* `account_recovery_setting` - (Optional) Configuration block to define which verified available method a user can use to recover their forgotten password. [Detailed below](#account_recovery_setting).
* `admin_create_user_config` - (Optional) Configuration block for creating a new user profile. [Detailed below](#admin_create_user_config).
* `alias_attributes` - (Optional) Attributes supported as an alias for this user pool. Valid values: `phone_number`, `email`, or `preferred_username`. Conflicts with `username_attributes`.
* `auto_verified_attributes` - (Optional) Attributes to be auto-verified. Valid values: `email`, `phone_number`.
* `device_configuration` - (Optional) Configuration block for the user pool's device tracking. [Detailed below](#device_configuration).
* `email_configuration` - (Optional) Configuration block for configuring email. [Detailed below](#email_configuration).
* `email_verification_message` - (Optional) String representing the email verification message. Conflicts with `verification_message_template` configuration block `email_message` argument.
* `email_verification_subject` - (Optional) String representing the email verification subject. Conflicts with `verification_message_template` configuration block `email_subject` argument.
* `lambda_config` - (Optional) Configuration block for the AWS Lambda triggers associated with the user pool. [Detailed below](#lambda_configuration).
* `mfa_configuration` - (Optional) Multi-Factor Authentication (MFA) configuration for the User Pool. Defaults of `OFF`. Valid values are `OFF` (MFA Tokens are not required), `ON` (MFA is required for all users to sign in; requires at least one of `sms_configuration` or `software_token_mfa_configuration` to be configured), or `OPTIONAL` (MFA Will be required only for individual users who have MFA Enabled; requires at least one of `sms_configuration` or `software_token_mfa_configuration` to be configured).
* `password_policy` - (Optional) Configuration blocked for information about the user pool password policy. [Detailed below](#password_policy).
* `schema` - (Optional) Configuration block for the schema attributes of a user pool. [Detailed below](#schema). Schema attributes from the [standard attribute set](https://docs.aws.amazon.com/cognito/latest/developerguide/user-pool-settings-attributes.html#cognito-user-pools-standard-attributes) only need to be specified if they are different from the default configuration. Attributes can be added, but not modified or removed. Maximum of 50 attributes.
* `sms_authentication_message` - (Optional) String representing the SMS authentication message. The Message must contain the `{####}` placeholder, which will be replaced with the code.
* `sms_configuration` - (Optional) Configuration block for Short Message Service (SMS) settings. [Detailed below](#sms_configuration). These settings apply to SMS user verification and SMS Multi-Factor Authentication (MFA). Due to Cognito API restrictions, the SMS configuration cannot be removed without recreating the Cognito User Pool. For user data safety, this resource will ignore the removal of this configuration by disabling drift detection.
* `sms_verification_message` - (Optional) String representing the SMS verification message. Conflicts with `verification_message_template` configuration block `sms_message` argument.
* `software_token_mfa_configuration` - (Optional) Configuration block for software token Mult-Factor Authentication (MFA) settings. [Detailed below](#software_token_mfa_configuration).
* `tags` - (Optional) Map of tags to assign to the User Pool. .If configured with a provider `default_tags` configuration block present, tags with matching keys will overwrite those defined at the provider-level.
* `user_pool_add_ons` - (Optional) Configuration block for user pool add-ons to enable user pool advanced security mode features. [Detailed below](#user_pool_add_ons).
* `username_attributes` - (Optional) Whether email addresses or phone numbers can be specified as usernames when a user signs up. Conflicts with `alias_attributes`.
* `username_configuration` - (Optional) Configuration block for username configuration. [Detailed below](#username_configuration).
* `verification_message_template` - (Optional) Configuration block for verification message templates. [Detailed below](#verification_message_template).

### account_recovery_setting

* `recovery_mechanism` - (Required) List of Account Recovery Options of the following structure:
    * `name` - (Required) Recovery method for a user. Can be of the following: `verified_email`, `verified_phone_number`, and `admin_only`.
    * `priority` - (Required) Positive integer specifying priority of a method with 1 being the highest priority.

### admin_create_user_config

* `allow_admin_create_user_only` - (Optional) Set to True if only the administrator is allowed to create user profiles. Set to False if users can sign themselves up via an app.
* `invite_message_template` - (Optional) Invite message template structure. [Detailed below](#invite_message_template).

#### invite_message_template

* `email_message` - (Optional) Message template for email messages. Must contain `{username}` and `{####}` placeholders, for username and temporary password, respectively.
* `email_subject` - (Optional) Subject line for email messages.
* `sms_message` - (Optional) Message template for SMS messages. Must contain `{username}` and `{####}` placeholders, for username and temporary password, respectively.

### device_configuration

* `challenge_required_on_new_device` - (Optional) Whether a challenge is required on a new device. Only applicable to a new device.
* `device_only_remembered_on_user_prompt` - (Optional) Whether a device is only remembered on user prompt. `false` equates to "Always" remember, `true` is "User Opt In," and not using a `device_configuration` block is "No."

### email_configuration

* `configuration_set` - (Optional) Email configuration set name from SES.
* `email_sending_account` - (Optional) Email delivery method to use. `COGNITO_DEFAULT` for the default email functionality built into Cognito or `DEVELOPER` to use your Amazon SES configuration.
* `from_email_address` - (Optional) Sender’s email address or sender’s display name with their email address (e.g. `john@example.com`, `John Smith <john@example.com>` or `\"John Smith Ph.D.\" <john@example.com>`). Escaped double quotes are required around display names that contain certain characters as specified in [RFC 5322](https://tools.ietf.org/html/rfc5322).
* `reply_to_email_address` - (Optional) REPLY-TO email address.
* `source_arn` - (Optional) ARN of the SES verified email identity to to use. Required if `email_sending_account` is set to `DEVELOPER`.

### lambda_config

* `create_auth_challenge` - (Optional) ARN of the lambda creating an authentication challenge.
* `custom_message` - (Optional) Custom Message AWS Lambda trigger.
* `define_auth_challenge` - (Optional) Defines the authentication challenge.
* `post_authentication` - (Optional) Post-authentication AWS Lambda trigger.
* `post_confirmation` - (Optional) Post-confirmation AWS Lambda trigger.
* `pre_authentication` - (Optional) Pre-authentication AWS Lambda trigger.
* `pre_sign_up` - (Optional) Pre-registration AWS Lambda trigger.
* `pre_token_generation` - (Optional) Allow to customize identity token claims before token generation.
* `user_migration` - (Optional) User migration Lambda config type.
* `verify_auth_challenge_response` - (Optional) Verifies the authentication challenge response.
* `kms_key_id` - (Optional) The Amazon Resource Name of Key Management Service Customer master keys. Amazon Cognito uses the key to encrypt codes and temporary passwords sent to CustomEmailSender and CustomSMSSender.
* `custom_email_sender` - (Optional) A custom email sender AWS Lambda trigger. See [custom_email_sender](#custom_email_sender) Below.
* `custom_sms_sender` - (Optional) A custom SMS sender AWS Lambda trigger. See [custom_sms_sender](#custom_sms_sender) Below.

#### custom_email_sender

* `lambda_arn` - (Required) The Lambda Amazon Resource Name of the Lambda function that Amazon Cognito triggers to send email notifications to users.
* `lambda_version` - (Required) The Lambda version represents the signature of the "request" attribute in the "event" information Amazon Cognito passes to your custom email Lambda function. The only supported value is `V1_0`.

#### custom_sms_sender

* `lambda_arn` - (Required) The Lambda Amazon Resource Name of the Lambda function that Amazon Cognito triggers to send SMS notifications to users.
* `lambda_version` - (Required) The Lambda version represents the signature of the "request" attribute in the "event" information Amazon Cognito passes to your custom SMS Lambda function. The only supported value is `V1_0`.

### password_policy

* `minimum_length` - (Optional) Minimum length of the password policy that you have set.
* `require_lowercase` - (Optional) Whether you have required users to use at least one lowercase letter in their password.
* `require_numbers` - (Optional) Whether you have required users to use at least one number in their password.
* `require_symbols` - (Optional) Whether you have required users to use at least one symbol in their password.
* `require_uppercase` - (Optional) Whether you have required users to use at least one uppercase letter in their password.
* `temporary_password_validity_days` - (Optional) In the password policy you have set, refers to the number of days a temporary password is valid. If the user does not sign-in during this time, their password will need to be reset by an administrator.

### schema

<<<<<<< HEAD
~> **NOTE:** When defining an `attribute_data_type` of `String` or `Number`, the respective attribute constraints configuration block (e.g `string_attribute_constraints` or `number_attribute_contraints`) is **required** to prevent recreation of the resource. This requirement is true for both standard (e.g. name, email) and custom schema attributes.
=======
~> **NOTE:** When defining an `attribute_data_type` of `String` or `Number`, the respective attribute constraints configuration block (e.g `string_attribute_constraints` or `number_attribute_constraints`) is **required** to prevent recreation of the Terraform resource. This requirement is true for both standard (e.g. name, email) and custom schema attributes.
>>>>>>> cdc9bcab

* `attribute_data_type` - (Required) Attribute data type. Must be one of `Boolean`, `Number`, `String`, `DateTime`.
* `developer_only_attribute` - (Optional) Whether the attribute type is developer only.
* `mutable` - (Optional) Whether the attribute can be changed once it has been created.
* `name` - (Required) Name of the attribute.
* `number_attribute_constraints` - (Required when `attribute_data_type` is `Number`) Configuration block for the constraints for an attribute of the number type. [Detailed below](#number_attribute_constraints).
* `required` - (Optional) Whether a user pool attribute is required. If the attribute is required and the user does not provide a value, registration or sign-in will fail.
* `string_attribute_constraints` - (Required when `attribute_data_type` is `String`) Constraints for an attribute of the string type. [Detailed below](#string_attribute_constraints).

#### schema: Defaults for Standard Attributes

The [standard attributes](https://docs.aws.amazon.com/cognito/latest/developerguide/user-pool-settings-attributes.html#cognito-user-pools-standard-attributes) have the following defaults. Note that attributes which match the default values are not stored in the provider state when importing.

```terraform
resource "aws_cognito_user_pool" "example" {
  # ... other configuration ...

  schema {
    name                     = "<name>"
    attribute_data_type      = "<appropriate type>"
    developer_only_attribute = false
    mutable                  = true  # false for "sub"
    required                 = false # true for "sub"
    string_attribute_constraints {   # if it is a string
      min_length = 0                 # 10 for "birthdate"
      max_length = 2048              # 10 for "birthdate"
    }
  }
}
```

#### number_attribute_constraints

* `max_value` - (Optional) Maximum value of an attribute that is of the number data type.
* `min_value` - (Optional) Minimum value of an attribute that is of the number data type.

#### string_attribute_constraints

* `max_length` - (Optional) Maximum length of an attribute value of the string type.
* `min_length` - (Optional) Minimum length of an attribute value of the string type.

### sms_configuration

* `external_id` - (Required) External ID used in IAM role trust relationships. For more information about using external IDs, see [How to Use an External ID When Granting Access to Your AWS Resources to a Third Party](http://docs.aws.amazon.com/IAM/latest/UserGuide/id_roles_create_for-user_externalid.html).
* `sns_caller_arn` - (Required) ARN of the Amazon SNS caller. This is usually the IAM role that you've given Cognito permission to assume.

### software_token_mfa_configuration

The following arguments are required in the `software_token_mfa_configuration` configuration block:

* `enabled` - (Required) Boolean whether to enable software token Multi-Factor (MFA) tokens, such as Time-based One-Time Password (TOTP). To disable software token MFA When `sms_configuration` is not present, the `mfa_configuration` argument must be set to `OFF` and the `software_token_mfa_configuration` configuration block must be fully removed.

### user_pool_add_ons

* `advanced_security_mode` - (Required) Mode for advanced security, must be one of `OFF`, `AUDIT` or `ENFORCED`.

### username_configuration

* `case_sensitive` - (Required) Whether username case sensitivity will be applied for all users in the user pool through Cognito APIs.

### verification_message_template

* `default_email_option` - (Optional) Default email option. Must be either `CONFIRM_WITH_CODE` or `CONFIRM_WITH_LINK`. Defaults to `CONFIRM_WITH_CODE`.
* `email_message` - (Optional) Email message template. Must contain the `{####}` placeholder. Conflicts with `email_verification_message` argument.
* `email_message_by_link` - (Optional) Email message template for sending a confirmation link to the user, it must contain the `{##Click Here##}` placeholder.
* `email_subject` - (Optional) Subject line for the email message template. Conflicts with `email_verification_subject` argument.
* `email_subject_by_link` - (Optional) Subject line for the email message template for sending a confirmation link to the user.
* `sms_message` - (Optional) SMS message template. Must contain the `{####}` placeholder. Conflicts with `sms_verification_message` argument.


## Attributes Reference

In addition to all arguments above, the following attributes are exported:

* `arn` - ARN of the user pool.
* `creation_date` - Date the user pool was created.
* `custom_domain` - A custom domain name that you provide to Amazon Cognito. This parameter applies only if you use a custom domain to host the sign-up and sign-in pages for your application. For example: `auth.example.com`.
* `domain` - Holds the domain prefix if the user pool has a domain associated with it.
* `endpoint` - Endpoint name of the user pool. Example format: `cognito-idp.REGION.amazonaws.com/xxxx_yyyyy`
* `estimated_number_of_users` - A number estimating the size of the user pool.
* `id` - ID of the user pool.
* `last_modified_date` - Date the user pool was last modified.
* `tags_all` - A map of tags assigned to the resource, including those inherited from the provider .

## Import

Cognito User Pools can be imported using the `id`, e.g.

```
$ terraform import aws_cognito_user_pool.pool <id>
```<|MERGE_RESOLUTION|>--- conflicted
+++ resolved
@@ -157,11 +157,7 @@
 
 ### schema
 
-<<<<<<< HEAD
 ~> **NOTE:** When defining an `attribute_data_type` of `String` or `Number`, the respective attribute constraints configuration block (e.g `string_attribute_constraints` or `number_attribute_contraints`) is **required** to prevent recreation of the resource. This requirement is true for both standard (e.g. name, email) and custom schema attributes.
-=======
-~> **NOTE:** When defining an `attribute_data_type` of `String` or `Number`, the respective attribute constraints configuration block (e.g `string_attribute_constraints` or `number_attribute_constraints`) is **required** to prevent recreation of the Terraform resource. This requirement is true for both standard (e.g. name, email) and custom schema attributes.
->>>>>>> cdc9bcab
 
 * `attribute_data_type` - (Required) Attribute data type. Must be one of `Boolean`, `Number`, `String`, `DateTime`.
 * `developer_only_attribute` - (Optional) Whether the attribute type is developer only.
