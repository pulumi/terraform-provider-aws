package ec2

import (
	"fmt"
	"log"

	"github.com/aws/aws-sdk-go/aws"
	"github.com/hashicorp/terraform-plugin-sdk/v2/helper/schema"
	"github.com/hashicorp/terraform-provider-aws/internal/conns"
	tftags "github.com/hashicorp/terraform-provider-aws/internal/tags"
	"github.com/hashicorp/terraform-provider-aws/internal/verify"
)

// ACL Network ACLs all contain explicit deny-all rules that cannot be
// destroyed or changed by users. This rules are numbered very high to be a
// catch-all.
// See http://docs.aws.amazon.com/AmazonVPC/latest/UserGuide/VPC_ACLs.html#default-network-acl
const (
	defaultACLRuleNumberIPv4 = 32767
	defaultACLRuleNumberIPv6 = 32768
)

func ResourceDefaultNetworkACL() *schema.Resource {
	networkACLRuleSetSchema := &schema.Schema{
		Type:     schema.TypeSet,
		Optional: true,
		Elem:     networkACLRuleResource,
		Set:      networkACLRuleHash,
	}

	return &schema.Resource{
		Create: resourceDefaultNetworkACLCreate,
		Read:   resourceNetworkACLRead,
		Update: resourceDefaultNetworkACLUpdate,
		Delete: resourceDefaultNetworkACLDelete,

		Importer: &schema.ResourceImporter{
			State: func(d *schema.ResourceData, meta interface{}) ([]*schema.ResourceData, error) {
				d.Set("default_network_acl_id", d.Id())

				return []*schema.ResourceData{d}, nil
			},
		},

		// Keep in sync with aws_network_acl's schema with the following changes:
		//    - egress and ingress are not Computed and don't have "Attributes as Blocks" processing mode set
		//    - subnet_ids is not Computed
		// and additions:
		//   - default_network_acl_id Required/ForceNew
		Schema: map[string]*schema.Schema{
			"arn": {
				Type:     schema.TypeString,
				Computed: true,
			},
			"default_network_acl_id": {
				Type:     schema.TypeString,
				Required: true,
				ForceNew: true,
			},
			// We want explicit management of Rules here, so we do not allow them to be
			// computed. Instead, an empty config will enforce just that; removal of the
			// rules
			"egress":  networkACLRuleSetSchema,
			"ingress": networkACLRuleSetSchema,
			"owner_id": {
				Type:     schema.TypeString,
				Computed: true,
			},
			// We want explicit management of Subnets here, so we do not allow them to be
			// computed. Instead, an empty config will enforce just that; removal of the
			// any Subnets that have been assigned to the Default Network ACL. Because we
			// can't actually remove them, this will be a continual plan until the
			// Subnets are themselves destroyed or reassigned to a different Network
			// ACL
			"subnet_ids": {
				Type:     schema.TypeSet,
				Optional: true,
				Elem:     &schema.Schema{Type: schema.TypeString},
			},
			"tags":     tftags.TagsSchema(),
<<<<<<< HEAD
			"tags_all": tftags.TagsSchemaTrulyComputed(),

			"owner_id": {
=======
			"tags_all": tftags.TagsSchemaComputed(),
			"vpc_id": {
>>>>>>> 7a066468
				Type:     schema.TypeString,
				Computed: true,
			},
		},

		CustomizeDiff: verify.SetTagsDiff,
	}
}

func resourceDefaultNetworkACLCreate(d *schema.ResourceData, meta interface{}) error {
	conn := meta.(*conns.AWSClient).EC2Conn

	naclID := d.Get("default_network_acl_id").(string)
	nacl, err := FindNetworkACLByID(conn, naclID)

	if err != nil {
		return fmt.Errorf("error reading EC2 Network ACL (%s): %w", d.Id(), err)
	}

	if !aws.BoolValue(nacl.IsDefault) {
		return fmt.Errorf("use the `aws_network_acl` resource instead")
	}

	d.SetId(naclID)

	// Revoke all default and pre-existing rules on the default network ACL.
	if err := deleteNetworkAclEntries(conn, d.Id(), nacl.Entries); err != nil {
		return err
	}

	if err := modifyNetworkACLAttributesOnCreate(conn, d); err != nil {
		return err
	}

	// Configure tags.
	defaultTagsConfig := meta.(*conns.AWSClient).DefaultTagsConfig
	ignoreTagsConfig := meta.(*conns.AWSClient).IgnoreTagsConfig
	newTags := defaultTagsConfig.MergeTags(tftags.New(d.Get("tags").(map[string]interface{}))).IgnoreConfig(ignoreTagsConfig)
	oldTags := KeyValueTags(nacl.Tags).IgnoreAWS().IgnoreConfig(ignoreTagsConfig)

	if !oldTags.Equal(newTags) {
		if err := UpdateTags(conn, d.Id(), oldTags, newTags); err != nil {
			return fmt.Errorf("error updating EC2 Default Network ACL (%s) tags: %w", d.Id(), err)
		}
	}

	return resourceNetworkACLRead(d, meta)
}

func resourceDefaultNetworkACLUpdate(d *schema.ResourceData, meta interface{}) error {
	conn := meta.(*conns.AWSClient).EC2Conn

	// Subnets *must* belong to a Network ACL. Subnets are not "removed" from
	// Network ACLs, instead their association is replaced. In a normal
	// Network ACL, any removal of a Subnet is done by replacing the
	// Subnet/ACL association with an association between the Subnet and the
	// Default Network ACL. Because we're managing the default here, we cannot
	// do that, so we simply log a NO-OP. In order to remove the Subnet here,
	// it must be destroyed, or assigned to different Network ACL. Those
	// operations are not handled here.
	if err := modifyNetworkACLAttributesOnUpdate(conn, d, false); err != nil {
		return err
	}

	return resourceNetworkACLRead(d, meta)
}

func resourceDefaultNetworkACLDelete(d *schema.ResourceData, meta interface{}) error {
	log.Printf("[WARN] EC2 Default Network ACL (%s) not deleted, removing from state", d.Id())

	return nil
}<|MERGE_RESOLUTION|>--- conflicted
+++ resolved
@@ -78,14 +78,8 @@
 				Elem:     &schema.Schema{Type: schema.TypeString},
 			},
 			"tags":     tftags.TagsSchema(),
-<<<<<<< HEAD
 			"tags_all": tftags.TagsSchemaTrulyComputed(),
-
-			"owner_id": {
-=======
-			"tags_all": tftags.TagsSchemaComputed(),
 			"vpc_id": {
->>>>>>> 7a066468
 				Type:     schema.TypeString,
 				Computed: true,
 			},
