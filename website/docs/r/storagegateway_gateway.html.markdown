---
subcategory: "Storage Gateway"
layout: "aws"
page_title: "AWS: aws_storagegateway_gateway"
description: |-
  Manages an AWS Storage Gateway file, tape, or volume gateway in the provider region
---

# Resource: aws_storagegateway_gateway

Manages an AWS Storage Gateway file, tape, or volume gateway in the provider region.

~> NOTE: The Storage Gateway API requires the gateway to be connected to properly return information after activation. If you are receiving `The specified gateway is not connected` errors during resource creation (gateway activation), ensure your gateway instance meets the [Storage Gateway requirements](https://docs.aws.amazon.com/storagegateway/latest/userguide/Requirements.html).

## Example Usage

### File Gateway

```hcl
resource "aws_storagegateway_gateway" "example" {
  gateway_ip_address = "1.2.3.4"
  gateway_name       = "example"
  gateway_timezone   = "GMT"
  gateway_type       = "FILE_S3"
}
```

### Tape Gateway

```hcl
resource "aws_storagegateway_gateway" "example" {
  gateway_ip_address  = "1.2.3.4"
  gateway_name        = "example"
  gateway_timezone    = "GMT"
  gateway_type        = "VTL"
  medium_changer_type = "AWS-Gateway-VTL"
  tape_drive_type     = "IBM-ULT3580-TD5"
}
```

### Volume Gateway (Cached)

```hcl
resource "aws_storagegateway_gateway" "example" {
  gateway_ip_address = "1.2.3.4"
  gateway_name       = "example"
  gateway_timezone   = "GMT"
  gateway_type       = "CACHED"
}
```

### Volume Gateway (Stored)

```hcl
resource "aws_storagegateway_gateway" "example" {
  gateway_ip_address = "1.2.3.4"
  gateway_name       = "example"
  gateway_timezone   = "GMT"
  gateway_type       = "STORED"
}
```

## Argument Reference

~> **NOTE:** One of `activation_key` or `gateway_ip_address` must be provided for resource creation (gateway activation). Neither is required for resource import. If using `gateway_ip_address`, this provider must be able to make an HTTP (port 80) GET request to the specified IP address from where it is running.

The following arguments are supported:

* `gateway_name` - (Required) Name of the gateway.
* `gateway_timezone` - (Required) Time zone for the gateway. The time zone is of the format "GMT", "GMT-hr:mm", or "GMT+hr:mm". For example, `GMT-4:00` indicates the time is 4 hours behind GMT. The time zone is used, for example, for scheduling snapshots and your gateway's maintenance schedule.
* `activation_key` - (Optional) Gateway activation key during resource creation. Conflicts with `gateway_ip_address`. Additional information is available in the [Storage Gateway User Guide](https://docs.aws.amazon.com/storagegateway/latest/userguide/get-activation-key.html).
* `gateway_ip_address` - (Optional) Gateway IP address to retrieve activation key during resource creation. Conflicts with `activation_key`. Gateway must be accessible on port 80 from where this provider is running. Additional information is available in the [Storage Gateway User Guide](https://docs.aws.amazon.com/storagegateway/latest/userguide/get-activation-key.html).
* `gateway_type` - (Optional) Type of the gateway. The default value is `STORED`. Valid values: `CACHED`, `FILE_S3`, `STORED`, `VTL`.
* `gateway_vpc_endpoint` - (Optional) VPC endpoint address to be used when activating your gateway. This should be used when your instance is in a private subnet. Requires HTTP access from client computer running Pulumi. More info on what ports are required by your VPC Endpoint Security group in [Activating a Gateway in a Virtual Private Cloud](https://docs.aws.amazon.com/storagegateway/latest/userguide/gateway-private-link.html).
* `cloudwatch_log_group_arn` - (Optional) The Amazon Resource Name (ARN) of the Amazon CloudWatch log group to use to monitor and log events in the gateway.
<<<<<<< HEAD
* `media_changer_type` - (Optional) Type of medium changer to use for tape gateway. This provider cannot detect drift of this argument. Valid values: `STK-L700`, `AWS-Gateway-VTL`.
=======
* `medium_changer_type` - (Optional) Type of medium changer to use for tape gateway. Terraform cannot detect drift of this argument. Valid values: `STK-L700`, `AWS-Gateway-VTL`.
>>>>>>> 9612edda
* `smb_active_directory_settings` - (Optional) Nested argument with Active Directory domain join information for Server Message Block (SMB) file shares. Only valid for `FILE_S3` gateway type. Must be set before creating `ActiveDirectory` authentication SMB file shares. More details below.
* `smb_guest_password` - (Optional) Guest password for Server Message Block (SMB) file shares. Only valid for `FILE_S3` gateway type. Must be set before creating `GuestAccess` authentication SMB file shares. This provider can only detect drift of the existence of a guest password, not its actual value from the gateway. This provider can however update the password with changing the argument.
* `tape_drive_type` - (Optional) Type of tape drive to use for tape gateway. This provider cannot detect drift of this argument. Valid values: `IBM-ULT3580-TD5`.
* `tags` - (Optional) Key-value mapping of resource tags

### smb_active_directory_settings

Information to join the gateway to an Active Directory domain for Server Message Block (SMB) file shares.

~> **NOTE** It is not possible to unconfigure this setting without recreating the gateway. Also, this provider can only detect drift of the `domain_name` argument from the gateway.

* `domain_name` - (Required) The name of the domain that you want the gateway to join.
* `password` - (Required) The password of the user who has permission to add the gateway to the Active Directory domain.
* `username` - (Required) The user name of user who has permission to add the gateway to the Active Directory domain.

## Attribute Reference

In addition to all arguments above, the following attributes are exported:

* `id` - Amazon Resource Name (ARN) of the gateway.
* `arn` - Amazon Resource Name (ARN) of the gateway.
* `gateway_id` - Identifier of the gateway.

## Timeouts

`aws_storagegateway_gateway` provides the following [Timeouts](/docs/configuration/resources.html#timeouts) configuration options:

* `create` - (Default `10m`) How long to wait for gateway activation and connection to Storage Gateway.

## Import

`aws_storagegateway_gateway` can be imported by using the gateway Amazon Resource Name (ARN), e.g.

```
$ terraform import aws_storagegateway_gateway.example arn:aws:storagegateway:us-east-1:123456789012:gateway/sgw-12345678
```<|MERGE_RESOLUTION|>--- conflicted
+++ resolved
@@ -73,11 +73,7 @@
 * `gateway_type` - (Optional) Type of the gateway. The default value is `STORED`. Valid values: `CACHED`, `FILE_S3`, `STORED`, `VTL`.
 * `gateway_vpc_endpoint` - (Optional) VPC endpoint address to be used when activating your gateway. This should be used when your instance is in a private subnet. Requires HTTP access from client computer running Pulumi. More info on what ports are required by your VPC Endpoint Security group in [Activating a Gateway in a Virtual Private Cloud](https://docs.aws.amazon.com/storagegateway/latest/userguide/gateway-private-link.html).
 * `cloudwatch_log_group_arn` - (Optional) The Amazon Resource Name (ARN) of the Amazon CloudWatch log group to use to monitor and log events in the gateway.
-<<<<<<< HEAD
-* `media_changer_type` - (Optional) Type of medium changer to use for tape gateway. This provider cannot detect drift of this argument. Valid values: `STK-L700`, `AWS-Gateway-VTL`.
-=======
-* `medium_changer_type` - (Optional) Type of medium changer to use for tape gateway. Terraform cannot detect drift of this argument. Valid values: `STK-L700`, `AWS-Gateway-VTL`.
->>>>>>> 9612edda
+* `medium_changer_type` - (Optional) Type of medium changer to use for tape gateway. This provider cannot detect drift of this argument. Valid values: `STK-L700`, `AWS-Gateway-VTL`.
 * `smb_active_directory_settings` - (Optional) Nested argument with Active Directory domain join information for Server Message Block (SMB) file shares. Only valid for `FILE_S3` gateway type. Must be set before creating `ActiveDirectory` authentication SMB file shares. More details below.
 * `smb_guest_password` - (Optional) Guest password for Server Message Block (SMB) file shares. Only valid for `FILE_S3` gateway type. Must be set before creating `GuestAccess` authentication SMB file shares. This provider can only detect drift of the existence of a guest password, not its actual value from the gateway. This provider can however update the password with changing the argument.
 * `tape_drive_type` - (Optional) Type of tape drive to use for tape gateway. This provider cannot detect drift of this argument. Valid values: `IBM-ULT3580-TD5`.
