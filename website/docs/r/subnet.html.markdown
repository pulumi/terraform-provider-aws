--- conflicted
+++ resolved
@@ -68,11 +68,7 @@
 * `outpost_arn` - (Optional) The Amazon Resource Name (ARN) of the Outpost.
 * `private_dns_hostname_type_on_launch` - (Optional) The type of hostnames to assign to instances in the subnet at launch. For IPv6-only subnets, an instance DNS name must be based on the instance ID. For dual-stack and IPv4-only subnets, you can specify whether DNS names use the instance IPv4 address or the instance ID. Valid values: `ip-name`, `resource-name`.
 * `vpc_id` - (Required) The VPC ID.
-<<<<<<< HEAD
 * `tags` - (Optional) A map of tags to assign to the resource. .If configured with a provider `default_tags` configuration block present, tags with matching keys will overwrite those defined at the provider-level.
-=======
-* `tags` - (Optional) A map of tags to assign to the resource. If configured with a provider [`default_tags` configuration block](https://registry.terraform.io/providers/hashicorp/aws/latest/docs#default_tags-configuration-block) present, tags with matching keys will overwrite those defined at the provider-level.
->>>>>>> abe4b515
 
 ## Attributes Reference
 
@@ -82,23 +78,14 @@
 * `arn` - The ARN of the subnet.
 * `ipv6_cidr_block_association_id` - The association ID for the IPv6 CIDR block.
 * `owner_id` - The ID of the AWS account that owns the subnet.
-<<<<<<< HEAD
-* `tags_all` - A map of tags assigned to the resource, including those inherited from the provider .
-=======
-* `tags_all` - A map of tags assigned to the resource, including those inherited from the provider [`default_tags` configuration block](https://registry.terraform.io/providers/hashicorp/aws/latest/docs#default_tags-configuration-block).
->>>>>>> abe4b515
+* `tags_all` - A map of tags assigned to the resource, including those inherited from the provider `default_tags` configuration block.
 
 ## Timeouts
 
 [Configuration options](https://www.terraform.io/docs/configuration/blocks/resources/syntax.html#operation-timeouts):
 
-<<<<<<< HEAD
-- `create` - (Default `10m`) How long to wait for a subnet to be created.
-- `delete` - (Default `20m`) How long to retry on `DependencyViolation` errors during subnet deletion from lingering ENIs left by certain AWS services such as Elastic Load Balancing. NOTE: Lambda ENIs can take up to 45 minutes to delete, which is not affected by changing this customizable timeout unless it is increased above 45 minutes.
-=======
 - `create` - (Default `10m`)
 - `delete` - (Default `20m`)
->>>>>>> abe4b515
 
 ## Import
 
