--- conflicted
+++ resolved
@@ -172,11 +172,7 @@
 configuration options:
 
 - `create` - (Default `10m`) How long to wait for a security group to be created.
-<<<<<<< HEAD
-- `delete` - (Default `10m`) How long to retry on `DependencyViolation` errors during security group deletion from lingering ENIs left by certain AWS services such as Elastic Load Balancing. NOTE: Lambda ENIs can take up to 45 minutes to delete, which is not affected by changing this customizable timeout unless it is increased above 45 minutes.
-=======
-- `delete` - (Default `15m`) How long to retry on `DependencyViolation` errors during security group deletion from lingering ENIs left by certain AWS services such as Elastic Load Balancing. NOTE: Lambda ENIs can take up to 45 minutes to delete, which is not affected by changing this customizable timeout (in version 2.31.0 and later of the Terraform AWS Provider) unless it is increased above 45 minutes.
->>>>>>> 6eda2394
+- `delete` - (Default `15m`) How long to retry on `DependencyViolation` errors during security group deletion from lingering ENIs left by certain AWS services such as Elastic Load Balancing. NOTE: Lambda ENIs can take up to 45 minutes to delete, which is not affected by changing this customizable timeout unless it is increased above 45 minutes.
 
 ## Import
 
