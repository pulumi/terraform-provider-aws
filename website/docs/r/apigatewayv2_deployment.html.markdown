---
subcategory: "API Gateway v2 (WebSocket and HTTP APIs)"
layout: "aws"
page_title: "AWS: aws_apigatewayv2_deployment"
description: |-
  Manages an Amazon API Gateway Version 2 deployment.
---

# Resource: aws_apigatewayv2_deployment

Manages an Amazon API Gateway Version 2 deployment.
More information can be found in the [Amazon API Gateway Developer Guide](https://docs.aws.amazon.com/apigateway/latest/developerguide/apigateway-websocket-api.html).

-> **Note:** Creating a deployment for an API requires at least one `aws_apigatewayv2_route` resource associated with that API. To avoid race conditions when all resources are being created together, you need to add implicit resource references via the `triggers` argument or explicit resource references using the [resource `dependsOn` meta-argument](https://www.pulumi.com/docs/intro/concepts/programming-model/#dependson).

## Example Usage

### Basic

```terraform
resource "aws_apigatewayv2_deployment" "example" {
  api_id      = aws_apigatewayv2_route.example.api_id
  description = "Example deployment"

  lifecycle {
    create_before_destroy = true
  }
}
```

### Redeployment Triggers

<<<<<<< HEAD
```hcl
=======
-> **NOTE:** This is an optional and Terraform 0.12 (or later) advanced configuration that shows calculating a hash of the API's Terraform resources to determine changes that should trigger a new deployment. This value will change after the first Terraform apply of new resources, triggering an immediate redeployment, however it will stabilize afterwards except for resource changes. The `triggers` map can also be configured in other, more complex ways to fit the environment, avoiding the immediate redeployment issue.

```terraform
>>>>>>> ae957155
resource "aws_apigatewayv2_deployment" "example" {
  api_id      = aws_apigatewayv2_api.example.id
  description = "Example deployment"

  triggers = {
    redeployment = sha1(join(",", list(
      jsonencode(aws_apigatewayv2_integration.example),
      jsonencode(aws_apigatewayv2_route.example),
    )))
  }

  lifecycle {
    create_before_destroy = true
  }
}
```

## Argument Reference

The following arguments are supported:

* `api_id` - (Required) The API identifier.
* `description` - (Optional) The description for the deployment resource. Must be less than or equal to 1024 characters in length.
* `triggers` - (Optional) A map of arbitrary keys and values that, when changed, will trigger a redeployment.

## Attributes Reference

In addition to all arguments above, the following attributes are exported:

* `id` - The deployment identifier.
* `auto_deployed` - Whether the deployment was automatically released.

## Import

`aws_apigatewayv2_deployment` can be imported by using the API identifier and deployment identifier, e.g.

```
$ terraform import aws_apigatewayv2_deployment.example aabbccddee/1122334
```

The `triggers` argument cannot be imported.<|MERGE_RESOLUTION|>--- conflicted
+++ resolved
@@ -30,13 +30,7 @@
 
 ### Redeployment Triggers
 
-<<<<<<< HEAD
-```hcl
-=======
--> **NOTE:** This is an optional and Terraform 0.12 (or later) advanced configuration that shows calculating a hash of the API's Terraform resources to determine changes that should trigger a new deployment. This value will change after the first Terraform apply of new resources, triggering an immediate redeployment, however it will stabilize afterwards except for resource changes. The `triggers` map can also be configured in other, more complex ways to fit the environment, avoiding the immediate redeployment issue.
-
 ```terraform
->>>>>>> ae957155
 resource "aws_apigatewayv2_deployment" "example" {
   api_id      = aws_apigatewayv2_api.example.id
   description = "Example deployment"
