--- conflicted
+++ resolved
@@ -65,11 +65,7 @@
 
 * `virtual_interface_id` - (Required) The ID of the Direct Connect virtual interface to accept.
 * `dx_gateway_id` - (Optional) The ID of the Direct Connect gateway to which to connect the virtual interface.
-<<<<<<< HEAD
 * `tags` - (Optional) A map of tags to assign to the resource. .If configured with a provider `default_tags` configuration block present, tags with matching keys will overwrite those defined at the provider-level.
-=======
-* `tags` - (Optional) A map of tags to assign to the resource. If configured with a provider [`default_tags` configuration block](https://registry.terraform.io/providers/hashicorp/aws/latest/docs#default_tags-configuration-block) present, tags with matching keys will overwrite those defined at the provider-level.
->>>>>>> abe4b515
 * `vpn_gateway_id` - (Optional) The ID of the [virtual private gateway](vpn_gateway.html) to which to connect the virtual interface.
 
 ### Removing `aws_dx_hosted_private_virtual_interface_accepter` from your configuration
@@ -86,11 +82,7 @@
 
 * `id` - The ID of the virtual interface.
 * `arn` - The ARN of the virtual interface.
-<<<<<<< HEAD
-* `tags_all` - A map of tags assigned to the resource, including those inherited from the provider .
-=======
-* `tags_all` - A map of tags assigned to the resource, including those inherited from the provider [`default_tags` configuration block](https://registry.terraform.io/providers/hashicorp/aws/latest/docs#default_tags-configuration-block).
->>>>>>> abe4b515
+* `tags_all` - A map of tags assigned to the resource, including those inherited from the provider `default_tags` configuration block.
 
 ## Timeouts
 
