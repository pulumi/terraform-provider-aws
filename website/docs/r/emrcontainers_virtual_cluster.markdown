---
subcategory: "EMR Containers"
layout: "aws"
page_title: "AWS: aws_emrcontainers_virtual_cluster"
description: |-
  Manages an EMR Containers (EMR on EKS) Virtual Cluster
---

# Resource: aws_emrcontainers_virtual_cluster

Manages an EMR Containers (EMR on EKS) Virtual Cluster.

## Example Usage

### Basic Usage

```terraform
resource "aws_emrcontainers_virtual_cluster" "example" {
  container_provider {
    id   = aws_eks_cluster.example.name
    type = "EKS"

    info {
      eks_info {
        namespace = "default"
      }
    }
  }

  name = "example"
}
```

## Argument Reference

The following arguments are required:

* `container_provider` - (Required) Configuration block for the container provider associated with your cluster.
* `name` – (Required) Name of the virtual cluster.
<<<<<<< HEAD
* `tags` - (Optional) Key-value mapping of resource tags. If configured with a provider `default_tags` configuration block present, tags with matching keys will overwrite those defined at the provider-level.
=======
* `tags` - (Optional) Key-value mapping of resource tags. If configured with a provider [`default_tags` configuration block](https://registry.terraform.io/providers/hashicorp/aws/latest/docs#default_tags-configuration-block) present, tags with matching keys will overwrite those defined at the provider-level.
>>>>>>> abe4b515

### container_provider Arguments

* `id` - The name of the container provider that is running your EMR Containers cluster
* `info` - Nested list containing information about the configuration of the container provider
    * `eks_info` - Nested list containing EKS-specific information about the cluster where the EMR Containers cluster is running
        * `namespace` - The namespace where the EMR Containers cluster is running
* `type` - The type of the container provider

## Attributes Reference

In addition to all arguments above, the following attributes are exported:

* `arn` - ARN of the cluster.
* `id` - The ID of the cluster.
* `tags_all` - Map of tags assigned to the resource, including those inherited from the provider [`default_tags` configuration block](https://registry.terraform.io/providers/hashicorp/aws/latest/docs#default_tags-configuration-block).

## Import

EKS Clusters can be imported using the `name`, e.g.

```
$ terraform import aws_emrcontainers_virtual_cluster.example
```<|MERGE_RESOLUTION|>--- conflicted
+++ resolved
@@ -37,11 +37,7 @@
 
 * `container_provider` - (Required) Configuration block for the container provider associated with your cluster.
 * `name` – (Required) Name of the virtual cluster.
-<<<<<<< HEAD
-* `tags` - (Optional) Key-value mapping of resource tags. If configured with a provider `default_tags` configuration block present, tags with matching keys will overwrite those defined at the provider-level.
-=======
-* `tags` - (Optional) Key-value mapping of resource tags. If configured with a provider [`default_tags` configuration block](https://registry.terraform.io/providers/hashicorp/aws/latest/docs#default_tags-configuration-block) present, tags with matching keys will overwrite those defined at the provider-level.
->>>>>>> abe4b515
+* `tags` - (Optional) Key-value mapping of resource tags. If configured with a provider `default_tags` configuration block present, tags with matching keys will overwrite those defined at the provider-level
 
 ### container_provider Arguments
 
