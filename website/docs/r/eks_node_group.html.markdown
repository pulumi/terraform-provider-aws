---
subcategory: "EKS"
layout: "aws"
page_title: "AWS: aws_eks_node_group"
description: |-
  Manages an EKS Node Group
---

# Resource: aws_eks_node_group

Manages an EKS Node Group, which can provision and optionally update an Auto Scaling Group of Kubernetes worker nodes compatible with EKS. Additional documentation about this functionality can be found in the [EKS User Guide](https://docs.aws.amazon.com/eks/latest/userguide/managed-node-groups.html).

## Example Usage

```terraform
resource "aws_eks_node_group" "example" {
  cluster_name    = aws_eks_cluster.example.name
  node_group_name = "example"
  node_role_arn   = aws_iam_role.example.arn
  subnet_ids      = aws_subnet.example[*].id

  scaling_config {
    desired_size = 1
    max_size     = 1
    min_size     = 1
  }

  update_config {
    max_unavailable = 2
  }

  # Ensure that IAM Role permissions are created before and deleted after EKS Node Group handling.
  # Otherwise, EKS will not be able to properly delete EC2 Instances and Elastic Network Interfaces.
  depends_on = [
    aws_iam_role_policy_attachment.example-AmazonEKSWorkerNodePolicy,
    aws_iam_role_policy_attachment.example-AmazonEKS_CNI_Policy,
    aws_iam_role_policy_attachment.example-AmazonEC2ContainerRegistryReadOnly,
  ]
}
```

### Ignoring Changes to Desired Size

<<<<<<< HEAD
You can utilize [ignoreChanges](https://www.pulumi.com/docs/intro/concepts/programming-model/#ignorechanges) create an EKS Node Group with an initial size of running instances, then ignore any changes to that count caused externally (e.g. Application Autoscaling).
=======
You can utilize the generic Terraform resource [lifecycle configuration block](https://www.terraform.io/docs/configuration/meta-arguments/lifecycle.html) with `ignore_changes` to create an EKS Node Group with an initial size of running instances, then ignore any changes to that count caused externally (e.g., Application Autoscaling).
>>>>>>> 3345e46f

```terraform
resource "aws_eks_node_group" "example" {
  # ... other configurations ...

  scaling_config {
    # Example: Create EKS Node Group with 2 instances to start
    desired_size = 2

    # ... other configurations ...
  }

  lifecycle {
    ignore_changes = [scaling_config[0].desired_size]
  }
}
```

### Example IAM Role for EKS Node Group

```terraform
resource "aws_iam_role" "example" {
  name = "eks-node-group-example"

  assume_role_policy = jsonencode({
    Statement = [{
      Action = "sts:AssumeRole"
      Effect = "Allow"
      Principal = {
        Service = "ec2.amazonaws.com"
      }
    }]
    Version = "2012-10-17"
  })
}

resource "aws_iam_role_policy_attachment" "example-AmazonEKSWorkerNodePolicy" {
  policy_arn = "arn:aws:iam::aws:policy/AmazonEKSWorkerNodePolicy"
  role       = aws_iam_role.example.name
}

resource "aws_iam_role_policy_attachment" "example-AmazonEKS_CNI_Policy" {
  policy_arn = "arn:aws:iam::aws:policy/AmazonEKS_CNI_Policy"
  role       = aws_iam_role.example.name
}

resource "aws_iam_role_policy_attachment" "example-AmazonEC2ContainerRegistryReadOnly" {
  policy_arn = "arn:aws:iam::aws:policy/AmazonEC2ContainerRegistryReadOnly"
  role       = aws_iam_role.example.name
}
```

### Example Subnets for EKS Node Group

```terraform
data "aws_availability_zones" "available" {
  state = "available"
}

resource "aws_subnet" "example" {
  count = 2

  availability_zone = data.aws_availability_zones.available.names[count.index]
  cidr_block        = cidrsubnet(aws_vpc.example.cidr_block, 8, count.index)
  vpc_id            = aws_vpc.example.id

  tags = {
    "kubernetes.io/cluster/${aws_eks_cluster.example.name}" = "shared"
  }
}
```

## Argument Reference

The following arguments are required:

* `cluster_name` – (Required) Name of the EKS Cluster. Must be between 1-100 characters in length. Must begin with an alphanumeric character, and must only contain alphanumeric characters, dashes and underscores (`^[0-9A-Za-z][A-Za-z0-9\-_]+$`).
* `node_role_arn` – (Required) Amazon Resource Name (ARN) of the IAM Role that provides permissions for the EKS Node Group.
* `scaling_config` - (Required) Configuration block with scaling settings. Detailed below.
* `subnet_ids` – (Required) Identifiers of EC2 Subnets to associate with the EKS Node Group. These subnets must have the following resource tag: `kubernetes.io/cluster/CLUSTER_NAME` (where `CLUSTER_NAME` is replaced with the name of the EKS Cluster).

The following arguments are optional:

<<<<<<< HEAD
* `ami_type` - (Optional) Type of Amazon Machine Image (AMI) associated with the EKS Node Group. Defaults to `AL2_x86_64`. Valid values: `AL2_x86_64`, `AL2_x86_64_GPU`, `AL2_ARM_64`, `CUSTOM`. This provider will only perform drift detection if a configuration value is provided.
* `capacity_type` - (Optional) Type of capacity associated with the EKS Node Group. Valid values: `ON_DEMAND`, `SPOT`. This provider will only perform drift detection if a configuration value is provided.
* `disk_size` - (Optional) Disk size in GiB for worker nodes. Defaults to `20`. This provider will only perform drift detection if a configuration value is provided.
=======
* `ami_type` - (Optional) Type of Amazon Machine Image (AMI) associated with the EKS Node Group. See the [AWS documentation](https://docs.aws.amazon.com/eks/latest/APIReference/API_Nodegroup.html#AmazonEKS-Type-Nodegroup-amiType) for valid values. Terraform will only perform drift detection if a configuration value is provided.
* `capacity_type` - (Optional) Type of capacity associated with the EKS Node Group. Valid values: `ON_DEMAND`, `SPOT`. Terraform will only perform drift detection if a configuration value is provided.
* `disk_size` - (Optional) Disk size in GiB for worker nodes. Defaults to `20`. Terraform will only perform drift detection if a configuration value is provided.
>>>>>>> 3345e46f
* `force_update_version` - (Optional) Force version update if existing pods are unable to be drained due to a pod disruption budget issue.
* `instance_types` - (Optional) Set of instance types associated with the EKS Node Group. Defaults to `["t3.medium"]`. This provider will only perform drift detection if a configuration value is provided.
* `labels` - (Optional) Key-value map of Kubernetes labels. Only labels that are applied with the EKS API are managed by this argument. Other Kubernetes labels applied to the EKS Node Group will not be managed.
* `launch_template` - (Optional) Configuration block with Launch Template settings. Detailed below.
* `node_group_name` – (Optional) Name of the EKS Node Group. If omitted, this provider will assign a random, unique name. Conflicts with `node_group_name_prefix`.
* `node_group_name_prefix` – (Optional) Creates a unique name beginning with the specified prefix. Conflicts with `node_group_name`.
* `release_version` – (Optional) AMI version of the EKS Node Group. Defaults to latest version for Kubernetes version.
* `remote_access` - (Optional) Configuration block with remote access settings. Detailed below.
* `tags` - (Optional) Key-value map of resource tags. If configured with a provider defaultTags present, tags with matching keys will overwrite those defined at the provider-level.
* `taint` - (Optional) The Kubernetes taints to be applied to the nodes in the node group. Maximum of 50 taints per node group. Detailed below.
* `version` – (Optional) Kubernetes version. Defaults to EKS Cluster Kubernetes version. This provider will only perform drift detection if a configuration value is provided.

### launch_template Configuration Block

~> **NOTE:** Either `id` or `name` must be specified.

* `id` - (Optional) Identifier of the EC2 Launch Template. Conflicts with `name`.
* `name` - (Optional) Name of the EC2 Launch Template. Conflicts with `id`.
<<<<<<< HEAD
* `version` - (Required) EC2 Launch Template version number. While the API accepts values like `$Default` and `$Latest`, the API will convert the value to the associated version number (e.g. `1`) on read and This provider will show a difference on next plan. Using the `default_version` or `latest_version` attribute of the `aws_launch_template` resource or data source is recommended for this argument.
=======
* `version` - (Required) EC2 Launch Template version number. While the API accepts values like `$Default` and `$Latest`, the API will convert the value to the associated version number (e.g., `1`) on read and Terraform will show a difference on next plan. Using the `default_version` or `latest_version` attribute of the `aws_launch_template` resource or data source is recommended for this argument.
>>>>>>> 3345e46f

### remote_access Configuration Block

* `ec2_ssh_key` - (Optional) EC2 Key Pair name that provides access for SSH communication with the worker nodes in the EKS Node Group. If you specify this configuration, but do not specify `source_security_group_ids` when you create an EKS Node Group, port 22 on the worker nodes is opened to the Internet (0.0.0.0/0).
* `source_security_group_ids` - (Optional) Set of EC2 Security Group IDs to allow SSH access (port 22) from on the worker nodes. If you specify `ec2_ssh_key`, but do not specify this configuration when you create an EKS Node Group, port 22 on the worker nodes is opened to the Internet (0.0.0.0/0).

### scaling_config Configuration Block

* `desired_size` - (Required) Desired number of worker nodes.
* `max_size` - (Required) Maximum number of worker nodes.
* `min_size` - (Required) Minimum number of worker nodes.

### taint Configuration Block

* `key` - (Required) The key of the taint. Maximum length of 63.
* `value` - (Optional) The value of the taint. Maximum length of 63.
* `effect` - (Required) The effect of the taint. Valid values: `NO_SCHEDULE`, `NO_EXECUTE`, `PREFER_NO_SCHEDULE`.

### update_config Configuration Block

The following arguments are mutually exclusive.

* `max_unavailable` - (Optional) Desired max number of unavailable worker nodes during node group update.
* `max_unavailable_percentage` - (Optional) Desired max percentage of unavailable worker nodes during node group update.

## Attributes Reference

In addition to all arguments above, the following attributes are exported:

* `arn` - Amazon Resource Name (ARN) of the EKS Node Group.
* `id` - EKS Cluster name and EKS Node Group name separated by a colon (`:`).
* `resources` - List of objects containing information about underlying resources.
    * `autoscaling_groups` - List of objects containing information about AutoScaling Groups.
        * `name` - Name of the AutoScaling Group.
    * `remote_access_security_group_id` - Identifier of the remote access EC2 Security Group.
* `tags_all` - A map of tags assigned to the resource, including those inherited from the provider.
* `status` - Status of the EKS Node Group.

## Timeouts

`aws_eks_node_group` provides the following
[Timeouts](https://www.terraform.io/docs/configuration/blocks/resources/syntax.html#operation-timeouts) configuration options:

* `create` - (Default `60 minutes`) How long to wait for the EKS Node Group to be created.
* `update` - (Default `60 minutes`) How long to wait for the EKS Node Group to be updated. Note that the `update` timeout is used separately for both configuration and version update operations.
* `delete` - (Default `60 minutes`) How long to wait for the EKS Node Group to be deleted.

## Import

EKS Node Groups can be imported using the `cluster_name` and `node_group_name` separated by a colon (`:`), e.g.,

```
$ terraform import aws_eks_node_group.my_node_group my_cluster:my_node_group
```<|MERGE_RESOLUTION|>--- conflicted
+++ resolved
@@ -41,11 +41,7 @@
 
 ### Ignoring Changes to Desired Size
 
-<<<<<<< HEAD
 You can utilize [ignoreChanges](https://www.pulumi.com/docs/intro/concepts/programming-model/#ignorechanges) create an EKS Node Group with an initial size of running instances, then ignore any changes to that count caused externally (e.g. Application Autoscaling).
-=======
-You can utilize the generic Terraform resource [lifecycle configuration block](https://www.terraform.io/docs/configuration/meta-arguments/lifecycle.html) with `ignore_changes` to create an EKS Node Group with an initial size of running instances, then ignore any changes to that count caused externally (e.g., Application Autoscaling).
->>>>>>> 3345e46f
 
 ```terraform
 resource "aws_eks_node_group" "example" {
@@ -129,15 +125,9 @@
 
 The following arguments are optional:
 
-<<<<<<< HEAD
-* `ami_type` - (Optional) Type of Amazon Machine Image (AMI) associated with the EKS Node Group. Defaults to `AL2_x86_64`. Valid values: `AL2_x86_64`, `AL2_x86_64_GPU`, `AL2_ARM_64`, `CUSTOM`. This provider will only perform drift detection if a configuration value is provided.
+* `ami_type` - (Optional) Type of Amazon Machine Image (AMI) associated with the EKS Node Group. See the [AWS documentation](https://docs.aws.amazon.com/eks/latest/APIReference/API_Nodegroup.html#AmazonEKS-Type-Nodegroup-amiType) for valid values. This provider will only perform drift detection if a configuration value is provided.
 * `capacity_type` - (Optional) Type of capacity associated with the EKS Node Group. Valid values: `ON_DEMAND`, `SPOT`. This provider will only perform drift detection if a configuration value is provided.
 * `disk_size` - (Optional) Disk size in GiB for worker nodes. Defaults to `20`. This provider will only perform drift detection if a configuration value is provided.
-=======
-* `ami_type` - (Optional) Type of Amazon Machine Image (AMI) associated with the EKS Node Group. See the [AWS documentation](https://docs.aws.amazon.com/eks/latest/APIReference/API_Nodegroup.html#AmazonEKS-Type-Nodegroup-amiType) for valid values. Terraform will only perform drift detection if a configuration value is provided.
-* `capacity_type` - (Optional) Type of capacity associated with the EKS Node Group. Valid values: `ON_DEMAND`, `SPOT`. Terraform will only perform drift detection if a configuration value is provided.
-* `disk_size` - (Optional) Disk size in GiB for worker nodes. Defaults to `20`. Terraform will only perform drift detection if a configuration value is provided.
->>>>>>> 3345e46f
 * `force_update_version` - (Optional) Force version update if existing pods are unable to be drained due to a pod disruption budget issue.
 * `instance_types` - (Optional) Set of instance types associated with the EKS Node Group. Defaults to `["t3.medium"]`. This provider will only perform drift detection if a configuration value is provided.
 * `labels` - (Optional) Key-value map of Kubernetes labels. Only labels that are applied with the EKS API are managed by this argument. Other Kubernetes labels applied to the EKS Node Group will not be managed.
@@ -156,11 +146,7 @@
 
 * `id` - (Optional) Identifier of the EC2 Launch Template. Conflicts with `name`.
 * `name` - (Optional) Name of the EC2 Launch Template. Conflicts with `id`.
-<<<<<<< HEAD
 * `version` - (Required) EC2 Launch Template version number. While the API accepts values like `$Default` and `$Latest`, the API will convert the value to the associated version number (e.g. `1`) on read and This provider will show a difference on next plan. Using the `default_version` or `latest_version` attribute of the `aws_launch_template` resource or data source is recommended for this argument.
-=======
-* `version` - (Required) EC2 Launch Template version number. While the API accepts values like `$Default` and `$Latest`, the API will convert the value to the associated version number (e.g., `1`) on read and Terraform will show a difference on next plan. Using the `default_version` or `latest_version` attribute of the `aws_launch_template` resource or data source is recommended for this argument.
->>>>>>> 3345e46f
 
 ### remote_access Configuration Block
 
