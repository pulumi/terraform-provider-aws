---
subcategory: "WAF Classic Regional"
layout: "aws"
page_title: "AWS: aws_wafregional_rule"
description: |-
  Provides an AWS WAF Regional rule resource for use with ALB.
---

# Resource: aws_wafregional_rule

Provides an WAF Regional Rule Resource for use with Application Load Balancer.

## Example Usage

```terraform
resource "aws_wafregional_ipset" "ipset" {
  name = "tfIPSet"

  ip_set_descriptor {
    type  = "IPV4"
    value = "192.0.7.0/24"
  }
}

resource "aws_wafregional_rule" "wafrule" {
  name        = "tfWAFRule"
  metric_name = "tfWAFRule"

  predicate {
    type    = "IPMatch"
    data_id = aws_wafregional_ipset.ipset.id
    negated = false
  }
}
```

## Argument Reference

The following arguments are supported:

* `name` - (Required) The name or description of the rule.
* `metric_name` - (Required) The name or description for the Amazon CloudWatch metric of this rule.
* `predicate` - (Optional) The objects to include in a rule (documented below).
<<<<<<< HEAD
* `tags` - (Optional) Key-value map of resource tags. .If configured with a provider `default_tags` configuration block present, tags with matching keys will overwrite those defined at the provider-level.
=======
* `tags` - (Optional) Key-value map of resource tags. If configured with a provider [`default_tags` configuration block](https://registry.terraform.io/providers/hashicorp/aws/latest/docs#default_tags-configuration-block) present, tags with matching keys will overwrite those defined at the provider-level.
>>>>>>> abe4b515

## Nested Fields

### `predicate`

See the [WAF Documentation](https://docs.aws.amazon.com/waf/latest/APIReference/API_Predicate.html) for more information.

#### Arguments

* `type` - (Required) The type of predicate in a rule. Valid values: `ByteMatch`, `GeoMatch`, `IPMatch`, `RegexMatch`, `SizeConstraint`, `SqlInjectionMatch`, or `XssMatch`
* `data_id` - (Required) The unique identifier of a predicate, such as the ID of a `ByteMatchSet` or `IPSet`.
* `negated` - (Required) Whether to use the settings or the negated settings that you specified in the objects.

## Remarks

## Attributes Reference

In addition to all arguments above, the following attributes are exported:

* `id` - The ID of the WAF Regional Rule.
* `arn` - The ARN of the WAF Regional Rule.
<<<<<<< HEAD
* `tags_all` - A map of tags assigned to the resource, including those inherited from the provider .
=======
* `tags_all` - A map of tags assigned to the resource, including those inherited from the provider [`default_tags` configuration block](https://registry.terraform.io/providers/hashicorp/aws/latest/docs#default_tags-configuration-block).
>>>>>>> abe4b515

## Import

WAF Regional Rule can be imported using the id, e.g.,

```
$ terraform import aws_wafregional_rule.wafrule a1b2c3d4-d5f6-7777-8888-9999aaaabbbbcccc
```<|MERGE_RESOLUTION|>--- conflicted
+++ resolved
@@ -41,11 +41,7 @@
 * `name` - (Required) The name or description of the rule.
 * `metric_name` - (Required) The name or description for the Amazon CloudWatch metric of this rule.
 * `predicate` - (Optional) The objects to include in a rule (documented below).
-<<<<<<< HEAD
 * `tags` - (Optional) Key-value map of resource tags. .If configured with a provider `default_tags` configuration block present, tags with matching keys will overwrite those defined at the provider-level.
-=======
-* `tags` - (Optional) Key-value map of resource tags. If configured with a provider [`default_tags` configuration block](https://registry.terraform.io/providers/hashicorp/aws/latest/docs#default_tags-configuration-block) present, tags with matching keys will overwrite those defined at the provider-level.
->>>>>>> abe4b515
 
 ## Nested Fields
 
@@ -67,11 +63,7 @@
 
 * `id` - The ID of the WAF Regional Rule.
 * `arn` - The ARN of the WAF Regional Rule.
-<<<<<<< HEAD
-* `tags_all` - A map of tags assigned to the resource, including those inherited from the provider .
-=======
-* `tags_all` - A map of tags assigned to the resource, including those inherited from the provider [`default_tags` configuration block](https://registry.terraform.io/providers/hashicorp/aws/latest/docs#default_tags-configuration-block).
->>>>>>> abe4b515
+* `tags_all` - A map of tags assigned to the resource, including those inherited from the provider `default_tags` configuration block.
 
 ## Import
 
