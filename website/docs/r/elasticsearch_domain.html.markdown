---
subcategory: "ElasticSearch"
layout: "aws"
page_title: "AWS: aws_elasticsearch_domain"
description: |-
  Provides a resource for managing an AWS Elasticsearch Domain.
---

# Resource: aws_elasticsearch_domain

Manages an AWS Elasticsearch Domain.

## Example Usage

### Basic Usage

```terraform
resource "aws_elasticsearch_domain" "example" {
  domain_name           = "example"
  elasticsearch_version = "7.10"

  cluster_config {
    instance_type = "r4.large.elasticsearch"
  }

  tags = {
    Domain = "TestDomain"
  }
}
```

### Access Policy

-> See also: `aws_elasticsearch_domain_policy` resource

```terraform
variable "domain" {
  default = "tf-test"
}

data "aws_region" "current" {}

data "aws_caller_identity" "current" {}

resource "aws_elasticsearch_domain" "example" {
  domain_name = var.domain

  # ... other configuration ...

  access_policies = <<POLICY
{
  "Version": "2012-10-17",
  "Statement": [
    {
      "Action": "es:*",
      "Principal": "*",
      "Effect": "Allow",
      "Resource": "arn:aws:es:${data.aws_region.current.name}:${data.aws_caller_identity.current.account_id}:domain/${var.domain}/*",
      "Condition": {
        "IpAddress": {"aws:SourceIp": ["66.193.100.22/32"]}
      }
    }
  ]
}
POLICY
}
```

### Log Publishing to CloudWatch Logs

```terraform
resource "aws_cloudwatch_log_group" "example" {
  name = "example"
}

resource "aws_cloudwatch_log_resource_policy" "example" {
  policy_name = "example"

  policy_document = <<CONFIG
{
  "Version": "2012-10-17",
  "Statement": [
    {
      "Effect": "Allow",
      "Principal": {
        "Service": "es.amazonaws.com"
      },
      "Action": [
        "logs:PutLogEvents",
        "logs:PutLogEventsBatch",
        "logs:CreateLogStream"
      ],
      "Resource": "arn:aws:logs:*"
    }
  ]
}
CONFIG
}

resource "aws_elasticsearch_domain" "example" {
  # .. other configuration ...

  log_publishing_options {
    cloudwatch_log_group_arn = aws_cloudwatch_log_group.example.arn
    log_type                 = "INDEX_SLOW_LOGS"
  }
}
```

### VPC based ES

```terraform
variable "vpc" {}

variable "domain" {
  default = "tf-test"
}

data "aws_vpc" "selected" {
  tags = {
    Name = var.vpc
  }
}

data "aws_subnet_ids" "selected" {
  vpc_id = data.aws_vpc.selected.id

  tags = {
    Tier = "private"
  }
}

data "aws_region" "current" {}

data "aws_caller_identity" "current" {}

resource "aws_security_group" "es" {
  name        = "${var.vpc}-elasticsearch-${var.domain}"
  description = "Managed by Pulumi"
  vpc_id      = data.aws_vpc.selected.id

  ingress {
    from_port = 443
    to_port   = 443
    protocol  = "tcp"

    cidr_blocks = [
      data.aws_vpc.selected.cidr_block,
    ]
  }
}

resource "aws_iam_service_linked_role" "es" {
  aws_service_name = "es.amazonaws.com"
}

resource "aws_elasticsearch_domain" "es" {
  domain_name           = var.domain
  elasticsearch_version = "6.3"

  cluster_config {
    instance_type          = "m4.large.elasticsearch"
    zone_awareness_enabled = true
  }

  vpc_options {
    subnet_ids = [
      data.aws_subnet_ids.selected.ids[0],
      data.aws_subnet_ids.selected.ids[1],
    ]

    security_group_ids = [aws_security_group.es.id]
  }

  advanced_options = {
    "rest.action.multi.allow_explicit_index" = "true"
  }

  access_policies = <<CONFIG
{
	"Version": "2012-10-17",
	"Statement": [
		{
			"Action": "es:*",
			"Principal": "*",
			"Effect": "Allow",
			"Resource": "arn:aws:es:${data.aws_region.current.name}:${data.aws_caller_identity.current.account_id}:domain/${var.domain}/*"
		}
	]
}
CONFIG

  tags = {
    Domain = "TestDomain"
  }

  depends_on = [aws_iam_service_linked_role.es]
}
```

## Argument Reference

The following arguments are required:

* `domain_name` - (Required) Name of the domain.

The following arguments are optional:

* `access_policies` - (Optional) IAM policy document specifying the access policies for the domain.
* `advanced_options` - (Optional) Key-value string pairs to specify advanced configuration options. Note that the values for these configuration options must be strings (wrapped in quotes) or they may be wrong and cause a perpetual diff, causing Terraform to want to recreate your Elasticsearch domain on every apply.
* `advanced_security_options` - (Optional) Configuration block for [fine-grained access control](https://docs.aws.amazon.com/elasticsearch-service/latest/developerguide/fgac.html). Detailed below.
* `cluster_config` - (Optional) Configuration block for the cluster of the domain. Detailed below.
* `cognito_options` - (Optional) Configuration block for authenticating Kibana with Cognito. Detailed below.
* `domain_endpoint_options` - (Optional) Configuration block for domain endpoint HTTP(S) related options. Detailed below.
* `ebs_options` - (Optional) Configuration block for EBS related options, may be required based on chosen [instance size](https://aws.amazon.com/elasticsearch-service/pricing/). Detailed below.
* `elasticsearch_version` - (Optional) Version of Elasticsearch to deploy. Defaults to `1.5`.
* `encrypt_at_rest` - (Optional) Configuration block for encrypt at rest options. Only available for [certain instance types](http://docs.aws.amazon.com/elasticsearch-service/latest/developerguide/aes-supported-instance-types.html). Detailed below.
* `log_publishing_options` - (Optional) Configuration block for publishing slow and application logs to CloudWatch Logs. This block can be declared multiple times, for each log_type, within the same resource. Detailed below.
* `node_to_node_encryption` - (Optional) Configuration block for node-to-node encryption options. Detailed below.
<<<<<<< HEAD
* `snapshot_options` - (Optional) Configuration block for snapshot related options. Detailed below.
* `tags` - (Optional) Map of tags to assign to the resource.
=======
* `snapshot_options` - (Optional) Configuration block for snapshot related options. Detailed below. DEPRECATED. For domains running Elasticsearch 5.3 and later, Amazon ES takes hourly automated snapshots, making this setting irrelevant. For domains running earlier versions of Elasticsearch, Amazon ES takes daily automated snapshots.
* `tags` - (Optional) Map of tags to assign to the resource. If configured with a provider [`default_tags` configuration block](https://www.terraform.io/docs/providers/aws/index.html#default_tags-configuration-block) present, tags with matching keys will overwrite those defined at the provider-level.
>>>>>>> 740ba75a
* `vpc_options` - (Optional) Configuration block for VPC related options. Adding or removing this configuration forces a new resource ([documentation](https://docs.aws.amazon.com/elasticsearch-service/latest/developerguide/es-vpc.html#es-vpc-limitations)). Detailed below.

### advanced_security_options

* `enabled` - (Required, Forces new resource) Whether advanced security is enabled.
* `internal_user_database_enabled` - (Optional, Default: false) Whether the internal user database is enabled. If not set, defaults to `false` by the AWS API.
* `master_user_options` - (Optional) Configuration block for the main user. Detailed below.

#### master_user_options

* `master_user_arn` - (Optional) ARN for the main user. Only specify if `internal_user_database_enabled` is not set or set to `false`.
* `master_user_name` - (Optional) Main user's username, which is stored in the Amazon Elasticsearch Service domain's internal database. Only specify if `internal_user_database_enabled` is set to `true`.
* `master_user_password` - (Optional) Main user's password, which is stored in the Amazon Elasticsearch Service domain's internal database. Only specify if `internal_user_database_enabled` is set to `true`.

### cluster_config

* `dedicated_master_count` - (Optional) Number of dedicated main nodes in the cluster.
* `dedicated_master_enabled` - (Optional) Whether dedicated main nodes are enabled for the cluster.
* `dedicated_master_type` - (Optional) Instance type of the dedicated main nodes in the cluster.
* `instance_count` - (Optional) Number of instances in the cluster.
* `instance_type` - (Optional) Instance type of data nodes in the cluster.
* `warm_count` - (Optional) Number of warm nodes in the cluster. Valid values are between `2` and `150`. `warm_count` can be only and must be set when `warm_enabled` is set to `true`.
* `warm_enabled` - (Optional) Whether to enable warm storage.
* `warm_type` - (Optional) Instance type for the Elasticsearch cluster's warm nodes. Valid values are `ultrawarm1.medium.elasticsearch`, `ultrawarm1.large.elasticsearch` and `ultrawarm1.xlarge.elasticsearch`. `warm_type` can be only and must be set when `warm_enabled` is set to `true`.
* `zone_awareness_config` - (Optional) Configuration block containing zone awareness settings. Detailed below.
* `zone_awareness_enabled` - (Optional) Whether zone awareness is enabled, set to `true` for multi-az deployment. To enable awareness with three Availability Zones, the `availability_zone_count` within the `zone_awareness_config` must be set to `3`.

#### zone_awareness_config

* `availability_zone_count` - (Optional) Number of Availability Zones for the domain to use with `zone_awareness_enabled`. Defaults to `2`. Valid values: `2` or `3`.

### cognito_options

AWS documentation: [Amazon Cognito Authentication for Kibana](https://docs.aws.amazon.com/elasticsearch-service/latest/developerguide/es-cognito-auth.html)

* `enabled` - (Optional, Default: false) Whether Amazon Cognito authentication with Kibana is enabled or not.
* `identity_pool_id` - (Required) ID of the Cognito Identity Pool to use.
* `role_arn` - (Required) ARN of the IAM role that has the AmazonESCognitoAccess policy attached.
* `user_pool_id` - (Required) ID of the Cognito User Pool to use.

### domain_endpoint_options

* `custom_endpoint_certificate_arn` - (Optional) ACM certificate ARN for your custom endpoint.
* `custom_endpoint_enabled` - (Optional) Whether to enable custom endpoint for the Elasticsearch domain.
* `custom_endpoint` - (Optional) Fully qualified domain for your custom endpoint.
* `enforce_https` - (Optional) Whether or not to require HTTPS. Defaults to `true`.
* `tls_security_policy` - (Optional) Name of the TLS security policy that needs to be applied to the HTTPS endpoint. Valid values:  `Policy-Min-TLS-1-0-2019-07` and `Policy-Min-TLS-1-2-2019-07`. Terraform will only perform drift detection if a configuration value is provided.

### ebs_options

* `ebs_enabled` - (Required) Whether EBS volumes are attached to data nodes in the domain.
* `iops` - (Optional) Baseline input/output (I/O) performance of EBS volumes attached to data nodes. Applicable only for the Provisioned IOPS EBS volume type.
* `volume_size` - (Required if `ebs_enabled` is set to `true`.) Size of EBS volumes attached to data nodes (in GiB).
* `volume_type` - (Optional) Type of EBS volumes attached to data nodes.

### encrypt_at_rest

* `enabled` - (Required) Whether to enable encryption at rest. If the `encrypt_at_rest` block is not provided then this defaults to `false`.
* `kms_key_id` - (Optional) KMS key id to encrypt the Elasticsearch domain with. If not specified then it defaults to using the `aws/es` service KMS key.

### log_publishing_options

* `cloudwatch_log_group_arn` - (Required) ARN of the Cloudwatch log group to which log needs to be published.
* `enabled` - (Optional, Default: true) Whether given log publishing option is enabled or not.
* `log_type` - (Required) Type of Elasticsearch log. Valid values: `INDEX_SLOW_LOGS`, `SEARCH_SLOW_LOGS`, `ES_APPLICATION_LOGS`, `AUDIT_LOGS`.

### node_to_node_encryption

* `enabled` - (Required) Whether to enable node-to-node encryption. If the `node_to_node_encryption` block is not provided then this defaults to `false`.

### snapshot_options

* `automated_snapshot_start_hour` - (Required) Hour during which the service takes an automated daily snapshot of the indices in the domain.

### vpc_options

AWS documentation: [VPC Support for Amazon Elasticsearch Service Domains](https://docs.aws.amazon.com/elasticsearch-service/latest/developerguide/es-vpc.html)

~> **Note:** You must have created the service linked role for the Elasticsearch service to use `vpc_options`. If you need to create the service linked role at the same time as the Elasticsearch domain then you must use `depends_on` to make sure that the role is created before the Elasticsearch domain. See the [VPC based ES domain example](#vpc-based-es) above.

-> Security Groups and Subnets referenced in these attributes must all be within the same VPC. This determines what VPC the endpoints are created in.

* `security_group_ids` - (Optional) List of VPC Security Group IDs to be applied to the Elasticsearch domain endpoints. If omitted, the default Security Group for the VPC will be used.
* `subnet_ids` - (Required) List of VPC Subnet IDs for the Elasticsearch domain endpoints to be created in.

## Attributes Reference

In addition to all arguments above, the following attributes are exported:

* `arn` - ARN of the domain.
* `domain_id` - Unique identifier for the domain.
* `domain_name` - Name of the Elasticsearch domain.
* `endpoint` - Domain-specific endpoint used to submit index, search, and data upload requests.
* `kibana_endpoint` - Domain-specific endpoint for kibana without https scheme.
* `tags_all` - Map of tags assigned to the resource, including those inherited from the provider [`default_tags` configuration block](https://www.terraform.io/docs/providers/aws/index.html#default_tags-configuration-block).
* `vpc_options.0.availability_zones` - If the domain was created inside a VPC, the names of the availability zones the configured `subnet_ids` were created inside.
* `vpc_options.0.vpc_id` - If the domain was created inside a VPC, the ID of the VPC.

## Timeouts

`aws_elasticsearch_domain` provides the following [Timeouts](https://www.terraform.io/docs/configuration/blocks/resources/syntax.html#operation-timeouts) configuration options:

* `update` - (Optional, Default: `60m`) How long to wait for updates.

## Import

Elasticsearch domains can be imported using the `domain_name`, e.g.

```
$ terraform import aws_elasticsearch_domain.example domain_name
```<|MERGE_RESOLUTION|>--- conflicted
+++ resolved
@@ -217,13 +217,8 @@
 * `encrypt_at_rest` - (Optional) Configuration block for encrypt at rest options. Only available for [certain instance types](http://docs.aws.amazon.com/elasticsearch-service/latest/developerguide/aes-supported-instance-types.html). Detailed below.
 * `log_publishing_options` - (Optional) Configuration block for publishing slow and application logs to CloudWatch Logs. This block can be declared multiple times, for each log_type, within the same resource. Detailed below.
 * `node_to_node_encryption` - (Optional) Configuration block for node-to-node encryption options. Detailed below.
-<<<<<<< HEAD
-* `snapshot_options` - (Optional) Configuration block for snapshot related options. Detailed below.
-* `tags` - (Optional) Map of tags to assign to the resource.
-=======
 * `snapshot_options` - (Optional) Configuration block for snapshot related options. Detailed below. DEPRECATED. For domains running Elasticsearch 5.3 and later, Amazon ES takes hourly automated snapshots, making this setting irrelevant. For domains running earlier versions of Elasticsearch, Amazon ES takes daily automated snapshots.
-* `tags` - (Optional) Map of tags to assign to the resource. If configured with a provider [`default_tags` configuration block](https://www.terraform.io/docs/providers/aws/index.html#default_tags-configuration-block) present, tags with matching keys will overwrite those defined at the provider-level.
->>>>>>> 740ba75a
+* `tags` - (Optional) Map of tags to assign to the resource. If configured with a provider `default_tags` configuration block present, tags with matching keys will overwrite those defined at the provider-level.
 * `vpc_options` - (Optional) Configuration block for VPC related options. Adding or removing this configuration forces a new resource ([documentation](https://docs.aws.amazon.com/elasticsearch-service/latest/developerguide/es-vpc.html#es-vpc-limitations)). Detailed below.
 
 ### advanced_security_options
