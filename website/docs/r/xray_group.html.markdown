---
subcategory: "XRay"
layout: "aws"
page_title: "AWS: aws_xray_group"
description: |-
    Creates and manages an AWS XRay Group.
---

# Resource: aws_xray_group

Creates and manages an AWS XRay Group.

## Example Usage

```terraform
resource "aws_xray_group" "example" {
  group_name        = "example"
  filter_expression = "responsetime > 5"

  insights_configuration {
    insights_enabled      = true
    notifications_enabled = true
  }
}
```

## Argument Reference

* `group_name` - (Required) The name of the group.
* `filter_expression` - (Required) The filter expression defining criteria by which to group traces. more info can be found in official [docs](https://docs.aws.amazon.com/xray/latest/devguide/xray-console-filters.html).
<<<<<<< HEAD
* `tags` - (Optional) Key-value mapping of resource tags. If configured with a provider `default_tags` configuration block present, tags with matching keys will overwrite those defined at the provider-level.
=======
* `insights_configuration` - (Optional) Configuration options for enabling insights.
* `tags` - (Optional) Key-value mapping of resource tags. If configured with a provider [`default_tags` configuration block](https://www.terraform.io/docs/providers/aws/index.html#default_tags-configuration-block) present, tags with matching keys will overwrite those defined at the provider-level.
>>>>>>> 1552d761

### Nested fields

#### `insights_configuration`

* `insights_enabled` - (Required) Specifies whether insights are enabled.
* `notifications_enabled` - (Optional) Specifies whether insight notifications are enabled.

## Attributes Reference

In addition to all arguments above, the following attributes are exported:

* `id` - The ARN of the Group.
* `arn` - The ARN of the Group.
* `tags_all` - A map of tags assigned to the resource, including those inherited from the provider `default_tags` configuration block.

## Import

XRay Groups can be imported using the ARN, e.g.,

```
$ terraform import aws_xray_group.example arn:aws:xray:us-west-2:1234567890:group/example-group/TNGX7SW5U6QY36T4ZMOUA3HVLBYCZTWDIOOXY3CJAXTHSS3YCWUA
```<|MERGE_RESOLUTION|>--- conflicted
+++ resolved
@@ -28,12 +28,8 @@
 
 * `group_name` - (Required) The name of the group.
 * `filter_expression` - (Required) The filter expression defining criteria by which to group traces. more info can be found in official [docs](https://docs.aws.amazon.com/xray/latest/devguide/xray-console-filters.html).
-<<<<<<< HEAD
+* `insights_configuration` - (Optional) Configuration options for enabling insights.
 * `tags` - (Optional) Key-value mapping of resource tags. If configured with a provider `default_tags` configuration block present, tags with matching keys will overwrite those defined at the provider-level.
-=======
-* `insights_configuration` - (Optional) Configuration options for enabling insights.
-* `tags` - (Optional) Key-value mapping of resource tags. If configured with a provider [`default_tags` configuration block](https://www.terraform.io/docs/providers/aws/index.html#default_tags-configuration-block) present, tags with matching keys will overwrite those defined at the provider-level.
->>>>>>> 1552d761
 
 ### Nested fields
 
