--- conflicted
+++ resolved
@@ -63,11 +63,7 @@
 * `resource_type` - (Optional) A resource type to protect. Conflicts with `resource_type_list`. See the [FMS API Reference](https://docs.aws.amazon.com/fms/2018-01-01/APIReference/API_Policy.html#fms-Type-Policy-ResourceType) for more information about supported values.
 * `resource_type_list` - (Optional) A list of resource types to protect. Conflicts with `resource_type`. See the [FMS API Reference](https://docs.aws.amazon.com/fms/2018-01-01/APIReference/API_Policy.html#fms-Type-Policy-ResourceType) for more information about supported values.
 * `security_service_policy_data` - (Required) The objects to include in Security Service Policy Data. Documented below.
-<<<<<<< HEAD
-* `tags` - (Optional) Key-value mapping of resource tags. If configured with a provider `default_tags` configuration block present, tags with matching keys will overwrite those defined at the provider-level.
-=======
-* `tags` - (Optional) Key-value mapping of resource tags. If configured with a provider [`default_tags` configuration block](https://registry.terraform.io/providers/hashicorp/aws/latest/docs#default_tags-configuration-block) present, tags with matching keys will overwrite those defined at the provider-level.
->>>>>>> abe4b515
+* `tags` - (Optional) Key-value mapping of resource tags. If configured with a provider `default_tags` configuration block present, tags with matching keys will overwrite those defined at the provider-level
 
 ## `exclude_map` Configuration Block
 
