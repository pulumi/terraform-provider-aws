--- conflicted
+++ resolved
@@ -92,14 +92,10 @@
 * `sqs_success_feedback_role_arn` - (Optional) The IAM role permitted to receive success feedback for this topic
 * `sqs_success_feedback_sample_rate` - (Optional) Percentage of success to sample
 * `sqs_failure_feedback_role_arn` - (Optional) IAM role for failure feedback
-<<<<<<< HEAD
-* `tags` - (Optional) Key-value map of resource tags. .If configured with a provider `default_tags` configuration block present, tags with matching keys will overwrite those defined at the provider-level.
-=======
 * `firehose_success_feedback_role_arn` - (Optional) The IAM role permitted to receive success feedback for this topic
 * `firehose_success_feedback_sample_rate` - (Optional) Percentage of success to sample
 * `firehose_failure_feedback_role_arn` - (Optional) IAM role for failure feedback
-* `tags` - (Optional) Key-value map of resource tags. If configured with a provider [`default_tags` configuration block](/docs/providers/aws/index.html#default_tags-configuration-block) present, tags with matching keys will overwrite those defined at the provider-level.
->>>>>>> 55a32a85
+* `tags` - (Optional) Key-value map of resource tags. .If configured with a provider `defaultTags` configuration block present, tags with matching keys will overwrite those defined at the provider-level.
 
 ## Attributes Reference
 
@@ -107,12 +103,8 @@
 
 * `id` - The ARN of the SNS topic
 * `arn` - The ARN of the SNS topic, as a more obvious property (clone of id)
-<<<<<<< HEAD
+* `owner` - The AWS Account ID of the SNS topic owner
 * `tags_all` - A map of tags assigned to the resource, including those inherited from the provider .
-=======
-* `owner` - The AWS Account ID of the SNS topic owner
-* `tags_all` - A map of tags assigned to the resource, including those inherited from the provider [`default_tags` configuration block](/docs/providers/aws/index.html#default_tags-configuration-block).
->>>>>>> 55a32a85
 
 ## Import
 
