package cognitoidp

import (
	"fmt"
	"log"
	"reflect"
	"regexp"
	"strings"
	"time"

	"github.com/aws/aws-sdk-go/aws"
	"github.com/aws/aws-sdk-go/service/cognitoidentityprovider"
	"github.com/hashicorp/aws-sdk-go-base/v2/awsv1shim/v2/tfawserr"
	"github.com/hashicorp/terraform-plugin-sdk/v2/helper/resource"
	"github.com/hashicorp/terraform-plugin-sdk/v2/helper/schema"
	"github.com/hashicorp/terraform-plugin-sdk/v2/helper/validation"
	"github.com/hashicorp/terraform-provider-aws/internal/conns"
	"github.com/hashicorp/terraform-provider-aws/internal/create"
	"github.com/hashicorp/terraform-provider-aws/internal/flex"
	tftags "github.com/hashicorp/terraform-provider-aws/internal/tags"
	"github.com/hashicorp/terraform-provider-aws/internal/tfresource"
	"github.com/hashicorp/terraform-provider-aws/internal/verify"
	"github.com/hashicorp/terraform-provider-aws/names"
)

func ResourceUserPool() *schema.Resource {
	return &schema.Resource{
		Create: resourceUserPoolCreate,
		Read:   resourceUserPoolRead,
		Update: resourceUserPoolUpdate,
		Delete: resourceUserPoolDelete,

		Importer: &schema.ResourceImporter{
			State: schema.ImportStatePassthrough,
		},

		// https://docs.aws.amazon.com/cognito-user-identity-pools/latest/APIReference/API_CreateUserPool.html
		Schema: map[string]*schema.Schema{
			"account_recovery_setting": {
				Type:             schema.TypeList,
				Optional:         true,
				MaxItems:         1,
				DiffSuppressFunc: verify.SuppressMissingOptionalConfigurationBlock,
				Elem: &schema.Resource{
					Schema: map[string]*schema.Schema{
						"recovery_mechanism": {
							Type:     schema.TypeSet,
							Required: true,
							MinItems: 1,
							Elem: &schema.Resource{
								Schema: map[string]*schema.Schema{
									"name": {
										Type:         schema.TypeString,
										Required:     true,
										ValidateFunc: validation.StringInSlice(cognitoidentityprovider.RecoveryOptionNameType_Values(), false),
									},
									"priority": {
										Type:     schema.TypeInt,
										Required: true,
									},
								},
							},
						},
					},
				},
			},
			"admin_create_user_config": {
				Type:     schema.TypeList,
				Optional: true,
				Computed: true,
				MaxItems: 1,
				Elem: &schema.Resource{
					Schema: map[string]*schema.Schema{
						"allow_admin_create_user_only": {
							Type:     schema.TypeBool,
							Optional: true,
						},
						"invite_message_template": {
							Type:     schema.TypeList,
							Optional: true,
							MaxItems: 1,
							Elem: &schema.Resource{
								Schema: map[string]*schema.Schema{
									"email_message": {
										Type:         schema.TypeString,
										Optional:     true,
										ValidateFunc: validUserPoolInviteTemplateEmailMessage,
									},
									"email_subject": {
										Type:         schema.TypeString,
										Optional:     true,
										ValidateFunc: validUserPoolTemplateEmailSubject,
									},
									"sms_message": {
										Type:         schema.TypeString,
										Optional:     true,
										ValidateFunc: validUserPoolInviteTemplateSMSMessage,
									},
								},
							},
						},
					},
				},
			},
			"alias_attributes": {
				Type:     schema.TypeSet,
				Optional: true,
				ForceNew: true,
				Elem: &schema.Schema{
					Type:         schema.TypeString,
					ValidateFunc: validation.StringInSlice(cognitoidentityprovider.AliasAttributeType_Values(), false),
				},
				ConflictsWith: []string{"username_attributes"},
			},
			"arn": {
				Type:     schema.TypeString,
				Computed: true,
			},
			"custom_domain": {
				Type:     schema.TypeString,
				Computed: true,
			},
			"domain": {
				Type:     schema.TypeString,
				Computed: true,
			},
			"estimated_number_of_users": {
				Type:     schema.TypeInt,
				Computed: true,
			},

			"auto_verified_attributes": {
				Type:     schema.TypeSet,
				Optional: true,
				Elem: &schema.Schema{
					Type:         schema.TypeString,
					ValidateFunc: validation.StringInSlice(cognitoidentityprovider.VerifiedAttributeType_Values(), false),
				},
			},
			"creation_date": {
				Type:     schema.TypeString,
				Computed: true,
			},
			"device_configuration": {
				Type:     schema.TypeList,
				Optional: true,
				MaxItems: 1,
				Elem: &schema.Resource{
					Schema: map[string]*schema.Schema{
						"challenge_required_on_new_device": {
							Type:     schema.TypeBool,
							Optional: true,
						},
						"device_only_remembered_on_user_prompt": {
							Type:     schema.TypeBool,
							Optional: true,
						},
					},
				},
			},
			"email_configuration": {
				Type:             schema.TypeList,
				Optional:         true,
				MaxItems:         1,
				DiffSuppressFunc: verify.SuppressMissingOptionalConfigurationBlock,
				Elem: &schema.Resource{
					Schema: map[string]*schema.Schema{
						"configuration_set": {
							Type:     schema.TypeString,
							Optional: true,
						},
						"email_sending_account": {
							Type:         schema.TypeString,
							Optional:     true,
							Default:      cognitoidentityprovider.EmailSendingAccountTypeCognitoDefault,
							ValidateFunc: validation.StringInSlice(cognitoidentityprovider.EmailSendingAccountType_Values(), false),
						},
						"from_email_address": {
							Type:     schema.TypeString,
							Optional: true,
						},
						"reply_to_email_address": {
							Type:     schema.TypeString,
							Optional: true,
							ValidateFunc: validation.Any(
								validation.StringInSlice([]string{""}, false),
								validation.StringMatch(regexp.MustCompile(`[\p{L}\p{M}\p{S}\p{N}\p{P}]+@[\p{L}\p{M}\p{S}\p{N}\p{P}]+`),
									`must satisfy regular expression pattern: [\p{L}\p{M}\p{S}\p{N}\p{P}]+@[\p{L}\p{M}\p{S}\p{N}\p{P}]+`),
							),
						},
						"source_arn": {
							Type:         schema.TypeString,
							Optional:     true,
							ValidateFunc: verify.ValidARN,
						},
					},
				},
			},
			"email_verification_subject": {
				Type:          schema.TypeString,
				Optional:      true,
				Computed:      true,
				ValidateFunc:  validUserPoolEmailVerificationSubject,
				ConflictsWith: []string{"verification_message_template.0.email_subject"},
			},
			"email_verification_message": {
				Type:          schema.TypeString,
				Optional:      true,
				Computed:      true,
				ValidateFunc:  validUserPoolEmailVerificationMessage,
				ConflictsWith: []string{"verification_message_template.0.email_message"},
			},
			"endpoint": {
				Type:     schema.TypeString,
				Computed: true,
			},
			"lambda_config": {
				Type:     schema.TypeList,
				Optional: true,
				MaxItems: 1,
				Elem: &schema.Resource{
					Schema: map[string]*schema.Schema{
						"create_auth_challenge": {
							Type:         schema.TypeString,
							Optional:     true,
							ValidateFunc: verify.ValidARN,
						},
						"custom_message": {
							Type:         schema.TypeString,
							Optional:     true,
							ValidateFunc: verify.ValidARN,
						},
						"define_auth_challenge": {
							Type:         schema.TypeString,
							Optional:     true,
							ValidateFunc: verify.ValidARN,
						},
						"post_authentication": {
							Type:         schema.TypeString,
							Optional:     true,
							ValidateFunc: verify.ValidARN,
						},
						"post_confirmation": {
							Type:         schema.TypeString,
							Optional:     true,
							ValidateFunc: verify.ValidARN,
						},
						"pre_authentication": {
							Type:         schema.TypeString,
							Optional:     true,
							ValidateFunc: verify.ValidARN,
						},
						"pre_sign_up": {
							Type:         schema.TypeString,
							Optional:     true,
							ValidateFunc: verify.ValidARN,
						},
						"pre_token_generation": {
							Type:         schema.TypeString,
							Optional:     true,
							ValidateFunc: verify.ValidARN,
						},
						"user_migration": {
							Type:         schema.TypeString,
							Optional:     true,
							ValidateFunc: verify.ValidARN,
						},
						"verify_auth_challenge_response": {
							Type:         schema.TypeString,
							Optional:     true,
							ValidateFunc: verify.ValidARN,
						},
						"kms_key_id": {
							Type:         schema.TypeString,
							Optional:     true,
							ValidateFunc: verify.ValidARN,
						},
						"custom_email_sender": {
							Type:         schema.TypeList,
							Optional:     true,
							Computed:     true,
							MaxItems:     1,
							RequiredWith: []string{"lambda_config.0.kms_key_id"},
							Elem: &schema.Resource{
								Schema: map[string]*schema.Schema{
									"lambda_arn": {
										Type:         schema.TypeString,
										Required:     true,
										ValidateFunc: verify.ValidARN,
									},
									"lambda_version": {
										Type:         schema.TypeString,
										Required:     true,
										ValidateFunc: validation.StringInSlice(cognitoidentityprovider.CustomEmailSenderLambdaVersionType_Values(), false),
									},
								},
							},
						},
						"custom_sms_sender": {
							Type:         schema.TypeList,
							Optional:     true,
							Computed:     true,
							MaxItems:     1,
							RequiredWith: []string{"lambda_config.0.kms_key_id"},
							Elem: &schema.Resource{
								Schema: map[string]*schema.Schema{
									"lambda_arn": {
										Type:         schema.TypeString,
										Required:     true,
										ValidateFunc: verify.ValidARN,
									},
									"lambda_version": {
										Type:         schema.TypeString,
										Required:     true,
										ValidateFunc: validation.StringInSlice(cognitoidentityprovider.CustomSMSSenderLambdaVersionType_Values(), false),
									},
								},
							},
						},
					},
				},
			},
			"last_modified_date": {
				Type:     schema.TypeString,
				Computed: true,
			},
			"mfa_configuration": {
				Type:         schema.TypeString,
				Optional:     true,
				Default:      cognitoidentityprovider.UserPoolMfaTypeOff,
				ValidateFunc: validation.StringInSlice(cognitoidentityprovider.UserPoolMfaType_Values(), false),
			},
			"name": {
				Type:     schema.TypeString,
				Required: true,
				ForceNew: true,
				ValidateFunc: validation.Any(
					validation.StringLenBetween(1, 128),
					validation.StringMatch(regexp.MustCompile(`[\w\s+=,.@-]+`),
						`must satisfy regular expression pattern: [\w\s+=,.@-]+`),
				),
			},
			"password_policy": {
				Type:     schema.TypeList,
				Optional: true,
				Computed: true,
				MaxItems: 1,
				Elem: &schema.Resource{
					Schema: map[string]*schema.Schema{
						"minimum_length": {
							Type:         schema.TypeInt,
							Optional:     true,
							ValidateFunc: validation.IntBetween(6, 99),
						},
						"require_lowercase": {
							Type:     schema.TypeBool,
							Optional: true,
						},
						"require_numbers": {
							Type:     schema.TypeBool,
							Optional: true,
						},
						"require_symbols": {
							Type:     schema.TypeBool,
							Optional: true,
						},
						"require_uppercase": {
							Type:     schema.TypeBool,
							Optional: true,
						},
						"temporary_password_validity_days": {
							Type:         schema.TypeInt,
							Optional:     true,
							ValidateFunc: validation.IntBetween(0, 365),
						},
					},
				},
			},
			"schema": {
				Type:     schema.TypeSet,
				Optional: true,
				MinItems: 1,
				MaxItems: 50,
				Elem: &schema.Resource{
					Schema: map[string]*schema.Schema{
						"attribute_data_type": {
							Type:         schema.TypeString,
							Required:     true,
							ValidateFunc: validation.StringInSlice(cognitoidentityprovider.AttributeDataType_Values(), false),
						},
						"developer_only_attribute": {
							Type:     schema.TypeBool,
							Optional: true,
						},
						"mutable": {
							Type:     schema.TypeBool,
							Optional: true,
						},
						"name": {
							Type:         schema.TypeString,
							Required:     true,
							ValidateFunc: validUserPoolSchemaName,
						},
						"number_attribute_constraints": {
							Type:     schema.TypeList,
							Optional: true,
							MaxItems: 1,
							Elem: &schema.Resource{
								Schema: map[string]*schema.Schema{
									"min_value": {
										Type:     schema.TypeString,
										Optional: true,
									},
									"max_value": {
										Type:     schema.TypeString,
										Optional: true,
									},
								},
							},
						},
						"required": {
							Type:     schema.TypeBool,
							Optional: true,
						},
						"string_attribute_constraints": {
							Type:     schema.TypeList,
							Optional: true,
							MaxItems: 1,
							Elem: &schema.Resource{
								Schema: map[string]*schema.Schema{
									"min_length": {
										Type:     schema.TypeString,
										Optional: true,
									},
									"max_length": {
										Type:     schema.TypeString,
										Optional: true,
									},
								},
							},
						},
					},
				},
			},
			"sms_authentication_message": {
				Type:         schema.TypeString,
				Optional:     true,
				ValidateFunc: validUserPoolSMSAuthenticationMessage,
			},
			"sms_configuration": {
				Type:     schema.TypeList,
				Optional: true,
				Computed: true,
				MaxItems: 1,
				Elem: &schema.Resource{
					Schema: map[string]*schema.Schema{
						"external_id": {
							Type:     schema.TypeString,
							Required: true,
						},
						"sns_caller_arn": {
							Type:         schema.TypeString,
							Required:     true,
							ValidateFunc: verify.ValidARN,
						},
					},
				},
			},
			"sms_verification_message": {
				Type:          schema.TypeString,
				Optional:      true,
				Computed:      true,
				ValidateFunc:  validUserPoolSMSVerificationMessage,
				ConflictsWith: []string{"verification_message_template.0.sms_message"},
			},
			"software_token_mfa_configuration": {
				Type:     schema.TypeList,
				Optional: true,
				MinItems: 1,
				MaxItems: 1,
				Elem: &schema.Resource{
					Schema: map[string]*schema.Schema{
						"enabled": {
							Type:     schema.TypeBool,
							Required: true,
						},
					},
				},
			},
			"tags":     tftags.TagsSchema(),
<<<<<<< HEAD
			"tags_all": tftags.TagsSchemaTrulyComputed(),
=======
			"tags_all": tftags.TagsSchemaComputed(),
			"user_attribute_update_settings": {
				Type:     schema.TypeList,
				Optional: true,
				MaxItems: 1,
				Elem: &schema.Resource{
					Schema: map[string]*schema.Schema{
						"attributes_require_verification_before_update": {
							Type:     schema.TypeSet,
							Required: true,
							Elem: &schema.Schema{
								Type:         schema.TypeString,
								ValidateFunc: validation.StringInSlice(cognitoidentityprovider.VerifiedAttributeType_Values(), false),
							},
						},
					},
				},
			},
>>>>>>> d3e0b7e7
			"username_attributes": {
				Type:     schema.TypeSet,
				Optional: true,
				ForceNew: true,
				Elem: &schema.Schema{
					Type:         schema.TypeString,
					ValidateFunc: validation.StringInSlice(cognitoidentityprovider.UsernameAttributeType_Values(), false),
				},
				ConflictsWith: []string{"alias_attributes"},
			},
			"username_configuration": {
				Type:     schema.TypeList,
				Optional: true,
				MaxItems: 1,
				Elem: &schema.Resource{
					Schema: map[string]*schema.Schema{
						"case_sensitive": {
							Type:     schema.TypeBool,
							Required: true,
							ForceNew: true,
						},
					},
				},
			},
			"user_pool_add_ons": {
				Type:     schema.TypeList,
				Optional: true,
				MaxItems: 1,
				Elem: &schema.Resource{
					Schema: map[string]*schema.Schema{
						"advanced_security_mode": {
							Type:         schema.TypeString,
							Required:     true,
							ValidateFunc: validation.StringInSlice(cognitoidentityprovider.AdvancedSecurityModeType_Values(), false),
						},
					},
				},
			},
			"verification_message_template": {
				Type:     schema.TypeList,
				Optional: true,
				Computed: true,
				MaxItems: 1,
				Elem: &schema.Resource{
					Schema: map[string]*schema.Schema{
						"default_email_option": {
							Type:         schema.TypeString,
							Optional:     true,
							Default:      cognitoidentityprovider.DefaultEmailOptionTypeConfirmWithCode,
							ValidateFunc: validation.StringInSlice(cognitoidentityprovider.DefaultEmailOptionType_Values(), false),
						},
						"email_message": {
							Type:          schema.TypeString,
							Optional:      true,
							Computed:      true,
							ValidateFunc:  validUserPoolTemplateEmailMessage,
							ConflictsWith: []string{"email_verification_message"},
						},
						"email_message_by_link": {
							Type:         schema.TypeString,
							Optional:     true,
							Computed:     true,
							ValidateFunc: validUserPoolTemplateEmailMessageByLink,
						},
						"email_subject": {
							Type:          schema.TypeString,
							Optional:      true,
							Computed:      true,
							ValidateFunc:  validUserPoolTemplateEmailSubject,
							ConflictsWith: []string{"email_verification_subject"},
						},
						"email_subject_by_link": {
							Type:         schema.TypeString,
							Optional:     true,
							Computed:     true,
							ValidateFunc: validUserPoolTemplateEmailSubjectByLink,
						},
						"sms_message": {
							Type:          schema.TypeString,
							Optional:      true,
							Computed:      true,
							ValidateFunc:  validUserPoolTemplateSMSMessage,
							ConflictsWith: []string{"sms_verification_message"},
						},
					},
				},
			},
		},

		CustomizeDiff: verify.SetTagsDiff,
	}
}

func resourceUserPoolCreate(d *schema.ResourceData, meta interface{}) error {
	conn := meta.(*conns.AWSClient).CognitoIDPConn
	defaultTagsConfig := meta.(*conns.AWSClient).DefaultTagsConfig
	tags := defaultTagsConfig.MergeTags(tftags.New(d.Get("tags").(map[string]interface{})))

	params := &cognitoidentityprovider.CreateUserPoolInput{
		PoolName: aws.String(d.Get("name").(string)),
	}

	if v, ok := d.GetOk("admin_create_user_config"); ok {
		configs := v.([]interface{})
		config, ok := configs[0].(map[string]interface{})

		if ok && config != nil {
			params.AdminCreateUserConfig = expandUserPoolAdminCreateUserConfig(config)
		}
	}

	if v, ok := d.GetOk("account_recovery_setting"); ok {
		if config, ok := v.([]interface{})[0].(map[string]interface{}); ok {
			params.AccountRecoverySetting = expandUserPoolAccountRecoverySettingConfig(config)
		}
	}

	if v, ok := d.GetOk("alias_attributes"); ok {
		params.AliasAttributes = flex.ExpandStringSet(v.(*schema.Set))
	}

	if v, ok := d.GetOk("auto_verified_attributes"); ok {
		params.AutoVerifiedAttributes = flex.ExpandStringSet(v.(*schema.Set))
	}

	if v, ok := d.GetOk("email_configuration"); ok && len(v.([]interface{})) > 0 {
		params.EmailConfiguration = expandUserPoolEmailConfig(v.([]interface{}))
	}

	if v, ok := d.GetOk("admin_create_user_config"); ok {
		configs := v.([]interface{})
		config, ok := configs[0].(map[string]interface{})

		if ok && config != nil {
			params.AdminCreateUserConfig = expandUserPoolAdminCreateUserConfig(config)
		}
	}

	if v, ok := d.GetOk("device_configuration"); ok {
		configs := v.([]interface{})
		config, ok := configs[0].(map[string]interface{})

		if ok && config != nil {
			params.DeviceConfiguration = expandUserPoolDeviceConfiguration(config)
		}
	}

	if v, ok := d.GetOk("email_verification_subject"); ok {
		params.EmailVerificationSubject = aws.String(v.(string))
	}

	if v, ok := d.GetOk("email_verification_message"); ok {
		params.EmailVerificationMessage = aws.String(v.(string))
	}

	if v, ok := d.GetOk("lambda_config"); ok {
		configs := v.([]interface{})
		config, ok := configs[0].(map[string]interface{})

		if ok && config != nil {
			params.LambdaConfig = expandUserPoolLambdaConfig(config)
		}
	}

	if v, ok := d.GetOk("password_policy"); ok {
		configs := v.([]interface{})
		config, ok := configs[0].(map[string]interface{})

		if ok && config != nil {
			policies := &cognitoidentityprovider.UserPoolPolicyType{}
			policies.PasswordPolicy = expandUserPoolPasswordPolicy(config)
			params.Policies = policies
		}
	}

	if v, ok := d.GetOk("schema"); ok {
		params.Schema = expandUserPoolSchema(v.(*schema.Set).List())
	}

	// For backwards compatibility, include this outside of MFA configuration
	// since its configuration is allowed by the API even without SMS MFA.
	if v, ok := d.GetOk("sms_authentication_message"); ok {
		params.SmsAuthenticationMessage = aws.String(v.(string))
	}

	// Include the SMS configuration outside of MFA configuration since it
	// can be used for user verification.
	if v, ok := d.GetOk("sms_configuration"); ok {
		params.SmsConfiguration = expandSMSConfiguration(v.([]interface{}))
	}

	if v, ok := d.GetOk("username_attributes"); ok {
		params.UsernameAttributes = flex.ExpandStringSet(v.(*schema.Set))
	}

	if v, ok := d.GetOk("user_attribute_update_settings"); ok {
		configs := v.([]interface{})
		config, ok := configs[0].(map[string]interface{})

		if ok && config != nil {
			params.UserAttributeUpdateSettings = expandUserPoolUserAttributeUpdateSettings(config)
		}
	}

	if v, ok := d.GetOk("username_configuration"); ok {
		configs := v.([]interface{})
		config, ok := configs[0].(map[string]interface{})

		if ok && config != nil {
			params.UsernameConfiguration = expandUserPoolUsernameConfiguration(config)
		}
	}

	if v, ok := d.GetOk("user_pool_add_ons"); ok {
		configs := v.([]interface{})
		config, ok := configs[0].(map[string]interface{})

		if ok {
			userPoolAddons := &cognitoidentityprovider.UserPoolAddOnsType{}

			if v, ok := config["advanced_security_mode"]; ok && v.(string) != "" {
				userPoolAddons.AdvancedSecurityMode = aws.String(v.(string))
			}
			params.UserPoolAddOns = userPoolAddons
		}
	}

	if v, ok := d.GetOk("verification_message_template"); ok {
		configs := v.([]interface{})
		config, ok := configs[0].(map[string]interface{})

		if ok && config != nil {
			params.VerificationMessageTemplate = expandUserPoolVerificationMessageTemplate(config)
		}
	}

	if v, ok := d.GetOk("sms_verification_message"); ok {
		params.SmsVerificationMessage = aws.String(v.(string))
	}

	if len(tags) > 0 {
		params.UserPoolTags = Tags(tags.IgnoreAWS())
	}

	// IAM roles & policies can take some time to propagate and be attached
	// to the User Pool
	var resp *cognitoidentityprovider.CreateUserPoolOutput
	err := resource.Retry(propagationTimeout, func() *resource.RetryError {
		var err error
		resp, err = conn.CreateUserPool(params)
		if tfawserr.ErrMessageContains(err, cognitoidentityprovider.ErrCodeInvalidSmsRoleTrustRelationshipException, "Role does not have a trust relationship allowing Cognito to assume the role") {
			log.Printf("[DEBUG] Received %s, retrying CreateUserPool", err)
			return resource.RetryableError(err)
		}
		if tfawserr.ErrMessageContains(err, cognitoidentityprovider.ErrCodeInvalidSmsRoleAccessPolicyException, "Role does not have permission to publish with SNS") {
			log.Printf("[DEBUG] Received %s, retrying CreateUserPool", err)
			return resource.RetryableError(err)
		}
		if err != nil {
			return resource.NonRetryableError(err)
		}
		return nil
	})
	if tfresource.TimedOut(err) {
		resp, err = conn.CreateUserPool(params)
	}
	if err != nil {
		return fmt.Errorf("error creating Cognito User Pool: %w", err)
	}

	d.SetId(aws.StringValue(resp.UserPool.Id))

	if v := d.Get("mfa_configuration").(string); v != cognitoidentityprovider.UserPoolMfaTypeOff {
		input := &cognitoidentityprovider.SetUserPoolMfaConfigInput{
			MfaConfiguration:              aws.String(v),
			SoftwareTokenMfaConfiguration: expandSoftwareTokenMFAConfiguration(d.Get("software_token_mfa_configuration").([]interface{})),
			UserPoolId:                    aws.String(d.Id()),
		}

		if v := d.Get("sms_configuration").([]interface{}); len(v) > 0 && v[0] != nil {
			input.SmsMfaConfiguration = &cognitoidentityprovider.SmsMfaConfigType{
				SmsConfiguration: expandSMSConfiguration(v),
			}

			if v, ok := d.GetOk("sms_authentication_message"); ok {
				input.SmsMfaConfiguration.SmsAuthenticationMessage = aws.String(v.(string))
			}
		}

		// IAM Roles and Policies can take some time to propagate
		err := resource.Retry(propagationTimeout, func() *resource.RetryError {
			_, err := conn.SetUserPoolMfaConfig(input)

			if tfawserr.ErrMessageContains(err, cognitoidentityprovider.ErrCodeInvalidSmsRoleTrustRelationshipException, "Role does not have a trust relationship allowing Cognito to assume the role") {
				return resource.RetryableError(err)
			}

			if tfawserr.ErrMessageContains(err, cognitoidentityprovider.ErrCodeInvalidSmsRoleAccessPolicyException, "Role does not have permission to publish with SNS") {
				return resource.RetryableError(err)
			}

			if err != nil {
				return resource.NonRetryableError(err)
			}

			return nil
		})

		if tfresource.TimedOut(err) {
			_, err = conn.SetUserPoolMfaConfig(input)
		}

		if err != nil {
			return fmt.Errorf("error setting Cognito User Pool (%s) MFA Configuration: %w", d.Id(), err)
		}
	}

	return resourceUserPoolRead(d, meta)
}

func resourceUserPoolRead(d *schema.ResourceData, meta interface{}) error {
	conn := meta.(*conns.AWSClient).CognitoIDPConn
	defaultTagsConfig := meta.(*conns.AWSClient).DefaultTagsConfig
	ignoreTagsConfig := meta.(*conns.AWSClient).IgnoreTagsConfig

	params := &cognitoidentityprovider.DescribeUserPoolInput{
		UserPoolId: aws.String(d.Id()),
	}

	resp, err := conn.DescribeUserPool(params)

	if !d.IsNewResource() && tfawserr.ErrCodeEquals(err, cognitoidentityprovider.ErrCodeResourceNotFoundException) {
		create.LogNotFoundRemoveState(names.CognitoIDP, create.ErrActionReading, ResNameUserPool, d.Id())
		d.SetId("")
		return nil
	}

	if err != nil {
		return create.Error(names.CognitoIDP, create.ErrActionReading, ResNameUserPool, d.Id(), err)
	}

	userPool := resp.UserPool

	if err := d.Set("admin_create_user_config", flattenUserPoolAdminCreateUserConfig(userPool.AdminCreateUserConfig)); err != nil {
		return fmt.Errorf("failed setting admin_create_user_config: %w", err)
	}
	if userPool.AliasAttributes != nil {
		d.Set("alias_attributes", flex.FlattenStringSet(userPool.AliasAttributes))
	}

	d.Set("arn", userPool.Arn)
	d.Set("custom_domain", userPool.CustomDomain)
	d.Set("domain", userPool.Domain)
	d.Set("estimated_number_of_users", userPool.EstimatedNumberOfUsers)
	d.Set("endpoint", fmt.Sprintf("%s/%s", meta.(*conns.AWSClient).RegionalHostname("cognito-idp"), d.Id()))
	d.Set("auto_verified_attributes", flex.FlattenStringSet(userPool.AutoVerifiedAttributes))

	if userPool.EmailVerificationSubject != nil {
		d.Set("email_verification_subject", userPool.EmailVerificationSubject)
	}
	if userPool.EmailVerificationMessage != nil {
		d.Set("email_verification_message", userPool.EmailVerificationMessage)
	}
	if err := d.Set("lambda_config", flattenUserPoolLambdaConfig(userPool.LambdaConfig)); err != nil {
		return fmt.Errorf("failed setting lambda_config: %w", err)
	}
	if userPool.SmsVerificationMessage != nil {
		d.Set("sms_verification_message", userPool.SmsVerificationMessage)
	}
	if userPool.SmsAuthenticationMessage != nil {
		d.Set("sms_authentication_message", userPool.SmsAuthenticationMessage)
	}

	if err := d.Set("device_configuration", flattenUserPoolDeviceConfiguration(userPool.DeviceConfiguration)); err != nil {
		return fmt.Errorf("failed setting device_configuration: %w", err)
	}

	if err := d.Set("account_recovery_setting", flattenUserPoolAccountRecoverySettingConfig(userPool.AccountRecoverySetting)); err != nil {
		return fmt.Errorf("failed setting account_recovery_setting: %w", err)
	}

	if userPool.EmailConfiguration != nil {
		if err := d.Set("email_configuration", flattenUserPoolEmailConfiguration(userPool.EmailConfiguration)); err != nil {
			return fmt.Errorf("failed setting email_configuration: %w", err)
		}
	}

	if userPool.Policies != nil && userPool.Policies.PasswordPolicy != nil {
		if err := d.Set("password_policy", flattenUserPoolPasswordPolicy(userPool.Policies.PasswordPolicy)); err != nil {
			return fmt.Errorf("failed setting password_policy: %w", err)
		}
	}

	var configuredSchema []interface{}
	if v, ok := d.GetOk("schema"); ok {
		configuredSchema = v.(*schema.Set).List()
	}
	if err := d.Set("schema", flattenUserPoolSchema(expandUserPoolSchema(configuredSchema), userPool.SchemaAttributes)); err != nil {
		return fmt.Errorf("failed setting schema: %w", err)
	}

	if err := d.Set("sms_configuration", flattenSMSConfiguration(userPool.SmsConfiguration)); err != nil {
		return fmt.Errorf("failed setting sms_configuration: %w", err)
	}

	if err := d.Set("user_attribute_update_settings", flattenUserPoolUserAttributeUpdateSettings(userPool.UserAttributeUpdateSettings)); err != nil {
		return fmt.Errorf("failed setting user_attribute_update_settings: %w", err)
	}

	if userPool.UsernameAttributes != nil {
		d.Set("username_attributes", flex.FlattenStringSet(userPool.UsernameAttributes))
	}

	if err := d.Set("username_configuration", flattenUserPoolUsernameConfiguration(userPool.UsernameConfiguration)); err != nil {
		return fmt.Errorf("failed setting username_configuration: %w", err)
	}

	if err := d.Set("user_pool_add_ons", flattenUserPoolUserPoolAddOns(userPool.UserPoolAddOns)); err != nil {
		return fmt.Errorf("failed setting user_pool_add_ons: %w", err)
	}

	if err := d.Set("verification_message_template", flattenUserPoolVerificationMessageTemplate(userPool.VerificationMessageTemplate)); err != nil {
		return fmt.Errorf("failed setting verification_message_template: %w", err)
	}

	d.Set("creation_date", userPool.CreationDate.Format(time.RFC3339))
	d.Set("last_modified_date", userPool.LastModifiedDate.Format(time.RFC3339))
	d.Set("name", userPool.Name)
	tags := KeyValueTags(userPool.UserPoolTags).IgnoreAWS().IgnoreConfig(ignoreTagsConfig)

	//lintignore:AWSR002
	if err := d.Set("tags", tags.RemoveDefaultConfig(defaultTagsConfig).Map()); err != nil {
		return fmt.Errorf("error setting tags: %w", err)
	}

	if err := d.Set("tags_all", tags.Map()); err != nil {
		return fmt.Errorf("error setting tags_all: %w", err)
	}

	input := &cognitoidentityprovider.GetUserPoolMfaConfigInput{
		UserPoolId: aws.String(d.Id()),
	}

	output, err := conn.GetUserPoolMfaConfig(input)

	if !d.IsNewResource() && tfawserr.ErrCodeEquals(err, cognitoidentityprovider.ErrCodeResourceNotFoundException) {
		create.LogNotFoundRemoveState(names.CognitoIDP, create.ErrActionReading, ResNameUserPool, d.Id())
		d.SetId("")
		return nil
	}

	if err != nil {
		return create.Error(names.CognitoIDP, create.ErrActionReading, ResNameUserPool, d.Id(), err)
	}

	d.Set("mfa_configuration", output.MfaConfiguration)

	if err := d.Set("software_token_mfa_configuration", flattenSoftwareTokenMFAConfiguration(output.SoftwareTokenMfaConfiguration)); err != nil {
		return fmt.Errorf("error setting software_token_mfa_configuration: %w", err)
	}

	return nil
}

func resourceUserPoolUpdate(d *schema.ResourceData, meta interface{}) error {
	conn := meta.(*conns.AWSClient).CognitoIDPConn
	defaultTagsConfig := meta.(*conns.AWSClient).DefaultTagsConfig
	tags := defaultTagsConfig.MergeTags(tftags.New(d.Get("tags").(map[string]interface{})))

	// Multi-Factor Authentication updates
	if d.HasChanges(
		"mfa_configuration",
		"sms_authentication_message",
		"sms_configuration",
		"software_token_mfa_configuration",
	) {
		mfaConfiguration := d.Get("mfa_configuration").(string)
		input := &cognitoidentityprovider.SetUserPoolMfaConfigInput{
			MfaConfiguration:              aws.String(mfaConfiguration),
			SoftwareTokenMfaConfiguration: expandSoftwareTokenMFAConfiguration(d.Get("software_token_mfa_configuration").([]interface{})),
			UserPoolId:                    aws.String(d.Id()),
		}

		// Since SMS configuration applies to both verification and MFA, only include if MFA is enabled.
		// Otherwise, the API will return the following error:
		// InvalidParameterException: Invalid MFA configuration given, can't turn off MFA and configure an MFA together.
		if v := d.Get("sms_configuration").([]interface{}); len(v) > 0 && v[0] != nil && mfaConfiguration != cognitoidentityprovider.UserPoolMfaTypeOff {
			input.SmsMfaConfiguration = &cognitoidentityprovider.SmsMfaConfigType{
				SmsConfiguration: expandSMSConfiguration(v),
			}

			if v, ok := d.GetOk("sms_authentication_message"); ok {
				input.SmsMfaConfiguration.SmsAuthenticationMessage = aws.String(v.(string))
			}
		}

		// IAM Roles and Policies can take some time to propagate
		err := resource.Retry(propagationTimeout, func() *resource.RetryError {
			_, err := conn.SetUserPoolMfaConfig(input)

			if tfawserr.ErrMessageContains(err, cognitoidentityprovider.ErrCodeInvalidSmsRoleTrustRelationshipException, "Role does not have a trust relationship allowing Cognito to assume the role") {
				return resource.RetryableError(err)
			}

			if tfawserr.ErrMessageContains(err, cognitoidentityprovider.ErrCodeInvalidSmsRoleAccessPolicyException, "Role does not have permission to publish with SNS") {
				return resource.RetryableError(err)
			}

			if err != nil {
				return resource.NonRetryableError(err)
			}

			return nil
		})

		if tfresource.TimedOut(err) {
			_, err = conn.SetUserPoolMfaConfig(input)
		}

		if err != nil {
			return fmt.Errorf("error setting Cognito User Pool (%s) MFA Configuration: %w", d.Id(), err)
		}
	}

	// Non Multi-Factor Authentication updates
	// NOTES:
	//  * Include SMS configuration changes since settings are shared between verification and MFA.
	//  * For backwards compatibility, include SMS authentication message changes without SMS MFA since the API allows it.
	if d.HasChanges(
		"admin_create_user_config",
		"auto_verified_attributes",
		"device_configuration",
		"email_configuration",
		"email_verification_message",
		"email_verification_subject",
		"lambda_config",
		"password_policy",
		"sms_authentication_message",
		"sms_configuration",
		"sms_verification_message",
		"tags",
		"tags_all",
		"user_attribute_update_settings",
		"user_pool_add_ons",
		"verification_message_template",
		"account_recovery_setting",
	) {
		params := &cognitoidentityprovider.UpdateUserPoolInput{
			UserPoolId: aws.String(d.Id()),
		}

		if v, ok := d.GetOk("admin_create_user_config"); ok {
			configs := v.([]interface{})
			config, ok := configs[0].(map[string]interface{})

			if ok && config != nil {
				params.AdminCreateUserConfig = expandUserPoolAdminCreateUserConfig(config)
			}
		}

		if v, ok := d.GetOk("auto_verified_attributes"); ok {
			params.AutoVerifiedAttributes = flex.ExpandStringSet(v.(*schema.Set))
		}

		if v, ok := d.GetOk("account_recovery_setting"); ok {
			if config, ok := v.([]interface{})[0].(map[string]interface{}); ok {
				params.AccountRecoverySetting = expandUserPoolAccountRecoverySettingConfig(config)
			}
		}

		if v, ok := d.GetOk("device_configuration"); ok {
			configs := v.([]interface{})
			config, ok := configs[0].(map[string]interface{})

			if ok && config != nil {
				params.DeviceConfiguration = expandUserPoolDeviceConfiguration(config)
			}
		}

		if v, ok := d.GetOk("email_configuration"); ok && len(v.([]interface{})) > 0 {
			params.EmailConfiguration = expandUserPoolEmailConfig(v.([]interface{}))
		}

		if v, ok := d.GetOk("email_verification_subject"); ok {
			params.EmailVerificationSubject = aws.String(v.(string))
		}

		if v, ok := d.GetOk("email_verification_message"); ok {
			params.EmailVerificationMessage = aws.String(v.(string))
		}

		if v, ok := d.GetOk("lambda_config"); ok {
			configs := v.([]interface{})
			config, ok := configs[0].(map[string]interface{})

			if ok && config != nil {
				params.LambdaConfig = expandUserPoolLambdaConfig(config)
			}
		}

		if v, ok := d.GetOk("mfa_configuration"); ok {
			params.MfaConfiguration = aws.String(v.(string))
		}

		if v, ok := d.GetOk("password_policy"); ok {
			configs := v.([]interface{})
			config, ok := configs[0].(map[string]interface{})

			if ok && config != nil {
				policies := &cognitoidentityprovider.UserPoolPolicyType{}
				policies.PasswordPolicy = expandUserPoolPasswordPolicy(config)
				params.Policies = policies
			}
		}

		if v, ok := d.GetOk("sms_authentication_message"); ok {
			params.SmsAuthenticationMessage = aws.String(v.(string))
		}

		if v, ok := d.GetOk("sms_configuration"); ok {
			params.SmsConfiguration = expandSMSConfiguration(v.([]interface{}))
		}

		if v, ok := d.GetOk("user_attribute_update_settings"); ok {
			configs := v.([]interface{})
			config, ok := configs[0].(map[string]interface{})

			if ok && config != nil {
				params.UserAttributeUpdateSettings = expandUserPoolUserAttributeUpdateSettings(config)
			}
		}
		if d.HasChange("user_attribute_update_settings") && params.UserAttributeUpdateSettings == nil {
			// An empty array must be sent to disable this setting if previously enabled. A nil
			// UserAttibutesUpdateSetting param will result in no modifications.
			params.UserAttributeUpdateSettings = &cognitoidentityprovider.UserAttributeUpdateSettingsType{
				AttributesRequireVerificationBeforeUpdate: []*string{},
			}
		}

		if v, ok := d.GetOk("user_pool_add_ons"); ok {
			configs := v.([]interface{})
			config, ok := configs[0].(map[string]interface{})

			if ok && config != nil {
				userPoolAddons := &cognitoidentityprovider.UserPoolAddOnsType{}

				if v, ok := config["advanced_security_mode"]; ok && v.(string) != "" {
					userPoolAddons.AdvancedSecurityMode = aws.String(v.(string))
				}
				params.UserPoolAddOns = userPoolAddons
			}
		}

		if v, ok := d.GetOk("verification_message_template"); ok {
			configs := v.([]interface{})
			config, ok := configs[0].(map[string]interface{})

			if d.HasChange("email_verification_message") {
				config["email_message"] = d.Get("email_verification_message")
			}
			if d.HasChange("email_verification_subject") {
				config["email_subject"] = d.Get("email_verification_subject")
			}
			if d.HasChange("sms_verification_message") {
				config["sms_message"] = d.Get("sms_verification_message")
			}

			if ok && config != nil {
				params.VerificationMessageTemplate = expandUserPoolVerificationMessageTemplate(config)
			}
		}

		if v, ok := d.GetOk("sms_verification_message"); ok {
			params.SmsVerificationMessage = aws.String(v.(string))
		}

		if len(tags) > 0 {
			params.UserPoolTags = Tags(tags.IgnoreAWS())
		}

		// IAM roles & policies can take some time to propagate and be attached
		// to the User Pool.
		err := resource.Retry(propagationTimeout, func() *resource.RetryError {
			_, err := conn.UpdateUserPool(params)
			if tfawserr.ErrMessageContains(err, cognitoidentityprovider.ErrCodeInvalidSmsRoleTrustRelationshipException, "Role does not have a trust relationship allowing Cognito to assume the role") {
				log.Printf("[DEBUG] Received %s, retrying UpdateUserPool", err)
				return resource.RetryableError(err)
			}
			if tfawserr.ErrMessageContains(err, cognitoidentityprovider.ErrCodeInvalidSmsRoleAccessPolicyException, "Role does not have permission to publish with SNS") {
				log.Printf("[DEBUG] Received %s, retrying UpdateUserPool", err)
				return resource.RetryableError(err)
			}
			if tfawserr.ErrMessageContains(err, cognitoidentityprovider.ErrCodeInvalidParameterException, "Please use TemporaryPasswordValidityDays in PasswordPolicy instead of UnusedAccountValidityDays") {
				log.Printf("[DEBUG] Received %s, retrying UpdateUserPool without UnusedAccountValidityDays", err)
				params.AdminCreateUserConfig.UnusedAccountValidityDays = nil
				return resource.RetryableError(err)
			}
			if err != nil {
				return resource.NonRetryableError(err)
			}
			return nil
		})
		if tfresource.TimedOut(err) {
			_, err = conn.UpdateUserPool(params)
		}
		if err != nil {
			return fmt.Errorf("error updating Cognito User pool (%s): %w", d.Id(), err)
		}
	}

	if d.HasChange("schema") {
		oldSchema, newSchema := d.GetChange("schema")
		if oldSchema.(*schema.Set).Difference(newSchema.(*schema.Set)).Len() == 0 {
			params := &cognitoidentityprovider.AddCustomAttributesInput{
				UserPoolId:       aws.String(d.Id()),
				CustomAttributes: expandUserPoolSchema(newSchema.(*schema.Set).Difference(oldSchema.(*schema.Set)).List()),
			}
			_, err := conn.AddCustomAttributes(params)
			if err != nil {
				return fmt.Errorf("error updating Cognito User Pool (%s): unable to add custom attributes from schema: %w", d.Id(), err)
			}
		} else {
			return fmt.Errorf("error updating Cognito User Pool (%s): cannot modify or remove schema items", d.Id())
		}
	}

	return resourceUserPoolRead(d, meta)
}

func resourceUserPoolDelete(d *schema.ResourceData, meta interface{}) error {
	conn := meta.(*conns.AWSClient).CognitoIDPConn

	params := &cognitoidentityprovider.DeleteUserPoolInput{
		UserPoolId: aws.String(d.Id()),
	}

	log.Printf("[DEBUG] Deleting Cognito User Pool: %s", params)

	_, err := conn.DeleteUserPool(params)

	if tfawserr.ErrCodeEquals(err, cognitoidentityprovider.ErrCodeResourceNotFoundException) {
		return nil
	}

	if err != nil {
		return fmt.Errorf("error deleting Cognito user pool (%s): %w", d.Id(), err)
	}

	return nil
}

func expandSMSConfiguration(tfList []interface{}) *cognitoidentityprovider.SmsConfigurationType {
	if len(tfList) == 0 || tfList[0] == nil {
		return nil
	}

	tfMap := tfList[0].(map[string]interface{})

	apiObject := &cognitoidentityprovider.SmsConfigurationType{}

	if v, ok := tfMap["external_id"].(string); ok && v != "" {
		apiObject.ExternalId = aws.String(v)
	}

	if v, ok := tfMap["sns_caller_arn"].(string); ok && v != "" {
		apiObject.SnsCallerArn = aws.String(v)
	}

	return apiObject
}

func expandSoftwareTokenMFAConfiguration(tfList []interface{}) *cognitoidentityprovider.SoftwareTokenMfaConfigType {
	if len(tfList) == 0 || tfList[0] == nil {
		return nil
	}

	tfMap := tfList[0].(map[string]interface{})

	apiObject := &cognitoidentityprovider.SoftwareTokenMfaConfigType{}

	if v, ok := tfMap["enabled"].(bool); ok {
		apiObject.Enabled = aws.Bool(v)
	}

	return apiObject
}

func flattenSMSConfiguration(apiObject *cognitoidentityprovider.SmsConfigurationType) []interface{} {
	if apiObject == nil {
		return nil
	}

	tfMap := map[string]interface{}{}

	if v := apiObject.ExternalId; v != nil {
		tfMap["external_id"] = aws.StringValue(v)
	}

	if v := apiObject.SnsCallerArn; v != nil {
		tfMap["sns_caller_arn"] = aws.StringValue(v)
	}

	return []interface{}{tfMap}
}

func flattenSoftwareTokenMFAConfiguration(apiObject *cognitoidentityprovider.SoftwareTokenMfaConfigType) []interface{} {
	if apiObject == nil {
		return nil
	}

	tfMap := map[string]interface{}{}

	if v := apiObject.Enabled; v != nil {
		tfMap["enabled"] = aws.BoolValue(v)
	}

	return []interface{}{tfMap}
}

func expandUserPoolAccountRecoverySettingConfig(config map[string]interface{}) *cognitoidentityprovider.AccountRecoverySettingType {
	if len(config) == 0 {
		return nil
	}

	configs := &cognitoidentityprovider.AccountRecoverySettingType{}

	mechs := make([]*cognitoidentityprovider.RecoveryOptionType, 0)

	if v, ok := config["recovery_mechanism"]; ok {
		data := v.(*schema.Set).List()

		for _, m := range data {
			param := m.(map[string]interface{})
			opt := &cognitoidentityprovider.RecoveryOptionType{}

			if v, ok := param["name"]; ok {
				opt.Name = aws.String(v.(string))
			}

			if v, ok := param["priority"]; ok {
				opt.Priority = aws.Int64(int64(v.(int)))
			}

			mechs = append(mechs, opt)
		}
	}

	configs.RecoveryMechanisms = mechs

	return configs
}

func flattenUserPoolAccountRecoverySettingConfig(config *cognitoidentityprovider.AccountRecoverySettingType) []interface{} {
	if config == nil || len(config.RecoveryMechanisms) == 0 {
		return nil
	}

	settings := map[string]interface{}{}

	mechanisms := make([]map[string]interface{}, 0)

	for _, conf := range config.RecoveryMechanisms {
		mech := map[string]interface{}{
			"name":     aws.StringValue(conf.Name),
			"priority": aws.Int64Value(conf.Priority),
		}
		mechanisms = append(mechanisms, mech)
	}

	settings["recovery_mechanism"] = mechanisms

	return []interface{}{settings}
}

func flattenUserPoolEmailConfiguration(s *cognitoidentityprovider.EmailConfigurationType) []map[string]interface{} {
	m := make(map[string]interface{})

	if s == nil {
		return nil
	}

	if s.ReplyToEmailAddress != nil {
		m["reply_to_email_address"] = aws.StringValue(s.ReplyToEmailAddress)
	}

	if s.From != nil {
		m["from_email_address"] = aws.StringValue(s.From)
	}

	if s.SourceArn != nil {
		m["source_arn"] = aws.StringValue(s.SourceArn)
	}

	if s.EmailSendingAccount != nil {
		m["email_sending_account"] = aws.StringValue(s.EmailSendingAccount)
	}

	if s.ConfigurationSet != nil {
		m["configuration_set"] = aws.StringValue(s.ConfigurationSet)
	}

	if len(m) > 0 {
		return []map[string]interface{}{m}
	}

	return []map[string]interface{}{}
}

func expandUserPoolAdminCreateUserConfig(config map[string]interface{}) *cognitoidentityprovider.AdminCreateUserConfigType {
	configs := &cognitoidentityprovider.AdminCreateUserConfigType{}

	if v, ok := config["allow_admin_create_user_only"]; ok {
		configs.AllowAdminCreateUserOnly = aws.Bool(v.(bool))
	}

	if v, ok := config["invite_message_template"]; ok {
		data := v.([]interface{})

		if len(data) > 0 {
			m, ok := data[0].(map[string]interface{})

			if ok {
				imt := &cognitoidentityprovider.MessageTemplateType{}

				if v, ok := m["email_message"]; ok {
					imt.EmailMessage = aws.String(v.(string))
				}

				if v, ok := m["email_subject"]; ok {
					imt.EmailSubject = aws.String(v.(string))
				}

				if v, ok := m["sms_message"]; ok {
					imt.SMSMessage = aws.String(v.(string))
				}

				configs.InviteMessageTemplate = imt
			}
		}
	}

	return configs
}

func flattenUserPoolAdminCreateUserConfig(s *cognitoidentityprovider.AdminCreateUserConfigType) []map[string]interface{} {
	config := map[string]interface{}{}

	if s == nil {
		return nil
	}

	if s.AllowAdminCreateUserOnly != nil {
		config["allow_admin_create_user_only"] = aws.BoolValue(s.AllowAdminCreateUserOnly)
	}

	if s.InviteMessageTemplate != nil {
		subconfig := map[string]interface{}{}

		if s.InviteMessageTemplate.EmailMessage != nil {
			subconfig["email_message"] = aws.StringValue(s.InviteMessageTemplate.EmailMessage)
		}

		if s.InviteMessageTemplate.EmailSubject != nil {
			subconfig["email_subject"] = aws.StringValue(s.InviteMessageTemplate.EmailSubject)
		}

		if s.InviteMessageTemplate.SMSMessage != nil {
			subconfig["sms_message"] = aws.StringValue(s.InviteMessageTemplate.SMSMessage)
		}

		if len(subconfig) > 0 {
			config["invite_message_template"] = []map[string]interface{}{subconfig}
		}
	}

	return []map[string]interface{}{config}
}

func expandUserPoolDeviceConfiguration(config map[string]interface{}) *cognitoidentityprovider.DeviceConfigurationType {
	configs := &cognitoidentityprovider.DeviceConfigurationType{}

	if v, ok := config["challenge_required_on_new_device"]; ok {
		configs.ChallengeRequiredOnNewDevice = aws.Bool(v.(bool))
	}

	if v, ok := config["device_only_remembered_on_user_prompt"]; ok {
		configs.DeviceOnlyRememberedOnUserPrompt = aws.Bool(v.(bool))
	}

	return configs
}

func expandUserPoolLambdaConfig(config map[string]interface{}) *cognitoidentityprovider.LambdaConfigType {
	configs := &cognitoidentityprovider.LambdaConfigType{}

	if v, ok := config["create_auth_challenge"]; ok && v.(string) != "" {
		configs.CreateAuthChallenge = aws.String(v.(string))
	}

	if v, ok := config["custom_message"]; ok && v.(string) != "" {
		configs.CustomMessage = aws.String(v.(string))
	}

	if v, ok := config["define_auth_challenge"]; ok && v.(string) != "" {
		configs.DefineAuthChallenge = aws.String(v.(string))
	}

	if v, ok := config["post_authentication"]; ok && v.(string) != "" {
		configs.PostAuthentication = aws.String(v.(string))
	}

	if v, ok := config["post_confirmation"]; ok && v.(string) != "" {
		configs.PostConfirmation = aws.String(v.(string))
	}

	if v, ok := config["pre_authentication"]; ok && v.(string) != "" {
		configs.PreAuthentication = aws.String(v.(string))
	}

	if v, ok := config["pre_sign_up"]; ok && v.(string) != "" {
		configs.PreSignUp = aws.String(v.(string))
	}

	if v, ok := config["pre_token_generation"]; ok && v.(string) != "" {
		configs.PreTokenGeneration = aws.String(v.(string))
	}

	if v, ok := config["user_migration"]; ok && v.(string) != "" {
		configs.UserMigration = aws.String(v.(string))
	}

	if v, ok := config["verify_auth_challenge_response"]; ok && v.(string) != "" {
		configs.VerifyAuthChallengeResponse = aws.String(v.(string))
	}

	if v, ok := config["kms_key_id"]; ok && v.(string) != "" {
		configs.KMSKeyID = aws.String(v.(string))
	}

	if v, ok := config["custom_sms_sender"].([]interface{}); ok && len(v) > 0 {
		s, sok := v[0].(map[string]interface{})
		if sok && s != nil {
			configs.CustomSMSSender = expandUserPoolCustomSMSSender(s)
		}
	}

	if v, ok := config["custom_email_sender"].([]interface{}); ok && len(v) > 0 {
		s, sok := v[0].(map[string]interface{})
		if sok && s != nil {
			configs.CustomEmailSender = expandUserPoolCustomEmailSender(s)
		}
	}

	return configs
}

func flattenUserPoolLambdaConfig(s *cognitoidentityprovider.LambdaConfigType) []map[string]interface{} {
	m := map[string]interface{}{}

	if s == nil {
		return nil
	}

	if s.CreateAuthChallenge != nil {
		m["create_auth_challenge"] = aws.StringValue(s.CreateAuthChallenge)
	}

	if s.CustomMessage != nil {
		m["custom_message"] = aws.StringValue(s.CustomMessage)
	}

	if s.DefineAuthChallenge != nil {
		m["define_auth_challenge"] = aws.StringValue(s.DefineAuthChallenge)
	}

	if s.PostAuthentication != nil {
		m["post_authentication"] = aws.StringValue(s.PostAuthentication)
	}

	if s.PostConfirmation != nil {
		m["post_confirmation"] = aws.StringValue(s.PostConfirmation)
	}

	if s.PreAuthentication != nil {
		m["pre_authentication"] = aws.StringValue(s.PreAuthentication)
	}

	if s.PreSignUp != nil {
		m["pre_sign_up"] = aws.StringValue(s.PreSignUp)
	}

	if s.PreTokenGeneration != nil {
		m["pre_token_generation"] = aws.StringValue(s.PreTokenGeneration)
	}

	if s.UserMigration != nil {
		m["user_migration"] = aws.StringValue(s.UserMigration)
	}

	if s.VerifyAuthChallengeResponse != nil {
		m["verify_auth_challenge_response"] = aws.StringValue(s.VerifyAuthChallengeResponse)
	}

	if s.KMSKeyID != nil {
		m["kms_key_id"] = aws.StringValue(s.KMSKeyID)
	}

	if s.CustomSMSSender != nil {
		m["custom_sms_sender"] = flattenUserPoolCustomSMSSender(s.CustomSMSSender)
	}

	if s.CustomEmailSender != nil {
		m["custom_email_sender"] = flattenUserPoolCustomEmailSender(s.CustomEmailSender)
	}

	if len(m) > 0 {
		return []map[string]interface{}{m}
	}

	return []map[string]interface{}{}
}

func expandUserPoolPasswordPolicy(config map[string]interface{}) *cognitoidentityprovider.PasswordPolicyType {
	configs := &cognitoidentityprovider.PasswordPolicyType{}

	if v, ok := config["minimum_length"]; ok {
		configs.MinimumLength = aws.Int64(int64(v.(int)))
	}

	if v, ok := config["require_lowercase"]; ok {
		configs.RequireLowercase = aws.Bool(v.(bool))
	}

	if v, ok := config["require_numbers"]; ok {
		configs.RequireNumbers = aws.Bool(v.(bool))
	}

	if v, ok := config["require_symbols"]; ok {
		configs.RequireSymbols = aws.Bool(v.(bool))
	}

	if v, ok := config["require_uppercase"]; ok {
		configs.RequireUppercase = aws.Bool(v.(bool))
	}

	if v, ok := config["temporary_password_validity_days"]; ok {
		configs.TemporaryPasswordValidityDays = aws.Int64(int64(v.(int)))
	}

	return configs
}

func flattenUserPoolUserPoolAddOns(s *cognitoidentityprovider.UserPoolAddOnsType) []map[string]interface{} {
	config := make(map[string]interface{})

	if s == nil {
		return []map[string]interface{}{}
	}

	if s.AdvancedSecurityMode != nil {
		config["advanced_security_mode"] = aws.StringValue(s.AdvancedSecurityMode)
	}

	return []map[string]interface{}{config}
}

func expandUserPoolSchema(inputs []interface{}) []*cognitoidentityprovider.SchemaAttributeType {
	configs := make([]*cognitoidentityprovider.SchemaAttributeType, len(inputs))

	for i, input := range inputs {
		param := input.(map[string]interface{})
		config := &cognitoidentityprovider.SchemaAttributeType{}

		if v, ok := param["attribute_data_type"]; ok {
			config.AttributeDataType = aws.String(v.(string))
		}

		if v, ok := param["developer_only_attribute"]; ok {
			config.DeveloperOnlyAttribute = aws.Bool(v.(bool))
		}

		if v, ok := param["mutable"]; ok {
			config.Mutable = aws.Bool(v.(bool))
		}

		if v, ok := param["name"]; ok {
			config.Name = aws.String(v.(string))
		}

		if v, ok := param["required"]; ok {
			config.Required = aws.Bool(v.(bool))
		}

		if v, ok := param["number_attribute_constraints"]; ok {
			data := v.([]interface{})

			if len(data) > 0 {
				m, ok := data[0].(map[string]interface{})
				if ok {
					numberAttributeConstraintsType := &cognitoidentityprovider.NumberAttributeConstraintsType{}

					if v, ok := m["min_value"]; ok && v.(string) != "" {
						numberAttributeConstraintsType.MinValue = aws.String(v.(string))
					}

					if v, ok := m["max_value"]; ok && v.(string) != "" {
						numberAttributeConstraintsType.MaxValue = aws.String(v.(string))
					}

					config.NumberAttributeConstraints = numberAttributeConstraintsType
				}
			}
		}

		if v, ok := param["string_attribute_constraints"]; ok {
			data := v.([]interface{})

			if len(data) > 0 {
				m, _ := data[0].(map[string]interface{})
				if ok {
					stringAttributeConstraintsType := &cognitoidentityprovider.StringAttributeConstraintsType{}

					if l, ok := m["min_length"]; ok && l.(string) != "" {
						stringAttributeConstraintsType.MinLength = aws.String(l.(string))
					}

					if l, ok := m["max_length"]; ok && l.(string) != "" {
						stringAttributeConstraintsType.MaxLength = aws.String(l.(string))
					}

					config.StringAttributeConstraints = stringAttributeConstraintsType
				}
			}
		}

		configs[i] = config
	}

	return configs
}

func flattenUserPoolSchema(configuredAttributes, inputs []*cognitoidentityprovider.SchemaAttributeType) []map[string]interface{} {
	values := make([]map[string]interface{}, 0)

	for _, input := range inputs {
		if input == nil {
			continue
		}

		// The API returns all standard attributes
		// https://docs.aws.amazon.com/cognito/latest/developerguide/user-pool-settings-attributes.html#cognito-user-pools-standard-attributes
		// Ignore setting them in state if they are unconfigured to prevent a huge and unexpected diff
		configured := false

		for _, configuredAttribute := range configuredAttributes {
			if reflect.DeepEqual(input, configuredAttribute) {
				configured = true
			}
		}

		if !configured {
			if UserPoolSchemaAttributeMatchesStandardAttribute(input) {
				continue
			}
			// When adding a Cognito Identity Provider, the API will automatically add an "identities" attribute
			identitiesAttribute := cognitoidentityprovider.SchemaAttributeType{
				AttributeDataType:          aws.String(cognitoidentityprovider.AttributeDataTypeString),
				DeveloperOnlyAttribute:     aws.Bool(false),
				Mutable:                    aws.Bool(true),
				Name:                       aws.String("identities"),
				Required:                   aws.Bool(false),
				StringAttributeConstraints: &cognitoidentityprovider.StringAttributeConstraintsType{},
			}
			if reflect.DeepEqual(*input, identitiesAttribute) {
				continue
			}
		}

		var value = map[string]interface{}{
			"attribute_data_type":      aws.StringValue(input.AttributeDataType),
			"developer_only_attribute": aws.BoolValue(input.DeveloperOnlyAttribute),
			"mutable":                  aws.BoolValue(input.Mutable),
			"name":                     strings.TrimPrefix(strings.TrimPrefix(aws.StringValue(input.Name), "dev:"), "custom:"),
			"required":                 aws.BoolValue(input.Required),
		}

		if input.NumberAttributeConstraints != nil {
			subvalue := make(map[string]interface{})

			if input.NumberAttributeConstraints.MinValue != nil {
				subvalue["min_value"] = aws.StringValue(input.NumberAttributeConstraints.MinValue)
			}

			if input.NumberAttributeConstraints.MaxValue != nil {
				subvalue["max_value"] = aws.StringValue(input.NumberAttributeConstraints.MaxValue)
			}

			value["number_attribute_constraints"] = []map[string]interface{}{subvalue}
		}

		if input.StringAttributeConstraints != nil {
			subvalue := make(map[string]interface{})

			if input.StringAttributeConstraints.MinLength != nil {
				subvalue["min_length"] = aws.StringValue(input.StringAttributeConstraints.MinLength)
			}

			if input.StringAttributeConstraints.MaxLength != nil {
				subvalue["max_length"] = aws.StringValue(input.StringAttributeConstraints.MaxLength)
			}

			value["string_attribute_constraints"] = []map[string]interface{}{subvalue}
		}

		values = append(values, value)
	}

	return values
}

func expandUserPoolUsernameConfiguration(config map[string]interface{}) *cognitoidentityprovider.UsernameConfigurationType {
	usernameConfigurationType := &cognitoidentityprovider.UsernameConfigurationType{
		CaseSensitive: aws.Bool(config["case_sensitive"].(bool)),
	}

	return usernameConfigurationType
}

func flattenUserPoolUsernameConfiguration(u *cognitoidentityprovider.UsernameConfigurationType) []map[string]interface{} {
	m := map[string]interface{}{}

	if u == nil {
		return nil
	}

	m["case_sensitive"] = aws.BoolValue(u.CaseSensitive)

	return []map[string]interface{}{m}
}

func expandUserPoolVerificationMessageTemplate(config map[string]interface{}) *cognitoidentityprovider.VerificationMessageTemplateType {
	verificationMessageTemplateType := &cognitoidentityprovider.VerificationMessageTemplateType{}

	if v, ok := config["default_email_option"]; ok && v.(string) != "" {
		verificationMessageTemplateType.DefaultEmailOption = aws.String(v.(string))
	}

	if v, ok := config["email_message"]; ok && v.(string) != "" {
		verificationMessageTemplateType.EmailMessage = aws.String(v.(string))
	}

	if v, ok := config["email_message_by_link"]; ok && v.(string) != "" {
		verificationMessageTemplateType.EmailMessageByLink = aws.String(v.(string))
	}

	if v, ok := config["email_subject"]; ok && v.(string) != "" {
		verificationMessageTemplateType.EmailSubject = aws.String(v.(string))
	}

	if v, ok := config["email_subject_by_link"]; ok && v.(string) != "" {
		verificationMessageTemplateType.EmailSubjectByLink = aws.String(v.(string))
	}

	if v, ok := config["sms_message"]; ok && v.(string) != "" {
		verificationMessageTemplateType.SmsMessage = aws.String(v.(string))
	}

	return verificationMessageTemplateType
}

func flattenUserPoolVerificationMessageTemplate(s *cognitoidentityprovider.VerificationMessageTemplateType) []map[string]interface{} {
	m := map[string]interface{}{}

	if s == nil {
		return nil
	}

	if s.DefaultEmailOption != nil {
		m["default_email_option"] = aws.StringValue(s.DefaultEmailOption)
	}

	if s.EmailMessage != nil {
		m["email_message"] = aws.StringValue(s.EmailMessage)
	}

	if s.EmailMessageByLink != nil {
		m["email_message_by_link"] = aws.StringValue(s.EmailMessageByLink)
	}

	if s.EmailSubject != nil {
		m["email_subject"] = aws.StringValue(s.EmailSubject)
	}

	if s.EmailSubjectByLink != nil {
		m["email_subject_by_link"] = aws.StringValue(s.EmailSubjectByLink)
	}

	if s.SmsMessage != nil {
		m["sms_message"] = aws.StringValue(s.SmsMessage)
	}

	if len(m) > 0 {
		return []map[string]interface{}{m}
	}

	return []map[string]interface{}{}
}

func flattenUserPoolDeviceConfiguration(s *cognitoidentityprovider.DeviceConfigurationType) []map[string]interface{} {
	config := map[string]interface{}{}

	if s == nil {
		return nil
	}

	if s.ChallengeRequiredOnNewDevice != nil {
		config["challenge_required_on_new_device"] = aws.BoolValue(s.ChallengeRequiredOnNewDevice)
	}

	if s.DeviceOnlyRememberedOnUserPrompt != nil {
		config["device_only_remembered_on_user_prompt"] = aws.BoolValue(s.DeviceOnlyRememberedOnUserPrompt)
	}

	return []map[string]interface{}{config}
}

func flattenUserPoolPasswordPolicy(s *cognitoidentityprovider.PasswordPolicyType) []map[string]interface{} {
	m := map[string]interface{}{}

	if s == nil {
		return nil
	}

	if s.MinimumLength != nil {
		m["minimum_length"] = aws.Int64Value(s.MinimumLength)
	}

	if s.RequireLowercase != nil {
		m["require_lowercase"] = aws.BoolValue(s.RequireLowercase)
	}

	if s.RequireNumbers != nil {
		m["require_numbers"] = aws.BoolValue(s.RequireNumbers)
	}

	if s.RequireSymbols != nil {
		m["require_symbols"] = aws.BoolValue(s.RequireSymbols)
	}

	if s.RequireUppercase != nil {
		m["require_uppercase"] = aws.BoolValue(s.RequireUppercase)
	}

	if s.TemporaryPasswordValidityDays != nil {
		m["temporary_password_validity_days"] = aws.Int64Value(s.TemporaryPasswordValidityDays)
	}

	if len(m) > 0 {
		return []map[string]interface{}{m}
	}

	return []map[string]interface{}{}
}

func UserPoolSchemaAttributeMatchesStandardAttribute(input *cognitoidentityprovider.SchemaAttributeType) bool {
	if input == nil {
		return false
	}

	// All standard attributes always returned by API
	// https://docs.aws.amazon.com/cognito/latest/developerguide/user-pool-settings-attributes.html#cognito-user-pools-standard-attributes
	var standardAttributes = []cognitoidentityprovider.SchemaAttributeType{
		{
			AttributeDataType:      aws.String(cognitoidentityprovider.AttributeDataTypeString),
			DeveloperOnlyAttribute: aws.Bool(false),
			Mutable:                aws.Bool(true),
			Name:                   aws.String("address"),
			Required:               aws.Bool(false),
			StringAttributeConstraints: &cognitoidentityprovider.StringAttributeConstraintsType{
				MaxLength: aws.String("2048"),
				MinLength: aws.String("0"),
			},
		},
		{
			AttributeDataType:      aws.String(cognitoidentityprovider.AttributeDataTypeString),
			DeveloperOnlyAttribute: aws.Bool(false),
			Mutable:                aws.Bool(true),
			Name:                   aws.String("birthdate"),
			Required:               aws.Bool(false),
			StringAttributeConstraints: &cognitoidentityprovider.StringAttributeConstraintsType{
				MaxLength: aws.String("10"),
				MinLength: aws.String("10"),
			},
		},
		{
			AttributeDataType:      aws.String(cognitoidentityprovider.AttributeDataTypeString),
			DeveloperOnlyAttribute: aws.Bool(false),
			Mutable:                aws.Bool(true),
			Name:                   aws.String("email"),
			Required:               aws.Bool(false),
			StringAttributeConstraints: &cognitoidentityprovider.StringAttributeConstraintsType{
				MaxLength: aws.String("2048"),
				MinLength: aws.String("0"),
			},
		},
		{
			AttributeDataType:      aws.String(cognitoidentityprovider.AttributeDataTypeBoolean),
			DeveloperOnlyAttribute: aws.Bool(false),
			Mutable:                aws.Bool(true),
			Name:                   aws.String("email_verified"),
			Required:               aws.Bool(false),
		},
		{
			AttributeDataType:      aws.String(cognitoidentityprovider.AttributeDataTypeString),
			DeveloperOnlyAttribute: aws.Bool(false),
			Mutable:                aws.Bool(true),
			Name:                   aws.String("gender"),
			Required:               aws.Bool(false),
			StringAttributeConstraints: &cognitoidentityprovider.StringAttributeConstraintsType{
				MaxLength: aws.String("2048"),
				MinLength: aws.String("0"),
			},
		},
		{
			AttributeDataType:      aws.String(cognitoidentityprovider.AttributeDataTypeString),
			DeveloperOnlyAttribute: aws.Bool(false),
			Mutable:                aws.Bool(true),
			Name:                   aws.String("given_name"),
			Required:               aws.Bool(false),
			StringAttributeConstraints: &cognitoidentityprovider.StringAttributeConstraintsType{
				MaxLength: aws.String("2048"),
				MinLength: aws.String("0"),
			},
		},
		{
			AttributeDataType:      aws.String(cognitoidentityprovider.AttributeDataTypeString),
			DeveloperOnlyAttribute: aws.Bool(false),
			Mutable:                aws.Bool(true),
			Name:                   aws.String("family_name"),
			Required:               aws.Bool(false),
			StringAttributeConstraints: &cognitoidentityprovider.StringAttributeConstraintsType{
				MaxLength: aws.String("2048"),
				MinLength: aws.String("0"),
			},
		},
		{
			AttributeDataType:      aws.String(cognitoidentityprovider.AttributeDataTypeString),
			DeveloperOnlyAttribute: aws.Bool(false),
			Mutable:                aws.Bool(true),
			Name:                   aws.String("locale"),
			Required:               aws.Bool(false),
			StringAttributeConstraints: &cognitoidentityprovider.StringAttributeConstraintsType{
				MaxLength: aws.String("2048"),
				MinLength: aws.String("0"),
			},
		},
		{
			AttributeDataType:      aws.String(cognitoidentityprovider.AttributeDataTypeString),
			DeveloperOnlyAttribute: aws.Bool(false),
			Mutable:                aws.Bool(true),
			Name:                   aws.String("middle_name"),
			Required:               aws.Bool(false),
			StringAttributeConstraints: &cognitoidentityprovider.StringAttributeConstraintsType{
				MaxLength: aws.String("2048"),
				MinLength: aws.String("0"),
			},
		},
		{
			AttributeDataType:      aws.String(cognitoidentityprovider.AttributeDataTypeString),
			DeveloperOnlyAttribute: aws.Bool(false),
			Mutable:                aws.Bool(true),
			Name:                   aws.String("name"),
			Required:               aws.Bool(false),
			StringAttributeConstraints: &cognitoidentityprovider.StringAttributeConstraintsType{
				MaxLength: aws.String("2048"),
				MinLength: aws.String("0"),
			},
		},
		{
			AttributeDataType:      aws.String(cognitoidentityprovider.AttributeDataTypeString),
			DeveloperOnlyAttribute: aws.Bool(false),
			Mutable:                aws.Bool(true),
			Name:                   aws.String("nickname"),
			Required:               aws.Bool(false),
			StringAttributeConstraints: &cognitoidentityprovider.StringAttributeConstraintsType{
				MaxLength: aws.String("2048"),
				MinLength: aws.String("0"),
			},
		},
		{
			AttributeDataType:      aws.String(cognitoidentityprovider.AttributeDataTypeString),
			DeveloperOnlyAttribute: aws.Bool(false),
			Mutable:                aws.Bool(true),
			Name:                   aws.String("phone_number"),
			Required:               aws.Bool(false),
			StringAttributeConstraints: &cognitoidentityprovider.StringAttributeConstraintsType{
				MaxLength: aws.String("2048"),
				MinLength: aws.String("0"),
			},
		},
		{
			AttributeDataType:      aws.String(cognitoidentityprovider.AttributeDataTypeBoolean),
			DeveloperOnlyAttribute: aws.Bool(false),
			Mutable:                aws.Bool(true),
			Name:                   aws.String("phone_number_verified"),
			Required:               aws.Bool(false),
		},
		{
			AttributeDataType:      aws.String(cognitoidentityprovider.AttributeDataTypeString),
			DeveloperOnlyAttribute: aws.Bool(false),
			Mutable:                aws.Bool(true),
			Name:                   aws.String("picture"),
			Required:               aws.Bool(false),
			StringAttributeConstraints: &cognitoidentityprovider.StringAttributeConstraintsType{
				MaxLength: aws.String("2048"),
				MinLength: aws.String("0"),
			},
		},
		{
			AttributeDataType:      aws.String(cognitoidentityprovider.AttributeDataTypeString),
			DeveloperOnlyAttribute: aws.Bool(false),
			Mutable:                aws.Bool(true),
			Name:                   aws.String("preferred_username"),
			Required:               aws.Bool(false),
			StringAttributeConstraints: &cognitoidentityprovider.StringAttributeConstraintsType{
				MaxLength: aws.String("2048"),
				MinLength: aws.String("0"),
			},
		},
		{
			AttributeDataType:      aws.String(cognitoidentityprovider.AttributeDataTypeString),
			DeveloperOnlyAttribute: aws.Bool(false),
			Mutable:                aws.Bool(true),
			Name:                   aws.String("profile"),
			Required:               aws.Bool(false),
			StringAttributeConstraints: &cognitoidentityprovider.StringAttributeConstraintsType{
				MaxLength: aws.String("2048"),
				MinLength: aws.String("0"),
			},
		},
		{
			AttributeDataType:      aws.String(cognitoidentityprovider.AttributeDataTypeString),
			DeveloperOnlyAttribute: aws.Bool(false),
			Mutable:                aws.Bool(false),
			Name:                   aws.String("sub"),
			Required:               aws.Bool(true),
			StringAttributeConstraints: &cognitoidentityprovider.StringAttributeConstraintsType{
				MaxLength: aws.String("2048"),
				MinLength: aws.String("1"),
			},
		},
		{
			AttributeDataType:      aws.String(cognitoidentityprovider.AttributeDataTypeNumber),
			DeveloperOnlyAttribute: aws.Bool(false),
			Mutable:                aws.Bool(true),
			Name:                   aws.String("updated_at"),
			NumberAttributeConstraints: &cognitoidentityprovider.NumberAttributeConstraintsType{
				MinValue: aws.String("0"),
			},
			Required: aws.Bool(false),
		},
		{
			AttributeDataType:      aws.String(cognitoidentityprovider.AttributeDataTypeString),
			DeveloperOnlyAttribute: aws.Bool(false),
			Mutable:                aws.Bool(true),
			Name:                   aws.String("website"),
			Required:               aws.Bool(false),
			StringAttributeConstraints: &cognitoidentityprovider.StringAttributeConstraintsType{
				MaxLength: aws.String("2048"),
				MinLength: aws.String("0"),
			},
		},
		{
			AttributeDataType:      aws.String(cognitoidentityprovider.AttributeDataTypeString),
			DeveloperOnlyAttribute: aws.Bool(false),
			Mutable:                aws.Bool(true),
			Name:                   aws.String("zoneinfo"),
			Required:               aws.Bool(false),
			StringAttributeConstraints: &cognitoidentityprovider.StringAttributeConstraintsType{
				MaxLength: aws.String("2048"),
				MinLength: aws.String("0"),
			},
		},
	}
	for _, standardAttribute := range standardAttributes {
		if reflect.DeepEqual(*input, standardAttribute) {
			return true
		}
	}
	return false
}

func expandUserPoolCustomSMSSender(config map[string]interface{}) *cognitoidentityprovider.CustomSMSLambdaVersionConfigType {
	usernameConfigurationType := &cognitoidentityprovider.CustomSMSLambdaVersionConfigType{
		LambdaArn:     aws.String(config["lambda_arn"].(string)),
		LambdaVersion: aws.String(config["lambda_version"].(string)),
	}

	return usernameConfigurationType
}

func flattenUserPoolCustomSMSSender(u *cognitoidentityprovider.CustomSMSLambdaVersionConfigType) []map[string]interface{} {
	m := map[string]interface{}{}

	if u == nil {
		return nil
	}

	m["lambda_arn"] = aws.StringValue(u.LambdaArn)
	m["lambda_version"] = aws.StringValue(u.LambdaVersion)

	return []map[string]interface{}{m}
}

func expandUserPoolCustomEmailSender(config map[string]interface{}) *cognitoidentityprovider.CustomEmailLambdaVersionConfigType {
	usernameConfigurationType := &cognitoidentityprovider.CustomEmailLambdaVersionConfigType{
		LambdaArn:     aws.String(config["lambda_arn"].(string)),
		LambdaVersion: aws.String(config["lambda_version"].(string)),
	}

	return usernameConfigurationType
}

func flattenUserPoolCustomEmailSender(u *cognitoidentityprovider.CustomEmailLambdaVersionConfigType) []map[string]interface{} {
	m := map[string]interface{}{}

	if u == nil {
		return nil
	}

	m["lambda_arn"] = aws.StringValue(u.LambdaArn)
	m["lambda_version"] = aws.StringValue(u.LambdaVersion)

	return []map[string]interface{}{m}
}

func expandUserPoolEmailConfig(emailConfig []interface{}) *cognitoidentityprovider.EmailConfigurationType {
	config := emailConfig[0].(map[string]interface{})

	emailConfigurationType := &cognitoidentityprovider.EmailConfigurationType{}

	if v, ok := config["reply_to_email_address"]; ok && v.(string) != "" {
		emailConfigurationType.ReplyToEmailAddress = aws.String(v.(string))
	}

	if v, ok := config["source_arn"]; ok && v.(string) != "" {
		emailConfigurationType.SourceArn = aws.String(v.(string))
	}

	if v, ok := config["from_email_address"]; ok && v.(string) != "" {
		emailConfigurationType.From = aws.String(v.(string))
	}

	if v, ok := config["email_sending_account"]; ok && v.(string) != "" {
		emailConfigurationType.EmailSendingAccount = aws.String(v.(string))
	}

	if v, ok := config["configuration_set"]; ok && v.(string) != "" {
		emailConfigurationType.ConfigurationSet = aws.String(v.(string))
	}

	return emailConfigurationType
}

func expandUserPoolUserAttributeUpdateSettings(config map[string]interface{}) *cognitoidentityprovider.UserAttributeUpdateSettingsType {
	userAttributeUpdateSettings := &cognitoidentityprovider.UserAttributeUpdateSettingsType{}
	if v, ok := config["attributes_require_verification_before_update"]; ok {
		userAttributeUpdateSettings.AttributesRequireVerificationBeforeUpdate = flex.ExpandStringSet(v.(*schema.Set))
	}

	return userAttributeUpdateSettings
}

func flattenUserPoolUserAttributeUpdateSettings(u *cognitoidentityprovider.UserAttributeUpdateSettingsType) []map[string]interface{} {
	if u == nil {
		return nil
	}
	// If this setting is enabled then disabled, the API returns a nested empty slice instead of nil
	if u != nil && len(u.AttributesRequireVerificationBeforeUpdate) == 0 {
		return nil
	}

	m := map[string]interface{}{}
	m["attributes_require_verification_before_update"] = flex.FlattenStringSet(u.AttributesRequireVerificationBeforeUpdate)

	return []map[string]interface{}{m}
}<|MERGE_RESOLUTION|>--- conflicted
+++ resolved
@@ -488,10 +488,7 @@
 				},
 			},
 			"tags":     tftags.TagsSchema(),
-<<<<<<< HEAD
 			"tags_all": tftags.TagsSchemaTrulyComputed(),
-=======
-			"tags_all": tftags.TagsSchemaComputed(),
 			"user_attribute_update_settings": {
 				Type:     schema.TypeList,
 				Optional: true,
@@ -509,7 +506,6 @@
 					},
 				},
 			},
->>>>>>> d3e0b7e7
 			"username_attributes": {
 				Type:     schema.TypeSet,
 				Optional: true,
