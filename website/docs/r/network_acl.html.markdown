--- conflicted
+++ resolved
@@ -12,7 +12,7 @@
 to your security groups in order to add an additional layer of security to your VPC.
 
 ~> **NOTE on Network ACLs and Network ACL Rules:** This provider currently
-provides both a standalone [Network ACL Rule](network_acl_rule.html) resource and a Network ACL resource with rules
+provides both a standalone Network ACL Rule resource and a Network ACL resource with rules
 defined in-line. At this time you cannot use a Network ACL with in-line rules
 in conjunction with any Network ACL Rule resources. Doing so will cause
 a conflict of rule settings and will overwrite rules.
@@ -55,12 +55,7 @@
 * `subnet_ids` - (Optional) A list of Subnet IDs to apply the ACL to
 * `ingress` - (Optional) Specifies an ingress rule. Parameters defined below.
 * `egress` - (Optional) Specifies an egress rule. Parameters defined below.
-<<<<<<< HEAD
 * `tags` - (Optional) A mapping of tags to assign to the resource.
-=======
-  This argument is processed in [attribute-as-blocks mode](https://www.terraform.io/docs/configuration/attr-as-blocks.html).
-* `tags` - (Optional) A map of tags to assign to the resource. If configured with a provider [`default_tags` configuration block](/docs/providers/aws/index.html#default_tags-configuration-block) present, tags with matching keys will overwrite those defined at the provider-level.
->>>>>>> 19e8e245
 
 Both `egress` and `ingress` support the following keys:
 
@@ -85,7 +80,7 @@
 * `id` - The ID of the network ACL
 * `arn` - The ARN of the network ACL
 * `owner_id` - The ID of the AWS account that owns the network ACL.
-* `tags_all` - A map of tags assigned to the resource, including those inherited from the provider [`default_tags` configuration block](/docs/providers/aws/index.html#default_tags-configuration-block).
+* `tags_all` - A map of tags assigned to the resource, including those inherited from the provider.
 
 ## Import
 
