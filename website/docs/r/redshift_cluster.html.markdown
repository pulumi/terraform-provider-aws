---
subcategory: "Redshift"
layout: "aws"
page_title: "AWS: aws_redshift_cluster"
description: |-
  Provides a Redshift Cluster resource.
---

# Resource: aws_redshift_cluster

Provides a Redshift Cluster Resource.

~> **Note:** All arguments including the username and password will be stored in the raw state as plain-text.
<<<<<<< HEAD
=======
[Read more about sensitive data in state](https://www.terraform.io/docs/state/sensitive-data.html).
>>>>>>> b454050e

## Example Usage

```hcl
resource "aws_redshift_cluster" "default" {
  cluster_identifier = "tf-redshift-cluster"
  database_name      = "mydb"
  master_username    = "foo"
  master_password    = "Mustbe8characters"
  node_type          = "dc1.large"
  cluster_type       = "single-node"
}
```

## Argument Reference

For more detailed documentation about each argument, refer to
the [AWS official documentation](http://docs.aws.amazon.com/cli/latest/reference/redshift/index.html#cli-aws-redshift).

The following arguments are supported:

* `cluster_identifier` - (Required) The Cluster Identifier. Must be a lower case
string.
* `database_name` - (Optional) The name of the first database to be created when the cluster is created.
 If you do not provide a name, Amazon Redshift will create a default database called `dev`.
* `node_type` - (Required) The node type to be provisioned for the cluster.
* `cluster_type` - (Optional) The cluster type to use. Either `single-node` or `multi-node`.
* `master_password` - (Required unless a `snapshot_identifier` is provided) Password for the master DB user.
    Note that this may show up in logs, and it will be stored in the state file. Password must contain at least 8 chars and
    contain at least one uppercase letter, one lowercase letter, and one number.
* `master_username` - (Required unless a `snapshot_identifier` is provided) Username for the master DB user.

* `cluster_security_groups` - (Optional) A list of security groups to be associated with this cluster.
* `vpc_security_group_ids` - (Optional) A list of Virtual Private Cloud (VPC) security groups to be associated with the cluster.
* `cluster_subnet_group_name` - (Optional) The name of a cluster subnet group to be associated with this cluster. If this parameter is not provided the resulting cluster will be deployed outside virtual private cloud (VPC).
* `availability_zone` - (Optional) The EC2 Availability Zone (AZ) in which you want Amazon Redshift to provision the cluster. For example, if you have several EC2 instances running in a specific Availability Zone, then you might want the cluster to be provisioned in the same zone in order to decrease network latency.
* `preferred_maintenance_window` - (Optional) The weekly time range (in UTC) during which automated cluster maintenance can occur.
                                              Format: ddd:hh24:mi-ddd:hh24:mi
* `cluster_parameter_group_name` - (Optional) The name of the parameter group to be associated with this cluster.
* `automated_snapshot_retention_period` - (Optional) The number of days that automated snapshots are retained. If the value is 0, automated snapshots are disabled. Even if automated snapshots are disabled, you can still create manual snapshots when you want with create-cluster-snapshot. Default is 1.
* `port` - (Optional) The port number on which the cluster accepts incoming connections.
                      The cluster is accessible only via the JDBC and ODBC connection strings. Part of the connection string requires the port on which the cluster will listen for incoming connections. Default port is 5439.
* `cluster_version` - (Optional) The version of the Amazon Redshift engine software that you want to deploy on the cluster.
                                 The version selected runs on all the nodes in the cluster.
* `allow_version_upgrade` - (Optional) If true , major version upgrades can be applied during the maintenance window to the Amazon Redshift engine that is running on the cluster. Default is true
* `number_of_nodes` - (Optional) The number of compute nodes in the cluster. This parameter is required when the ClusterType parameter is specified as multi-node. Default is 1.
* `publicly_accessible` - (Optional) If true, the cluster can be accessed from a public network. Default is `true`.
* `encrypted` - (Optional) If true , the data in the cluster is encrypted at rest.
* `enhanced_vpc_routing` - (Optional) If true , enhanced VPC routing is enabled.
* `kms_key_id` - (Optional) The ARN for the KMS encryption key. When specifying `kms_key_id`, `encrypted` needs to be set to true.
* `elastic_ip` - (Optional) The Elastic IP (EIP) address for the cluster.
* `skip_final_snapshot` - (Optional) Determines whether a final snapshot of the cluster is created before Amazon Redshift deletes the cluster. If true , a final cluster snapshot is not created. If false , a final cluster snapshot is created before the cluster is deleted. Default is false.
* `final_snapshot_identifier` - (Optional) The identifier of the final snapshot that is to be created immediately before deleting the cluster. If this parameter is provided, `skip_final_snapshot` must be false.
* `snapshot_identifier` - (Optional) The name of the snapshot from which to create the new cluster.
* `snapshot_cluster_identifier` - (Optional) The name of the cluster the source snapshot was created from.
* `owner_account` - (Optional) The AWS customer account used to create or copy the snapshot. Required if you are restoring a snapshot you do not own, optional if you own the snapshot.
* `iam_roles` - (Optional) A list of IAM Role ARNs to associate with the cluster. A Maximum of 10 can be associated to the cluster at any time.
* `logging` - (Optional) Logging, documented below.
* `snapshot_copy` - (Optional) Configuration of automatic copy of snapshots from one region to another. Documented below.
* `tags` - (Optional) A map of tags to assign to the resource.

### Timeouts

`aws_redshift_cluster` provides the following
[Timeouts](https://www.terraform.io/docs/configuration/blocks/resources/syntax.html#operation-timeouts) configuration options:

- `create` - (Default `75 minutes`) Used for creating Clusters.
- `update` - (Default `75 minutes`) Used for updating Clusters.
- `delete` - (Default `40 minutes`) Used for destroying Clusters.

### Nested Blocks

#### `logging`

* `enable` - (Required) Enables logging information such as queries and connection attempts, for the specified Amazon Redshift cluster.
* `bucket_name` - (Optional, required when `enable` is `true`) The name of an existing S3 bucket where the log files are to be stored. Must be in the same region as the cluster and the cluster must have read bucket and put object permissions.
For more information on the permissions required for the bucket, please read the AWS [documentation](http://docs.aws.amazon.com/redshift/latest/mgmt/db-auditing.html#db-auditing-enable-logging)
* `s3_key_prefix` - (Optional) The prefix applied to the log file names.

#### `snapshot_copy`

* `destination_region` - (Required) The destination region that you want to copy snapshots to.
* `retention_period` - (Optional) The number of days to retain automated snapshots in the destination region after they are copied from the source region. Defaults to `7`.
* `grant_name` - (Optional) The name of the snapshot copy grant to use when snapshots of an AWS KMS-encrypted cluster are copied to the destination region.

## Attributes Reference

In addition to all arguments above, the following attributes are exported:

* `arn` - Amazon Resource Name (ARN) of cluster
* `id` - The Redshift Cluster ID.
* `cluster_identifier` - The Cluster Identifier
* `cluster_type` - The cluster type
* `node_type` - The type of nodes in the cluster
* `database_name` - The name of the default database in the Cluster
* `availability_zone` - The availability zone of the Cluster
* `automated_snapshot_retention_period` - The backup retention period
* `preferred_maintenance_window` - The backup window
* `endpoint` - The connection endpoint
* `encrypted` - Whether the data in the cluster is encrypted
* `cluster_security_groups` - The security groups associated with the cluster
* `vpc_security_group_ids` - The VPC security group Ids associated with the cluster
* `dns_name` - The DNS name of the cluster
* `port` - The Port the cluster responds on
* `cluster_version` - The version of Redshift engine software
* `cluster_parameter_group_name` - The name of the parameter group to be associated with this cluster
* `cluster_subnet_group_name` - The name of a cluster subnet group to be associated with this cluster
* `cluster_public_key` - The public key for the cluster
* `cluster_revision_number` - The specific revision number of the database in the cluster

## Import

Redshift Clusters can be imported using the `cluster_identifier`, e.g.

```
$ terraform import aws_redshift_cluster.myprodcluster tf-redshift-cluster-12345
```<|MERGE_RESOLUTION|>--- conflicted
+++ resolved
@@ -11,10 +11,6 @@
 Provides a Redshift Cluster Resource.
 
 ~> **Note:** All arguments including the username and password will be stored in the raw state as plain-text.
-<<<<<<< HEAD
-=======
-[Read more about sensitive data in state](https://www.terraform.io/docs/state/sensitive-data.html).
->>>>>>> b454050e
 
 ## Example Usage
 
