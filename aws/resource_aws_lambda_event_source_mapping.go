--- conflicted
+++ resolved
@@ -15,10 +15,8 @@
 	"github.com/hashicorp/terraform-plugin-sdk/v2/helper/resource"
 	"github.com/hashicorp/terraform-plugin-sdk/v2/helper/schema"
 	"github.com/hashicorp/terraform-plugin-sdk/v2/helper/validation"
-<<<<<<< HEAD
-=======
+
 	iamwaiter "github.com/terraform-providers/terraform-provider-aws/aws/internal/service/iam/waiter"
->>>>>>> 19e8e245
 	"github.com/terraform-providers/terraform-provider-aws/aws/internal/service/lambda/finder"
 	"github.com/terraform-providers/terraform-provider-aws/aws/internal/service/lambda/waiter"
 	"github.com/terraform-providers/terraform-provider-aws/aws/internal/tfresource"
@@ -196,10 +194,9 @@
 		Enabled:      aws.Bool(d.Get("enabled").(bool)),
 		FunctionName: aws.String(d.Get("function_name").(string)),
 	}
-<<<<<<< HEAD
-
-	if batchSize, ok := d.GetOk("batch_size"); ok {
-		input.BatchSize = aws.Int64(int64(batchSize.(int)))
+
+	if v, ok := d.GetOk("batch_size"); ok {
+		input.BatchSize = aws.Int64(int64(v.(int)))
 	}
 
 	if v, ok := d.GetOk("bisect_batch_on_function_error"); ok {
@@ -214,8 +211,8 @@
 		input.EventSourceArn = aws.String(v.(string))
 	}
 
-	if batchWindow, ok := d.GetOk("maximum_batching_window_in_seconds"); ok {
-		input.MaximumBatchingWindowInSeconds = aws.Int64(int64(batchWindow.(int)))
+	if v, ok := d.GetOk("maximum_batching_window_in_seconds"); ok {
+		input.MaximumBatchingWindowInSeconds = aws.Int64(int64(v.(int)))
 	}
 
 	if v, ok := d.GetOk("maximum_record_age_in_seconds"); ok {
@@ -234,54 +231,8 @@
 		input.StartingPosition = aws.String(v.(string))
 	}
 
-	if startingPosition, ok := d.GetOk("starting_position"); ok {
-		input.StartingPosition = aws.String(startingPosition.(string))
-	}
-
-	if startingPositionTimestamp, ok := d.GetOk("starting_position_timestamp"); ok {
-		t, _ := time.Parse(time.RFC3339, startingPositionTimestamp.(string))
-=======
-
-	if v, ok := d.GetOk("batch_size"); ok {
-		input.BatchSize = aws.Int64(int64(v.(int)))
-	}
-
-	if v, ok := d.GetOk("bisect_batch_on_function_error"); ok {
-		input.BisectBatchOnFunctionError = aws.Bool(v.(bool))
-	}
-
-	if vDest, ok := d.GetOk("destination_config"); ok {
-		input.DestinationConfig = expandLambdaEventSourceMappingDestinationConfig(vDest.([]interface{}))
-	}
-
-	if v, ok := d.GetOk("event_source_arn"); ok {
-		input.EventSourceArn = aws.String(v.(string))
-	}
-
-	if v, ok := d.GetOk("maximum_batching_window_in_seconds"); ok {
-		input.MaximumBatchingWindowInSeconds = aws.Int64(int64(v.(int)))
-	}
-
-	if v, ok := d.GetOk("maximum_record_age_in_seconds"); ok {
-		input.MaximumRecordAgeInSeconds = aws.Int64(int64(v.(int)))
-	}
-
-	if v, ok := d.GetOkExists("maximum_retry_attempts"); ok {
-		input.MaximumRetryAttempts = aws.Int64(int64(v.(int)))
-	}
-
-	if v, ok := d.GetOk("parallelization_factor"); ok {
-		input.ParallelizationFactor = aws.Int64(int64(v.(int)))
-	}
-
-	if v, ok := d.GetOk("starting_position"); ok {
-		input.StartingPosition = aws.String(v.(string))
-	}
-
 	if v, ok := d.GetOk("starting_position_timestamp"); ok {
 		t, _ := time.Parse(time.RFC3339, v.(string))
-
->>>>>>> 19e8e245
 		input.StartingPositionTimestamp = aws.Time(t)
 	}
 
@@ -303,11 +254,7 @@
 	// retry
 	var eventSourceMappingConfiguration *lambda.EventSourceMappingConfiguration
 	var err error
-<<<<<<< HEAD
-	err = resource.Retry(5*time.Minute, func() *resource.RetryError {
-=======
 	err = resource.Retry(iamwaiter.PropagationTimeout, func() *resource.RetryError {
->>>>>>> 19e8e245
 		eventSourceMappingConfiguration, err = conn.CreateEventSourceMapping(input)
 
 		if tfawserr.ErrCodeEquals(err, lambda.ErrCodeInvalidParameterValueException) {
@@ -320,10 +267,7 @@
 
 		return nil
 	})
-<<<<<<< HEAD
-=======
-
->>>>>>> 19e8e245
+
 	if tfresource.TimedOut(err) {
 		eventSourceMappingConfiguration, err = conn.CreateEventSourceMapping(input)
 	}
@@ -404,11 +348,7 @@
 		UUID: aws.String(d.Id()),
 	}
 
-<<<<<<< HEAD
-	err := resource.Retry(5*time.Minute, func() *resource.RetryError {
-=======
 	err := resource.Retry(waiter.EventSourceMappingPropagationTimeout, func() *resource.RetryError {
->>>>>>> 19e8e245
 		_, err := conn.DeleteEventSourceMapping(input)
 
 		if tfawserr.ErrCodeEquals(err, lambda.ErrCodeResourceNotFoundException) {
@@ -425,18 +365,8 @@
 
 		return nil
 	})
-<<<<<<< HEAD
 	if tfresource.TimedOut(err) {
 		_, err = conn.DeleteEventSourceMapping(input)
-	}
-
-	if tfawserr.ErrCodeEquals(err, lambda.ErrCodeResourceNotFoundException) {
-		return nil
-=======
-
-	if tfresource.TimedOut(err) {
-		_, err = conn.DeleteEventSourceMapping(input)
->>>>>>> 19e8e245
 	}
 
 	if tfawserr.ErrCodeEquals(err, lambda.ErrCodeResourceNotFoundException) {
@@ -476,7 +406,6 @@
 	if d.HasChange("destination_config") {
 		input.DestinationConfig = expandLambdaEventSourceMappingDestinationConfig(d.Get("destination_config").([]interface{}))
 	}
-<<<<<<< HEAD
 
 	if d.HasChange("enabled") {
 		input.Enabled = aws.Bool(d.Get("enabled").(bool))
@@ -486,17 +415,6 @@
 		input.FunctionName = aws.String(d.Get("function_name").(string))
 	}
 
-=======
-
-	if d.HasChange("enabled") {
-		input.Enabled = aws.Bool(d.Get("enabled").(bool))
-	}
-
-	if d.HasChange("function_name") {
-		input.FunctionName = aws.String(d.Get("function_name").(string))
-	}
-
->>>>>>> 19e8e245
 	if d.HasChange("maximum_batching_window_in_seconds") {
 		input.MaximumBatchingWindowInSeconds = aws.Int64(int64(d.Get("maximum_batching_window_in_seconds").(int)))
 	}
@@ -513,11 +431,7 @@
 		input.ParallelizationFactor = aws.Int64(int64(d.Get("parallelization_factor").(int)))
 	}
 
-<<<<<<< HEAD
-	err := resource.Retry(5*time.Minute, func() *resource.RetryError {
-=======
 	err := resource.Retry(waiter.EventSourceMappingPropagationTimeout, func() *resource.RetryError {
->>>>>>> 19e8e245
 		_, err := conn.UpdateEventSourceMapping(input)
 
 		if tfawserr.ErrCodeEquals(err, lambda.ErrCodeInvalidParameterValueException) {
