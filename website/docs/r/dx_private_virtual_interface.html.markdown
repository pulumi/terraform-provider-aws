---
subcategory: "Direct Connect"
layout: "aws"
page_title: "AWS: aws_dx_private_virtual_interface"
description: |-
  Provides a Direct Connect private virtual interface resource.
---

# Resource: aws_dx_private_virtual_interface

Provides a Direct Connect private virtual interface resource.

## Example Usage

```terraform
resource "aws_dx_private_virtual_interface" "foo" {
  connection_id = "dxcon-zzzzzzzz"

  name           = "vif-foo"
  vlan           = 4094
  address_family = "ipv4"
  bgp_asn        = 65352
}
```

## Argument Reference

The following arguments are supported:

* `address_family` - (Required) The address family for the BGP peer. `ipv4 ` or `ipv6`.
* `bgp_asn` - (Required) The autonomous system (AS) number for Border Gateway Protocol (BGP) configuration.
* `connection_id` - (Required) The ID of the Direct Connect connection (or LAG) on which to create the virtual interface.
* `name` - (Required) The name for the virtual interface.
* `vlan` - (Required) The VLAN ID.
* `amazon_address` - (Optional) The IPv4 CIDR address to use to send traffic to Amazon. Required for IPv4 BGP peers.
* `mtu` - (Optional) The maximum transmission unit (MTU) is the size, in bytes, of the largest permissible packet that can be passed over the connection.
The MTU of a virtual private interface can be either `1500` or `9001` (jumbo frames). Default is `1500`.
* `bgp_auth_key` - (Optional) The authentication key for BGP configuration.
* `customer_address` - (Optional) The IPv4 CIDR destination address to which Amazon should send traffic. Required for IPv4 BGP peers.
* `dx_gateway_id` - (Optional) The ID of the Direct Connect gateway to which to connect the virtual interface.
<<<<<<< HEAD
* `tags` - (Optional) A map of tags to assign to the resource. .If configured with a provider `default_tags` configuration block present, tags with matching keys will overwrite those defined at the provider-level.
=======
* `tags` - (Optional) A map of tags to assign to the resource. If configured with a provider [`default_tags` configuration block](https://registry.terraform.io/providers/hashicorp/aws/latest/docs#default_tags-configuration-block) present, tags with matching keys will overwrite those defined at the provider-level.
>>>>>>> abe4b515
* `vpn_gateway_id` - (Optional) The ID of the [virtual private gateway](vpn_gateway.html) to which to connect the virtual interface.

## Attributes Reference

In addition to all arguments above, the following attributes are exported:

* `id` - The ID of the virtual interface.
* `arn` - The ARN of the virtual interface.
* `jumbo_frame_capable` - Indicates whether jumbo frames (9001 MTU) are supported.
* `aws_device` - The Direct Connect endpoint on which the virtual interface terminates.
<<<<<<< HEAD
* `tags_all` - A map of tags assigned to the resource, including those inherited from the provider .
=======
* `tags_all` - A map of tags assigned to the resource, including those inherited from the provider [`default_tags` configuration block](https://registry.terraform.io/providers/hashicorp/aws/latest/docs#default_tags-configuration-block).
>>>>>>> abe4b515

## Timeouts

[Configuration options](https://www.terraform.io/docs/configuration/blocks/resources/syntax.html#operation-timeouts):

- `create` - (Default `10m`)
- `update` - (Default `10m`)
- `delete` - (Default `10m`)

## Import

Direct Connect private virtual interfaces can be imported using the `vif id`, e.g.,

```
$ terraform import aws_dx_private_virtual_interface.test dxvif-33cc44dd
```<|MERGE_RESOLUTION|>--- conflicted
+++ resolved
@@ -38,11 +38,7 @@
 * `bgp_auth_key` - (Optional) The authentication key for BGP configuration.
 * `customer_address` - (Optional) The IPv4 CIDR destination address to which Amazon should send traffic. Required for IPv4 BGP peers.
 * `dx_gateway_id` - (Optional) The ID of the Direct Connect gateway to which to connect the virtual interface.
-<<<<<<< HEAD
 * `tags` - (Optional) A map of tags to assign to the resource. .If configured with a provider `default_tags` configuration block present, tags with matching keys will overwrite those defined at the provider-level.
-=======
-* `tags` - (Optional) A map of tags to assign to the resource. If configured with a provider [`default_tags` configuration block](https://registry.terraform.io/providers/hashicorp/aws/latest/docs#default_tags-configuration-block) present, tags with matching keys will overwrite those defined at the provider-level.
->>>>>>> abe4b515
 * `vpn_gateway_id` - (Optional) The ID of the [virtual private gateway](vpn_gateway.html) to which to connect the virtual interface.
 
 ## Attributes Reference
@@ -53,11 +49,7 @@
 * `arn` - The ARN of the virtual interface.
 * `jumbo_frame_capable` - Indicates whether jumbo frames (9001 MTU) are supported.
 * `aws_device` - The Direct Connect endpoint on which the virtual interface terminates.
-<<<<<<< HEAD
-* `tags_all` - A map of tags assigned to the resource, including those inherited from the provider .
-=======
-* `tags_all` - A map of tags assigned to the resource, including those inherited from the provider [`default_tags` configuration block](https://registry.terraform.io/providers/hashicorp/aws/latest/docs#default_tags-configuration-block).
->>>>>>> abe4b515
+* `tags_all` - A map of tags assigned to the resource, including those inherited from the provider `default_tags` configuration block.
 
 ## Timeouts
 
