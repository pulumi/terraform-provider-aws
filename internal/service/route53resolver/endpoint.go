--- conflicted
+++ resolved
@@ -88,21 +88,7 @@
 				Elem:     &schema.Schema{Type: schema.TypeString},
 			},
 			"tags":     tftags.TagsSchema(),
-<<<<<<< HEAD
 			"tags_all": tftags.TagsSchemaTrulyComputed(),
-
-			"arn": {
-				Type:     schema.TypeString,
-				Computed: true,
-			},
-
-			"host_vpc_id": {
-				Type:     schema.TypeString,
-				Computed: true,
-			},
-=======
-			"tags_all": tftags.TagsSchemaComputed(),
->>>>>>> 3cf15a22
 		},
 
 		Timeouts: &schema.ResourceTimeout{
