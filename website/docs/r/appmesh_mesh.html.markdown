---
subcategory: "App Mesh"
layout: "aws"
page_title: "AWS: aws_appmesh_mesh"
description: |-
  Provides an AWS App Mesh service mesh resource.
---

# Resource: aws_appmesh_mesh

Provides an AWS App Mesh service mesh resource.

## Example Usage

### Basic

```terraform
resource "aws_appmesh_mesh" "simple" {
  name = "simpleapp"
}
```

### Egress Filter

```terraform
resource "aws_appmesh_mesh" "simple" {
  name = "simpleapp"

  spec {
    egress_filter {
      type = "ALLOW_ALL"
    }
  }
}
```

## Argument Reference

The following arguments are supported:

* `name` - (Required) The name to use for the service mesh. Must be between 1 and 255 characters in length.
* `spec` - (Optional) The service mesh specification to apply.
<<<<<<< HEAD
* `tags` - (Optional) A map of tags to assign to the resource. .If configured with a provider `default_tags` configuration block present, tags with matching keys will overwrite those defined at the provider-level.
=======
* `tags` - (Optional) A map of tags to assign to the resource. If configured with a provider [`default_tags` configuration block](https://registry.terraform.io/providers/hashicorp/aws/latest/docs#default_tags-configuration-block) present, tags with matching keys will overwrite those defined at the provider-level.
>>>>>>> abe4b515

The `spec` object supports the following:

* `egress_filter`- (Optional) The egress filter rules for the service mesh.

The `egress_filter` object supports the following:

* `type` - (Optional) The egress filter type. By default, the type is `DROP_ALL`.
Valid values are `ALLOW_ALL` and `DROP_ALL`.

## Attributes Reference

In addition to all arguments above, the following attributes are exported:

* `id` - The ID of the service mesh.
* `arn` - The ARN of the service mesh.
* `created_date` - The creation date of the service mesh.
* `last_updated_date` - The last update date of the service mesh.
* `mesh_owner` - The AWS account ID of the service mesh's owner.
* `resource_owner` - The resource owner's AWS account ID.
<<<<<<< HEAD
* `tags_all` - A map of tags assigned to the resource, including those inherited from the provider .
=======
* `tags_all` - A map of tags assigned to the resource, including those inherited from the provider [`default_tags` configuration block](https://registry.terraform.io/providers/hashicorp/aws/latest/docs#default_tags-configuration-block).
>>>>>>> abe4b515

## Import

App Mesh service meshes can be imported using the `name`, e.g.,

```
$ terraform import aws_appmesh_mesh.simple simpleapp
```<|MERGE_RESOLUTION|>--- conflicted
+++ resolved
@@ -40,11 +40,7 @@
 
 * `name` - (Required) The name to use for the service mesh. Must be between 1 and 255 characters in length.
 * `spec` - (Optional) The service mesh specification to apply.
-<<<<<<< HEAD
 * `tags` - (Optional) A map of tags to assign to the resource. .If configured with a provider `default_tags` configuration block present, tags with matching keys will overwrite those defined at the provider-level.
-=======
-* `tags` - (Optional) A map of tags to assign to the resource. If configured with a provider [`default_tags` configuration block](https://registry.terraform.io/providers/hashicorp/aws/latest/docs#default_tags-configuration-block) present, tags with matching keys will overwrite those defined at the provider-level.
->>>>>>> abe4b515
 
 The `spec` object supports the following:
 
@@ -65,11 +61,7 @@
 * `last_updated_date` - The last update date of the service mesh.
 * `mesh_owner` - The AWS account ID of the service mesh's owner.
 * `resource_owner` - The resource owner's AWS account ID.
-<<<<<<< HEAD
-* `tags_all` - A map of tags assigned to the resource, including those inherited from the provider .
-=======
-* `tags_all` - A map of tags assigned to the resource, including those inherited from the provider [`default_tags` configuration block](https://registry.terraform.io/providers/hashicorp/aws/latest/docs#default_tags-configuration-block).
->>>>>>> abe4b515
+* `tags_all` - A map of tags assigned to the resource, including those inherited from the provider `default_tags` configuration block.
 
 ## Import
 
