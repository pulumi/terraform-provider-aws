---
subcategory: "EKS"
layout: "aws"
page_title: "AWS: aws_eks_cluster"
description: |-
  Manages an EKS Cluster
---

# Resource: aws_eks_cluster

Manages an EKS Cluster.

> **Hands-on:** For an example of `aws_eks_cluster` in use, follow the [Provision an EKS Cluster](https://learn.hashicorp.com/tutorials/terraform/eks) tutorial on HashiCorp Learn.

## Example Usage

### Basic Usage

```terraform
resource "aws_eks_cluster" "example" {
  name     = "example"
  role_arn = aws_iam_role.example.arn

  vpc_config {
    subnet_ids = [aws_subnet.example1.id, aws_subnet.example2.id]
  }

  # Ensure that IAM Role permissions are created before and deleted after EKS Cluster handling.
  # Otherwise, EKS will not be able to properly delete EKS managed EC2 infrastructure such as Security Groups.
  depends_on = [
    aws_iam_role_policy_attachment.example-AmazonEKSClusterPolicy,
    aws_iam_role_policy_attachment.example-AmazonEKSVPCResourceController,
  ]
}

output "endpoint" {
  value = aws_eks_cluster.example.endpoint
}

output "kubeconfig-certificate-authority-data" {
  value = aws_eks_cluster.example.certificate_authority[0].data
}
```

### Example IAM Role for EKS Cluster

```terraform
resource "aws_iam_role" "example" {
  name = "eks-cluster-example"

  assume_role_policy = <<POLICY
{
  "Version": "2012-10-17",
  "Statement": [
    {
      "Effect": "Allow",
      "Principal": {
        "Service": "eks.amazonaws.com"
      },
      "Action": "sts:AssumeRole"
    }
  ]
}
POLICY
}

resource "aws_iam_role_policy_attachment" "example-AmazonEKSClusterPolicy" {
  policy_arn = "arn:aws:iam::aws:policy/AmazonEKSClusterPolicy"
  role       = aws_iam_role.example.name
}

# Optionally, enable Security Groups for Pods
# Reference: https://docs.aws.amazon.com/eks/latest/userguide/security-groups-for-pods.html
resource "aws_iam_role_policy_attachment" "example-AmazonEKSVPCResourceController" {
  policy_arn = "arn:aws:iam::aws:policy/AmazonEKSVPCResourceController"
  role       = aws_iam_role.example.name
}
```

### Enabling Control Plane Logging

[EKS Control Plane Logging](https://docs.aws.amazon.com/eks/latest/userguide/control-plane-logs.html) can be enabled via the `enabled_cluster_log_types` argument. To manage the CloudWatch Log Group retention period, the `aws_cloudwatch_log_group` resource can be used.

-> The below configuration uses [`dependsOn`](https://www.pulumi.com/docs/intro/concepts/programming-model/#dependson) to prevent ordering issues with EKS automatically creating the log group first and a variable for naming consistency. Other ordering and naming methodologies may be more appropriate for your environment.

```terraform
variable "cluster_name" {
  default = "example"
  type    = string
}

resource "aws_eks_cluster" "example" {
  depends_on = [aws_cloudwatch_log_group.example]

  enabled_cluster_log_types = ["api", "audit"]
  name                      = var.cluster_name

  # ... other configuration ...
}

resource "aws_cloudwatch_log_group" "example" {
  # The log group name format is /aws/eks/<cluster-name>/cluster
  # Reference: https://docs.aws.amazon.com/eks/latest/userguide/control-plane-logs.html
  name              = "/aws/eks/${var.cluster_name}/cluster"
  retention_in_days = 7

  # ... potentially other configuration ...
}
```

### Enabling IAM Roles for Service Accounts

Only available on Kubernetes version 1.13 and 1.14 clusters created or upgraded on or after September 3, 2019. For more information about this feature, see the [EKS User Guide](https://docs.aws.amazon.com/eks/latest/userguide/enable-iam-roles-for-service-accounts.html).

```terraform
resource "aws_eks_cluster" "example" {
  # ... other configuration ...
}

data "tls_certificate" "example" {
  url = aws_eks_cluster.example.identity[0].oidc[0].issuer
}

resource "aws_iam_openid_connect_provider" "example" {
  client_id_list  = ["sts.amazonaws.com"]
  thumbprint_list = [data.tls_certificate.example.certificates[0].sha1_fingerprint]
  url             = aws_eks_cluster.example.identity[0].oidc[0].issuer
}

data "aws_iam_policy_document" "example_assume_role_policy" {
  statement {
    actions = ["sts:AssumeRoleWithWebIdentity"]
    effect  = "Allow"

    condition {
      test     = "StringEquals"
      variable = "${replace(aws_iam_openid_connect_provider.example.url, "https://", "")}:sub"
      values   = ["system:serviceaccount:kube-system:aws-node"]
    }

    principals {
      identifiers = [aws_iam_openid_connect_provider.example.arn]
      type        = "Federated"
    }
  }
}

resource "aws_iam_role" "example" {
  assume_role_policy = data.aws_iam_policy_document.example_assume_role_policy.json
  name               = "example"
}
```

<<<<<<< HEAD
After adding inline IAM Policies (e.g. `aws_iam_role_policy` resource) or attaching IAM Policies (e.g. `aws_iam_policy` resource and `aws_iam_role_policy_attachment` resource) with the desired permissions to the IAM Role, annotate the Kubernetes service account and recreate any pods.
=======
After adding inline IAM Policies (e.g., [`aws_iam_role_policy` resource](/docs/providers/aws/r/iam_role_policy.html)) or attaching IAM Policies (e.g., [`aws_iam_policy` resource](/docs/providers/aws/r/iam_policy.html) and [`aws_iam_role_policy_attachment` resource](/docs/providers/aws/r/iam_role_policy_attachment.html)) with the desired permissions to the IAM Role, annotate the Kubernetes service account (e.g., [`kubernetes_service_account` resource](https://registry.terraform.io/providers/hashicorp/kubernetes/latest/docs/resources/service_account)) and recreate any pods.
>>>>>>> 3345e46f

## Argument Reference

The following arguments are required:

* `name` – (Required) Name of the cluster. Must be between 1-100 characters in length. Must begin with an alphanumeric character, and must only contain alphanumeric characters, dashes and underscores (`^[0-9A-Za-z][A-Za-z0-9\-_]+$`).
* `role_arn` - (Required) ARN of the IAM role that provides permissions for the Kubernetes control plane to make calls to AWS API operations on your behalf.
* `vpc_config` - (Required) Configuration block for the VPC associated with your cluster. Amazon EKS VPC resources have specific requirements to work properly with Kubernetes. For more information, see [Cluster VPC Considerations](https://docs.aws.amazon.com/eks/latest/userguide/network_reqs.html) and [Cluster Security Group Considerations](https://docs.aws.amazon.com/eks/latest/userguide/sec-group-reqs.html) in the Amazon EKS User Guide. Detailed below. Also contains attributes detailed in the Attributes section.

The following arguments are optional:

* `enabled_cluster_log_types` - (Optional) List of the desired control plane logging to enable. For more information, see [Amazon EKS Control Plane Logging](https://docs.aws.amazon.com/eks/latest/userguide/control-plane-logs.html).
* `encryption_config` - (Optional) Configuration block with encryption configuration for the cluster. Only available on Kubernetes 1.13 and above clusters created after March 6, 2020. Detailed below.
* `kubernetes_network_config` - (Optional) Configuration block with kubernetes network configuration for the cluster. Detailed below. If removed, this provider will only perform drift detection if a configuration value is provided.
* `tags` - (Optional) Key-value map of resource tags.
* `version` – (Optional) Desired Kubernetes master version. If you do not specify a value, the latest available version at resource creation is used and no upgrades will occur except those automatically triggered by EKS. The value must be configured and increased to upgrade the version when desired. Downgrades are not supported by EKS.

### encryption_config

The following arguments are supported in the `encryption_config` configuration block:

* `provider` - (Required) Configuration block with provider for encryption. Detailed below.
* `resources` - (Required) List of strings with resources to be encrypted. Valid values: `secrets`.

#### provider

The following arguments are supported in the `provider` configuration block:

* `key_arn` - (Required) ARN of the Key Management Service (KMS) customer master key (CMK). The CMK must be symmetric, created in the same region as the cluster, and if the CMK was created in a different account, the user must have access to the CMK. For more information, see [Allowing Users in Other Accounts to Use a CMK in the AWS Key Management Service Developer Guide](https://docs.aws.amazon.com/kms/latest/developerguide/key-policy-modifying-external-accounts.html).

### vpc_config Arguments

* `endpoint_private_access` - (Optional) Whether the Amazon EKS private API server endpoint is enabled. Default is `false`.
* `endpoint_public_access` - (Optional) Whether the Amazon EKS public API server endpoint is enabled. Default is `true`.
* `public_access_cidrs` - (Optional) List of CIDR blocks. Indicates which CIDR blocks can access the Amazon EKS public API server endpoint when enabled. EKS defaults this to a list with `0.0.0.0/0`. This provider will only perform drift detection of its value when present in a configuration.
* `security_group_ids` – (Optional) List of security group IDs for the cross-account elastic network interfaces that Amazon EKS creates to use to allow communication between your worker nodes and the Kubernetes control plane.
* `subnet_ids` – (Required) List of subnet IDs. Must be in at least two different availability zones. Amazon EKS creates cross-account elastic network interfaces in these subnets to allow communication between your worker nodes and the Kubernetes control plane.

### kubernetes_network_config

The following arguments are supported in the `kubernetes_network_config` configuration block:

* `service_ipv4_cidr` - (Optional) The CIDR block to assign Kubernetes service IP addresses from. If you don't specify a block, Kubernetes assigns addresses from either the 10.100.0.0/16 or 172.20.0.0/16 CIDR blocks. We recommend that you specify a block that does not overlap with resources in other networks that are peered or connected to your VPC. You can only specify a custom CIDR block when you create a cluster, changing this value will force a new cluster to be created. The block must meet the following requirements:

    * Within one of the following private IP address blocks: 10.0.0.0/8, 172.16.0.0/12, or 192.168.0.0/16.

    * Doesn't overlap with any CIDR block assigned to the VPC that you selected for VPC.

    * Between /24 and /12.

## Attributes Reference

In addition to all arguments above, the following attributes are exported:

* `arn` - ARN of the cluster.
* `certificate_authority` - Attribute block containing `certificate-authority-data` for your cluster. Detailed below.
* `created_at` - Unix epoch timestamp in seconds for when the cluster was created.
* `endpoint` - Endpoint for your Kubernetes API server.
* `id` - Name of the cluster.
* `identity` - Attribute block containing identity provider information for your cluster. Only available on Kubernetes version 1.13 and 1.14 clusters created or upgraded on or after September 3, 2019. Detailed below.
* `platform_version` - Platform version for the cluster.
* `status` - Status of the EKS cluster. One of `CREATING`, `ACTIVE`, `DELETING`, `FAILED`.
* `tags_all` - Map of tags assigned to the resource, including those inherited from the provider.
* `vpc_config` - Configuration block _argument_ that also includes attributes for the VPC associated with your cluster. Detailed below.

### certificate_authority

* `data` - Base64 encoded certificate data required to communicate with your cluster. Add this to the `certificate-authority-data` section of the `kubeconfig` file for your cluster.

### identity

* `oidc` - Nested block containing [OpenID Connect](https://openid.net/connect/) identity provider information for the cluster. Detailed below.

### oidc

* `issuer` - Issuer URL for the OpenID Connect identity provider.

### vpc_config Attributes

* `cluster_security_group_id` - Cluster security group that was created by Amazon EKS for the cluster. Managed node groups use this security group for control-plane-to-data-plane communication.
* `vpc_id` - ID of the VPC associated with your cluster.

## Timeouts

`aws_eks_cluster` provides the following
[Timeouts](https://www.terraform.io/docs/configuration/blocks/resources/syntax.html#operation-timeouts) configuration options:

* `create` - (Default `30 minutes`) How long to wait for the EKS Cluster to be created.
* `update` - (Default `60 minutes`) How long to wait for the EKS Cluster to be updated.
Note that the `update` timeout is used separately for both `version` and `vpc_config` update timeouts.
* `delete` - (Default `15 minutes`) How long to wait for the EKS Cluster to be deleted.

## Import

EKS Clusters can be imported using the `name`, e.g.,

```
$ terraform import aws_eks_cluster.my_cluster my_cluster
```<|MERGE_RESOLUTION|>--- conflicted
+++ resolved
@@ -9,8 +9,6 @@
 # Resource: aws_eks_cluster
 
 Manages an EKS Cluster.
-
-> **Hands-on:** For an example of `aws_eks_cluster` in use, follow the [Provision an EKS Cluster](https://learn.hashicorp.com/tutorials/terraform/eks) tutorial on HashiCorp Learn.
 
 ## Example Usage
 
@@ -151,11 +149,7 @@
 }
 ```
 
-<<<<<<< HEAD
-After adding inline IAM Policies (e.g. `aws_iam_role_policy` resource) or attaching IAM Policies (e.g. `aws_iam_policy` resource and `aws_iam_role_policy_attachment` resource) with the desired permissions to the IAM Role, annotate the Kubernetes service account and recreate any pods.
-=======
-After adding inline IAM Policies (e.g., [`aws_iam_role_policy` resource](/docs/providers/aws/r/iam_role_policy.html)) or attaching IAM Policies (e.g., [`aws_iam_policy` resource](/docs/providers/aws/r/iam_policy.html) and [`aws_iam_role_policy_attachment` resource](/docs/providers/aws/r/iam_role_policy_attachment.html)) with the desired permissions to the IAM Role, annotate the Kubernetes service account (e.g., [`kubernetes_service_account` resource](https://registry.terraform.io/providers/hashicorp/kubernetes/latest/docs/resources/service_account)) and recreate any pods.
->>>>>>> 3345e46f
+After adding inline IAM Policies (e.g., `aws_iam_role_policy` resource) or attaching IAM Policies (e.g., `aws_iam_policy` resource and `aws_iam_role_policy_attachment` resource) with the desired permissions to the IAM Role, annotate the Kubernetes service account (e.g., `kubernetes_service_account` resource) and recreate any pods.
 
 ## Argument Reference
 
