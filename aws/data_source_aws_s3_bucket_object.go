package aws

import (
	"bytes"
	"fmt"
	"log"
	"regexp"
	"strings"
	"time"

	"github.com/aws/aws-sdk-go/aws"
	"github.com/aws/aws-sdk-go/service/s3"
	"github.com/hashicorp/terraform-plugin-sdk/v2/helper/schema"
	"github.com/terraform-providers/terraform-provider-aws/aws/internal/keyvaluetags"
)

func dataSourceAwsS3BucketObject() *schema.Resource {
	return &schema.Resource{
		Read: dataSourceAwsS3BucketObjectRead,

		Schema: map[string]*schema.Schema{
			"body": {
				Type:     schema.TypeString,
				Computed: true,
			},
			"bucket": {
				Type:     schema.TypeString,
				Required: true,
			},
			"bucket_key_enabled": {
				Type:     schema.TypeBool,
<<<<<<< HEAD
				Optional: true,
=======
				Computed: true,
>>>>>>> d29657d7
			},
			"cache_control": {
				Type:     schema.TypeString,
				Computed: true,
			},
			"content_disposition": {
				Type:     schema.TypeString,
				Computed: true,
			},
			"content_encoding": {
				Type:     schema.TypeString,
				Computed: true,
			},
			"content_language": {
				Type:     schema.TypeString,
				Computed: true,
			},
			"content_length": {
				Type:     schema.TypeInt,
				Computed: true,
			},
			"content_type": {
				Type:     schema.TypeString,
				Computed: true,
			},
			"etag": {
				Type:     schema.TypeString,
				Computed: true,
			},
			"expiration": {
				Type:     schema.TypeString,
				Computed: true,
			},
			"expires": {
				Type:     schema.TypeString,
				Computed: true,
			},
			"key": {
				Type:     schema.TypeString,
				Required: true,
			},
			"last_modified": {
				Type:     schema.TypeString,
				Computed: true,
			},
			"metadata": {
				Type:     schema.TypeMap,
				Computed: true,
				Elem:     &schema.Schema{Type: schema.TypeString},
			},
			"object_lock_legal_hold_status": {
				Type:     schema.TypeString,
				Computed: true,
			},
			"object_lock_mode": {
				Type:     schema.TypeString,
				Computed: true,
			},
			"object_lock_retain_until_date": {
				Type:     schema.TypeString,
				Computed: true,
			},
			"range": {
				Type:     schema.TypeString,
				Optional: true,
			},
			"server_side_encryption": {
				Type:     schema.TypeString,
				Computed: true,
			},
			"sse_kms_key_id": {
				Type:     schema.TypeString,
				Computed: true,
			},
			"storage_class": {
				Type:     schema.TypeString,
				Computed: true,
			},
			"version_id": {
				Type:     schema.TypeString,
				Optional: true,
				Computed: true,
			},
			"website_redirect_location": {
				Type:     schema.TypeString,
				Computed: true,
			},

			"tags": tagsSchemaComputed(),
		},
	}
}

func dataSourceAwsS3BucketObjectRead(d *schema.ResourceData, meta interface{}) error {
	conn := meta.(*AWSClient).s3conn
	ignoreTagsConfig := meta.(*AWSClient).IgnoreTagsConfig

	bucket := d.Get("bucket").(string)
	key := d.Get("key").(string)

	input := s3.HeadObjectInput{
		Bucket: aws.String(bucket),
		Key:    aws.String(key),
	}
	if v, ok := d.GetOk("range"); ok {
		input.Range = aws.String(v.(string))
	}
	if v, ok := d.GetOk("version_id"); ok {
		input.VersionId = aws.String(v.(string))
	}

	versionText := ""
	uniqueId := bucket + "/" + key
	if v, ok := d.GetOk("version_id"); ok {
		versionText = fmt.Sprintf(" of version %q", v.(string))
		uniqueId += "@" + v.(string)
	}

	log.Printf("[DEBUG] Reading S3 Bucket Object: %s", input)
	out, err := conn.HeadObject(&input)
	if err != nil {
		return fmt.Errorf("failed getting S3 Bucket (%s) Object (%s): %w", bucket, key, err)
	}
	if aws.BoolValue(out.DeleteMarker) {
		return fmt.Errorf("Requested S3 object %q%s has been deleted", bucket+key, versionText)
	}

	log.Printf("[DEBUG] Received S3 object: %s", out)

	d.SetId(uniqueId)

	d.Set("bucket_key_enabled", out.BucketKeyEnabled)
	d.Set("cache_control", out.CacheControl)
	d.Set("content_disposition", out.ContentDisposition)
	d.Set("content_encoding", out.ContentEncoding)
	d.Set("content_language", out.ContentLanguage)
	d.Set("content_length", out.ContentLength)
	d.Set("content_type", out.ContentType)
	// See https://forums.aws.amazon.com/thread.jspa?threadID=44003
	d.Set("etag", strings.Trim(aws.StringValue(out.ETag), `"`))
	d.Set("expiration", out.Expiration)
	d.Set("expires", out.Expires)
	if out.LastModified != nil {
		d.Set("last_modified", out.LastModified.Format(time.RFC1123))
	} else {
		d.Set("last_modified", "")
	}
	d.Set("metadata", pointersMapToStringList(out.Metadata))
	d.Set("object_lock_legal_hold_status", out.ObjectLockLegalHoldStatus)
	d.Set("object_lock_mode", out.ObjectLockMode)
	d.Set("object_lock_retain_until_date", flattenS3ObjectDate(out.ObjectLockRetainUntilDate))
	d.Set("server_side_encryption", out.ServerSideEncryption)
	d.Set("sse_kms_key_id", out.SSEKMSKeyId)
	d.Set("version_id", out.VersionId)
	d.Set("website_redirect_location", out.WebsiteRedirectLocation)

	// The "STANDARD" (which is also the default) storage
	// class when set would not be included in the results.
	d.Set("storage_class", s3.StorageClassStandard)
	if out.StorageClass != nil {
		d.Set("storage_class", out.StorageClass)
	}

	if isContentTypeAllowed(out.ContentType) {
		input := s3.GetObjectInput{
			Bucket: aws.String(bucket),
			Key:    aws.String(key),
		}
		if v, ok := d.GetOk("range"); ok {
			input.Range = aws.String(v.(string))
		}
		if out.VersionId != nil {
			input.VersionId = out.VersionId
		}
		out, err := conn.GetObject(&input)
		if err != nil {
			return fmt.Errorf("Failed getting S3 object: %w", err)
		}

		buf := new(bytes.Buffer)
		bytesRead, err := buf.ReadFrom(out.Body)
		if err != nil {
			return fmt.Errorf("Failed reading content of S3 object (%s): %w", uniqueId, err)
		}
		log.Printf("[INFO] Saving %d bytes from S3 object %s", bytesRead, uniqueId)
		d.Set("body", buf.String())
	} else {
		contentType := ""
		if out.ContentType == nil {
			contentType = "<EMPTY>"
		} else {
			contentType = aws.StringValue(out.ContentType)
		}

		log.Printf("[INFO] Ignoring body of S3 object %s with Content-Type %q", uniqueId, contentType)
	}

	tags, err := keyvaluetags.S3ObjectListTags(conn, bucket, key)

	if err != nil {
		return fmt.Errorf("error listing tags for S3 Bucket (%s) Object (%s): %w", bucket, key, err)
	}

	if err := d.Set("tags", tags.IgnoreAws().IgnoreConfig(ignoreTagsConfig).Map()); err != nil {
		return fmt.Errorf("error setting tags: %w", err)
	}

	return nil
}

// This is to prevent potential issues w/ binary files
// and generally unprintable characters
// See https://github.com/hashicorp/terraform/pull/3858#issuecomment-156856738
func isContentTypeAllowed(contentType *string) bool {
	if contentType == nil {
		return false
	}

	allowedContentTypes := []*regexp.Regexp{
		regexp.MustCompile("^text/.+"),
		regexp.MustCompile("^application/json$"),
	}

	for _, r := range allowedContentTypes {
		if r.MatchString(*contentType) {
			return true
		}
	}

	return false
}<|MERGE_RESOLUTION|>--- conflicted
+++ resolved
@@ -29,11 +29,7 @@
 			},
 			"bucket_key_enabled": {
 				Type:     schema.TypeBool,
-<<<<<<< HEAD
-				Optional: true,
-=======
-				Computed: true,
->>>>>>> d29657d7
+				Computed: true,
 			},
 			"cache_control": {
 				Type:     schema.TypeString,
