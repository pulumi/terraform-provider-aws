--- conflicted
+++ resolved
@@ -14,15 +14,9 @@
 
 -> To give an external source (like a CloudWatch Event Rule, SNS, or S3) permission to access the Lambda function, use the `aws_lambda_permission` resource. See [Lambda ****Permission Model][4] for more details. On the other hand, the `role` argument of this resource is the function's execution role for identity and access to AWS services and resources.
 
-<<<<<<< HEAD
-AWS Lambda expects source code to be provided as a deployment package whose structure varies depending on which `runtime` is in use. See [Runtimes][6] for the valid values of `runtime`. The expected structure of the deployment package can be found in [the AWS Lambda documentation for each runtime][8].
-Once you have created your deployment package you can specify it either directly as a local file (using the `filename` argument) or indirectly via Amazon S3 (using the `s3_bucket`, `s3_key` and `s3_object_version` arguments). When providing the deployment package via S3 it may be useful to use the `aws_s3_bucket_object` resource to upload it.
-For larger deployment packages it is recommended by Amazon to upload via S3, since the S3 API has better support for uploading large files efficiently.
-=======
-~> **NOTE:** Due to [AWS Lambda improved VPC networking changes that began deploying in September 2019](https://aws.amazon.com/blogs/compute/announcing-improved-vpc-networking-for-aws-lambda-functions/), EC2 subnets and security groups associated with Lambda Functions can take up to 45 minutes to successfully delete. Terraform AWS Provider version 2.31.0 and later automatically handles this increased timeout, however prior versions require setting the customizable deletion timeouts of those Terraform resources to 45 minutes (`delete = "45m"`). AWS and HashiCorp are working together to reduce the amount of time required for resource deletion and updates can be tracked in this [GitHub issue](https://github.com/hashicorp/terraform-provider-aws/issues/10329).
-
--> To give an external source (like an EventBridge Rule, SNS, or S3) permission to access the Lambda function, use the [`aws_lambda_permission`](lambda_permission.html) resource. See [Lambda Permission Model][4] for more details. On the other hand, the `role` argument of this resource is the function's execution role for identity and access to AWS services and resources.
->>>>>>> f17f423a
+~> **NOTE:** Due to [AWS Lambda improved VPC networking changes that began deploying in September 2019](https://aws.amazon.com/blogs/compute/announcing-improved-vpc-networking-for-aws-lambda-functions/), EC2 subnets and security groups associated with Lambda Functions can take up to 45 minutes to successfully delete.
+
+-> To give an external source (like an EventBridge Rule, SNS, or S3) permission to access the Lambda function, use the `aws_lambda_permission` resource. See [Lambda Permission Model][4] for more details. On the other hand, the `role` argument of this resource is the function's execution role for identity and access to AWS services and resources.
 
 ## Example Usage
 
