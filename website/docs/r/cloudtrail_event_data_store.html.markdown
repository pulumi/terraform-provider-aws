---
subcategory: "CloudTrail"
layout: "aws"
page_title: "AWS: aws_cloudtrail_event_data_store"
description: |-
  Provides a CloudTrail Event Data Store resource.
---

# Resource: aws_cloudtrail_event_data_store

Provides a CloudTrail Event Data Store.

More information about event data stores can be found in the [Event Data Store User Guide](https://docs.aws.amazon.com/awscloudtrail/latest/userguide/query-event-data-store.html).

-> **Tip:** For an organization event data store you must create this resource in the management account.

## Example Usage

### Basic

The most simple event data store configuration requires us to only set the `name` attribute. The event data store will automatically capture all management events. To capture management events from all the regions, `multi_region_enabled` must be `true`.

```terraform
resource "aws_cloudtrail_event_data_store" "example" {
  name = "example-event-data-store"
}
```

### Data Event Logging

CloudTrail can log [Data Events](https://docs.aws.amazon.com/awscloudtrail/latest/userguide/logging-data-events-with-cloudtrail.html) for certain services such as S3 bucket objects and Lambda function invocations. Additional information about data event configuration can be found in the following links:

- [CloudTrail API AdvancedFieldSelector documentation](https://docs.aws.amazon.com/awscloudtrail/latest/APIReference/API_AdvancedFieldSelector.html)

#### Log all DynamoDB PutEvent actions for a specific DynamoDB table

```terraform
data "aws_dynamodb_table" "table" {
  name = "not-important-dynamodb-table"
}

resource "aws_cloudtrail_event_data_store" "example" {
  # ... other configuration ...

  advanced_event_selector {
    name = "Log all DynamoDB PutEvent actions for a specific DynamoDB table"

    field_selector {
      field  = "eventCategory"
      equals = ["Data"]
    }

    field_selector {
      field = "resources.type"

      equals = [
        "AWS::DynamoDB::Table"
      ]
    }

    field_selector {
      field  = "eventName"
      equals = ["PutItem"]
    }

    field_selector {
      field = "resources.ARN"

      equals = [
        data.aws_dynamodb_table.table.arn
      ]
    }
  }
}
```

## Argument Reference

The following arguments are supported:

- `name` - (Required) The name of the event data store.
- `advanced_event_selector` - (Optional) The advanced event selectors to use to select the events for the data store. For more information about how to use advanced event selectors, see [Log events by using advanced event selectors](https://docs.aws.amazon.com/awscloudtrail/latest/userguide/logging-data-events-with-cloudtrail.html#creating-data-event-selectors-advanced) in the CloudTrail User Guide.
- `multi_region_enabled` - (Optional) Specifies whether the event data store includes events from all regions, or only from the region in which the event data store is created. Default: `true`.
- `organization_enabled` - (Optional) Specifies whether an event data store collects events logged for an organization in AWS Organizations. Default: `false`.
- `retention_period` - (Optional) The retention period of the event data store, in days. You can set a retention period of up to 2555 days, the equivalent of seven years. Default: `2555`.
<<<<<<< HEAD
- `tags` - (Optional) A map of tags to assign to the resource. If configured with a provider `default_tags` configuration block present, tags with matching keys will overwrite those defined at the provider-level.
=======
- `tags` - (Optional) A map of tags to assign to the resource. If configured with a provider [`default_tags` configuration block](https://registry.terraform.io/providers/hashicorp/aws/latest/docs#default_tags-configuration-block) present, tags with matching keys will overwrite those defined at the provider-level.
>>>>>>> abe4b515
- `termination_protection_enabled` - (Optional) Specifies whether termination protection is enabled for the event data store. If termination protection is enabled, you cannot delete the event data store until termination protection is disabled. Default: `true`.

### Advanced Event Selector Arguments

For **advanced_event_selector** the following attributes are supported.

- `name` (Optional) - Specifies the name of the advanced event selector.
- `field_selector` (Required) - Specifies the selector statements in an advanced event selector. Fields documented below.

#### Field Selector Arguments

For **field_selector** the following attributes are supported.

- `field` (Required) - Specifies a field in an event record on which to filter events to be logged. You can specify only the following values: `readOnly`, `eventSource`, `eventName`, `eventCategory`, `resources.type`, `resources.ARN`.
- `equals` (Optional) - A list of values that includes events that match the exact value of the event record field specified as the value of `field`. This is the only valid operator that you can use with the `readOnly`, `eventCategory`, and `resources.type` fields.
- `not_equals` (Optional) - A list of values that excludes events that match the exact value of the event record field specified as the value of `field`.
- `starts_with` (Optional) - A list of values that includes events that match the first few characters of the event record field specified as the value of `field`.
- `not_starts_with` (Optional) - A list of values that excludes events that match the first few characters of the event record field specified as the value of `field`.
- `ends_with` (Optional) - A list of values that includes events that match the last few characters of the event record field specified as the value of `field`.
- `not_ends_with` (Optional) - A list of values that excludes events that match the last few characters of the event record field specified as the value of `field`.

## Attributes Reference

In addition to all arguments above, the following attributes are exported:

- `arn` - ARN of the event data store.
- `id` - Name of the event data store.
- `tags_all` - Map of tags assigned to the resource, including those inherited from the provider [`default_tags` configuration block](https://registry.terraform.io/providers/hashicorp/aws/latest/docs#default_tags-configuration-block).

## Import

Event data stores can be imported using their `arn`, e.g.,

```
$ terraform import aws_cloudtrail_event_data_store.example arn:aws:cloudtrail:us-east-1:123456789123:eventdatastore/22333815-4414-412c-b155-dd254033gfhf
```<|MERGE_RESOLUTION|>--- conflicted
+++ resolved
@@ -83,11 +83,7 @@
 - `multi_region_enabled` - (Optional) Specifies whether the event data store includes events from all regions, or only from the region in which the event data store is created. Default: `true`.
 - `organization_enabled` - (Optional) Specifies whether an event data store collects events logged for an organization in AWS Organizations. Default: `false`.
 - `retention_period` - (Optional) The retention period of the event data store, in days. You can set a retention period of up to 2555 days, the equivalent of seven years. Default: `2555`.
-<<<<<<< HEAD
 - `tags` - (Optional) A map of tags to assign to the resource. If configured with a provider `default_tags` configuration block present, tags with matching keys will overwrite those defined at the provider-level.
-=======
-- `tags` - (Optional) A map of tags to assign to the resource. If configured with a provider [`default_tags` configuration block](https://registry.terraform.io/providers/hashicorp/aws/latest/docs#default_tags-configuration-block) present, tags with matching keys will overwrite those defined at the provider-level.
->>>>>>> abe4b515
 - `termination_protection_enabled` - (Optional) Specifies whether termination protection is enabled for the event data store. If termination protection is enabled, you cannot delete the event data store until termination protection is disabled. Default: `true`.
 
 ### Advanced Event Selector Arguments
