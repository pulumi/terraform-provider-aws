---
subcategory: "GuardDuty"
layout: "aws"
page_title: "AWS: aws_guardduty_detector"
description: |-
  Provides a resource to manage a GuardDuty detector
---

# Resource: aws_guardduty_detector

Provides a resource to manage a GuardDuty detector.

~> **NOTE:** Deleting this resource is equivalent to "disabling" GuardDuty for an AWS region, which removes all existing findings. You can set the `enable` attribute to `false` to instead "suspend" monitoring and feedback reporting while keeping existing data. See the [Suspending or Disabling Amazon GuardDuty documentation](https://docs.aws.amazon.com/guardduty/latest/ug/guardduty_suspend-disable.html) for more information.

## Example Usage

```hcl
resource "aws_guardduty_detector" "MyDetector" {
  enable = true
}
```

## Argument Reference

The following arguments are supported:

* `enable` - (Optional) Enable monitoring and feedback reporting. Setting to `false` is equivalent to "suspending" GuardDuty. Defaults to `true`.
<<<<<<< HEAD
* `finding_publishing_frequency` - (Optional) Specifies the frequency of notifications sent for subsequent finding occurrences. If the detector is a GuardDuty member account, the value is determined by the GuardDuty master account and cannot be modified, otherwise defaults to `SIX_HOURS`. For standalone and GuardDuty master accounts, it must be configured in this provider to enable drift detection. Valid values for standalone and master accounts: `FIFTEEN_MINUTES`, `ONE_HOUR`, `SIX_HOURS`. See [AWS Documentation](https://docs.aws.amazon.com/guardduty/latest/ug/guardduty_findings_cloudwatch.html#guardduty_findings_cloudwatch_notification_frequency) for more information.
=======
* `finding_publishing_frequency` - (Optional) Specifies the frequency of notifications sent for subsequent finding occurrences. If the detector is a GuardDuty member account, the value is determined by the GuardDuty master account and cannot be modified, otherwise defaults to `SIX_HOURS`. For standalone and GuardDuty master accounts, it must be configured in Terraform to enable drift detection. Valid values for standalone and master accounts: `FIFTEEN_MINUTES`, `ONE_HOUR`, `SIX_HOURS`. See [AWS Documentation](https://docs.aws.amazon.com/guardduty/latest/ug/guardduty_findings_cloudwatch.html#guardduty_findings_cloudwatch_notification_frequency) for more information.
* `tags` - (Optional) Key-value map of resource tags.
>>>>>>> 11909c13

## Attributes Reference

In addition to all arguments above, the following attributes are exported:

* `account_id` - The AWS account ID of the GuardDuty detector
* `arn` - Amazon Resource Name (ARN) of the GuardDuty detector
* `id` - The ID of the GuardDuty detector

## Import

GuardDuty detectors can be imported using the detector ID, e.g.

```
$ terraform import aws_guardduty_detector.MyDetector 00b00fd5aecc0ab60a708659477e9617
```<|MERGE_RESOLUTION|>--- conflicted
+++ resolved
@@ -25,12 +25,8 @@
 The following arguments are supported:
 
 * `enable` - (Optional) Enable monitoring and feedback reporting. Setting to `false` is equivalent to "suspending" GuardDuty. Defaults to `true`.
-<<<<<<< HEAD
 * `finding_publishing_frequency` - (Optional) Specifies the frequency of notifications sent for subsequent finding occurrences. If the detector is a GuardDuty member account, the value is determined by the GuardDuty master account and cannot be modified, otherwise defaults to `SIX_HOURS`. For standalone and GuardDuty master accounts, it must be configured in this provider to enable drift detection. Valid values for standalone and master accounts: `FIFTEEN_MINUTES`, `ONE_HOUR`, `SIX_HOURS`. See [AWS Documentation](https://docs.aws.amazon.com/guardduty/latest/ug/guardduty_findings_cloudwatch.html#guardduty_findings_cloudwatch_notification_frequency) for more information.
-=======
-* `finding_publishing_frequency` - (Optional) Specifies the frequency of notifications sent for subsequent finding occurrences. If the detector is a GuardDuty member account, the value is determined by the GuardDuty master account and cannot be modified, otherwise defaults to `SIX_HOURS`. For standalone and GuardDuty master accounts, it must be configured in Terraform to enable drift detection. Valid values for standalone and master accounts: `FIFTEEN_MINUTES`, `ONE_HOUR`, `SIX_HOURS`. See [AWS Documentation](https://docs.aws.amazon.com/guardduty/latest/ug/guardduty_findings_cloudwatch.html#guardduty_findings_cloudwatch_notification_frequency) for more information.
 * `tags` - (Optional) Key-value map of resource tags.
->>>>>>> 11909c13
 
 ## Attributes Reference
 
