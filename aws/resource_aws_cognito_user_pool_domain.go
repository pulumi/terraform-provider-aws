package aws

import (
	"fmt"
	"log"
	"time"

	"github.com/aws/aws-sdk-go/aws"
	"github.com/aws/aws-sdk-go/service/cognitoidentityprovider"
	"github.com/hashicorp/terraform-plugin-sdk/v2/helper/schema"
	"github.com/hashicorp/terraform-plugin-sdk/v2/helper/validation"
	"github.com/terraform-providers/terraform-provider-aws/aws/internal/service/cognitoidentityprovider/waiter"
)

func resourceAwsCognitoUserPoolDomain() *schema.Resource {
	return &schema.Resource{
		Create: resourceAwsCognitoUserPoolDomainCreate,
		Read:   resourceAwsCognitoUserPoolDomainRead,
		Update: resourceAwsCognitoUserPoolDomainUpdate,
		Delete: resourceAwsCognitoUserPoolDomainDelete,
		Importer: &schema.ResourceImporter{
			State: schema.ImportStatePassthrough,
		},

		Schema: map[string]*schema.Schema{
			"domain": {
				Type:         schema.TypeString,
				Required:     true,
				ForceNew:     true,
				ValidateFunc: validation.StringLenBetween(1, 63),
			},
			"certificate_arn": {
				Type:         schema.TypeString,
				Optional:     true,
				ValidateFunc: validateArn,
			},
			"user_pool_id": {
				Type:     schema.TypeString,
				Required: true,
				ForceNew: true,
			},
			"aws_account_id": {
				Type:     schema.TypeString,
				Computed: true,
			},
			"cloudfront_distribution_arn": {
				Type:     schema.TypeString,
				Computed: true,
			},
			"s3_bucket": {
				Type:     schema.TypeString,
				Computed: true,
			},
			"version": {
				Type:     schema.TypeString,
				Computed: true,
			},
		},
	}
}

func resourceAwsCognitoUserPoolDomainCreate(d *schema.ResourceData, meta interface{}) error {
	conn := meta.(*AWSClient).cognitoidpconn

	domain := d.Get("domain").(string)

	timeout := 1 * time.Minute //Default timeout for a basic domain

	params := &cognitoidentityprovider.CreateUserPoolDomainInput{
		Domain:     aws.String(domain),
		UserPoolId: aws.String(d.Get("user_pool_id").(string)),
	}

	if v, ok := d.GetOk("certificate_arn"); ok {
		customDomainConfig := &cognitoidentityprovider.CustomDomainConfigType{
			CertificateArn: aws.String(v.(string)),
		}
		params.CustomDomainConfig = customDomainConfig
		timeout = 60 * time.Minute //Custom domains take more time to become active
	}

	log.Printf("[DEBUG] Creating Cognito User Pool Domain: %s", params)

	_, err := conn.CreateUserPoolDomain(params)
	if err != nil {
		return fmt.Errorf("Error creating Cognito User Pool Domain: %w", err)
	}

	d.SetId(domain)

<<<<<<< HEAD
	err = waitForUserPoolDomainCreateUpdate(conn, domain, timeout)
	if err != nil {
		return err
=======
	if _, err := waiter.UserPoolDomainCreated(conn, d.Id(), timeout); err != nil {
		return fmt.Errorf("error waiting for User Pool Domain (%s) creation: %w", d.Id(), err)
>>>>>>> 51f8bae0
	}

	return resourceAwsCognitoUserPoolDomainRead(d, meta)
}

func resourceAwsCognitoUserPoolDomainRead(d *schema.ResourceData, meta interface{}) error {
	conn := meta.(*AWSClient).cognitoidpconn
	log.Printf("[DEBUG] Reading Cognito User Pool Domain: %s", d.Id())

	domain, err := conn.DescribeUserPoolDomain(&cognitoidentityprovider.DescribeUserPoolDomainInput{
		Domain: aws.String(d.Id()),
	})
	if err != nil {
		if isAWSErr(err, cognitoidentityprovider.ErrCodeResourceNotFoundException, "") {
			log.Printf("[WARN] Cognito User Pool Domain %q not found, removing from state", d.Id())
			d.SetId("")
			return nil
		}
		return err
	}

	desc := domain.DomainDescription

	if desc.Status == nil {
		log.Printf("[WARN] Cognito User Pool Domain %q not found, removing from state", d.Id())
		d.SetId("")
		return nil
	}

	d.Set("domain", d.Id())
	d.Set("certificate_arn", "")
	if desc.CustomDomainConfig != nil {
		d.Set("certificate_arn", desc.CustomDomainConfig.CertificateArn)
	}
	d.Set("aws_account_id", desc.AWSAccountId)
	d.Set("cloudfront_distribution_arn", desc.CloudFrontDistribution)
	d.Set("s3_bucket", desc.S3Bucket)
	d.Set("user_pool_id", desc.UserPoolId)
	d.Set("version", desc.Version)

	return nil
}

func resourceAwsCognitoUserPoolDomainDelete(d *schema.ResourceData, meta interface{}) error {
	conn := meta.(*AWSClient).cognitoidpconn
	log.Printf("[DEBUG] Deleting Cognito User Pool Domain: %s", d.Id())

	_, err := conn.DeleteUserPoolDomain(&cognitoidentityprovider.DeleteUserPoolDomainInput{
		Domain:     aws.String(d.Id()),
		UserPoolId: aws.String(d.Get("user_pool_id").(string)),
	})
	if err != nil {
		return fmt.Errorf("Error deleting User Pool Domain: %w", err)
	}

<<<<<<< HEAD
	err = waitForUserPoolDomainDelete(conn, d.Id())
	return err
}

func resourceAwsCognitoUserPoolDomainUpdate(d *schema.ResourceData, meta interface{}) error {
	conn := meta.(*AWSClient).cognitoidpconn
	timeout := 1 * time.Minute //Default timeout for a basic domain

	params := &cognitoidentityprovider.UpdateUserPoolDomainInput{
		Domain:     aws.String(d.Id()),
		UserPoolId: aws.String(d.Get("user_pool_id").(string)),
	}
	requestUpdate := false

	if d.HasChange("certificate_arn") {
		if v, ok := d.GetOk("certificate_arn"); ok {
			requestUpdate = true
			params.CustomDomainConfig = &cognitoidentityprovider.CustomDomainConfigType{
				CertificateArn: aws.String(v.(string)),
			}
			timeout = 60 * time.Minute //Custom domains take more time to become active
		}
	}

	if requestUpdate {
		log.Printf("[DEBUG] Updating Cognito User Pool Domain: %s", params)

		_, err := conn.UpdateUserPoolDomain(params)
		if err != nil {
			return fmt.Errorf("Error updating Cognito User Pool Domain: %s", err)
		}

		err = waitForUserPoolDomainCreateUpdate(conn, d.Id(), timeout)
		if err != nil {
			return err
		}
	}

	return resourceAwsCognitoUserPoolDomainRead(d, meta)
}

func cognitoUserPoolDomainRefresh(conn *cognitoidentityprovider.CognitoIdentityProvider, domainID string) resource.StateRefreshFunc {
	return func() (interface{}, string, error) {
		domain, err := conn.DescribeUserPoolDomain(&cognitoidentityprovider.DescribeUserPoolDomainInput{
			Domain: aws.String(domainID),
		})
		if err != nil {
			if isAWSErr(err, "ResourceNotFoundException", "") {
				return 42, "", nil
			}
			return 42, "", err
		}

		desc := domain.DomainDescription
		if desc.Status == nil {
			return 42, "", nil
		}

		return domain, *desc.Status, nil
	}
}

func waitForUserPoolDomainCreateUpdate(conn *cognitoidentityprovider.CognitoIdentityProvider, domainID string, timeout time.Duration) error {
	stateConf := resource.StateChangeConf{
		Pending: []string{
			cognitoidentityprovider.DomainStatusTypeCreating,
			cognitoidentityprovider.DomainStatusTypeUpdating,
		},
		Target: []string{
			cognitoidentityprovider.DomainStatusTypeActive,
		},
		MinTimeout: 1 * time.Minute,
		Timeout:    timeout,
		Refresh:    cognitoUserPoolDomainRefresh(conn, domainID),
	}

	_, err := stateConf.WaitForState()
	return err
}

func waitForUserPoolDomainDelete(conn *cognitoidentityprovider.CognitoIdentityProvider, domainID string) error {
	stateConf := resource.StateChangeConf{
		Pending: []string{
			cognitoidentityprovider.DomainStatusTypeUpdating,
			cognitoidentityprovider.DomainStatusTypeDeleting,
		},
		Target:  []string{""},
		Timeout: 1 * time.Minute,
		Refresh: cognitoUserPoolDomainRefresh(conn, domainID),
	}

	_, err := stateConf.WaitForState()
	return err
=======
	if _, err := waiter.UserPoolDomainDeleted(conn, d.Id()); err != nil {
		if isAWSErr(err, cognitoidentityprovider.ErrCodeResourceNotFoundException, "") {
			return nil
		}
		return fmt.Errorf("error waiting for User Pool Domain (%s) deletion: %w", d.Id(), err)
	}

	return nil

>>>>>>> 51f8bae0
}<|MERGE_RESOLUTION|>--- conflicted
+++ resolved
@@ -7,6 +7,7 @@
 
 	"github.com/aws/aws-sdk-go/aws"
 	"github.com/aws/aws-sdk-go/service/cognitoidentityprovider"
+	"github.com/hashicorp/terraform-plugin-sdk/v2/helper/resource"
 	"github.com/hashicorp/terraform-plugin-sdk/v2/helper/schema"
 	"github.com/hashicorp/terraform-plugin-sdk/v2/helper/validation"
 	"github.com/terraform-providers/terraform-provider-aws/aws/internal/service/cognitoidentityprovider/waiter"
@@ -88,72 +89,11 @@
 
 	d.SetId(domain)
 
-<<<<<<< HEAD
-	err = waitForUserPoolDomainCreateUpdate(conn, domain, timeout)
-	if err != nil {
-		return err
-=======
 	if _, err := waiter.UserPoolDomainCreated(conn, d.Id(), timeout); err != nil {
 		return fmt.Errorf("error waiting for User Pool Domain (%s) creation: %w", d.Id(), err)
->>>>>>> 51f8bae0
 	}
 
 	return resourceAwsCognitoUserPoolDomainRead(d, meta)
-}
-
-func resourceAwsCognitoUserPoolDomainRead(d *schema.ResourceData, meta interface{}) error {
-	conn := meta.(*AWSClient).cognitoidpconn
-	log.Printf("[DEBUG] Reading Cognito User Pool Domain: %s", d.Id())
-
-	domain, err := conn.DescribeUserPoolDomain(&cognitoidentityprovider.DescribeUserPoolDomainInput{
-		Domain: aws.String(d.Id()),
-	})
-	if err != nil {
-		if isAWSErr(err, cognitoidentityprovider.ErrCodeResourceNotFoundException, "") {
-			log.Printf("[WARN] Cognito User Pool Domain %q not found, removing from state", d.Id())
-			d.SetId("")
-			return nil
-		}
-		return err
-	}
-
-	desc := domain.DomainDescription
-
-	if desc.Status == nil {
-		log.Printf("[WARN] Cognito User Pool Domain %q not found, removing from state", d.Id())
-		d.SetId("")
-		return nil
-	}
-
-	d.Set("domain", d.Id())
-	d.Set("certificate_arn", "")
-	if desc.CustomDomainConfig != nil {
-		d.Set("certificate_arn", desc.CustomDomainConfig.CertificateArn)
-	}
-	d.Set("aws_account_id", desc.AWSAccountId)
-	d.Set("cloudfront_distribution_arn", desc.CloudFrontDistribution)
-	d.Set("s3_bucket", desc.S3Bucket)
-	d.Set("user_pool_id", desc.UserPoolId)
-	d.Set("version", desc.Version)
-
-	return nil
-}
-
-func resourceAwsCognitoUserPoolDomainDelete(d *schema.ResourceData, meta interface{}) error {
-	conn := meta.(*AWSClient).cognitoidpconn
-	log.Printf("[DEBUG] Deleting Cognito User Pool Domain: %s", d.Id())
-
-	_, err := conn.DeleteUserPoolDomain(&cognitoidentityprovider.DeleteUserPoolDomainInput{
-		Domain:     aws.String(d.Id()),
-		UserPoolId: aws.String(d.Get("user_pool_id").(string)),
-	})
-	if err != nil {
-		return fmt.Errorf("Error deleting User Pool Domain: %w", err)
-	}
-
-<<<<<<< HEAD
-	err = waitForUserPoolDomainDelete(conn, d.Id())
-	return err
 }
 
 func resourceAwsCognitoUserPoolDomainUpdate(d *schema.ResourceData, meta interface{}) error {
@@ -191,6 +131,24 @@
 	}
 
 	return resourceAwsCognitoUserPoolDomainRead(d, meta)
+}
+
+func waitForUserPoolDomainCreateUpdate(conn *cognitoidentityprovider.CognitoIdentityProvider, domainID string, timeout time.Duration) error {
+	stateConf := resource.StateChangeConf{
+		Pending: []string{
+			cognitoidentityprovider.DomainStatusTypeCreating,
+			cognitoidentityprovider.DomainStatusTypeUpdating,
+		},
+		Target: []string{
+			cognitoidentityprovider.DomainStatusTypeActive,
+		},
+		MinTimeout: 1 * time.Minute,
+		Timeout:    timeout,
+		Refresh:    cognitoUserPoolDomainRefresh(conn, domainID),
+	}
+
+	_, err := stateConf.WaitForState()
+	return err
 }
 
 func cognitoUserPoolDomainRefresh(conn *cognitoidentityprovider.CognitoIdentityProvider, domainID string) resource.StateRefreshFunc {
@@ -214,38 +172,56 @@
 	}
 }
 
-func waitForUserPoolDomainCreateUpdate(conn *cognitoidentityprovider.CognitoIdentityProvider, domainID string, timeout time.Duration) error {
-	stateConf := resource.StateChangeConf{
-		Pending: []string{
-			cognitoidentityprovider.DomainStatusTypeCreating,
-			cognitoidentityprovider.DomainStatusTypeUpdating,
-		},
-		Target: []string{
-			cognitoidentityprovider.DomainStatusTypeActive,
-		},
-		MinTimeout: 1 * time.Minute,
-		Timeout:    timeout,
-		Refresh:    cognitoUserPoolDomainRefresh(conn, domainID),
-	}
-
-	_, err := stateConf.WaitForState()
-	return err
-}
-
-func waitForUserPoolDomainDelete(conn *cognitoidentityprovider.CognitoIdentityProvider, domainID string) error {
-	stateConf := resource.StateChangeConf{
-		Pending: []string{
-			cognitoidentityprovider.DomainStatusTypeUpdating,
-			cognitoidentityprovider.DomainStatusTypeDeleting,
-		},
-		Target:  []string{""},
-		Timeout: 1 * time.Minute,
-		Refresh: cognitoUserPoolDomainRefresh(conn, domainID),
-	}
-
-	_, err := stateConf.WaitForState()
-	return err
-=======
+func resourceAwsCognitoUserPoolDomainRead(d *schema.ResourceData, meta interface{}) error {
+	conn := meta.(*AWSClient).cognitoidpconn
+	log.Printf("[DEBUG] Reading Cognito User Pool Domain: %s", d.Id())
+
+	domain, err := conn.DescribeUserPoolDomain(&cognitoidentityprovider.DescribeUserPoolDomainInput{
+		Domain: aws.String(d.Id()),
+	})
+	if err != nil {
+		if isAWSErr(err, cognitoidentityprovider.ErrCodeResourceNotFoundException, "") {
+			log.Printf("[WARN] Cognito User Pool Domain %q not found, removing from state", d.Id())
+			d.SetId("")
+			return nil
+		}
+		return err
+	}
+
+	desc := domain.DomainDescription
+
+	if desc.Status == nil {
+		log.Printf("[WARN] Cognito User Pool Domain %q not found, removing from state", d.Id())
+		d.SetId("")
+		return nil
+	}
+
+	d.Set("domain", d.Id())
+	d.Set("certificate_arn", "")
+	if desc.CustomDomainConfig != nil {
+		d.Set("certificate_arn", desc.CustomDomainConfig.CertificateArn)
+	}
+	d.Set("aws_account_id", desc.AWSAccountId)
+	d.Set("cloudfront_distribution_arn", desc.CloudFrontDistribution)
+	d.Set("s3_bucket", desc.S3Bucket)
+	d.Set("user_pool_id", desc.UserPoolId)
+	d.Set("version", desc.Version)
+
+	return nil
+}
+
+func resourceAwsCognitoUserPoolDomainDelete(d *schema.ResourceData, meta interface{}) error {
+	conn := meta.(*AWSClient).cognitoidpconn
+	log.Printf("[DEBUG] Deleting Cognito User Pool Domain: %s", d.Id())
+
+	_, err := conn.DeleteUserPoolDomain(&cognitoidentityprovider.DeleteUserPoolDomainInput{
+		Domain:     aws.String(d.Id()),
+		UserPoolId: aws.String(d.Get("user_pool_id").(string)),
+	})
+	if err != nil {
+		return fmt.Errorf("Error deleting User Pool Domain: %w", err)
+	}
+
 	if _, err := waiter.UserPoolDomainDeleted(conn, d.Id()); err != nil {
 		if isAWSErr(err, cognitoidentityprovider.ErrCodeResourceNotFoundException, "") {
 			return nil
@@ -255,5 +231,4 @@
 
 	return nil
 
->>>>>>> 51f8bae0
 }