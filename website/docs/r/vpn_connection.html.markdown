---
subcategory: "VPN (Site-to-Site)"
layout: "aws"
page_title: "AWS: aws_vpn_connection"
description: |-
  Manages a Site-to-Site VPN connection. A Site-to-Site VPN connection is an Internet Protocol security (IPsec) VPN connection between a VPC and an on-premises network.
---

# Resource: aws_vpn_connection

Manages a Site-to-Site VPN connection. A Site-to-Site VPN connection is an Internet Protocol security (IPsec) VPN connection between a VPC and an on-premises network.
Any new Site-to-Site VPN connection that you create is an [AWS VPN connection](https://docs.aws.amazon.com/vpn/latest/s2svpn/vpn-categories.html).

~> **Note:** The CIDR blocks in the arguments `tunnel1_inside_cidr` and `tunnel2_inside_cidr` must have a prefix of /30 and be a part of a specific range.
[Read more about this in the AWS documentation](https://docs.aws.amazon.com/AWSEC2/latest/APIReference/API_VpnTunnelOptionsSpecification.html).

## Example Usage

### EC2 Transit Gateway

```terraform
resource "aws_ec2_transit_gateway" "example" {}

resource "aws_customer_gateway" "example" {
  bgp_asn    = 65000
  ip_address = "172.0.0.1"
  type       = "ipsec.1"
}

resource "aws_vpn_connection" "example" {
  customer_gateway_id = aws_customer_gateway.example.id
  transit_gateway_id  = aws_ec2_transit_gateway.example.id
  type                = aws_customer_gateway.example.type
}
```

### Virtual Private Gateway

```terraform
resource "aws_vpc" "vpc" {
  cidr_block = "10.0.0.0/16"
}

resource "aws_vpn_gateway" "vpn_gateway" {
  vpc_id = aws_vpc.vpc.id
}

resource "aws_customer_gateway" "customer_gateway" {
  bgp_asn    = 65000
  ip_address = "172.0.0.1"
  type       = "ipsec.1"
}

resource "aws_vpn_connection" "main" {
  vpn_gateway_id      = aws_vpn_gateway.vpn_gateway.id
  customer_gateway_id = aws_customer_gateway.customer_gateway.id
  type                = "ipsec.1"
  static_routes_only  = true
}
```

### AWS Site to Site Private VPN

```terraform
resource "aws_dx_gateway" "example" {
  name            = "terraform_ipsec_vpn_example"
  amazon_side_asn = "64512"
}

resource "aws_ec2_transit_gateway" "example" {
  amazon_side_asn = "64513"
  description     = "terraform_ipsec_vpn_example"
  transit_gateway_cidr_blocks = [
    "10.0.0.0/24",
  ]
}

resource "aws_customer_gateway" "example" {
  bgp_asn    = 64514
  ip_address = "10.0.0.1"
  type       = "ipsec.1"

  tags = {
    Name = "terraform_ipsec_vpn_example"
  }
}

resource "aws_dx_gateway_association" "example" {
  dx_gateway_id         = aws_dx_gateway.example.id
  associated_gateway_id = aws_ec2_transit_gateway.example.id

  allowed_prefixes = [
    "10.0.0.0/8",
  ]
}

data "aws_ec2_transit_gateway_dx_gateway_attachment" "example" {
  transit_gateway_id = aws_ec2_transit_gateway.example.id
  dx_gateway_id      = aws_dx_gateway.example.id

  depends_on = [
    aws_dx_gateway_association.example
  ]
}

resource "aws_vpn_connection" "example" {
  customer_gateway_id                     = aws_customer_gateway.example.id
  outside_ip_address_type                 = "PrivateIpv4"
  transit_gateway_id                      = aws_ec2_transit_gateway.example.id
  transport_transit_gateway_attachment_id = data.aws_ec2_transit_gateway_dx_gateway_attachment.example.id
  type                                    = "ipsec.1"

  tags = {
    Name = "terraform_ipsec_vpn_example"
  }
}
```


## Argument Reference

The following arguments are required:

* `customer_gateway_id` - (Required) The ID of the customer gateway.
* `type` - (Required) The type of VPN connection. The only type AWS supports at this time is "ipsec.1".

One of the following arguments is required:

* `transit_gateway_id` - (Optional) The ID of the EC2 Transit Gateway.
* `vpn_gateway_id` - (Optional) The ID of the Virtual Private Gateway.

Other arguments:

* `static_routes_only` - (Optional, Default `false`) Whether the VPN connection uses static routes exclusively. Static routes must be used for devices that don't support BGP.
* `enable_acceleration` - (Optional, Default `false`) Indicate whether to enable acceleration for the VPN connection. Supports only EC2 Transit Gateway.
<<<<<<< HEAD
* `tags` - (Optional) Tags to apply to the connection. .If configured with a provider `default_tags` configuration block present, tags with matching keys will overwrite those defined at the provider-level.
=======
* `tags` - (Optional) Tags to apply to the connection. If configured with a provider [`default_tags` configuration block](https://registry.terraform.io/providers/hashicorp/aws/latest/docs#default_tags-configuration-block) present, tags with matching keys will overwrite those defined at the provider-level.
>>>>>>> abe4b515
* `local_ipv4_network_cidr` - (Optional, Default `0.0.0.0/0`) The IPv4 CIDR on the customer gateway (on-premises) side of the VPN connection.
* `local_ipv6_network_cidr` - (Optional, Default `::/0`) The IPv6 CIDR on the customer gateway (on-premises) side of the VPN connection.
* `outside_ip_address_type` - (Optional, Default `PublicIpv4`) Indicates if a Public S2S VPN or Private S2S VPN over AWS Direct Connect. Valid values are `PublicIpv4 | PrivateIpv4`
* `remote_ipv4_network_cidr` - (Optional, Default `0.0.0.0/0`) The IPv4 CIDR on the AWS side of the VPN connection.
* `remote_ipv6_network_cidr` - (Optional, Default `::/0`) The IPv6 CIDR on the customer gateway (on-premises) side of the VPN connection.
* `transport_transit_gateway_attachment_id` - (Required when outside_ip_address_type is set to `PrivateIpv4`). The attachment ID of the Transit Gateway attachment to Direct Connect Gateway. The ID is obtained through a data source only.
* `tunnel_inside_ip_version` - (Optional, Default `ipv4`) Indicate whether the VPN tunnels process IPv4 or IPv6 traffic. Valid values are `ipv4 | ipv6`. `ipv6` Supports only EC2 Transit Gateway.
* `tunnel1_inside_cidr` - (Optional) The CIDR block of the inside IP addresses for the first VPN tunnel. Valid value is a size /30 CIDR block from the 169.254.0.0/16 range.
* `tunnel2_inside_cidr` - (Optional) The CIDR block of the inside IP addresses for the second VPN tunnel. Valid value is a size /30 CIDR block from the 169.254.0.0/16 range.
* `tunnel1_inside_ipv6_cidr` - (Optional) The range of inside IPv6 addresses for the first VPN tunnel. Supports only EC2 Transit Gateway. Valid value is a size /126 CIDR block from the local fd00::/8 range.
* `tunnel2_inside_ipv6_cidr` - (Optional) The range of inside IPv6 addresses for the second VPN tunnel. Supports only EC2 Transit Gateway. Valid value is a size /126 CIDR block from the local fd00::/8 range.
* `tunnel1_preshared_key` - (Optional) The preshared key of the first VPN tunnel. The preshared key must be between 8 and 64 characters in length and cannot start with zero(0). Allowed characters are alphanumeric characters, periods(.) and underscores(_).
* `tunnel2_preshared_key` - (Optional) The preshared key of the second VPN tunnel. The preshared key must be between 8 and 64 characters in length and cannot start with zero(0). Allowed characters are alphanumeric characters, periods(.) and underscores(_).
* `tunnel1_dpd_timeout_action` - (Optional, Default `clear`) The action to take after DPD timeout occurs for the first VPN tunnel. Specify restart to restart the IKE initiation. Specify clear to end the IKE session. Valid values are `clear | none | restart`.
* `tunnel2_dpd_timeout_action` - (Optional, Default `clear`) The action to take after DPD timeout occurs for the second VPN tunnel. Specify restart to restart the IKE initiation. Specify clear to end the IKE session. Valid values are `clear | none | restart`.
* `tunnel1_dpd_timeout_seconds` - (Optional, Default `30`) The number of seconds after which a DPD timeout occurs for the first VPN tunnel. Valid value is equal or higher than `30`.
* `tunnel2_dpd_timeout_seconds` - (Optional, Default `30`) The number of seconds after which a DPD timeout occurs for the second VPN tunnel. Valid value is equal or higher than `30`.
* `tunnel1_ike_versions` - (Optional) The IKE versions that are permitted for the first VPN tunnel. Valid values are `ikev1 | ikev2`.
* `tunnel2_ike_versions` - (Optional) The IKE versions that are permitted for the second VPN tunnel. Valid values are `ikev1 | ikev2`.
* `tunnel1_phase1_dh_group_numbers` - (Optional) List of one or more Diffie-Hellman group numbers that are permitted for the first VPN tunnel for phase 1 IKE negotiations. Valid values are ` 2 | 14 | 15 | 16 | 17 | 18 | 19 | 20 | 21 | 22 | 23 | 24`.
* `tunnel2_phase1_dh_group_numbers` - (Optional) List of one or more Diffie-Hellman group numbers that are permitted for the second VPN tunnel for phase 1 IKE negotiations. Valid values are ` 2 | 14 | 15 | 16 | 17 | 18 | 19 | 20 | 21 | 22 | 23 | 24`.
* `tunnel1_phase1_encryption_algorithms` - (Optional) List of one or more encryption algorithms that are permitted for the first VPN tunnel for phase 1 IKE negotiations. Valid values are `AES128 | AES256 | AES128-GCM-16 | AES256-GCM-16`.
* `tunnel2_phase1_encryption_algorithms` - (Optional) List of one or more encryption algorithms that are permitted for the second VPN tunnel for phase 1 IKE negotiations. Valid values are `AES128 | AES256 | AES128-GCM-16 | AES256-GCM-16`.
* `tunnel1_phase1_integrity_algorithms` - (Optional) One or more integrity algorithms that are permitted for the first VPN tunnel for phase 1 IKE negotiations. Valid values are `SHA1 | SHA2-256 | SHA2-384 | SHA2-512`.
* `tunnel2_phase1_integrity_algorithms` - (Optional) One or more integrity algorithms that are permitted for the second VPN tunnel for phase 1 IKE negotiations. Valid values are `SHA1 | SHA2-256 | SHA2-384 | SHA2-512`.
* `tunnel1_phase1_lifetime_seconds` - (Optional, Default `28800`) The lifetime for phase 1 of the IKE negotiation for the first VPN tunnel, in seconds. Valid value is between `900` and `28800`.
* `tunnel2_phase1_lifetime_seconds` - (Optional, Default `28800`) The lifetime for phase 1 of the IKE negotiation for the second VPN tunnel, in seconds. Valid value is between `900` and `28800`.
* `tunnel1_phase2_dh_group_numbers` - (Optional) List of one or more Diffie-Hellman group numbers that are permitted for the first VPN tunnel for phase 2 IKE negotiations. Valid values are `2 | 5 | 14 | 15 | 16 | 17 | 18 | 19 | 20 | 21 | 22 | 23 | 24`.
* `tunnel2_phase2_dh_group_numbers` - (Optional) List of one or more Diffie-Hellman group numbers that are permitted for the second VPN tunnel for phase 2 IKE negotiations. Valid values are `2 | 5 | 14 | 15 | 16 | 17 | 18 | 19 | 20 | 21 | 22 | 23 | 24`.
* `tunnel1_phase2_encryption_algorithms` - (Optional) List of one or more encryption algorithms that are permitted for the first VPN tunnel for phase 2 IKE negotiations. Valid values are `AES128 | AES256 | AES128-GCM-16 | AES256-GCM-16`.
* `tunnel2_phase2_encryption_algorithms` - (Optional) List of one or more encryption algorithms that are permitted for the second VPN tunnel for phase 2 IKE negotiations. Valid values are `AES128 | AES256 | AES128-GCM-16 | AES256-GCM-16`.
* `tunnel1_phase2_integrity_algorithms` - (Optional) List of one or more integrity algorithms that are permitted for the first VPN tunnel for phase 2 IKE negotiations. Valid values are `SHA1 | SHA2-256 | SHA2-384 | SHA2-512`.
* `tunnel2_phase2_integrity_algorithms` - (Optional) List of one or more integrity algorithms that are permitted for the second VPN tunnel for phase 2 IKE negotiations. Valid values are `SHA1 | SHA2-256 | SHA2-384 | SHA2-512`.
* `tunnel1_phase2_lifetime_seconds` - (Optional, Default `3600`) The lifetime for phase 2 of the IKE negotiation for the first VPN tunnel, in seconds. Valid value is between `900` and `3600`.
* `tunnel2_phase2_lifetime_seconds` - (Optional, Default `3600`) The lifetime for phase 2 of the IKE negotiation for the second VPN tunnel, in seconds. Valid value is between `900` and `3600`.
* `tunnel1_rekey_fuzz_percentage` - (Optional, Default `100`) The percentage of the rekey window for the first VPN tunnel (determined by `tunnel1_rekey_margin_time_seconds`) during which the rekey time is randomly selected. Valid value is between `0` and `100`.
* `tunnel2_rekey_fuzz_percentage` - (Optional, Default `100`) The percentage of the rekey window for the second VPN tunnel (determined by `tunnel2_rekey_margin_time_seconds`) during which the rekey time is randomly selected. Valid value is between `0` and `100`.
* `tunnel1_rekey_margin_time_seconds` - (Optional, Default `540`) The margin time, in seconds, before the phase 2 lifetime expires, during which the AWS side of the first VPN connection performs an IKE rekey. The exact time of the rekey is randomly selected based on the value for `tunnel1_rekey_fuzz_percentage`. Valid value is between `60` and half of `tunnel1_phase2_lifetime_seconds`.
* `tunnel2_rekey_margin_time_seconds` - (Optional, Default `540`) The margin time, in seconds, before the phase 2 lifetime expires, during which the AWS side of the second VPN connection performs an IKE rekey. The exact time of the rekey is randomly selected based on the value for `tunnel2_rekey_fuzz_percentage`. Valid value is between `60` and half of `tunnel2_phase2_lifetime_seconds`.
* `tunnel1_replay_window_size` - (Optional, Default `1024`) The number of packets in an IKE replay window for the first VPN tunnel. Valid value is between `64` and `2048`.
* `tunnel2_replay_window_size` - (Optional, Default `1024`) The number of packets in an IKE replay window for the second VPN tunnel. Valid value is between `64` and `2048`.
* `tunnel1_startup_action` - (Optional, Default `add`) The action to take when the establishing the tunnel for the first VPN connection. By default, your customer gateway device must initiate the IKE negotiation and bring up the tunnel. Specify start for AWS to initiate the IKE negotiation. Valid values are `add | start`.
* `tunnel2_startup_action` - (Optional, Default `add`) The action to take when the establishing the tunnel for the second VPN connection. By default, your customer gateway device must initiate the IKE negotiation and bring up the tunnel. Specify start for AWS to initiate the IKE negotiation. Valid values are `add | start`.

## Attributes Reference

In addition to all arguments above, the following attributes are exported:

* `arn` - Amazon Resource Name (ARN) of the VPN Connection.
* `id` - The amazon-assigned ID of the VPN connection.
* `core_network_arn` - The ARN of the core network.
* `core_network_attachment_arn` - The ARN of the core network attachment.
* `customer_gateway_configuration` - The configuration information for the VPN connection's customer gateway (in the native XML format).
* `customer_gateway_id` - The ID of the customer gateway to which the connection is attached.
* `routes` - The static routes associated with the VPN connection. Detailed below.
* `static_routes_only` - Whether the VPN connection uses static routes exclusively.
<<<<<<< HEAD
* `tags_all` - A map of tags assigned to the resource, including those inherited from the provider.
* `transit_gateway_attachment_id` - When associated with an EC2 Transit Gateway (`transit_gateway_id` argument), the attachment ID. See also the `aws_ec2_tag` for tagging the EC2 Transit Gateway VPN Attachment.
=======
* `tags_all` - A map of tags assigned to the resource, including those inherited from the provider [`default_tags` configuration block](https://registry.terraform.io/providers/hashicorp/aws/latest/docs#default_tags-configuration-block).
* `transit_gateway_attachment_id` - When associated with an EC2 Transit Gateway (`transit_gateway_id` argument), the attachment ID. See also the [`aws_ec2_tag` resource](/docs/providers/aws/r/ec2_tag.html) for tagging the EC2 Transit Gateway VPN Attachment.
>>>>>>> abe4b515
* `tunnel1_address` - The public IP address of the first VPN tunnel.
* `tunnel1_cgw_inside_address` - The RFC 6890 link-local address of the first VPN tunnel (Customer Gateway Side).
* `tunnel1_vgw_inside_address` - The RFC 6890 link-local address of the first VPN tunnel (VPN Gateway Side).
* `tunnel1_preshared_key` - The preshared key of the first VPN tunnel.
* `tunnel1_bgp_asn` - The bgp asn number of the first VPN tunnel.
* `tunnel1_bgp_holdtime` - The bgp holdtime of the first VPN tunnel.
* `tunnel2_address` - The public IP address of the second VPN tunnel.
* `tunnel2_cgw_inside_address` - The RFC 6890 link-local address of the second VPN tunnel (Customer Gateway Side).
* `tunnel2_vgw_inside_address` - The RFC 6890 link-local address of the second VPN tunnel (VPN Gateway Side).
* `tunnel2_preshared_key` - The preshared key of the second VPN tunnel.
* `tunnel2_bgp_asn` - The bgp asn number of the second VPN tunnel.
* `tunnel2_bgp_holdtime` - The bgp holdtime of the second VPN tunnel.
* `vgw_telemetry` - Telemetry for the VPN tunnels. Detailed below.
* `vpn_gateway_id` - The ID of the virtual private gateway to which the connection is attached.

### routes

* `destination_cidr_block` - The CIDR block associated with the local subnet of the customer data center.
* `source` - Indicates how the routes were provided.
* `state` - The current state of the static route.

### vgw_telemetry

* `accepted_route_count` - The number of accepted routes.
* `certificate_arn` - The Amazon Resource Name (ARN) of the VPN tunnel endpoint certificate.
* `last_status_change` - The date and time of the last change in status.
* `outside_ip_address` - The Internet-routable IP address of the virtual private gateway's outside interface.
* `status` - The status of the VPN tunnel.
* `status_message` - If an error occurs, a description of the error.

## Import

VPN Connections can be imported using the `vpn connection id`, e.g.,

```
$ terraform import aws_vpn_connection.testvpnconnection vpn-40f41529
```<|MERGE_RESOLUTION|>--- conflicted
+++ resolved
@@ -133,11 +133,7 @@
 
 * `static_routes_only` - (Optional, Default `false`) Whether the VPN connection uses static routes exclusively. Static routes must be used for devices that don't support BGP.
 * `enable_acceleration` - (Optional, Default `false`) Indicate whether to enable acceleration for the VPN connection. Supports only EC2 Transit Gateway.
-<<<<<<< HEAD
-* `tags` - (Optional) Tags to apply to the connection. .If configured with a provider `default_tags` configuration block present, tags with matching keys will overwrite those defined at the provider-level.
-=======
-* `tags` - (Optional) Tags to apply to the connection. If configured with a provider [`default_tags` configuration block](https://registry.terraform.io/providers/hashicorp/aws/latest/docs#default_tags-configuration-block) present, tags with matching keys will overwrite those defined at the provider-level.
->>>>>>> abe4b515
+* `tags` - (Optional) Tags to apply to the connection. If configured with a provider `default_tags` configuration block present, tags with matching keys will overwrite those defined at the provider-level.
 * `local_ipv4_network_cidr` - (Optional, Default `0.0.0.0/0`) The IPv4 CIDR on the customer gateway (on-premises) side of the VPN connection.
 * `local_ipv6_network_cidr` - (Optional, Default `::/0`) The IPv6 CIDR on the customer gateway (on-premises) side of the VPN connection.
 * `outside_ip_address_type` - (Optional, Default `PublicIpv4`) Indicates if a Public S2S VPN or Private S2S VPN over AWS Direct Connect. Valid values are `PublicIpv4 | PrivateIpv4`
@@ -194,13 +190,8 @@
 * `customer_gateway_id` - The ID of the customer gateway to which the connection is attached.
 * `routes` - The static routes associated with the VPN connection. Detailed below.
 * `static_routes_only` - Whether the VPN connection uses static routes exclusively.
-<<<<<<< HEAD
-* `tags_all` - A map of tags assigned to the resource, including those inherited from the provider.
+* `tags_all` - A map of tags assigned to the resource, including those inherited from the provider `default_tags` configuration block.
 * `transit_gateway_attachment_id` - When associated with an EC2 Transit Gateway (`transit_gateway_id` argument), the attachment ID. See also the `aws_ec2_tag` for tagging the EC2 Transit Gateway VPN Attachment.
-=======
-* `tags_all` - A map of tags assigned to the resource, including those inherited from the provider [`default_tags` configuration block](https://registry.terraform.io/providers/hashicorp/aws/latest/docs#default_tags-configuration-block).
-* `transit_gateway_attachment_id` - When associated with an EC2 Transit Gateway (`transit_gateway_id` argument), the attachment ID. See also the [`aws_ec2_tag` resource](/docs/providers/aws/r/ec2_tag.html) for tagging the EC2 Transit Gateway VPN Attachment.
->>>>>>> abe4b515
 * `tunnel1_address` - The public IP address of the first VPN tunnel.
 * `tunnel1_cgw_inside_address` - The RFC 6890 link-local address of the first VPN tunnel (Customer Gateway Side).
 * `tunnel1_vgw_inside_address` - The RFC 6890 link-local address of the first VPN tunnel (VPN Gateway Side).
