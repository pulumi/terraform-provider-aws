--- conflicted
+++ resolved
@@ -132,11 +132,7 @@
 * `enable_sso` - (Optional) Whether to enable single-sign on for the directory. Requires `alias`. Defaults to `false`.
 * `type` (Optional) - The directory type (`SimpleAD`, `ADConnector` or `MicrosoftAD` are accepted values). Defaults to `SimpleAD`.
 * `edition` - (Optional) The MicrosoftAD edition (`Standard` or `Enterprise`). Defaults to `Enterprise` (applies to MicrosoftAD type only).
-<<<<<<< HEAD
 * `tags` - (Optional) A map of tags to assign to the resource. .If configured with a provider `default_tags` configuration block present, tags with matching keys will overwrite those defined at the provider-level.
-=======
-* `tags` - (Optional) A map of tags to assign to the resource. If configured with a provider [`default_tags` configuration block](https://registry.terraform.io/providers/hashicorp/aws/latest/docs#default_tags-configuration-block) present, tags with matching keys will overwrite those defined at the provider-level.
->>>>>>> abe4b515
 
 **vpc_settings** supports the following:
 
@@ -158,11 +154,7 @@
 * `access_url` - The access URL for the directory, such as `http://alias.awsapps.com`.
 * `dns_ip_addresses` - A list of IP addresses of the DNS servers for the directory or connector.
 * `security_group_id` - The ID of the security group created by the directory.
-<<<<<<< HEAD
-* `tags_all` - A map of tags assigned to the resource, including those inherited from the provider .
-=======
-* `tags_all` - A map of tags assigned to the resource, including those inherited from the provider [`default_tags` configuration block](https://registry.terraform.io/providers/hashicorp/aws/latest/docs#default_tags-configuration-block).
->>>>>>> abe4b515
+* `tags_all` - A map of tags assigned to the resource, including those inherited from the provider `default_tags` configuration block.
 
 `connect_settings` (for `ADConnector`) is also exported with the following attributes:
 
