---
subcategory: "Storage Gateway"
layout: "aws"
page_title: "AWS: aws_storagegateway_gateway"
description: |-
  Manages an AWS Storage Gateway file, tape, or volume gateway in the provider region
---

# Resource: aws_storagegateway_gateway

Manages an AWS Storage Gateway file, tape, or volume gateway in the provider region.

~> **NOTE:** The Storage Gateway API requires the gateway to be connected to properly return information after activation. If you are receiving `The specified gateway is not connected` errors during resource creation (gateway activation), ensure your gateway instance meets the [Storage Gateway requirements](https://docs.aws.amazon.com/storagegateway/latest/userguide/Requirements.html).


## Example Usage

### Local Cache

```terraform
resource "aws_volume_attachment" "test" {
  device_name = "/dev/xvdb"
  volume_id   = aws_ebs_volume.test.id
  instance_id = aws_instance.test.id
}

data "aws_storagegateway_local_disk" "test" {
  disk_node   = data.aws_volume_attachment.test.device_name
  gateway_arn = aws_storagegateway_gateway.test.arn
}

resource "aws_storagegateway_cache" "test" {
  disk_id     = data.aws_storagegateway_local_disk.test.disk_id
  gateway_arn = aws_storagegateway_gateway.test.arn
}
```

### FSx File Gateway

```terraform
resource "aws_storagegateway_gateway" "example" {
  gateway_ip_address = "1.2.3.4"
  gateway_name       = "example"
  gateway_timezone   = "GMT"
  gateway_type       = "FILE_FSX_SMB"
  smb_active_directory_settings {
    domain_name = "corp.example.com"
    password    = "avoid-plaintext-passwords"
    username    = "Admin"
  }
}
```

### S3 File Gateway

```terraform
resource "aws_storagegateway_gateway" "example" {
  gateway_ip_address = "1.2.3.4"
  gateway_name       = "example"
  gateway_timezone   = "GMT"
  gateway_type       = "FILE_S3"
}
```


### Tape Gateway

```terraform
resource "aws_storagegateway_gateway" "example" {
  gateway_ip_address  = "1.2.3.4"
  gateway_name        = "example"
  gateway_timezone    = "GMT"
  gateway_type        = "VTL"
  medium_changer_type = "AWS-Gateway-VTL"
  tape_drive_type     = "IBM-ULT3580-TD5"
}
```

### Volume Gateway (Cached)

```terraform
resource "aws_storagegateway_gateway" "example" {
  gateway_ip_address = "1.2.3.4"
  gateway_name       = "example"
  gateway_timezone   = "GMT"
  gateway_type       = "CACHED"
}
```

### Volume Gateway (Stored)

```terraform
resource "aws_storagegateway_gateway" "example" {
  gateway_ip_address = "1.2.3.4"
  gateway_name       = "example"
  gateway_timezone   = "GMT"
  gateway_type       = "STORED"
}
```

## Argument Reference

~> **NOTE:** One of `activation_key` or `gateway_ip_address` must be provided for resource creation (gateway activation). Neither is required for resource import. If using `gateway_ip_address`, this provider must be able to make an HTTP (port 80) GET request to the specified IP address from where it is running.

The following arguments are supported:

* `gateway_name` - (Required) Name of the gateway.
* `gateway_timezone` - (Required) Time zone for the gateway. The time zone is of the format "GMT", "GMT-hr:mm", or "GMT+hr:mm". For example, `GMT-4:00` indicates the time is 4 hours behind GMT. The time zone is used, for example, for scheduling snapshots and your gateway's maintenance schedule.
* `activation_key` - (Optional) Gateway activation key during resource creation. Conflicts with `gateway_ip_address`. Additional information is available in the [Storage Gateway User Guide](https://docs.aws.amazon.com/storagegateway/latest/userguide/get-activation-key.html).
* `average_download_rate_limit_in_bits_per_sec` - (Optional) The average download bandwidth rate limit in bits per second. This is supported for the `CACHED`, `STORED`, and `VTL` gateway types.
* `average_upload_rate_limit_in_bits_per_sec` - (Optional) The average upload bandwidth rate limit in bits per second. This is supported for the `CACHED`, `STORED`, and `VTL` gateway types.
* `gateway_ip_address` - (Optional) Gateway IP address to retrieve activation key during resource creation. Conflicts with `activation_key`. Gateway must be accessible on port 80 from where this provider is running. Additional information is available in the [Storage Gateway User Guide](https://docs.aws.amazon.com/storagegateway/latest/userguide/get-activation-key.html).
* `gateway_type` - (Optional) Type of the gateway. The default value is `STORED`. Valid values: `CACHED`, `FILE_FSX_SMB`, `FILE_S3`, `STORED`, `VTL`.
* `gateway_vpc_endpoint` - (Optional) VPC endpoint address to be used when activating your gateway. This should be used when your instance is in a private subnet. Requires HTTP access from client computer running this provider. More info on what ports are required by your VPC Endpoint Security group in [Activating a Gateway in a Virtual Private Cloud](https://docs.aws.amazon.com/storagegateway/latest/userguide/gateway-private-link.html).
* `cloudwatch_log_group_arn` - (Optional) The Amazon Resource Name (ARN) of the Amazon CloudWatch log group to use to monitor and log events in the gateway.
* `maintenance_start_time` - (Optional) The gateway's weekly maintenance start time information, including day and time of the week. The maintenance time is the time in your gateway's time zone. More details below.
* `medium_changer_type` - (Optional) Type of medium changer to use for tape gateway. This provider cannot detect drift of this argument. Valid values: `STK-L700`, `AWS-Gateway-VTL`, `IBM-03584L32-0402`.
* `smb_active_directory_settings` - (Optional) Nested argument with Active Directory domain join information for Server Message Block (SMB) file shares. Only valid for `FILE_S3` and `FILE_FSX_SMB` gateway types. Must be set before creating `ActiveDirectory` authentication SMB file shares. More details below.
* `smb_guest_password` - (Optional) Guest password for Server Message Block (SMB) file shares. Only valid for `FILE_S3` and `FILE_FSX_SMB` gateway types. Must be set before creating `GuestAccess` authentication SMB file shares. This provider can only detect drift of the existence of a guest password, not its actual value from the gateway. This provider can however update the password with changing the argument.
* `smb_security_strategy` - (Optional) Specifies the type of security strategy. Valid values are: `ClientSpecified`, `MandatorySigning`, and `MandatoryEncryption`. See [Setting a Security Level for Your Gateway](https://docs.aws.amazon.com/storagegateway/latest/userguide/managing-gateway-file.html#security-strategy) for more information.
* `smb_file_share_visibility` - (Optional) Specifies whether the shares on this gateway appear when listing shares.
<<<<<<< HEAD
* `tape_drive_type` - (Optional) Type of tape drive to use for tape gateway. This provider cannot detect drift of this argument. Valid values: `IBM-ULT3580-TD5`.
* `tags` - (Optional) Key-value map of resource tags
=======
* `tape_drive_type` - (Optional) Type of tape drive to use for tape gateway. Terraform cannot detect drift of this argument. Valid values: `IBM-ULT3580-TD5`.
* `tags` - (Optional) Key-value map of resource tags. If configured with a provider [`default_tags` configuration block](https://registry.terraform.io/providers/hashicorp/aws/latest/docs#default_tags-configuration-block) present, tags with matching keys will overwrite those defined at the provider-level.
>>>>>>> abe4b515

### maintenance_start_time

* `day_of_month` - (Optional) The day of the month component of the maintenance start time represented as an ordinal number from 1 to 28, where 1 represents the first day of the month and 28 represents the last day of the month.
* `day_of_week` - (Optional) The day of the week component of the maintenance start time week represented as an ordinal number from 0 to 6, where 0 represents Sunday and 6 Saturday.
* `hour_of_day` - (Required) The hour component of the maintenance start time represented as _hh_, where _hh_ is the hour (00 to 23). The hour of the day is in the time zone of the gateway.
* `minute_of_hour` - (Required) The minute component of the maintenance start time represented as _mm_, where _mm_ is the minute (00 to 59). The minute of the hour is in the time zone of the gateway.

### smb_active_directory_settings

Information to join the gateway to an Active Directory domain for Server Message Block (SMB) file shares.

~> **NOTE** It is not possible to unconfigure this setting without recreating the gateway. Also, this provider can only detect drift of the `domain_name` argument from the gateway.

~> **NOTE:** The Storage Gateway needs to be able to resolve the name of your Active Directory Domain Controller. If the gateway is hosted on EC2, ensure that DNS/DHCP is configured prior to creating the EC2 instance. If you are receiving `NETWORK_ERROR` errors during resource creation (gateway joining the domain), ensure your gateway instance meets the [FSx File Gateway requirements](https://docs.aws.amazon.com/filegateway/latest/filefsxw/Requirements.html).

* `domain_name` - (Required) The name of the domain that you want the gateway to join.
* `password` - (Required) The password of the user who has permission to add the gateway to the Active Directory domain.
* `username` - (Required) The user name of user who has permission to add the gateway to the Active Directory domain.
* `timeout_in_seconds` - (Optional) Specifies the time in seconds, in which the JoinDomain operation must complete. The default is `20` seconds.
* `organizational_unit` - (Optional) The organizational unit (OU) is a container in an Active Directory that can hold users, groups,
 computers, and other OUs and this parameter specifies the OU that the gateway will join within the AD domain.
* `domain_controllers` - (Optional) List of IPv4 addresses, NetBIOS names, or host names of your domain server.
 If you need to specify the port number include it after the colon (“:”). For example, `mydc.mydomain.com:389`.

## Attributes Reference

In addition to all arguments above, the following attributes are exported:

* `id` - Amazon Resource Name (ARN) of the gateway.
* `arn` - Amazon Resource Name (ARN) of the gateway.
* `gateway_id` - Identifier of the gateway.
* `ec2_instance_id` - The ID of the Amazon EC2 instance that was used to launch the gateway.
* `endpoint_type` - The type of endpoint for your gateway.
* `host_environment` - The type of hypervisor environment used by the host.
* `gateway_network_interface` - An array that contains descriptions of the gateway network interfaces. See [Gateway Network Interface](#gateway-network-interface).
<<<<<<< HEAD
* `tags_all` - A map of tags assigned to the resource, including those inherited from the provider .
=======
* `tags_all` - A map of tags assigned to the resource, including those inherited from the provider [`default_tags` configuration block](https://registry.terraform.io/providers/hashicorp/aws/latest/docs#default_tags-configuration-block).
>>>>>>> abe4b515

### Gateway Network Interface

* `ipv4_address` - The Internet Protocol version 4 (IPv4) address of the interface.

## Timeouts

[Configuration options](https://www.terraform.io/docs/configuration/blocks/resources/syntax.html#operation-timeouts):

* `create` - (Default `10m`)

## Import

`aws_storagegateway_gateway` can be imported by using the gateway Amazon Resource Name (ARN), e.g.,

```
$ terraform import aws_storagegateway_gateway.example arn:aws:storagegateway:us-east-1:123456789012:gateway/sgw-12345678
```

Certain resource arguments, like `gateway_ip_address` do not have a Storage Gateway API method for reading the information after creation, either omit the argument from the provider configuration or use `ignoreChanges` to hide the difference.<|MERGE_RESOLUTION|>--- conflicted
+++ resolved
@@ -119,13 +119,8 @@
 * `smb_guest_password` - (Optional) Guest password for Server Message Block (SMB) file shares. Only valid for `FILE_S3` and `FILE_FSX_SMB` gateway types. Must be set before creating `GuestAccess` authentication SMB file shares. This provider can only detect drift of the existence of a guest password, not its actual value from the gateway. This provider can however update the password with changing the argument.
 * `smb_security_strategy` - (Optional) Specifies the type of security strategy. Valid values are: `ClientSpecified`, `MandatorySigning`, and `MandatoryEncryption`. See [Setting a Security Level for Your Gateway](https://docs.aws.amazon.com/storagegateway/latest/userguide/managing-gateway-file.html#security-strategy) for more information.
 * `smb_file_share_visibility` - (Optional) Specifies whether the shares on this gateway appear when listing shares.
-<<<<<<< HEAD
 * `tape_drive_type` - (Optional) Type of tape drive to use for tape gateway. This provider cannot detect drift of this argument. Valid values: `IBM-ULT3580-TD5`.
-* `tags` - (Optional) Key-value map of resource tags
-=======
-* `tape_drive_type` - (Optional) Type of tape drive to use for tape gateway. Terraform cannot detect drift of this argument. Valid values: `IBM-ULT3580-TD5`.
-* `tags` - (Optional) Key-value map of resource tags. If configured with a provider [`default_tags` configuration block](https://registry.terraform.io/providers/hashicorp/aws/latest/docs#default_tags-configuration-block) present, tags with matching keys will overwrite those defined at the provider-level.
->>>>>>> abe4b515
+* `tags` - (Optional) Key-value map of resource tags. If configured with a provider `default_tags` configuration block present, tags with matching keys will overwrite those defined at the provider-level.
 
 ### maintenance_start_time
 
@@ -162,11 +157,7 @@
 * `endpoint_type` - The type of endpoint for your gateway.
 * `host_environment` - The type of hypervisor environment used by the host.
 * `gateway_network_interface` - An array that contains descriptions of the gateway network interfaces. See [Gateway Network Interface](#gateway-network-interface).
-<<<<<<< HEAD
-* `tags_all` - A map of tags assigned to the resource, including those inherited from the provider .
-=======
-* `tags_all` - A map of tags assigned to the resource, including those inherited from the provider [`default_tags` configuration block](https://registry.terraform.io/providers/hashicorp/aws/latest/docs#default_tags-configuration-block).
->>>>>>> abe4b515
+* `tags_all` - A map of tags assigned to the resource, including those inherited from the provider `default_tags` configuration block.
 
 ### Gateway Network Interface
 
