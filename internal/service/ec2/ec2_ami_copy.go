package ec2

import (
	"bytes"
	"fmt"
	"time"

	"github.com/aws/aws-sdk-go/aws"
	"github.com/aws/aws-sdk-go/service/ec2"
	"github.com/hashicorp/terraform-plugin-sdk/v2/helper/schema"
	"github.com/hashicorp/terraform-plugin-sdk/v2/helper/validation"
	"github.com/hashicorp/terraform-provider-aws/internal/conns"
	"github.com/hashicorp/terraform-provider-aws/internal/create"
	tftags "github.com/hashicorp/terraform-provider-aws/internal/tags"
	"github.com/hashicorp/terraform-provider-aws/internal/verify"
)

func ResourceAMICopy() *schema.Resource {
	return &schema.Resource{
		Create: resourceAMICopyCreate,
		// The remaining operations are shared with the generic aws_ami resource,
		// since the aws_ami_copy resource only differs in how it's created.
		Read:   resourceAMIRead,
		Update: resourceAMIUpdate,
		Delete: resourceAMIDelete,

		Timeouts: &schema.ResourceTimeout{
			Create: schema.DefaultTimeout(AWSAMIRetryTimeout),
			Update: schema.DefaultTimeout(AWSAMIRetryTimeout),
			Delete: schema.DefaultTimeout(AMIDeleteRetryTimeout),
		},

		Schema: map[string]*schema.Schema{
			"architecture": {
				Type:     schema.TypeString,
				Computed: true,
			},
			"arn": {
				Type:     schema.TypeString,
				Computed: true,
			},
			"boot_mode": {
				Type:     schema.TypeString,
				Computed: true,
			},
			"deprecation_time": {
				Type:                  schema.TypeString,
				Optional:              true,
				ValidateFunc:          validation.IsRFC3339Time,
				DiffSuppressFunc:      verify.SuppressEquivalentRoundedTime(time.RFC3339, time.Minute),
				DiffSuppressOnRefresh: true,
			},
			"description": {
				Type:     schema.TypeString,
				Optional: true,
			},
			"destination_outpost_arn": {
				Type:         schema.TypeString,
				Optional:     true,
				ValidateFunc: verify.ValidARN,
			},
			// The following block device attributes intentionally mimick the
			// corresponding attributes on aws_instance, since they have the
			// same meaning.
			// However, we don't use root_block_device here because the constraint
			// on which root device attributes can be overridden for an instance to
			// not apply when registering an AMI.
			"ebs_block_device": {
				Type:     schema.TypeSet,
				Optional: true,
				Computed: true,
				Elem: &schema.Resource{
					Schema: map[string]*schema.Schema{
						"delete_on_termination": {
							Type:     schema.TypeBool,
							Computed: true,
						},
						"device_name": {
							Type:     schema.TypeString,
							Computed: true,
						},
						"encrypted": {
							Type:     schema.TypeBool,
							Computed: true,
						},
						"iops": {
							Type:     schema.TypeInt,
							Computed: true,
						},
						"outpost_arn": {
							Type:     schema.TypeString,
							Computed: true,
						},
						"snapshot_id": {
							Type:     schema.TypeString,
							Computed: true,
						},
						"throughput": {
							Type:     schema.TypeInt,
							Computed: true,
						},
						"volume_size": {
							Type:     schema.TypeInt,
							Computed: true,
						},
						"volume_type": {
							Type:     schema.TypeString,
							Computed: true,
						},
					},
				},
				Set: func(v interface{}) int {
					var buf bytes.Buffer
					m := v.(map[string]interface{})
					buf.WriteString(fmt.Sprintf("%s-", m["device_name"].(string)))
					buf.WriteString(fmt.Sprintf("%s-", m["snapshot_id"].(string)))
					return create.StringHashcode(buf.String())
				},
			},
			"ena_support": {
				Type:     schema.TypeBool,
				Computed: true,
			},
			"encrypted": {
				Type:     schema.TypeBool,
				Optional: true,
				Default:  false,
				ForceNew: true,
			},
			"ephemeral_block_device": {
				Type:     schema.TypeSet,
				Optional: true,
				Computed: true,
				ForceNew: true,
				Elem: &schema.Resource{
					Schema: map[string]*schema.Schema{
						"device_name": {
							Type:     schema.TypeString,
							Computed: true,
						},
						"virtual_name": {
							Type:     schema.TypeString,
							Computed: true,
						},
					},
				},
				Set: func(v interface{}) int {
					var buf bytes.Buffer
					m := v.(map[string]interface{})
					buf.WriteString(fmt.Sprintf("%s-", m["device_name"].(string)))
					buf.WriteString(fmt.Sprintf("%s-", m["virtual_name"].(string)))
					return create.StringHashcode(buf.String())
				},
			},
			"hypervisor": {
				Type:     schema.TypeString,
				Computed: true,
			},
			"image_location": {
				Type:     schema.TypeString,
				Computed: true,
			},
			"image_owner_alias": {
				Type:     schema.TypeString,
				Computed: true,
			},
			"image_type": {
				Type:     schema.TypeString,
				Computed: true,
			},
			"kernel_id": {
				Type:     schema.TypeString,
				Computed: true,
			},
			"kms_key_id": {
				Type:         schema.TypeString,
				Optional:     true,
				Computed:     true,
				ForceNew:     true,
				ValidateFunc: verify.ValidARN,
			},
			// Not a public attribute; used to let the aws_ami_copy and aws_ami_from_instance
			// resources record that they implicitly created new EBS snapshots that we should
			// now manage. Not set by aws_ami, since the snapshots used there are presumed to
			// be independently managed.
			"manage_ebs_snapshots": {
				Type:     schema.TypeBool,
				Computed: true,
			},
			"name": {
				Type:     schema.TypeString,
				Required: true,
				ForceNew: true,
			},
			"owner_id": {
				Type:     schema.TypeString,
				Computed: true,
			},
			"platform": {
				Type:     schema.TypeString,
				Computed: true,
			},
			"platform_details": {
				Type:     schema.TypeString,
				Computed: true,
			},
			"public": {
				Type:     schema.TypeBool,
				Computed: true,
			},
			"ramdisk_id": {
				Type:     schema.TypeString,
				Computed: true,
			},
			"root_device_name": {
				Type:     schema.TypeString,
				Computed: true,
			},
			"root_snapshot_id": {
				Type:     schema.TypeString,
				Computed: true,
			},
			"source_ami_id": {
				Type:     schema.TypeString,
				Required: true,
				ForceNew: true,
			},
			"source_ami_region": {
				Type:     schema.TypeString,
				Required: true,
				ForceNew: true,
			},
			"sriov_net_support": {
				Type:     schema.TypeString,
				Computed: true,
			},
			"tags":     tftags.TagsSchema(),
<<<<<<< HEAD
			"tags_all": tftags.TagsSchemaTrulyComputed(),
			"virtualization_type": {
=======
			"tags_all": tftags.TagsSchemaComputed(),
			"usage_operation": {
>>>>>>> fe8292c5
				Type:     schema.TypeString,
				Computed: true,
			},
			"virtualization_type": {
				Type:     schema.TypeString,
				Computed: true,
			},
		},

		CustomizeDiff: verify.SetTagsDiff,
	}
}

func resourceAMICopyCreate(d *schema.ResourceData, meta interface{}) error {
	conn := meta.(*conns.AWSClient).EC2Conn
	defaultTagsConfig := meta.(*conns.AWSClient).DefaultTagsConfig
	tags := defaultTagsConfig.MergeTags(tftags.New(d.Get("tags").(map[string]interface{})))

	name := d.Get("name").(string)
	sourceImageID := d.Get("source_ami_id").(string)
	input := &ec2.CopyImageInput{
		Description:   aws.String(d.Get("description").(string)),
		Encrypted:     aws.Bool(d.Get("encrypted").(bool)),
		Name:          aws.String(name),
		SourceImageId: aws.String(sourceImageID),
		SourceRegion:  aws.String(d.Get("source_ami_region").(string)),
	}

	if v, ok := d.GetOk("destination_outpost_arn"); ok {
		input.DestinationOutpostArn = aws.String(v.(string))
	}

	if v, ok := d.GetOk("kms_key_id"); ok {
		input.KmsKeyId = aws.String(v.(string))
	}

	output, err := conn.CopyImage(input)

	if err != nil {
		return fmt.Errorf("error creating EC2 AMI (%s) from source EC2 AMI (%s): %w", name, sourceImageID, err)
	}

	d.SetId(aws.StringValue(output.ImageId))
	d.Set("manage_ebs_snapshots", true)

	if len(tags) > 0 {
		if err := CreateTags(conn, d.Id(), tags); err != nil {
			return fmt.Errorf("error adding tags: %s", err)
		}
	}

	if _, err := WaitImageAvailable(conn, d.Id(), d.Timeout(schema.TimeoutCreate)); err != nil {
		return fmt.Errorf("error waiting for EC2 AMI (%s) create: %w", d.Id(), err)
	}

	if v, ok := d.GetOk("deprecation_time"); ok {
		if err := enableImageDeprecation(conn, d.Id(), v.(string)); err != nil {
			return err
		}
	}

	return resourceAMIRead(d, meta)
}<|MERGE_RESOLUTION|>--- conflicted
+++ resolved
@@ -235,13 +235,8 @@
 				Computed: true,
 			},
 			"tags":     tftags.TagsSchema(),
-<<<<<<< HEAD
 			"tags_all": tftags.TagsSchemaTrulyComputed(),
-			"virtualization_type": {
-=======
-			"tags_all": tftags.TagsSchemaComputed(),
 			"usage_operation": {
->>>>>>> fe8292c5
 				Type:     schema.TypeString,
 				Computed: true,
 			},
