---
subcategory: "Service Quotas"
layout: "aws"
page_title: "AWS: aws_servicequotas_service_quota"
description: |-
  Retrieve information about a Service Quota
---

# Data Source: aws_servicequotas_service_quota

Retrieve information about a Service Quota.

~> **NOTE:** Global quotas apply to all AWS regions, but can only be accessed in `us-east-1` in the Commercial partition or `us-gov-west-1` in the GovCloud partition. In other regions, the AWS API will return the error `The request failed because the specified service does not exist.`

## Example Usage

```terraform
data "aws_servicequotas_service_quota" "by_quota_code" {
  quota_code   = "L-F678F1CE"
  service_code = "vpc"
}

data "aws_servicequotas_service_quota" "by_quota_name" {
  quota_name   = "VPCs per Region"
  service_code = "vpc"
}
```

## Argument Reference

~> *NOTE:* Either `quota_code` or `quota_name` must be configured.

<<<<<<< HEAD
* `service_code` - (Required) Service code for the quota. Available values can be found with the `aws_servicequotas_service` data source or [AWS CLI service-quotas list-services command](https://docs.aws.amazon.com/cli/latest/reference/service-quotas/list-services.html).
* `quota_code` - (Optional) Quota code within the service. When configured, the data source directly looks up the service quota. Available values can be found with the [AWS CLI service-quotas list-service-quotas command](https://docs.aws.amazon.com/cli/latest/reference/service-quotas/list-service-quotas.html).
* `quota_name` - (Optional) Quota name within the service. When configured, the data source searches through all service quotas to find the matching quota name. Available values can be found with the [AWS CLI service-quotas list-service-quotas command](https://docs.aws.amazon.com/cli/latest/reference/service-quotas/list-service-quotas.html).
=======
* `service_code` - (Required) Service code for the quota. Available values can be found with the [`aws_servicequotas_service` data source](/docs/providers/aws/d/servicequotas_service.html) or [AWS CLI service-quotas list-services command](https://docs.aws.amazon.com/cli/latest/reference/service-quotas/list-services.html).
* `quota_code` - (Optional) Quota code within the service. When configured, the data source directly looks up the service quota. Available values can be found with the [AWS CLI service-quotas list-service-quotas command](https://docs.aws.amazon.com/cli/latest/reference/service-quotas/list-service-quotas.html). One of `quota_code` or `quota_name` must be specified.
* `quota_name` - (Optional) Quota name within the service. When configured, the data source searches through all service quotas to find the matching quota name. Available values can be found with the [AWS CLI service-quotas list-service-quotas command](https://docs.aws.amazon.com/cli/latest/reference/service-quotas/list-service-quotas.html). One of `quota_name` or `quota_code` must be specified.
>>>>>>> 2eaf8160

## Attributes Reference

In addition to all arguments above, the following attributes are exported:

* `adjustable` - Whether the service quota is adjustable.
* `arn` - Amazon Resource Name (ARN) of the service quota.
* `default_value` - Default value of the service quota.
* `global_quota` - Whether the service quota is global for the AWS account.
* `id` - Amazon Resource Name (ARN) of the service quota.
* `service_name` - Name of the service.
* `value` - Current value of the service quota.<|MERGE_RESOLUTION|>--- conflicted
+++ resolved
@@ -30,15 +30,9 @@
 
 ~> *NOTE:* Either `quota_code` or `quota_name` must be configured.
 
-<<<<<<< HEAD
-* `service_code` - (Required) Service code for the quota. Available values can be found with the `aws_servicequotas_service` data source or [AWS CLI service-quotas list-services command](https://docs.aws.amazon.com/cli/latest/reference/service-quotas/list-services.html).
-* `quota_code` - (Optional) Quota code within the service. When configured, the data source directly looks up the service quota. Available values can be found with the [AWS CLI service-quotas list-service-quotas command](https://docs.aws.amazon.com/cli/latest/reference/service-quotas/list-service-quotas.html).
-* `quota_name` - (Optional) Quota name within the service. When configured, the data source searches through all service quotas to find the matching quota name. Available values can be found with the [AWS CLI service-quotas list-service-quotas command](https://docs.aws.amazon.com/cli/latest/reference/service-quotas/list-service-quotas.html).
-=======
-* `service_code` - (Required) Service code for the quota. Available values can be found with the [`aws_servicequotas_service` data source](/docs/providers/aws/d/servicequotas_service.html) or [AWS CLI service-quotas list-services command](https://docs.aws.amazon.com/cli/latest/reference/service-quotas/list-services.html).
+* `service_code` - (Required) Service code for the quota. Available values can be found with the `aws_servicequotas_service` or [AWS CLI service-quotas list-services command](https://docs.aws.amazon.com/cli/latest/reference/service-quotas/list-services.html).
 * `quota_code` - (Optional) Quota code within the service. When configured, the data source directly looks up the service quota. Available values can be found with the [AWS CLI service-quotas list-service-quotas command](https://docs.aws.amazon.com/cli/latest/reference/service-quotas/list-service-quotas.html). One of `quota_code` or `quota_name` must be specified.
 * `quota_name` - (Optional) Quota name within the service. When configured, the data source searches through all service quotas to find the matching quota name. Available values can be found with the [AWS CLI service-quotas list-service-quotas command](https://docs.aws.amazon.com/cli/latest/reference/service-quotas/list-service-quotas.html). One of `quota_name` or `quota_code` must be specified.
->>>>>>> 2eaf8160
 
 ## Attributes Reference
 
