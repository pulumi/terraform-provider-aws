---
subcategory: "SageMaker"
layout: "aws"
page_title: "AWS: aws_sagemaker_image"
description: |-
  Provides a SageMaker Image resource.
---

# Resource: aws_sagemaker_image

Provides a SageMaker Image resource.

## Example Usage

### Basic usage

```terraform
resource "aws_sagemaker_image" "example" {
  image_name = "example"
  role_arn   = aws_iam_role.test.arn
}
```

## Argument Reference

The following arguments are supported:

* `image_name` - (Required) The name of the image. Must be unique to your account.
* `role_arn` - (Required) The Amazon Resource Name (ARN) of an IAM role that enables Amazon SageMaker to perform tasks on your behalf.
* `display_name` - (Optional) The display name of the image. When the image is added to a domain (must be unique to the domain).
* `description` - (Optional) The description of the image.
<<<<<<< HEAD
* `tags` - (Optional) A map of tags to assign to the resource. .If configured with a provider `default_tags` configuration block present, tags with matching keys will overwrite those defined at the provider-level.
=======
* `tags` - (Optional) A map of tags to assign to the resource. If configured with a provider [`default_tags` configuration block](https://registry.terraform.io/providers/hashicorp/aws/latest/docs#default_tags-configuration-block) present, tags with matching keys will overwrite those defined at the provider-level.
>>>>>>> abe4b515

## Attributes Reference

In addition to all arguments above, the following attributes are exported:

* `id` - The name of the Image.
* `arn` - The Amazon Resource Name (ARN) assigned by AWS to this Image.
<<<<<<< HEAD
* `tags_all` - A map of tags assigned to the resource, including those inherited from the provider .
=======
* `tags_all` - A map of tags assigned to the resource, including those inherited from the provider [`default_tags` configuration block](https://registry.terraform.io/providers/hashicorp/aws/latest/docs#default_tags-configuration-block).
>>>>>>> abe4b515

## Import

SageMaker Code Images can be imported using the `name`, e.g.,

```
$ terraform import aws_sagemaker_image.test_image my-code-repo
```<|MERGE_RESOLUTION|>--- conflicted
+++ resolved
@@ -29,11 +29,7 @@
 * `role_arn` - (Required) The Amazon Resource Name (ARN) of an IAM role that enables Amazon SageMaker to perform tasks on your behalf.
 * `display_name` - (Optional) The display name of the image. When the image is added to a domain (must be unique to the domain).
 * `description` - (Optional) The description of the image.
-<<<<<<< HEAD
 * `tags` - (Optional) A map of tags to assign to the resource. .If configured with a provider `default_tags` configuration block present, tags with matching keys will overwrite those defined at the provider-level.
-=======
-* `tags` - (Optional) A map of tags to assign to the resource. If configured with a provider [`default_tags` configuration block](https://registry.terraform.io/providers/hashicorp/aws/latest/docs#default_tags-configuration-block) present, tags with matching keys will overwrite those defined at the provider-level.
->>>>>>> abe4b515
 
 ## Attributes Reference
 
@@ -41,11 +37,7 @@
 
 * `id` - The name of the Image.
 * `arn` - The Amazon Resource Name (ARN) assigned by AWS to this Image.
-<<<<<<< HEAD
-* `tags_all` - A map of tags assigned to the resource, including those inherited from the provider .
-=======
-* `tags_all` - A map of tags assigned to the resource, including those inherited from the provider [`default_tags` configuration block](https://registry.terraform.io/providers/hashicorp/aws/latest/docs#default_tags-configuration-block).
->>>>>>> abe4b515
+* `tags_all` - A map of tags assigned to the resource, including those inherited from the provider `default_tags` configuration block.
 
 ## Import
 
