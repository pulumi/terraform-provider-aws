--- conflicted
+++ resolved
@@ -240,24 +240,6 @@
 					validation.StringLenBetween(6, 512),
 				),
 			},
-<<<<<<< HEAD
-			"tape_drive_type": {
-				Type:     schema.TypeString,
-				Optional: true,
-				ForceNew: true,
-				ValidateFunc: validation.StringInSlice([]string{
-					"IBM-ULT3580-TD5",
-				}, false),
-			},
-			"tags":     tftags.TagsSchema(),
-			"tags_all": tftags.TagsSchemaTrulyComputed(),
-			"cloudwatch_log_group_arn": {
-				Type:         schema.TypeString,
-				Optional:     true,
-				ValidateFunc: verify.ValidARN,
-			},
-=======
->>>>>>> 1552d761
 			"smb_security_strategy": {
 				Type:         schema.TypeString,
 				Optional:     true,
@@ -265,7 +247,7 @@
 				ValidateFunc: validation.StringInSlice(storagegateway.SMBSecurityStrategy_Values(), false),
 			},
 			"tags":     tftags.TagsSchema(),
-			"tags_all": tftags.TagsSchemaComputed(),
+			"tags_all": tftags.TagsSchemaTrulyComputed(),
 			"tape_drive_type": {
 				Type:         schema.TypeString,
 				Optional:     true,
