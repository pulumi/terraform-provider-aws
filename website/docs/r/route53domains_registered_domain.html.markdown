---
subcategory: "Route 53 Domains"
layout: "aws"
page_title: "AWS: aws_route53domains_registered_domain"
description: |-
  Provides a resource to manage a domain that has been registered and associated with the current AWS account.
---

# Resource: aws_route53domains_registered_domain

Provides a resource to manage a domain that has been [registered](https://docs.aws.amazon.com/Route53/latest/DeveloperGuide/registrar-tld-list.html) and associated with the current AWS account.

**This is an advanced resource** and has special caveats to be aware of when using it. Please read this document in its entirety before using this resource.

The `aws_route53domains_registered_domain` resource behaves differently from normal resources in that if a domain has been registered, Terraform does not _register_ this domain, but instead "adopts" it into management. `terraform destroy` does not delete the domain but does remove the resource from Terraform state.

## Example Usage

```terraform
resource "aws_route53domains_registered_domain" "example" {
  domain_name = "example.com"

  name_server {
    name = "ns-195.awsdns-24.com"
  }

  name_server {
    name = "ns-874.awsdns-45.net"
  }

  tags = {
    Environment = "test"
  }
}
```

## Argument Reference

~> **NOTE:** You must specify the same privacy setting for `admin_privacy`, `registrant_privacy` and `tech_privacy`.

The following arguments are supported:

* `admin_contact` - (Optional) Details about the domain administrative contact.
* `admin_privacy` - (Optional) Whether domain administrative contact information is concealed from WHOIS queries. Default: `true`.
* `auto_renew` - (Optional) Whether the domain registration is set to renew automatically. Default: `true`.
* `domain_name` - (Required) The name of the registered domain.
* `name_server` - (Optional) The list of nameservers for the domain.
* `registrant_contact` - (Optional) Details about the domain registrant.
* `registrant_privacy` - (Optional) Whether domain registrant contact information is concealed from WHOIS queries. Default: `true`.
<<<<<<< HEAD
* `tags` - (Optional) A map of tags to assign to the resource. If configured with a provider `default_tags` configuration block present, tags with matching keys will overwrite those defined at the provider-level.
=======
* `tags` - (Optional) A map of tags to assign to the resource. If configured with a provider [`default_tags` configuration block](https://registry.terraform.io/providers/hashicorp/aws/latest/docs#default_tags-configuration-block) present, tags with matching keys will overwrite those defined at the provider-level.
>>>>>>> abe4b515
* `tech_contact` - (Optional) Details about the domain technical contact.
* `tech_privacy` - (Optional) Whether domain technical contact information is concealed from WHOIS queries. Default: `true`.
* `transfer_lock` - (Optional) Whether the domain is locked for transfer. Default: `true`.

The `admin_contact`, `registrant_contact` and `tech_contact` objects support the following:

* `address_line_1` - (Optional) First line of the contact's address.
* `address_line_2` - (Optional) Second line of contact's address, if any.
* `city` - (Optional) The city of the contact's address.
* `contact_type` - (Optional) Indicates whether the contact is a person, company, association, or public organization. See the [AWS API documentation](https://docs.aws.amazon.com/Route53/latest/APIReference/API_domains_ContactDetail.html#Route53Domains-Type-domains_ContactDetail-ContactType) for valid values.
* `country_code` - (Optional) Code for the country of the contact's address. See the [AWS API documentation](https://docs.aws.amazon.com/Route53/latest/APIReference/API_domains_ContactDetail.html#Route53Domains-Type-domains_ContactDetail-CountryCode) for valid values.
* `email` - (Optional) Email address of the contact.
* `extra_params` - (Optional) A key-value map of parameters required by certain top-level domains.
* `fax` - (Optional) Fax number of the contact. Phone number must be specified in the format "+[country dialing code].[number including any area code]".
* `first_name` - (Optional) First name of contact.
* `last_name` - (Optional) Last name of contact.
* `organization_name` - (Optional) Name of the organization for contact types other than `PERSON`.
* `phone_number` - (Optional) The phone number of the contact. Phone number must be specified in the format "+[country dialing code].[number including any area code]".
* `state` - (Optional) The state or province of the contact's city.
* `zip_code` - (Optional) The zip or postal code of the contact's address.

The `name_server` object supports the following:

* `glue_ips` - (Optional) Glue IP addresses of a name server. The list can contain only one IPv4 and one IPv6 address.
* `name` - (Required) The fully qualified host name of the name server.

## Attributes Reference

In addition to all arguments above, the following attributes are exported:

* `id` - The domain name.
* `abuse_contact_email` - Email address to contact to report incorrect contact information for a domain, to report that the domain is being used to send spam, to report that someone is cybersquatting on a domain name, or report some other type of abuse.
* `abuse_contact_phone` - Phone number for reporting abuse.
* `creation_date` - The date when the domain was created as found in the response to a WHOIS query.
* `expiration_date` - The date when the registration for the domain is set to expire.
* `registrar_name` - Name of the registrar of the domain as identified in the registry.
* `registrar_url` - Web address of the registrar.
* `reseller` - Reseller of the domain.
* `status_list` - List of [domain name status codes](https://www.icann.org/resources/pages/epp-status-codes-2014-06-16-en).
* `tags_all` - A map of tags assigned to the resource, including those inherited from the provider [`default_tags` configuration block](https://registry.terraform.io/providers/hashicorp/aws/latest/docs#default_tags-configuration-block).
* `updated_date` - The last updated date of the domain as found in the response to a WHOIS query.
* `whois_server` - The fully qualified name of the WHOIS server that can answer the WHOIS query for the domain.

## Timeouts

[Configuration options](https://www.terraform.io/docs/configuration/blocks/resources/syntax.html#operation-timeouts):

- `create` - (Default `30m`)
- `update` - (Default `30m`)<|MERGE_RESOLUTION|>--- conflicted
+++ resolved
@@ -47,11 +47,7 @@
 * `name_server` - (Optional) The list of nameservers for the domain.
 * `registrant_contact` - (Optional) Details about the domain registrant.
 * `registrant_privacy` - (Optional) Whether domain registrant contact information is concealed from WHOIS queries. Default: `true`.
-<<<<<<< HEAD
 * `tags` - (Optional) A map of tags to assign to the resource. If configured with a provider `default_tags` configuration block present, tags with matching keys will overwrite those defined at the provider-level.
-=======
-* `tags` - (Optional) A map of tags to assign to the resource. If configured with a provider [`default_tags` configuration block](https://registry.terraform.io/providers/hashicorp/aws/latest/docs#default_tags-configuration-block) present, tags with matching keys will overwrite those defined at the provider-level.
->>>>>>> abe4b515
 * `tech_contact` - (Optional) Details about the domain technical contact.
 * `tech_privacy` - (Optional) Whether domain technical contact information is concealed from WHOIS queries. Default: `true`.
 * `transfer_lock` - (Optional) Whether the domain is locked for transfer. Default: `true`.
