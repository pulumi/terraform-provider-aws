--- conflicted
+++ resolved
@@ -64,10 +64,7 @@
 				ValidateFunc: verify.ValidARN,
 			},
 			"tags":     tftags.TagsSchema(),
-<<<<<<< HEAD
 			"tags_all": tftags.TagsSchemaTrulyComputed(),
-=======
-			"tags_all": tftags.TagsSchemaComputed(),
 			"type": {
 				Type:         schema.TypeString,
 				Optional:     true,
@@ -75,7 +72,6 @@
 				Default:      ConfigurationProfileTypeAWSFreeform,
 				ValidateFunc: validation.StringInSlice(ConfigurationProfileType_Values(), false),
 			},
->>>>>>> 613e21b0
 			"validator": {
 				Type:     schema.TypeSet,
 				Optional: true,
