---
subcategory: "GuardDuty"
layout: "aws"
page_title: "AWS: aws_guardduty_filter"
description: |-
  Provides a resource to manage a GuardDuty filter
---

# Resource: aws_guardduty_filter

Provides a resource to manage a GuardDuty filter.

## Example Usage

```terraform
resource "aws_guardduty_filter" "MyFilter" {
  name        = "MyFilter"
  action      = "ARCHIVE"
  detector_id = aws_guardduty_detector.example.id
  rank        = 1

  finding_criteria {
    criterion {
      field  = "region"
      equals = ["eu-west-1"]
    }

    criterion {
      field      = "service.additionalInfo.threatListName"
      not_equals = ["some-threat", "another-threat"]
    }

    criterion {
      field        = "updatedAt"
      greater_than = "2020-01-01T00:00:00Z"
      less_than    = "2020-02-01T00:00:00Z"
    }

    criterion {
      field                 = "severity"
      greater_than_or_equal = "4"
    }
  }
}
```

## Argument Reference

The following arguments are supported:

* `detector_id` - (Required) ID of a GuardDuty detector, attached to your account.
* `name` - (Required) The name of your filter.
* `description` - (Optional) Description of the filter.
* `rank` - (Required) Specifies the position of the filter in the list of current filters. Also specifies the order in which this filter is applied to the findings.
* `action` - (Required) Specifies the action that is to be applied to the findings that match the filter. Can be one of `ARCHIVE` or `NOOP`.
<<<<<<< HEAD
* `tags` (Optional) - The tags that you want to add to the Filter resource. A tag consists of a key and a value. .If configured with a provider `default_tags` configuration block present, tags with matching keys will overwrite those defined at the provider-level.
=======
* `tags` (Optional) - The tags that you want to add to the Filter resource. A tag consists of a key and a value. If configured with a provider [`default_tags` configuration block](https://registry.terraform.io/providers/hashicorp/aws/latest/docs#default_tags-configuration-block) present, tags with matching keys will overwrite those defined at the provider-level.
>>>>>>> abe4b515
* `finding_criteria` (Required) - Represents the criteria to be used in the filter for querying findings. Contains one or more `criterion` blocks, documented [below](#criterion).

### criterion

The `criterion` block suports the following:

* `field` - (Required) The name of the field to be evaluated. The full list of field names can be found in [AWS documentation](https://docs.aws.amazon.com/guardduty/latest/ug/guardduty_filter-findings.html#filter_criteria).
* `equals` - (Optional) List of string values to be evaluated.
* `not_equals` - (Optional) List of string values to be evaluated.
* `greater_than` - (Optional) A value to be evaluated. Accepts either an integer or a date in [RFC 3339 format](https://tools.ietf.org/html/rfc3339#section-5.8).
* `greater_than_or_equal` - (Optional) A value to be evaluated. Accepts either an integer or a date in [RFC 3339 format](https://tools.ietf.org/html/rfc3339#section-5.8).
* `less_than` - (Optional) A value to be evaluated. Accepts either an integer or a date in [RFC 3339 format](https://tools.ietf.org/html/rfc3339#section-5.8).
* `less_than_or_equal` - (Optional) A value to be evaluated. Accepts either an integer or a date in [RFC 3339 format](https://tools.ietf.org/html/rfc3339#section-5.8).

## Attributes Reference

In addition to all arguments above, the following attributes are exported:

* `arn` - The ARN of the GuardDuty filter.
* `id` - A compound field, consisting of the ID of the GuardDuty detector and the name of the filter.
<<<<<<< HEAD
* `tags_all` - A map of tags assigned to the resource, including those inherited from the provider .
=======
* `tags_all` - A map of tags assigned to the resource, including those inherited from the provider [`default_tags` configuration block](https://registry.terraform.io/providers/hashicorp/aws/latest/docs#default_tags-configuration-block).
>>>>>>> abe4b515

## Import

GuardDuty filters can be imported using the detector ID and filter's name separated by a colon, e.g.,

```
$ terraform import aws_guardduty_filter.MyFilter 00b00fd5aecc0ab60a708659477e9617:MyFilter
```<|MERGE_RESOLUTION|>--- conflicted
+++ resolved
@@ -53,11 +53,7 @@
 * `description` - (Optional) Description of the filter.
 * `rank` - (Required) Specifies the position of the filter in the list of current filters. Also specifies the order in which this filter is applied to the findings.
 * `action` - (Required) Specifies the action that is to be applied to the findings that match the filter. Can be one of `ARCHIVE` or `NOOP`.
-<<<<<<< HEAD
 * `tags` (Optional) - The tags that you want to add to the Filter resource. A tag consists of a key and a value. .If configured with a provider `default_tags` configuration block present, tags with matching keys will overwrite those defined at the provider-level.
-=======
-* `tags` (Optional) - The tags that you want to add to the Filter resource. A tag consists of a key and a value. If configured with a provider [`default_tags` configuration block](https://registry.terraform.io/providers/hashicorp/aws/latest/docs#default_tags-configuration-block) present, tags with matching keys will overwrite those defined at the provider-level.
->>>>>>> abe4b515
 * `finding_criteria` (Required) - Represents the criteria to be used in the filter for querying findings. Contains one or more `criterion` blocks, documented [below](#criterion).
 
 ### criterion
@@ -78,11 +74,7 @@
 
 * `arn` - The ARN of the GuardDuty filter.
 * `id` - A compound field, consisting of the ID of the GuardDuty detector and the name of the filter.
-<<<<<<< HEAD
-* `tags_all` - A map of tags assigned to the resource, including those inherited from the provider .
-=======
-* `tags_all` - A map of tags assigned to the resource, including those inherited from the provider [`default_tags` configuration block](https://registry.terraform.io/providers/hashicorp/aws/latest/docs#default_tags-configuration-block).
->>>>>>> abe4b515
+* `tags_all` - A map of tags assigned to the resource, including those inherited from the provider `default_tags` configuration block.
 
 ## Import
 
