--- conflicted
+++ resolved
@@ -136,11 +136,7 @@
 The following arguments are supported:
 
 * `name` - (Optional) The name of the launch configuration. If you leave
-<<<<<<< HEAD
-  this blank, this provider will auto-generate a unique name.
-=======
-  this blank, Terraform will auto-generate a unique name. Conflicts with `name_prefix`.
->>>>>>> 71371447
+  this blank, this provider will auto-generate a unique name. Conflicts with `name_prefix`.
 * `name_prefix` - (Optional) Creates a unique name beginning with the specified
   prefix. Conflicts with `name`.
 * `image_id` - (Required) The EC2 image ID to launch.
