--- conflicted
+++ resolved
@@ -309,11 +309,7 @@
 
 	log.Printf("[INFO] Deleting subnet: %s", d.Id())
 
-<<<<<<< HEAD
-	if err := deleteLingeringLambdaENIs(conn, "subnet-id", d.Id(), d.Timeout(schema.TimeoutDelete)); err != nil {
-=======
 	if err := deleteLingeringLambdaENIs(conn, d, "subnet-id"); err != nil {
->>>>>>> 0d86f37d
 		return fmt.Errorf("Failed to delete Lambda ENIs: %s", err)
 	}
 
