---
subcategory: "Elastic Load Balancing v2 (ALB/NLB)"
layout: "aws"
page_title: "AWS: aws_lb_target_group"
description: |-
  Provides a Target Group resource for use with Load Balancers.
---

# Resource: aws_lb_target_group

Provides a Target Group resource for use with Load Balancer resources.

~> **Note:** `aws_alb_target_group` is known as `aws_lb_target_group`. The functionality is identical.

## Example Usage

### Instance Target Group

```terraform
resource "aws_lb_target_group" "test" {
  name     = "tf-example-lb-tg"
  port     = 80
  protocol = "HTTP"
  vpc_id   = aws_vpc.main.id
}

resource "aws_vpc" "main" {
  cidr_block = "10.0.0.0/16"
}
```

### IP Target Group

```terraform
resource "aws_lb_target_group" "ip-example" {
  name        = "tf-example-lb-tg"
  port        = 80
  protocol    = "HTTP"
  target_type = "ip"
  vpc_id      = aws_vpc.main.id
}

resource "aws_vpc" "main" {
  cidr_block = "10.0.0.0/16"
}
```

### Lambda Target Group

```terraform
resource "aws_lb_target_group" "lambda-example" {
  name        = "tf-example-lb-tg"
  target_type = "lambda"
}
```

## Argument Reference

The following arguments are supported:

* `deregistration_delay` - (Optional) Amount time for Elastic Load Balancing to wait before changing the state of a deregistering target from draining to unused. The range is 0-3600 seconds. The default value is 300 seconds.
* `health_check` - (Optional, Maximum of 1) Health Check configuration block. Detailed below.
* `lambda_multi_value_headers_enabled` - (Optional) Whether the request and response headers exchanged between the load balancer and the Lambda function include arrays of values or strings. Only applies when `target_type` is `lambda`. Default is `false`.
* `load_balancing_algorithm_type` - (Optional) Determines how the load balancer selects targets when routing requests. Only applicable for Application Load Balancer Target Groups. The value is `round_robin` or `least_outstanding_requests`. The default is `round_robin`.
* `name_prefix` - (Optional, Forces new resource) Creates a unique name beginning with the specified prefix. Conflicts with `name`. Cannot be longer than 6 characters.
* `name` - (Optional, Forces new resource) Name of the target group. If omitted, Terraform will assign a random, unique name.
* `port` - (May be required, Forces new resource) Port on which targets receive traffic, unless overridden when registering a specific target. Required when `target_type` is `instance` or `ip`. Does not apply when `target_type` is `lambda`.
* `preserve_client_ip` - (Optional) Whether client IP preservation is enabled. See [doc](https://docs.aws.amazon.com/elasticloadbalancing/latest/network/load-balancer-target-groups.html#client-ip-preservation) for more information.
* `protocol_version` - (Optional, Forces new resource) Only applicable when `protocol` is `HTTP` or `HTTPS`. The protocol version. Specify GRPC to send requests to targets using gRPC. Specify HTTP2 to send requests to targets using HTTP/2. The default is HTTP1, which sends requests to targets using HTTP/1.1
* `protocol` - (May be required, Forces new resource) Protocol to use for routing traffic to the targets. Should be one of `GENEVE`, `HTTP`, `HTTPS`, `TCP`, `TCP_UDP`, `TLS`, or `UDP`. Required when `target_type` is `instance` or `ip`. Does not apply when `target_type` is `lambda`.
* `proxy_protocol_v2` - (Optional) Whether to enable support for proxy protocol v2 on Network Load Balancers. See [doc](https://docs.aws.amazon.com/elasticloadbalancing/latest/network/load-balancer-target-groups.html#proxy-protocol) for more information. Default is `false`.
* `slow_start` - (Optional) Amount time for targets to warm up before the load balancer sends them a full share of requests. The range is 30-900 seconds or 0 to disable. The default value is 0 seconds.
* `stickiness` - (Optional, Maximum of 1) Stickiness configuration block. Detailed below.
<<<<<<< HEAD
* `tags` - (Optional) Map of tags to assign to the resource. .If configured with a provider `default_tags` configuration block present, tags with matching keys will overwrite those defined at the provider-level.
* `target_type` - (May be required, Forces new resource) Type of target that you must specify when registering targets with this target group. The possible values are `instance` (targets are specified by instance ID) or `ip` (targets are specified by IP address) or `lambda` (targets are specified by lambda arn). The default is `instance`. Note that you can't specify targets for a target group using both instance IDs and IP addresses. If the target type is `ip`, specify IP addresses from the subnets of the virtual private cloud (VPC) for the target group, the RFC 1918 range (10.0.0.0/8, 172.16.0.0/12, and 192.168.0.0/16), and the RFC 6598 range (100.64.0.0/10). You can't specify publicly routable IP addresses.
=======
* `tags` - (Optional) Map of tags to assign to the resource. If configured with a provider [`default_tags` configuration block](/docs/providers/aws/index.html#default_tags-configuration-block) present, tags with matching keys will overwrite those defined at the provider-level.
* `target_type` - (May be required, Forces new resource) Type of target that you must specify when registering targets with this target group. See [doc](https://docs.aws.amazon.com/elasticloadbalancing/latest/APIReference/API_CreateTargetGroup.html) for supported values. The default is `instance`.
  
  Note that you can't specify targets for a target group using both instance IDs and IP addresses.
  
  If the target type is `ip`, specify IP addresses from the subnets of the virtual private cloud (VPC) for the target group, the RFC 1918 range (10.0.0.0/8, 172.16.0.0/12, and 192.168.0.0/16), and the RFC 6598 range (100.64.0.0/10). You can't specify publicly routable IP addresses.
  
  Network Load Balancers do not support the `lambda` target type.
  
  Application Load Balancers do not support the `alb` target type.
>>>>>>> bcc56584
* `vpc_id` - (Optional, Forces new resource) Identifier of the VPC in which to create the target group. Required when `target_type` is `instance` or `ip`. Does not apply when `target_type` is `lambda`.

### health_check

~> **Note:** The Health Check parameters you can set vary by the `protocol` of the Target Group. Many parameters cannot be set to custom values for `network` load balancers at this time. See http://docs.aws.amazon.com/elasticloadbalancing/latest/APIReference/API_CreateTargetGroup.html for a complete reference. Keep in mind, that health checks produce actual requests to the backend. The underlying function is invoked when `target_type` is set to `lambda`.

* `enabled` - (Optional) Whether health checks are enabled. Defaults to `true`.
* `healthy_threshold` - (Optional) Number of consecutive health checks successes required before considering an unhealthy target healthy. Defaults to 3.
* `interval` - (Optional) Approximate amount of time, in seconds, between health checks of an individual target. Minimum value 5 seconds, Maximum value 300 seconds. For `lambda` target groups, it needs to be greater as the `timeout` of the underlying `lambda`. Default 30 seconds.
* `matcher` (May be required) Response codes to use when checking for a healthy responses from a target. You can specify multiple values (for example, "200,202" for HTTP(s) or "0,12" for GRPC) or a range of values (for example, "200-299" or "0-99"). Required for HTTP/HTTPS/GRPC ALB. Only applies to Application Load Balancers (i.e., HTTP/HTTPS/GRPC) not Network Load Balancers (i.e., TCP).
* `path` - (May be required) Destination for the health check request. Required for HTTP/HTTPS ALB and HTTP NLB. Only applies to HTTP/HTTPS.
* `port` - (Optional) Port to use to connect with the target. Valid values are either ports 1-65535, or `traffic-port`. Defaults to `traffic-port`.
* `protocol` - (Optional) Protocol to use to connect with the target. Defaults to `HTTP`. Not applicable when `target_type` is `lambda`.
* `timeout` - (Optional) Amount of time, in seconds, during which no response means a failed health check. For Application Load Balancers, the range is 2 to 120 seconds, and the default is 5 seconds for the `instance` target type and 30 seconds for the `lambda` target type. For Network Load Balancers, you cannot set a custom value, and the default is 10 seconds for TCP and HTTPS health checks and 6 seconds for HTTP health checks.
* `unhealthy_threshold` - (Optional) Number of consecutive health check failures required before considering the target unhealthy. For Network Load Balancers, this value must be the same as the `healthy_threshold`. Defaults to 3.

### stickiness

~> **NOTE:** Currently, an NLB (i.e., protocol of `HTTP` or `HTTPS`) can have an invalid `stickiness` block with `type` set to `lb_cookie` as long as `enabled` is set to `false`. However, please update your configurations to avoid errors in a future version of the provider: either remove the invalid `stickiness` block or set the `type` to `source_ip`.

* `cookie_duration` - (Optional) Only used when the type is `lb_cookie`. The time period, in seconds, during which requests from a client should be routed to the same target. After this time period expires, the load balancer-generated cookie is considered stale. The range is 1 second to 1 week (604800 seconds). The default value is 1 day (86400 seconds).
* `cookie_name` - (Optional) Name of the application based cookie. AWSALB, AWSALBAPP, and AWSALBTG prefixes are reserved and cannot be used. Only needed when type is `app_cookie`.
* `enabled` - (Optional) Boolean to enable / disable `stickiness`. Default is `true`.
* `type` - (Required) The type of sticky sessions. The only current possible values are `lb_cookie`, `app_cookie` for ALBs, and `source_ip` for NLBs.

## Attributes Reference

In addition to all arguments above, the following attributes are exported:

* `arn_suffix` - ARN suffix for use with CloudWatch Metrics.
* `arn` - ARN of the Target Group (matches `id`).
* `id` - ARN of the Target Group (matches `arn`).
* `name` - Name of the Target Group.
* `tags_all` - A map of tags assigned to the resource, including those inherited from the provider .

## Import

Target Groups can be imported using their ARN, e.g.

```
$ terraform import aws_lb_target_group.app_front_end arn:aws:elasticloadbalancing:us-west-2:187416307283:targetgroup/app-front-end/20cfe21448b66314
```<|MERGE_RESOLUTION|>--- conflicted
+++ resolved
@@ -71,21 +71,16 @@
 * `proxy_protocol_v2` - (Optional) Whether to enable support for proxy protocol v2 on Network Load Balancers. See [doc](https://docs.aws.amazon.com/elasticloadbalancing/latest/network/load-balancer-target-groups.html#proxy-protocol) for more information. Default is `false`.
 * `slow_start` - (Optional) Amount time for targets to warm up before the load balancer sends them a full share of requests. The range is 30-900 seconds or 0 to disable. The default value is 0 seconds.
 * `stickiness` - (Optional, Maximum of 1) Stickiness configuration block. Detailed below.
-<<<<<<< HEAD
-* `tags` - (Optional) Map of tags to assign to the resource. .If configured with a provider `default_tags` configuration block present, tags with matching keys will overwrite those defined at the provider-level.
-* `target_type` - (May be required, Forces new resource) Type of target that you must specify when registering targets with this target group. The possible values are `instance` (targets are specified by instance ID) or `ip` (targets are specified by IP address) or `lambda` (targets are specified by lambda arn). The default is `instance`. Note that you can't specify targets for a target group using both instance IDs and IP addresses. If the target type is `ip`, specify IP addresses from the subnets of the virtual private cloud (VPC) for the target group, the RFC 1918 range (10.0.0.0/8, 172.16.0.0/12, and 192.168.0.0/16), and the RFC 6598 range (100.64.0.0/10). You can't specify publicly routable IP addresses.
-=======
-* `tags` - (Optional) Map of tags to assign to the resource. If configured with a provider [`default_tags` configuration block](/docs/providers/aws/index.html#default_tags-configuration-block) present, tags with matching keys will overwrite those defined at the provider-level.
+* `tags` - (Optional) Map of tags to assign to the resource. If configured with a provider `default_tags` configuration block present, tags with matching keys will overwrite those defined at the provider-level.
 * `target_type` - (May be required, Forces new resource) Type of target that you must specify when registering targets with this target group. See [doc](https://docs.aws.amazon.com/elasticloadbalancing/latest/APIReference/API_CreateTargetGroup.html) for supported values. The default is `instance`.
-  
+
   Note that you can't specify targets for a target group using both instance IDs and IP addresses.
-  
+
   If the target type is `ip`, specify IP addresses from the subnets of the virtual private cloud (VPC) for the target group, the RFC 1918 range (10.0.0.0/8, 172.16.0.0/12, and 192.168.0.0/16), and the RFC 6598 range (100.64.0.0/10). You can't specify publicly routable IP addresses.
-  
+
   Network Load Balancers do not support the `lambda` target type.
-  
+
   Application Load Balancers do not support the `alb` target type.
->>>>>>> bcc56584
 * `vpc_id` - (Optional, Forces new resource) Identifier of the VPC in which to create the target group. Required when `target_type` is `instance` or `ip`. Does not apply when `target_type` is `lambda`.
 
 ### health_check
