--- conflicted
+++ resolved
@@ -103,7 +103,7 @@
 				ValidateFunc: verify.ValidARN,
 			},
 			"tags":     tftags.TagsSchema(),
-			"tags_all": tftags.TagsSchemaComputed(),
+			"tags_all": tftags.TagsSchemaTrulyComputed(),
 			"vpc_security_group_ids": {
 				Type:     schema.TypeSet,
 				Optional: true,
@@ -118,42 +118,6 @@
 				Elem:     &schema.Schema{Type: schema.TypeString},
 				Set:      schema.HashString,
 			},
-<<<<<<< HEAD
-			"auth": {
-				Type:     schema.TypeSet,
-				Required: true,
-				Elem: &schema.Resource{
-					Schema: map[string]*schema.Schema{
-						"auth_scheme": {
-							Type:         schema.TypeString,
-							Optional:     true,
-							ValidateFunc: validation.StringInSlice(rds.AuthScheme_Values(), false),
-						},
-						"description": {
-							Type:     schema.TypeString,
-							Optional: true,
-						},
-						"iam_auth": {
-							Type:         schema.TypeString,
-							Optional:     true,
-							ValidateFunc: validation.StringInSlice(rds.IAMAuthMode_Values(), false),
-						},
-						"secret_arn": {
-							Type:         schema.TypeString,
-							Optional:     true,
-							ValidateFunc: verify.ValidARN,
-						},
-					},
-				},
-			},
-			"endpoint": {
-				Type:     schema.TypeString,
-				Computed: true,
-			},
-			"tags":     tftags.TagsSchema(),
-			"tags_all": tftags.TagsSchemaTrulyComputed(),
-=======
->>>>>>> c2bb1d08
 		},
 
 		CustomizeDiff: verify.SetTagsDiff,
