---
subcategory: "Lambda"
layout: "aws"
page_title: "AWS: aws_lambda_invocation"
description: |-
  Invoke AWS Lambda Function as data source
---

# Data Source: aws_lambda_invocation

Use this data source to invoke custom lambda functions as data source.
The lambda function is invoked with [RequestResponse](https://docs.aws.amazon.com/lambda/latest/dg/API_Invoke.html#API_Invoke_RequestSyntax)
invocation type.

## Example Usage

```hcl
data "aws_lambda_invocation" "example" {
  function_name = aws_lambda_function.lambda_function_test.function_name

  input = <<JSON
{
  "key1": "value1",
  "key2": "value2"
}
JSON
}

<<<<<<< HEAD
output "result" {
  description = "String result of Lambda execution"
  value       = "${data.aws_lambda_invocation.example.result}"
}

output "result_entry_tf012" {
=======
output "result_entry" {
>>>>>>> 9612edda
  value = jsondecode(data.aws_lambda_invocation.example.result)["key1"]
}
```

## Argument Reference

* `function_name` - (Required) The name of the lambda function.
* `input` - (Required) A string in JSON format that is passed as payload to the lambda function.
* `qualifier` - (Optional) The qualifier (a.k.a version) of the lambda function. Defaults
 to `$LATEST`.

## Attributes Reference

<<<<<<< HEAD
 * `result` - String result of the lambda function invocation.
 * `result_map` - (**DEPRECATED**) This field is set only if result is a map of primitive types, where the map is string keys and string values.
=======
* `result` - String result of the lambda function invocation.
>>>>>>> 9612edda
<|MERGE_RESOLUTION|>--- conflicted
+++ resolved
@@ -26,16 +26,7 @@
 JSON
 }
 
-<<<<<<< HEAD
-output "result" {
-  description = "String result of Lambda execution"
-  value       = "${data.aws_lambda_invocation.example.result}"
-}
-
-output "result_entry_tf012" {
-=======
 output "result_entry" {
->>>>>>> 9612edda
   value = jsondecode(data.aws_lambda_invocation.example.result)["key1"]
 }
 ```
@@ -49,9 +40,4 @@
 
 ## Attributes Reference
 
-<<<<<<< HEAD
- * `result` - String result of the lambda function invocation.
- * `result_map` - (**DEPRECATED**) This field is set only if result is a map of primitive types, where the map is string keys and string values.
-=======
-* `result` - String result of the lambda function invocation.
->>>>>>> 9612edda
+* `result` - String result of the lambda function invocation.