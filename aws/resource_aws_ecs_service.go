--- conflicted
+++ resolved
@@ -4,12 +4,9 @@
 	"bytes"
 	"fmt"
 	"log"
-<<<<<<< HEAD
+	"math"
 	"regexp"
 	"strconv"
-=======
-	"math"
->>>>>>> 3cf16f8b
 	"strings"
 	"time"
 
