--- conflicted
+++ resolved
@@ -54,12 +54,8 @@
   attached to created instances. The structure of this block is described below.
 * `ephemeral_block_device` - (Optional) Nested block describing an ephemeral block device that
   should be attached to created instances. The structure of this block is described below.
-<<<<<<< HEAD
-* `tags` - (Optional) A map of tags to assign to the resource. .If configured with a provider `default_tags` configuration block present, tags with matching keys will overwrite those defined at the provider-level.
-=======
-* `tags` - (Optional) A map of tags to assign to the resource. If configured with a provider [`default_tags` configuration block](/docs/providers/aws/index.html#default_tags-configuration-block) present, tags with matching keys will overwrite those defined at the provider-level.
+* `tags` - (Optional) A map of tags to assign to the resource. If configured with a provider `default_tags` configuration block present, tags with matching keys will overwrite those defined at the provider-level.
 * `tpm_support` - (Optional) If the image is configured for NitroTPM support, the value is `v2.0`. For more information, see [NitroTPM](https://docs.aws.amazon.com/AWSEC2/latest/UserGuide/nitrotpm.html) in the Amazon Elastic Compute Cloud User Guide.
->>>>>>> ff4d9c50
 
 When `virtualization_type` is "paravirtual" the following additional arguments apply:
 
