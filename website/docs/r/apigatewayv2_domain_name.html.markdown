--- conflicted
+++ resolved
@@ -63,11 +63,7 @@
 * `domain_name` - (Required) Domain name. Must be between 1 and 512 characters in length.
 * `domain_name_configuration` - (Required) Domain name configuration. See below.
 * `mutual_tls_authentication` - (Optional) Mutual TLS authentication configuration for the domain name.
-<<<<<<< HEAD
 * `tags` - (Optional) Map of tags to assign to the domain name. If configured with a provider `default_tags` configuration block present, tags with matching keys will overwrite those defined at the provider-level.
-=======
-* `tags` - (Optional) Map of tags to assign to the domain name. If configured with a provider [`default_tags` configuration block](https://registry.terraform.io/providers/hashicorp/aws/latest/docs#default_tags-configuration-block) present, tags with matching keys will overwrite those defined at the provider-level.
->>>>>>> abe4b515
 
 ### `domain_name_configuration`
 
@@ -90,11 +86,7 @@
 * `api_mapping_selection_expression` - [API mapping selection expression](https://docs.aws.amazon.com/apigateway/latest/developerguide/apigateway-websocket-api-selection-expressions.html#apigateway-websocket-api-mapping-selection-expressions) for the domain name.
 * `arn` - ARN of the domain name.
 * `id` - Domain name identifier.
-<<<<<<< HEAD
 * `tags_all` - Map of tags assigned to the resource, including those inherited from the provider `default_tags` configuration block.
-=======
-* `tags_all` - Map of tags assigned to the resource, including those inherited from the provider [`default_tags` configuration block](https://registry.terraform.io/providers/hashicorp/aws/latest/docs#default_tags-configuration-block).
->>>>>>> abe4b515
 
 ## Timeouts
 
