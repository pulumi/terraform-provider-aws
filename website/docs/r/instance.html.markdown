---
subcategory: "EC2"
layout: "aws"
page_title: "AWS: aws_instance"
description: |-
  Provides an EC2 instance resource. This allows instances to be created, updated, and deleted. Instances also support provisioning.
---

# Resource: aws_instance

Provides an EC2 instance resource. This allows instances to be created, updated, and deleted.

## Example Usage

### Basic Example Using AMI Lookup

```terraform
data "aws_ami" "ubuntu" {
  most_recent = true

  filter {
    name   = "name"
    values = ["ubuntu/images/hvm-ssd/ubuntu-focal-20.04-amd64-server-*"]
  }

  filter {
    name   = "virtualization-type"
    values = ["hvm"]
  }

  owners = ["099720109477"] # Canonical
}

resource "aws_instance" "web" {
  ami           = data.aws_ami.ubuntu.id
  instance_type = "t3.micro"

  tags = {
    Name = "HelloWorld"
  }
}
```

### Network and Credit Specification Example

```terraform
resource "aws_vpc" "my_vpc" {
  cidr_block = "172.16.0.0/16"

  tags = {
    Name = "tf-example"
  }
}

resource "aws_subnet" "my_subnet" {
  vpc_id            = aws_vpc.my_vpc.id
  cidr_block        = "172.16.10.0/24"
  availability_zone = "us-west-2a"

  tags = {
    Name = "tf-example"
  }
}

resource "aws_network_interface" "foo" {
  subnet_id   = aws_subnet.my_subnet.id
  private_ips = ["172.16.10.100"]

  tags = {
    Name = "primary_network_interface"
  }
}

resource "aws_instance" "foo" {
  ami           = "ami-005e54dee72cc1d00" # us-west-2
  instance_type = "t2.micro"

  network_interface {
    network_interface_id = aws_network_interface.foo.id
    device_index         = 0
  }

  credit_specification {
    cpu_credits = "unlimited"
  }
}
```

## Argument Reference

The following arguments are supported:

* `ami` - (Required) AMI to use for the instance.
* `associate_public_ip_address` - (Optional) Whether to associate a public IP address with an instance in a VPC.
* `availability_zone` - (Optional) AZ to start the instance in.

-> **NOTE:** Changing `cpu_core_count` and/or `cpu_threads_per_core` will cause the resource to be destroyed and re-created.

* `cpu_core_count` - (Optional) Sets the number of CPU cores for an instance. This option is only supported on creation of instance type that support CPU Options [CPU Cores and Threads Per CPU Core Per Instance Type](https://docs.aws.amazon.com/AWSEC2/latest/UserGuide/instance-optimize-cpu.html#cpu-options-supported-instances-values) - specifying this option for unsupported instance types will return an error from the EC2 API.
* `cpu_threads_per_core` - (Optional - has no effect unless `cpu_core_count` is also set)  If set to to 1, hyperthreading is disabled on the launched instance. Defaults to 2 if not set. See [Optimizing CPU Options](https://docs.aws.amazon.com/AWSEC2/latest/UserGuide/instance-optimize-cpu.html) for more information.
* `credit_specification` - (Optional) Configuration block for customizing the credit specification of the instance. See [Credit Specification](#credit-specification) below for more details. Terraform will only perform drift detection of its value when present in a configuration. Removing this configuration on existing instances will only stop managing it. It will not change the configuration back to the default for the instance type.
* `disable_api_termination` - (Optional) If true, enables [EC2 Instance Termination Protection](https://docs.aws.amazon.com/AWSEC2/latest/UserGuide/terminating-instances.html#Using_ChangingDisableAPITermination).
* `ebs_block_device` - (Optional) One or more configuration blocks with additional EBS block devices to attach to the instance. Block device configurations only apply on resource creation. See [Block Devices](#ebs-ephemeral-and-root-block-devices) below for details on attributes and drift detection. When accessing this as an attribute reference, it is a set of objects.
* `ebs_optimized` - (Optional) If true, the launched EC2 instance will be EBS-optimized. Note that if this is not set on an instance type that is optimized by default then this will show as disabled but if the instance type is optimized by default then there is no need to set this and there is no effect to disabling it. See the [EBS Optimized section](https://docs.aws.amazon.com/AWSEC2/latest/UserGuide/EBSOptimized.html) of the AWS User Guide for more information.
* `enclave_options` - (Optional) Enable Nitro Enclaves on launched instances. See [Enclave Options](#enclave-options) below for more details.
* `ephemeral_block_device` - (Optional) One or more configuration blocks to customize Ephemeral (also known as "Instance Store") volumes on the instance. See [Block Devices](#ebs-ephemeral-and-root-block-devices) below for details. When accessing this as an attribute reference, it is a set of objects.
* `get_password_data` - (Optional) If true, wait for password data to become available and retrieve it. Useful for getting the administrator password for instances running Microsoft Windows. The password data is exported to the `password_data` attribute. See [GetPasswordData](https://docs.aws.amazon.com/AWSEC2/latest/APIReference/API_GetPasswordData.html) for more information.
* `hibernation` - (Optional) If true, the launched EC2 instance will support hibernation.
* `host_id` - (Optional) ID of a dedicated host that the instance will be assigned to. Use when an instance is to be launched on a specific dedicated host.
* `iam_instance_profile` - (Optional) IAM Instance Profile to launch the instance with. Specified as the name of the Instance Profile. Ensure your credentials have the correct permission to assign the instance profile according to the [EC2 documentation](http://docs.aws.amazon.com/IAM/latest/UserGuide/id_roles_use_switch-role-ec2.html#roles-usingrole-ec2instance-permissions), notably `iam:PassRole`.
* `instance_initiated_shutdown_behavior` - (Optional) Shutdown behavior for the instance. Amazon defaults this to `stop` for EBS-backed instances and `terminate` for instance-store instances. Cannot be set on instance-store instances. See [Shutdown Behavior](https://docs.aws.amazon.com/AWSEC2/latest/UserGuide/terminating-instances.html#Using_ChangingInstanceInitiatedShutdownBehavior) for more information.
* `instance_type` - (Required) Type of instance to start. Updates to this field will trigger a stop/start of the EC2 instance.
* `ipv6_address_count`- (Optional) A number of IPv6 addresses to associate with the primary network interface. Amazon EC2 chooses the IPv6 addresses from the range of your subnet.
* `ipv6_addresses` - (Optional) Specify one or more IPv6 addresses from the range of the subnet to associate with the primary network interface
* `key_name` - (Optional) Key name of the Key Pair to use for the instance; which can be managed using [the `aws_key_pair` resource](key_pair.html).
* `metadata_options` - (Optional) Customize the metadata options of the instance. See [Metadata Options](#metadata-options) below for more details.
* `monitoring` - (Optional) If true, the launched EC2 instance will have detailed monitoring enabled. (Available since v0.6.0)
* `network_interface` - (Optional) Customize network interfaces to be attached at instance boot time. See [Network Interfaces](#network-interfaces) below for more details.
* `placement_group` - (Optional) Placement Group to start the instance in.
* `private_ip` - (Optional) Private IP address to associate with the instance in a VPC.
* `root_block_device` - (Optional) Configuration block to customize details about the root block device of the instance. See [Block Devices](#ebs-ephemeral-and-root-block-devices) below for details. When accessing this as an attribute reference, it is a list containing one object.
* `secondary_private_ips` - (Optional) A list of secondary private IPv4 addresses to assign to the instance's primary network interface (eth0) in a VPC. Can only be assigned to the primary network interface (eth0) attached at instance creation, not a pre-existing network interface i.e. referenced in a `network_interface` block. Refer to the [Elastic network interfaces documentation](https://docs.aws.amazon.com/AWSEC2/latest/UserGuide/using-eni.html#AvailableIpPerENI) to see the maximum number of private IP addresses allowed per instance type.
* `security_groups` - (Optional, EC2-Classic and default VPC only) A list of security group names (EC2-Classic) or IDs (default VPC) to associate with.

-> **NOTE:** If you are creating Instances in a VPC, use `vpc_security_group_ids` instead.

* `source_dest_check` - (Optional) Controls if traffic is routed to the instance when the destination address does not match the instance. Used for NAT or VPNs. Defaults true.
* `subnet_id` - (Optional) VPC Subnet ID to launch in.
* `tags` - (Optional) A map of tags to assign to the resource. Note that these tags apply to the instance and not block storage devices.
* `tenancy` - (Optional) Tenancy of the instance (if the instance is running in a VPC). An instance with a tenancy of dedicated runs on single-tenant hardware. The host tenancy is not supported for the import-instance command.
* `user_data` - (Optional) User data to provide when launching the instance. Do not pass gzip-compressed data via this argument; see `user_data_base64` instead.
* `user_data_base64` - (Optional) Can be used instead of `user_data` to pass base64-encoded binary data directly. Use this instead of `user_data` whenever the value is not a valid UTF-8 string. For example, gzip-encoded user data must be base64-encoded and passed via this argument to avoid corruption.
<<<<<<< HEAD

~> **NOTE:** Do not use `volume_tags` if you plan to manage block device tags outside the `aws_instance` configuration, such as using `tags` in an `aws_ebs_volume` resource attached via `aws_volume_attachment`. Doing so will result in resource cycling and inconsistent behavior.

=======
>>>>>>> ae957155
* `volume_tags` - (Optional) A map of tags to assign, at instance-creation time, to root and EBS volumes.

~> **NOTE:** Do not use `volume_tags` if you plan to manage block device tags outside the `aws_instance` configuration, such as using `tags` in an [`aws_ebs_volume`](/docs/providers/aws/r/ebs_volume.html) resource attached via [`aws_volume_attachment`](/docs/providers/aws/r/volume_attachment.html). Doing so will result in resource cycling and inconsistent behavior.

* `vpc_security_group_ids` - (Optional, VPC only) A list of security group IDs to associate with.

### Timeouts

The `timeouts` block allows you to specify [timeouts](https://www.terraform.io/docs/configuration/blocks/resources/syntax.html#operation-timeouts) for certain actions:

* `create` - (Defaults to 10 mins) Used when launching the instance (until it reaches the initial `running` state)
* `update` - (Defaults to 10 mins) Used when stopping and starting the instance when necessary during update - e.g. when changing instance type
* `delete` - (Defaults to 20 mins) Used when terminating the instance

### Credit Specification

The `credit_specification` block supports the following:

* `cpu_credits` - (Optional) Credit option for CPU usage. Valid values include `standard` or `unlimited`. T3 instances are launched as unlimited by default. T2 instances are launched as standard by default.

### EBS, Ephemeral, and Root Block Devices

Each of the `*_block_device` attributes control a portion of the EC2 Instance's "Block Device Mapping". For more information, see the [AWS Block Device Mapping documentation](https://docs.aws.amazon.com/AWSEC2/latest/UserGuide/block-device-mapping-concepts.html).

The `root_block_device` block supports the following:

* `delete_on_termination` - (Optional) Whether the volume should be destroyed on instance termination. Defaults to `true`.
* `encrypted` - (Optional) Whether to enable volume encryption. Defaults to `false`. Must be configured to perform drift detection.
* `iops` - (Optional) Amount of provisioned [IOPS](https://docs.aws.amazon.com/AWSEC2/latest/UserGuide/ebs-io-characteristics.html). Only valid for volume_type of `io1`, `io2` or `gp3`.
* `kms_key_id` - (Optional) Amazon Resource Name (ARN) of the KMS Key to use when encrypting the volume. Must be configured to perform drift detection.
* `tags` - (Optional) A map of tags to assign to the device.
* `throughput` - (Optional) Throughput to provision for a volume in mebibytes per second (MiB/s). This is only valid for `volume_type` of `gp3`.
* `volume_size` - (Optional) Size of the volume in gibibytes (GiB).
* `volume_type` - (Optional) Type of volume. Valid values include `standard`, `gp2`, `gp3`, `io1`, `io2`, `sc1`, or `st1`. Defaults to `gp2`.

Modifying any of the `root_block_device` settings other than `volume_size` or `tags` requires resource replacement.

Each `ebs_block_device` block supports the following:

* `delete_on_termination` - (Optional) Whether the volume should be destroyed on instance termination. Defaults to `true`.
* `device_name` - (Required) Name of the device to mount.
* `encrypted` - (Optional) Enables [EBS encryption](https://docs.aws.amazon.com/AWSEC2/latest/UserGuide/EBSEncryption.html) on the volume. Defaults to `false`. Cannot be used with `snapshot_id`. Must be configured to perform drift detection.
* `iops` - (Optional) Amount of provisioned [IOPS](https://docs.aws.amazon.com/AWSEC2/latest/UserGuide/ebs-io-characteristics.html). Only valid for volume_type of `io1`, `io2` or `gp3`.
* `kms_key_id` - (Optional) Amazon Resource Name (ARN) of the KMS Key to use when encrypting the volume. Must be configured to perform drift detection.
* `snapshot_id` - (Optional) Snapshot ID to mount.
* `tags` - (Optional) A map of tags to assign to the device.
* `throughput` - (Optional) Throughput to provision for a volume in mebibytes per second (MiB/s). This is only valid for `volume_type` of `gp3`.
* `volume_size` - (Optional) Size of the volume in gibibytes (GiB).
* `volume_type` - (Optional) Type of volume. Valid values include `standard`, `gp2`, `gp3`, `io1`, `io2`, `sc1`, or `st1`. Defaults to `gp2`.

~> **NOTE:** Currently, changes to the `ebs_block_device` configuration of _existing_ resources cannot be automatically detected by this provider. To manage changes and attachments of an EBS block to an instance, use the `aws_ebs_volume` and `aws_volume_attachment` resources instead. If you use `ebs_block_device` on an `aws_instance`, this provider will assume management over the full set of non-root EBS block devices for the instance, treating additional block devices as drift. For this reason, `ebs_block_device` cannot be mixed with external `aws_ebs_volume` and `aws_volume_attachment` resources for a given instance.

Each `ephemeral_block_device` block supports the following:

* `device_name` - The name of the block device to mount on the instance.
* `no_device` - (Optional) Suppresses the specified device included in the AMI's block device mapping.
* `virtual_name` - (Optional) [Instance Store Device Name](https://docs.aws.amazon.com/AWSEC2/latest/UserGuide/InstanceStorage.html#InstanceStoreDeviceNames) (e.g. `ephemeral0`).

Each AWS Instance type has a different set of Instance Store block devices available for attachment. AWS [publishes a list](https://docs.aws.amazon.com/AWSEC2/latest/UserGuide/InstanceStorage.html#StorageOnInstanceTypes) of which ephemeral devices are available on each type. The devices are always identified by the `virtual_name` in the format `ephemeral{0..N}`.

### Enclave Options

-> **NOTE:** Changing `enabled` will cause the resource to be destroyed and re-created.

Enclave options apply to the instance at boot time.

The `enclave_options` block supports the following:

* `enabled` - (Optional) Whether Nitro Enclaves will be enabled on the instance. Defaults to `false`.

For more information, see the documentation on [Nitro Enclaves](https://docs.aws.amazon.com/enclaves/latest/user/nitro-enclave.html).

### Metadata Options

Metadata options can be applied/modified to the EC2 Instance at any time.

The `metadata_options` block supports the following:

* `http_endpoint` - (Optional) Whether the metadata service is available. Valid values include `enabled` or `disabled`. Defaults to `enabled`.
* `http_put_response_hop_limit` - (Optional) Desired HTTP PUT response hop limit for instance metadata requests. The larger the number, the further instance metadata requests can travel. Valid values are integer from `1` to `64`. Defaults to `1`.
* `http_tokens` - (Optional) Whether or not the metadata service requires session tokens, also referred to as _Instance Metadata Service Version 2 (IMDSv2)_. Valid values include `optional` or `required`. Defaults to `optional`.

For more information, see the documentation on the [Instance Metadata Service](https://docs.aws.amazon.com/AWSEC2/latest/UserGuide/ec2-instance-metadata.html).

### Network Interfaces

Each of the `network_interface` blocks attach a network interface to an EC2 Instance during boot time. However, because the network interface is attached at boot-time, replacing/modifying the network interface **WILL** trigger a recreation of the EC2 Instance. If you should need at any point to detach/modify/re-attach a network interface to the instance, use the `aws_network_interface` or `aws_network_interface_attachment` resources instead.

The `network_interface` configuration block _does_, however, allow users to supply their own network interface to be used as the default network interface on an EC2 Instance, attached at `eth0`.

Each `network_interface` block supports the following:

* `delete_on_termination` - (Optional) Whether or not to delete the network interface on instance termination. Defaults to `false`. Currently, the only valid value is `false`, as this is only supported when creating new network interfaces when launching an instance.
* `device_index` - (Required) Integer index of the network interface attachment. Limited by instance type.
* `network_interface_id` - (Required) ID of the network interface to attach.

## Attributes Reference

In addition to all arguments above, the following attributes are exported:

* `arn` - The ARN of the instance.
* `instance_state` - The state of the instance. One of: `pending`, `running`, `shutting-down`, `terminated`, `stopping`, `stopped`. See [Instance Lifecycle](https://docs.aws.amazon.com/AWSEC2/latest/UserGuide/ec2-instance-lifecycle.html) for more information.
* `outpost_arn` - The ARN of the Outpost the instance is assigned to.
* `password_data` - Base-64 encoded encrypted password data for the instance. Useful for getting the administrator password for instances running Microsoft Windows. This attribute is only exported if `get_password_data` is true. Note that this encrypted value will be stored in the state file, as with all exported attributes. See [GetPasswordData](https://docs.aws.amazon.com/AWSEC2/latest/APIReference/API_GetPasswordData.html) for more information.
* `primary_network_interface_id` - The ID of the instance's primary network interface.
* `private_dns` - The private DNS name assigned to the instance. Can only be used inside the Amazon EC2, and only available if you've enabled DNS hostnames for your VPC.
* `public_dns` - The public DNS name assigned to the instance. For EC2-VPC, this is only available if you've enabled DNS hostnames for your VPC.
* `public_ip` - The public IP address assigned to the instance, if applicable. **NOTE**: If you are using an `aws_eip` with your instance, you should refer to the EIP's address directly and not use `public_ip` as this field will change after the EIP is attached.

For `ebs_block_device`, in addition to the arguments above, the following attribute is exported:

* `volume_id` - ID of the volume. For example, the ID can be accessed like this, `aws_instance.web.ebs_block_device.2.volume_id`.

For `root_block_device`, in addition to the arguments above, the following attributes are exported:

* `volume_id` - ID of the volume. For example, the ID can be accessed like this, `aws_instance.web.root_block_device.0.volume_id`.
* `device_name` - Device name, e.g. `/dev/sdh` or `xvdh`.

## Import

Instances can be imported using the `id`, e.g.

```
$ terraform import aws_instance.web i-12345678
```<|MERGE_RESOLUTION|>--- conflicted
+++ resolved
@@ -130,12 +130,6 @@
 * `tenancy` - (Optional) Tenancy of the instance (if the instance is running in a VPC). An instance with a tenancy of dedicated runs on single-tenant hardware. The host tenancy is not supported for the import-instance command.
 * `user_data` - (Optional) User data to provide when launching the instance. Do not pass gzip-compressed data via this argument; see `user_data_base64` instead.
 * `user_data_base64` - (Optional) Can be used instead of `user_data` to pass base64-encoded binary data directly. Use this instead of `user_data` whenever the value is not a valid UTF-8 string. For example, gzip-encoded user data must be base64-encoded and passed via this argument to avoid corruption.
-<<<<<<< HEAD
-
-~> **NOTE:** Do not use `volume_tags` if you plan to manage block device tags outside the `aws_instance` configuration, such as using `tags` in an `aws_ebs_volume` resource attached via `aws_volume_attachment`. Doing so will result in resource cycling and inconsistent behavior.
-
-=======
->>>>>>> ae957155
 * `volume_tags` - (Optional) A map of tags to assign, at instance-creation time, to root and EBS volumes.
 
 ~> **NOTE:** Do not use `volume_tags` if you plan to manage block device tags outside the `aws_instance` configuration, such as using `tags` in an [`aws_ebs_volume`](/docs/providers/aws/r/ebs_volume.html) resource attached via [`aws_volume_attachment`](/docs/providers/aws/r/volume_attachment.html). Doing so will result in resource cycling and inconsistent behavior.
