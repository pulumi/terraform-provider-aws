---
subcategory: "SSM (Systems Manager)"
layout: "aws"
page_title: "AWS: aws_ssm_maintenance_window"
description: |-
  Provides an SSM Maintenance Window resource
---

# Resource: aws_ssm_maintenance_window

Provides an SSM Maintenance Window resource

## Example Usage

```terraform
resource "aws_ssm_maintenance_window" "production" {
  name     = "maintenance-window-application"
  schedule = "cron(0 16 ? * TUE *)"
  duration = 3
  cutoff   = 1
}
```

## Argument Reference

The following arguments are supported:

* `name` - (Required) The name of the maintenance window.
* `schedule` - (Required) The schedule of the Maintenance Window in the form of a [cron](https://docs.aws.amazon.com/systems-manager/latest/userguide/sysman-maintenance-cron.html) or rate expression.
* `cutoff` - (Required) The number of hours before the end of the Maintenance Window that Systems Manager stops scheduling new tasks for execution.
* `duration` - (Required) The duration of the Maintenance Window in hours.
* `description` - (Optional) A description for the maintenance window.
* `allow_unassociated_targets` - (Optional) Whether targets must be registered with the Maintenance Window before tasks can be defined for those targets.
* `enabled` - (Optional) Whether the maintenance window is enabled. Default: `true`.
* `end_date` - (Optional) Timestamp in [ISO-8601 extended format](https://www.iso.org/iso-8601-date-and-time-format.html) when to no longer run the maintenance window.
* `schedule_timezone` - (Optional) Timezone for schedule in [Internet Assigned Numbers Authority (IANA) Time Zone Database format](https://www.iana.org/time-zones). For example: `America/Los_Angeles`, `etc/UTC`, or `Asia/Seoul`.
* `schedule_offset` - (Optional) The number of days to wait after the date and time specified by a CRON expression before running the maintenance window.
* `start_date` - (Optional) Timestamp in [ISO-8601 extended format](https://www.iso.org/iso-8601-date-and-time-format.html) when to begin the maintenance window.
<<<<<<< HEAD
* `tags` - (Optional) A map of tags to assign to the resource. .If configured with a provider `default_tags` configuration block present, tags with matching keys will overwrite those defined at the provider-level.
=======
* `tags` - (Optional) A map of tags to assign to the resource. If configured with a provider [`default_tags` configuration block](https://registry.terraform.io/providers/hashicorp/aws/latest/docs#default_tags-configuration-block) present, tags with matching keys will overwrite those defined at the provider-level.
>>>>>>> abe4b515

## Attributes Reference

In addition to all arguments above, the following attributes are exported:

* `id` - The ID of the maintenance window.
<<<<<<< HEAD
* `tags_all` - A map of tags assigned to the resource, including those inherited from the provider .
=======
* `tags_all` - A map of tags assigned to the resource, including those inherited from the provider [`default_tags` configuration block](https://registry.terraform.io/providers/hashicorp/aws/latest/docs#default_tags-configuration-block).
>>>>>>> abe4b515

## Import

SSM  Maintenance Windows can be imported using the `maintenance window id`, e.g.,

```
$ terraform import aws_ssm_maintenance_window.imported-window mw-0123456789
```<|MERGE_RESOLUTION|>--- conflicted
+++ resolved
@@ -36,22 +36,14 @@
 * `schedule_timezone` - (Optional) Timezone for schedule in [Internet Assigned Numbers Authority (IANA) Time Zone Database format](https://www.iana.org/time-zones). For example: `America/Los_Angeles`, `etc/UTC`, or `Asia/Seoul`.
 * `schedule_offset` - (Optional) The number of days to wait after the date and time specified by a CRON expression before running the maintenance window.
 * `start_date` - (Optional) Timestamp in [ISO-8601 extended format](https://www.iso.org/iso-8601-date-and-time-format.html) when to begin the maintenance window.
-<<<<<<< HEAD
 * `tags` - (Optional) A map of tags to assign to the resource. .If configured with a provider `default_tags` configuration block present, tags with matching keys will overwrite those defined at the provider-level.
-=======
-* `tags` - (Optional) A map of tags to assign to the resource. If configured with a provider [`default_tags` configuration block](https://registry.terraform.io/providers/hashicorp/aws/latest/docs#default_tags-configuration-block) present, tags with matching keys will overwrite those defined at the provider-level.
->>>>>>> abe4b515
 
 ## Attributes Reference
 
 In addition to all arguments above, the following attributes are exported:
 
 * `id` - The ID of the maintenance window.
-<<<<<<< HEAD
-* `tags_all` - A map of tags assigned to the resource, including those inherited from the provider .
-=======
-* `tags_all` - A map of tags assigned to the resource, including those inherited from the provider [`default_tags` configuration block](https://registry.terraform.io/providers/hashicorp/aws/latest/docs#default_tags-configuration-block).
->>>>>>> abe4b515
+* `tags_all` - A map of tags assigned to the resource, including those inherited from the provider `default_tags` configuration block.
 
 ## Import
 
