--- conflicted
+++ resolved
@@ -41,11 +41,7 @@
 * `image_tests_configuration` - (Optional) Configuration block with image tests configuration. Detailed below.
 * `schedule` - (Optional) Configuration block with schedule settings. Detailed below.
 * `status` - (Optional) Status of the image pipeline. Valid values are `DISABLED` and `ENABLED`. Defaults to `ENABLED`.
-<<<<<<< HEAD
-* `tags` - (Optional) Key-value map of resource tags for the image pipeline. .If configured with a provider `default_tags` configuration block present, tags with matching keys will overwrite those defined at the provider-level.
-=======
-* `tags` - (Optional) Key-value map of resource tags for the image pipeline. If configured with a provider [`default_tags` configuration block](https://registry.terraform.io/providers/hashicorp/aws/latest/docs#default_tags-configuration-block) present, tags with matching keys will overwrite those defined at the provider-level.
->>>>>>> abe4b515
+* `tags` - (Optional) Key-value map of resource tags for the image pipeline. If configured with a provider `default_tags` configuration block present, tags with matching keys will overwrite those defined at the provider-level.
 
 ### image_tests_configuration
 
@@ -76,11 +72,7 @@
 * `date_next_run` - Date the image pipeline will run next.
 * `date_updated` - Date the image pipeline was updated.
 * `platform` - Platform of the image pipeline.
-<<<<<<< HEAD
-* `tags_all` - A map of tags assigned to the resource, including those inherited from the provider .
-=======
-* `tags_all` - A map of tags assigned to the resource, including those inherited from the provider [`default_tags` configuration block](https://registry.terraform.io/providers/hashicorp/aws/latest/docs#default_tags-configuration-block).
->>>>>>> abe4b515
+* `tags_all` - A map of tags assigned to the resource, including those inherited from the provider `default_tags` configuration block.
 
 ## Import
 
