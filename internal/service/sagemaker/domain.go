package sagemaker

import (
	"fmt"
	"log"
	"regexp"
	"strings"

	"github.com/aws/aws-sdk-go/aws"
	"github.com/aws/aws-sdk-go/aws/arn"
	"github.com/aws/aws-sdk-go/service/sagemaker"
	"github.com/hashicorp/aws-sdk-go-base/v2/awsv1shim/v2/tfawserr"
	"github.com/hashicorp/terraform-plugin-sdk/v2/helper/schema"
	"github.com/hashicorp/terraform-plugin-sdk/v2/helper/validation"
	"github.com/hashicorp/terraform-provider-aws/internal/conns"
	"github.com/hashicorp/terraform-provider-aws/internal/flex"
	tftags "github.com/hashicorp/terraform-provider-aws/internal/tags"
	"github.com/hashicorp/terraform-provider-aws/internal/verify"
)

func ResourceDomain() *schema.Resource {
	return &schema.Resource{
		Create: resourceDomainCreate,
		Read:   resourceDomainRead,
		Update: resourceDomainUpdate,
		Delete: resourceDomainDelete,
		Importer: &schema.ResourceImporter{
			State: schema.ImportStatePassthrough,
		},

		Schema: map[string]*schema.Schema{
			"app_network_access_type": {
				Type:         schema.TypeString,
				ForceNew:     true,
				Optional:     true,
				Default:      sagemaker.AppNetworkAccessTypePublicInternetOnly,
				ValidateFunc: validation.StringInSlice(sagemaker.AppNetworkAccessType_Values(), false),
			},
			"app_security_group_management": {
				Type:         schema.TypeString,
				ForceNew:     true,
				Optional:     true,
				ValidateFunc: validation.StringInSlice(sagemaker.AppSecurityGroupManagement_Values(), false),
			},
			"arn": {
				Type:     schema.TypeString,
				Computed: true,
			},
			"auth_mode": {
				Type:         schema.TypeString,
				ForceNew:     true,
				Required:     true,
				ValidateFunc: validation.StringInSlice(sagemaker.AuthMode_Values(), false),
			},
			"default_user_settings": {
				Type:     schema.TypeList,
				Required: true,
				MaxItems: 1,
				Elem: &schema.Resource{
					Schema: map[string]*schema.Schema{
						"execution_role": {
							Type:         schema.TypeString,
							Required:     true,
							ValidateFunc: verify.ValidARN,
						},
						"canvas_app_settings": {
							Type:     schema.TypeList,
							Optional: true,
							MaxItems: 1,
							Elem: &schema.Resource{
								Schema: map[string]*schema.Schema{
									"time_series_forecasting_settings": {
										Type:     schema.TypeList,
										Optional: true,
										MaxItems: 1,
										Elem: &schema.Resource{
											Schema: map[string]*schema.Schema{
												"amazon_forecast_role_arn": {
													Type:         schema.TypeString,
													Optional:     true,
													ValidateFunc: verify.ValidARN,
												},
												"status": {
													Type:         schema.TypeString,
													Optional:     true,
													ValidateFunc: validation.StringInSlice(sagemaker.FeatureStatus_Values(), false),
												},
											},
										},
									},
								},
							},
						},
						"jupyter_server_app_settings": {
							Type:     schema.TypeList,
							Optional: true,
							MaxItems: 1,
							Elem: &schema.Resource{
								Schema: map[string]*schema.Schema{
									"default_resource_spec": {
										Type:     schema.TypeList,
										Optional: true,
										MaxItems: 1,
										Elem: &schema.Resource{
											Schema: map[string]*schema.Schema{
												"instance_type": {
													Type:         schema.TypeString,
													Optional:     true,
													ValidateFunc: validation.StringInSlice(sagemaker.AppInstanceType_Values(), false),
												},
												"lifecycle_config_arn": {
													Type:         schema.TypeString,
													Optional:     true,
													ValidateFunc: verify.ValidARN,
												},
												"sagemaker_image_arn": {
													Type:         schema.TypeString,
													Optional:     true,
													ValidateFunc: verify.ValidARN,
												},
												"sagemaker_image_version_arn": {
													Type:         schema.TypeString,
													Optional:     true,
													ValidateFunc: verify.ValidARN,
												},
											},
										},
									},
									"lifecycle_config_arns": {
										Type:     schema.TypeSet,
										Optional: true,
										Elem: &schema.Schema{
											Type:         schema.TypeString,
											ValidateFunc: verify.ValidARN,
										},
									},
								},
							},
						},
						"kernel_gateway_app_settings": {
							Type:     schema.TypeList,
							Optional: true,
							MaxItems: 1,
							Elem: &schema.Resource{
								Schema: map[string]*schema.Schema{
									"default_resource_spec": {
										Type:     schema.TypeList,
										Optional: true,
										MaxItems: 1,
										Elem: &schema.Resource{
											Schema: map[string]*schema.Schema{
												"instance_type": {
													Type:         schema.TypeString,
													Optional:     true,
													ValidateFunc: validation.StringInSlice(sagemaker.AppInstanceType_Values(), false),
												},
												"lifecycle_config_arn": {
													Type:         schema.TypeString,
													Optional:     true,
													ValidateFunc: verify.ValidARN,
												},
												"sagemaker_image_arn": {
													Type:         schema.TypeString,
													Optional:     true,
													ValidateFunc: verify.ValidARN,
												},
												"sagemaker_image_version_arn": {
													Type:         schema.TypeString,
													Optional:     true,
													ValidateFunc: verify.ValidARN,
												},
											},
										},
									},
									"lifecycle_config_arns": {
										Type:     schema.TypeSet,
										Optional: true,
										Elem: &schema.Schema{
											Type:         schema.TypeString,
											ValidateFunc: verify.ValidARN,
										},
									},
									"custom_image": {
										Type:     schema.TypeList,
										Optional: true,
										MaxItems: 30,
										Elem: &schema.Resource{
											Schema: map[string]*schema.Schema{
												"app_image_config_name": {
													Type:     schema.TypeString,
													Required: true,
												},
												"image_name": {
													Type:     schema.TypeString,
													Required: true,
												},
												"image_version_number": {
													Type:     schema.TypeInt,
													Optional: true,
												},
											},
										},
									},
								},
							},
						},
						"security_groups": {
							Type:     schema.TypeSet,
							Optional: true,
							MaxItems: 5,
							Elem:     &schema.Schema{Type: schema.TypeString},
						},
						"r_session_app_settings": {
							Type:     schema.TypeList,
							Optional: true,
							MaxItems: 1,
							Elem: &schema.Resource{
								Schema: map[string]*schema.Schema{
									"default_resource_spec": {
										Type:     schema.TypeList,
										Optional: true,
										MaxItems: 1,
										Elem: &schema.Resource{
											Schema: map[string]*schema.Schema{
												"instance_type": {
													Type:         schema.TypeString,
													Optional:     true,
													ValidateFunc: validation.StringInSlice(sagemaker.AppInstanceType_Values(), false),
												},
												"lifecycle_config_arn": {
													Type:         schema.TypeString,
													Optional:     true,
													ValidateFunc: verify.ValidARN,
												},
												"sagemaker_image_arn": {
													Type:         schema.TypeString,
													Optional:     true,
													ValidateFunc: verify.ValidARN,
												},
												"sagemaker_image_version_arn": {
													Type:         schema.TypeString,
													Optional:     true,
													ValidateFunc: verify.ValidARN,
												},
											},
										},
									},
									"custom_image": {
										Type:     schema.TypeList,
										Optional: true,
										MaxItems: 30,
										Elem: &schema.Resource{
											Schema: map[string]*schema.Schema{
												"app_image_config_name": {
													Type:     schema.TypeString,
													Required: true,
												},
												"image_name": {
													Type:     schema.TypeString,
													Required: true,
												},
												"image_version_number": {
													Type:     schema.TypeInt,
													Optional: true,
												},
											},
										},
									},
								},
							},
						},
						"sharing_settings": {
							Type:     schema.TypeList,
							Optional: true,
							MaxItems: 1,
							Elem: &schema.Resource{
								Schema: map[string]*schema.Schema{
									"notebook_output_option": {
										Type:         schema.TypeString,
										Optional:     true,
										Default:      sagemaker.NotebookOutputOptionDisabled,
										ValidateFunc: validation.StringInSlice(sagemaker.NotebookOutputOption_Values(), false),
									},
									"s3_kms_key_id": {
										Type:         schema.TypeString,
										Optional:     true,
										ValidateFunc: verify.ValidARN,
									},
									"s3_output_path": {
										Type:     schema.TypeString,
										Optional: true,
									},
								},
							},
						},
						"tensor_board_app_settings": {
							Type:     schema.TypeList,
							Optional: true,
							MaxItems: 1,
							Elem: &schema.Resource{
								Schema: map[string]*schema.Schema{
									"default_resource_spec": {
										Type:     schema.TypeList,
										Optional: true,
										MaxItems: 1,
										Elem: &schema.Resource{
											Schema: map[string]*schema.Schema{
												"instance_type": {
													Type:         schema.TypeString,
													Optional:     true,
													ValidateFunc: validation.StringInSlice(sagemaker.AppInstanceType_Values(), false),
												},
												"lifecycle_config_arn": {
													Type:         schema.TypeString,
													Optional:     true,
													ValidateFunc: verify.ValidARN,
												},
												"sagemaker_image_arn": {
													Type:         schema.TypeString,
													Optional:     true,
													ValidateFunc: verify.ValidARN,
												},
												"sagemaker_image_version_arn": {
													Type:         schema.TypeString,
													Optional:     true,
													ValidateFunc: verify.ValidARN,
												},
											},
										},
									},
								},
							},
						},
					},
				},
			},
<<<<<<< HEAD
			"tags":     tftags.TagsSchema(),
			"tags_all": tftags.TagsSchemaTrulyComputed(),
=======
			"domain_name": {
				Type:     schema.TypeString,
				Required: true,
				ForceNew: true,
				ValidateFunc: validation.All(
					validation.StringLenBetween(1, 63),
					validation.StringMatch(regexp.MustCompile(`^[a-zA-Z0-9](-*[a-zA-Z0-9])*$`), "Valid characters are a-z, A-Z, 0-9, and - (hyphen)."),
				),
			},
			"domain_settings": {
				Type:     schema.TypeList,
				Optional: true,
				MaxItems: 1,
				Elem: &schema.Resource{
					Schema: map[string]*schema.Schema{
						"execution_role_identity_config": {
							Type:         schema.TypeString,
							Optional:     true,
							ValidateFunc: validation.StringInSlice(sagemaker.ExecutionRoleIdentityConfig_Values(), false),
						},
						"security_group_ids": {
							Type:     schema.TypeSet,
							Optional: true,
							ForceNew: true,
							MaxItems: 3,
							Elem:     &schema.Schema{Type: schema.TypeString},
						},
					},
				},
			},
			"home_efs_file_system_id": {
				Type:     schema.TypeString,
				Computed: true,
			},
			"kms_key_id": {
				Type:         schema.TypeString,
				ForceNew:     true,
				Optional:     true,
				ValidateFunc: verify.ValidARN,
			},
>>>>>>> 3cf15a22
			"retention_policy": {
				Type:     schema.TypeList,
				Optional: true,
				ForceNew: true,
				MaxItems: 1,
				Elem: &schema.Resource{
					Schema: map[string]*schema.Schema{
						"home_efs_file_system": {
							Type:         schema.TypeString,
							Optional:     true,
							ValidateFunc: validation.StringInSlice(sagemaker.RetentionType_Values(), false),
							Default:      sagemaker.RetentionTypeRetain,
						},
					},
				},
			},
			"security_group_id_for_domain_boundary": {
				Type:     schema.TypeString,
				Computed: true,
			},
			"single_sign_on_managed_application_instance_id": {
				Type:     schema.TypeString,
				Computed: true,
			},
			"subnet_ids": {
				Type:     schema.TypeSet,
				Required: true,
				ForceNew: true,
				MaxItems: 16,
				Elem:     &schema.Schema{Type: schema.TypeString},
			},
			"tags":     tftags.TagsSchema(),
			"tags_all": tftags.TagsSchemaComputed(),
			"url": {
				Type:     schema.TypeString,
				Computed: true,
			},
			"vpc_id": {
				Type:     schema.TypeString,
				ForceNew: true,
				Required: true,
			},
		},

		CustomizeDiff: verify.SetTagsDiff,
	}
}

func resourceDomainCreate(d *schema.ResourceData, meta interface{}) error {
	conn := meta.(*conns.AWSClient).SageMakerConn
	defaultTagsConfig := meta.(*conns.AWSClient).DefaultTagsConfig
	tags := defaultTagsConfig.MergeTags(tftags.New(d.Get("tags").(map[string]interface{})))

	input := &sagemaker.CreateDomainInput{
		DomainName:           aws.String(d.Get("domain_name").(string)),
		AuthMode:             aws.String(d.Get("auth_mode").(string)),
		VpcId:                aws.String(d.Get("vpc_id").(string)),
		AppNetworkAccessType: aws.String(d.Get("app_network_access_type").(string)),
		SubnetIds:            flex.ExpandStringSet(d.Get("subnet_ids").(*schema.Set)),
		DefaultUserSettings:  expandDomainDefaultUserSettings(d.Get("default_user_settings").([]interface{})),
	}

	if v, ok := d.GetOk("app_security_group_management"); ok {
		input.AppSecurityGroupManagement = aws.String(v.(string))
	}

	if v, ok := d.GetOk("domain_settings"); ok && len(v.([]interface{})) > 0 {
		input.DomainSettings = expandDomainSettings(v.([]interface{}))
	}

	if v, ok := d.GetOk("kms_key_id"); ok {
		input.KmsKeyId = aws.String(v.(string))
	}

	if len(tags) > 0 {
		input.Tags = Tags(tags.IgnoreAWS())
	}

	log.Printf("[DEBUG] sagemaker domain create config: %#v", *input)
	output, err := conn.CreateDomain(input)
	if err != nil {
		return fmt.Errorf("creating SageMaker domain: %w", err)
	}

	domainArn := aws.StringValue(output.DomainArn)
	domainID, err := DecodeDomainID(domainArn)
	if err != nil {
		return err
	}

	d.SetId(domainID)

	if _, err := WaitDomainInService(conn, d.Id()); err != nil {
		return fmt.Errorf("waiting for SageMaker domain (%s) to create: %w", d.Id(), err)
	}

	return resourceDomainRead(d, meta)
}

func resourceDomainRead(d *schema.ResourceData, meta interface{}) error {
	conn := meta.(*conns.AWSClient).SageMakerConn
	defaultTagsConfig := meta.(*conns.AWSClient).DefaultTagsConfig
	ignoreTagsConfig := meta.(*conns.AWSClient).IgnoreTagsConfig

	domain, err := FindDomainByName(conn, d.Id())
	if err != nil {
		if tfawserr.ErrCodeEquals(err, sagemaker.ErrCodeResourceNotFound) {
			d.SetId("")
			log.Printf("[WARN] Unable to find SageMaker domain (%s), removing from state", d.Id())
			return nil
		}
		return fmt.Errorf("reading SageMaker domain (%s): %w", d.Id(), err)
	}

	arn := aws.StringValue(domain.DomainArn)
	d.Set("domain_name", domain.DomainName)
	d.Set("auth_mode", domain.AuthMode)
	d.Set("app_network_access_type", domain.AppNetworkAccessType)
	d.Set("arn", arn)
	d.Set("home_efs_file_system_id", domain.HomeEfsFileSystemId)
	d.Set("single_sign_on_managed_application_instance_id", domain.SingleSignOnManagedApplicationInstanceId)
	d.Set("url", domain.Url)
	d.Set("vpc_id", domain.VpcId)
	d.Set("kms_key_id", domain.KmsKeyId)
	d.Set("app_security_group_management", domain.AppSecurityGroupManagement)
	d.Set("security_group_id_for_domain_boundary", domain.SecurityGroupIdForDomainBoundary)

	if err := d.Set("subnet_ids", flex.FlattenStringSet(domain.SubnetIds)); err != nil {
		return fmt.Errorf("setting subnet_ids for SageMaker Domain (%s): %w", d.Id(), err)
	}

	if err := d.Set("default_user_settings", flattenDomainDefaultUserSettings(domain.DefaultUserSettings)); err != nil {
		return fmt.Errorf("setting default_user_settings for SageMaker Domain (%s): %w", d.Id(), err)
	}

	if err := d.Set("domain_settings", flattenDomainSettings(domain.DomainSettings)); err != nil {
		return fmt.Errorf("setting domain_settings for SageMaker Domain (%s): %w", d.Id(), err)
	}

	tags, err := ListTags(conn, arn)

	if err != nil {
		return fmt.Errorf("listing tags for SageMaker Domain (%s): %w", d.Id(), err)
	}

	tags = tags.IgnoreAWS().IgnoreConfig(ignoreTagsConfig)

	//lintignore:AWSR002
	if err := d.Set("tags", tags.RemoveDefaultConfig(defaultTagsConfig).Map()); err != nil {
		return fmt.Errorf("setting tags: %w", err)
	}

	if err := d.Set("tags_all", tags.Map()); err != nil {
		return fmt.Errorf("setting tags_all: %w", err)
	}

	return nil
}

func resourceDomainUpdate(d *schema.ResourceData, meta interface{}) error {
	conn := meta.(*conns.AWSClient).SageMakerConn

	if d.HasChangesExcept("tags", "tags_all") {
		input := &sagemaker.UpdateDomainInput{
			DomainId:            aws.String(d.Id()),
			DefaultUserSettings: expandDomainDefaultUserSettings(d.Get("default_user_settings").([]interface{})),
		}

		if v, ok := d.GetOk("domain_settings"); ok && len(v.([]interface{})) > 0 {
			input.DomainSettingsForUpdate = expandDomainSettingsUpdate(v.([]interface{}))
		}

		log.Printf("[DEBUG] sagemaker domain update config: %#v", *input)
		_, err := conn.UpdateDomain(input)
		if err != nil {
			return fmt.Errorf("updating SageMaker domain: %w", err)
		}

		if _, err := WaitDomainInService(conn, d.Id()); err != nil {
			return fmt.Errorf("waiting for SageMaker domain (%s) to update: %w", d.Id(), err)
		}
	}

	if d.HasChange("tags_all") {
		o, n := d.GetChange("tags_all")

		if err := UpdateTags(conn, d.Get("arn").(string), o, n); err != nil {
			return fmt.Errorf("updating SageMaker domain (%s) tags: %w", d.Id(), err)
		}
	}

	return resourceDomainRead(d, meta)
}

func resourceDomainDelete(d *schema.ResourceData, meta interface{}) error {
	conn := meta.(*conns.AWSClient).SageMakerConn

	input := &sagemaker.DeleteDomainInput{
		DomainId: aws.String(d.Id()),
	}

	if v, ok := d.GetOk("retention_policy"); ok && len(v.([]interface{})) > 0 && v.([]interface{})[0] != nil {
		input.RetentionPolicy = expandRetentionPolicy(v.([]interface{}))
	}

	if _, err := conn.DeleteDomain(input); err != nil {
		if !tfawserr.ErrCodeEquals(err, sagemaker.ErrCodeResourceNotFound) {
			return fmt.Errorf("deleting SageMaker domain (%s): %w", d.Id(), err)
		}
	}

	if _, err := WaitDomainDeleted(conn, d.Id()); err != nil {
		if !tfawserr.ErrCodeEquals(err, sagemaker.ErrCodeResourceNotFound) {
			return fmt.Errorf("waiting for SageMaker domain (%s) to delete: %w", d.Id(), err)
		}
	}

	return nil
}

func expandDomainSettings(l []interface{}) *sagemaker.DomainSettings {
	if len(l) == 0 || l[0] == nil {
		return nil
	}

	m := l[0].(map[string]interface{})

	config := &sagemaker.DomainSettings{}

	if v, ok := m["execution_role_identity_config"].(string); ok && v != "" {
		config.ExecutionRoleIdentityConfig = aws.String(v)
	}

	if v, ok := m["security_group_ids"].(*schema.Set); ok && v.Len() > 0 {
		config.SecurityGroupIds = flex.ExpandStringSet(v)
	}

	return config
}

func expandDomainSettingsUpdate(l []interface{}) *sagemaker.DomainSettingsForUpdate {
	if len(l) == 0 || l[0] == nil {
		return nil
	}

	m := l[0].(map[string]interface{})

	config := &sagemaker.DomainSettingsForUpdate{}

	if v, ok := m["execution_role_identity_config"].(string); ok && v != "" {
		config.ExecutionRoleIdentityConfig = aws.String(v)
	}

	return config
}

func expandRetentionPolicy(l []interface{}) *sagemaker.RetentionPolicy {
	if len(l) == 0 || l[0] == nil {
		return nil
	}

	m := l[0].(map[string]interface{})

	config := &sagemaker.RetentionPolicy{}

	if v, ok := m["home_efs_file_system"].(string); ok && v != "" {
		config.HomeEfsFileSystem = aws.String(v)
	}

	return config
}

func expandDomainDefaultUserSettings(l []interface{}) *sagemaker.UserSettings {
	if len(l) == 0 || l[0] == nil {
		return nil
	}

	m := l[0].(map[string]interface{})

	config := &sagemaker.UserSettings{}

	if v, ok := m["canvas_app_settings"].([]interface{}); ok && len(v) > 0 {
		config.CanvasAppSettings = expandCanvasAppSettings(v)
	}

	if v, ok := m["execution_role"].(string); ok && v != "" {
		config.ExecutionRole = aws.String(v)
	}

	if v, ok := m["jupyter_server_app_settings"].([]interface{}); ok && len(v) > 0 {
		config.JupyterServerAppSettings = expandDomainJupyterServerAppSettings(v)
	}

	if v, ok := m["kernel_gateway_app_settings"].([]interface{}); ok && len(v) > 0 {
		config.KernelGatewayAppSettings = expandDomainKernelGatewayAppSettings(v)
	}

	if v, ok := m["r_session_app_settings"].([]interface{}); ok && len(v) > 0 {
		config.RSessionAppSettings = expandRSessionAppSettings(v)
	}

	if v, ok := m["security_groups"].(*schema.Set); ok && v.Len() > 0 {
		config.SecurityGroups = flex.ExpandStringSet(v)
	}

	if v, ok := m["sharing_settings"].([]interface{}); ok && len(v) > 0 {
		config.SharingSettings = expandDomainShareSettings(v)
	}

	if v, ok := m["tensor_board_app_settings"].([]interface{}); ok && len(v) > 0 {
		config.TensorBoardAppSettings = expandDomainTensorBoardAppSettings(v)
	}

	return config
}

func expandDomainJupyterServerAppSettings(l []interface{}) *sagemaker.JupyterServerAppSettings {
	if len(l) == 0 || l[0] == nil {
		return nil
	}

	m := l[0].(map[string]interface{})

	config := &sagemaker.JupyterServerAppSettings{}

	if v, ok := m["default_resource_spec"].([]interface{}); ok && len(v) > 0 {
		config.DefaultResourceSpec = expandDomainDefaultResourceSpec(v)
	}

	if v, ok := m["lifecycle_config_arns"].(*schema.Set); ok && v.Len() > 0 {
		config.LifecycleConfigArns = flex.ExpandStringSet(v)
	}

	return config
}

func expandDomainKernelGatewayAppSettings(l []interface{}) *sagemaker.KernelGatewayAppSettings {
	if len(l) == 0 || l[0] == nil {
		return nil
	}

	m := l[0].(map[string]interface{})

	config := &sagemaker.KernelGatewayAppSettings{}

	if v, ok := m["default_resource_spec"].([]interface{}); ok && len(v) > 0 {
		config.DefaultResourceSpec = expandDomainDefaultResourceSpec(v)
	}

	if v, ok := m["lifecycle_config_arns"].(*schema.Set); ok && v.Len() > 0 {
		config.LifecycleConfigArns = flex.ExpandStringSet(v)
	}

	if v, ok := m["custom_image"].([]interface{}); ok && len(v) > 0 {
		config.CustomImages = expandDomainCustomImages(v)
	}

	return config
}

func expandRSessionAppSettings(l []interface{}) *sagemaker.RSessionAppSettings {
	if len(l) == 0 || l[0] == nil {
		return nil
	}

	m := l[0].(map[string]interface{})

	config := &sagemaker.RSessionAppSettings{}

	if v, ok := m["default_resource_spec"].([]interface{}); ok && len(v) > 0 {
		config.DefaultResourceSpec = expandDomainDefaultResourceSpec(v)
	}

	if v, ok := m["custom_image"].([]interface{}); ok && len(v) > 0 {
		config.CustomImages = expandDomainCustomImages(v)
	}

	return config
}

func expandDomainTensorBoardAppSettings(l []interface{}) *sagemaker.TensorBoardAppSettings {
	if len(l) == 0 || l[0] == nil {
		return nil
	}

	m := l[0].(map[string]interface{})

	config := &sagemaker.TensorBoardAppSettings{}

	if v, ok := m["default_resource_spec"].([]interface{}); ok && len(v) > 0 {
		config.DefaultResourceSpec = expandDomainDefaultResourceSpec(v)
	}

	return config
}

func expandDomainDefaultResourceSpec(l []interface{}) *sagemaker.ResourceSpec {
	if len(l) == 0 || l[0] == nil {
		return nil
	}

	m := l[0].(map[string]interface{})

	config := &sagemaker.ResourceSpec{}

	if v, ok := m["instance_type"].(string); ok && v != "" {
		config.InstanceType = aws.String(v)
	}

	if v, ok := m["lifecycle_config_arn"].(string); ok && v != "" {
		config.LifecycleConfigArn = aws.String(v)
	}

	if v, ok := m["sagemaker_image_arn"].(string); ok && v != "" {
		config.SageMakerImageArn = aws.String(v)
	}

	if v, ok := m["sagemaker_image_version_arn"].(string); ok && v != "" {
		config.SageMakerImageVersionArn = aws.String(v)
	}

	return config
}

func expandDomainShareSettings(l []interface{}) *sagemaker.SharingSettings {
	if len(l) == 0 || l[0] == nil {
		return nil
	}

	m := l[0].(map[string]interface{})

	config := &sagemaker.SharingSettings{
		NotebookOutputOption: aws.String(m["notebook_output_option"].(string)),
	}

	if v, ok := m["s3_kms_key_id"].(string); ok && v != "" {
		config.S3KmsKeyId = aws.String(v)
	}

	if v, ok := m["s3_output_path"].(string); ok && v != "" {
		config.S3OutputPath = aws.String(v)
	}

	return config
}

func expandCanvasAppSettings(l []interface{}) *sagemaker.CanvasAppSettings {
	if len(l) == 0 || l[0] == nil {
		return nil
	}

	m := l[0].(map[string]interface{})

	config := &sagemaker.CanvasAppSettings{
		TimeSeriesForecastingSettings: expandTimeSeriesForecastingSettings(m["time_series_forecasting_settings"].([]interface{})),
	}

	return config
}

func expandTimeSeriesForecastingSettings(l []interface{}) *sagemaker.TimeSeriesForecastingSettings {
	if len(l) == 0 || l[0] == nil {
		return nil
	}

	m := l[0].(map[string]interface{})

	config := &sagemaker.TimeSeriesForecastingSettings{}

	if v, ok := m["amazon_forecast_role_arn"].(string); ok && v != "" {
		config.AmazonForecastRoleArn = aws.String(v)
	}

	if v, ok := m["status"].(string); ok && v != "" {
		config.Status = aws.String(v)
	}

	return config
}

func expandDomainCustomImages(l []interface{}) []*sagemaker.CustomImage {
	images := make([]*sagemaker.CustomImage, 0, len(l))

	for _, eRaw := range l {
		data := eRaw.(map[string]interface{})

		image := &sagemaker.CustomImage{
			AppImageConfigName: aws.String(data["app_image_config_name"].(string)),
			ImageName:          aws.String(data["image_name"].(string)),
		}

		if v, ok := data["image_version_number"].(int); ok {
			image.ImageVersionNumber = aws.Int64(int64(v))
		}

		images = append(images, image)
	}

	return images
}

func flattenDomainDefaultUserSettings(config *sagemaker.UserSettings) []map[string]interface{} {
	if config == nil {
		return []map[string]interface{}{}
	}

	m := map[string]interface{}{}

	if config.CanvasAppSettings != nil {
		m["canvas_app_settings"] = flattenCanvasAppSettings(config.CanvasAppSettings)
	}

	if config.ExecutionRole != nil {
		m["execution_role"] = aws.StringValue(config.ExecutionRole)
	}

	if config.JupyterServerAppSettings != nil {
		m["jupyter_server_app_settings"] = flattenDomainJupyterServerAppSettings(config.JupyterServerAppSettings)
	}

	if config.KernelGatewayAppSettings != nil {
		m["kernel_gateway_app_settings"] = flattenDomainKernelGatewayAppSettings(config.KernelGatewayAppSettings)
	}

	if config.RSessionAppSettings != nil {
		m["r_session_app_settings"] = flattenRSessionAppSettings(config.RSessionAppSettings)
	}

	if config.SecurityGroups != nil {
		m["security_groups"] = flex.FlattenStringSet(config.SecurityGroups)
	}

	if config.SharingSettings != nil {
		m["sharing_settings"] = flattenDomainShareSettings(config.SharingSettings)
	}

	if config.TensorBoardAppSettings != nil {
		m["tensor_board_app_settings"] = flattenDomainTensorBoardAppSettings(config.TensorBoardAppSettings)
	}

	return []map[string]interface{}{m}
}

func flattenDomainDefaultResourceSpec(config *sagemaker.ResourceSpec) []map[string]interface{} {
	if config == nil {
		return []map[string]interface{}{}
	}

	m := map[string]interface{}{}

	if config.InstanceType != nil {
		m["instance_type"] = aws.StringValue(config.InstanceType)
	}

	if config.LifecycleConfigArn != nil {
		m["lifecycle_config_arn"] = aws.StringValue(config.LifecycleConfigArn)
	}

	if config.SageMakerImageArn != nil {
		m["sagemaker_image_arn"] = aws.StringValue(config.SageMakerImageArn)
	}

	if config.SageMakerImageVersionArn != nil {
		m["sagemaker_image_version_arn"] = aws.StringValue(config.SageMakerImageVersionArn)
	}

	return []map[string]interface{}{m}
}

func flattenDomainTensorBoardAppSettings(config *sagemaker.TensorBoardAppSettings) []map[string]interface{} {
	if config == nil {
		return []map[string]interface{}{}
	}

	m := map[string]interface{}{}

	if config.DefaultResourceSpec != nil {
		m["default_resource_spec"] = flattenDomainDefaultResourceSpec(config.DefaultResourceSpec)
	}

	return []map[string]interface{}{m}
}

func flattenDomainJupyterServerAppSettings(config *sagemaker.JupyterServerAppSettings) []map[string]interface{} {
	if config == nil {
		return []map[string]interface{}{}
	}

	m := map[string]interface{}{}

	if config.DefaultResourceSpec != nil {
		m["default_resource_spec"] = flattenDomainDefaultResourceSpec(config.DefaultResourceSpec)
	}

	if config.LifecycleConfigArns != nil {
		m["lifecycle_config_arns"] = flex.FlattenStringSet(config.LifecycleConfigArns)
	}

	return []map[string]interface{}{m}
}

func flattenDomainKernelGatewayAppSettings(config *sagemaker.KernelGatewayAppSettings) []map[string]interface{} {
	if config == nil {
		return []map[string]interface{}{}
	}

	m := map[string]interface{}{}

	if config.DefaultResourceSpec != nil {
		m["default_resource_spec"] = flattenDomainDefaultResourceSpec(config.DefaultResourceSpec)
	}

	if config.LifecycleConfigArns != nil {
		m["lifecycle_config_arns"] = flex.FlattenStringSet(config.LifecycleConfigArns)
	}

	if config.CustomImages != nil {
		m["custom_image"] = flattenDomainCustomImages(config.CustomImages)
	}

	return []map[string]interface{}{m}
}

func flattenRSessionAppSettings(config *sagemaker.RSessionAppSettings) []map[string]interface{} {
	if config == nil {
		return []map[string]interface{}{}
	}

	m := map[string]interface{}{}

	if config.DefaultResourceSpec != nil {
		m["default_resource_spec"] = flattenDomainDefaultResourceSpec(config.DefaultResourceSpec)
	}

	if config.CustomImages != nil {
		m["custom_image"] = flattenDomainCustomImages(config.CustomImages)
	}

	return []map[string]interface{}{m}
}

func flattenDomainShareSettings(config *sagemaker.SharingSettings) []map[string]interface{} {
	if config == nil {
		return []map[string]interface{}{}
	}

	m := map[string]interface{}{
		"notebook_output_option": aws.StringValue(config.NotebookOutputOption),
	}

	if config.S3KmsKeyId != nil {
		m["s3_kms_key_id"] = aws.StringValue(config.S3KmsKeyId)
	}

	if config.S3OutputPath != nil {
		m["s3_output_path"] = aws.StringValue(config.S3OutputPath)
	}

	return []map[string]interface{}{m}
}

func flattenCanvasAppSettings(config *sagemaker.CanvasAppSettings) []map[string]interface{} {
	if config == nil {
		return []map[string]interface{}{}
	}

	m := map[string]interface{}{
		"time_series_forecasting_settings": flattenTimeSeriesForecastingSettings(config.TimeSeriesForecastingSettings),
	}

	return []map[string]interface{}{m}
}

func flattenTimeSeriesForecastingSettings(config *sagemaker.TimeSeriesForecastingSettings) []map[string]interface{} {
	if config == nil {
		return []map[string]interface{}{}
	}

	m := map[string]interface{}{
		"amazon_forecast_role_arn": aws.StringValue(config.AmazonForecastRoleArn),
		"status":                   aws.StringValue(config.Status),
	}

	return []map[string]interface{}{m}
}

func flattenDomainSettings(config *sagemaker.DomainSettings) []map[string]interface{} {
	if config == nil {
		return []map[string]interface{}{}
	}

	m := map[string]interface{}{
		"execution_role_identity_config": aws.StringValue(config.ExecutionRoleIdentityConfig),
		"security_group_ids":             flex.FlattenStringSet(config.SecurityGroupIds),
	}

	return []map[string]interface{}{m}
}

func flattenDomainCustomImages(config []*sagemaker.CustomImage) []map[string]interface{} {
	images := make([]map[string]interface{}, 0, len(config))

	for _, raw := range config {
		image := make(map[string]interface{})

		image["app_image_config_name"] = aws.StringValue(raw.AppImageConfigName)
		image["image_name"] = aws.StringValue(raw.ImageName)

		if raw.ImageVersionNumber != nil {
			image["image_version_number"] = aws.Int64Value(raw.ImageVersionNumber)
		}

		images = append(images, image)
	}

	return images
}

func DecodeDomainID(id string) (string, error) {
	domainArn, err := arn.Parse(id)
	if err != nil {
		return "", err
	}

	domainName := strings.TrimPrefix(domainArn.Resource, "domain/")
	return domainName, nil
}<|MERGE_RESOLUTION|>--- conflicted
+++ resolved
@@ -334,10 +334,6 @@
 					},
 				},
 			},
-<<<<<<< HEAD
-			"tags":     tftags.TagsSchema(),
-			"tags_all": tftags.TagsSchemaTrulyComputed(),
-=======
 			"domain_name": {
 				Type:     schema.TypeString,
 				Required: true,
@@ -378,7 +374,6 @@
 				Optional:     true,
 				ValidateFunc: verify.ValidARN,
 			},
->>>>>>> 3cf15a22
 			"retention_policy": {
 				Type:     schema.TypeList,
 				Optional: true,
@@ -411,7 +406,7 @@
 				Elem:     &schema.Schema{Type: schema.TypeString},
 			},
 			"tags":     tftags.TagsSchema(),
-			"tags_all": tftags.TagsSchemaComputed(),
+			"tags_all": tftags.TagsSchemaTrulyComputed(),
 			"url": {
 				Type:     schema.TypeString,
 				Computed: true,
