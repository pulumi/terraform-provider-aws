---
subcategory: "Image Builder"
layout: "aws"
page_title: "AWS: aws_imagebuilder_image_recipe"
description: |-
    Manage an Image Builder Image Recipe
---

# Resource: aws_imagebuilder_image_recipe

Manages an Image Builder Image Recipe.

## Example Usage

```terraform
resource "aws_imagebuilder_image_recipe" "example" {
  block_device_mapping {
    device_name = "/dev/xvdb"

    ebs {
      delete_on_termination = true
      volume_size           = 100
      volume_type           = "gp2"
    }
  }

  component {
    component_arn = aws_imagebuilder_component.example.arn
  }

  name         = "example"
  parent_image = "arn:${data.aws_partition.current.partition}:imagebuilder:${data.aws_region.current.name}:aws:image/amazon-linux-2-x86/x.x.x"
  version      = "1.0.0"
}
```

## Argument Reference

The following arguments are required:

* `component` - (Required) Ordered configuration block(s) with components for the image recipe. Detailed below.
* `name` - (Required) Name of the image recipe.
* `parent_image` - (Required) Platform of the image recipe.
* `version` - (Required) Version of the image recipe.

The following attributes are optional:

* `block_device_mapping` - (Optional) Configuration block(s) with block device mappings for the the image recipe. Detailed below.
* `description` - (Optional) Description of the image recipe.
<<<<<<< HEAD
* `tags` - (Optional) Key-value map of resource tags for the image recipe. .If configured with a provider `default_tags` configuration block present, tags with matching keys will overwrite those defined at the provider-level.
=======
* `tags` - (Optional) Key-value map of resource tags for the image recipe. If configured with a provider [`default_tags` configuration block](/docs/providers/aws/index.html#default_tags-configuration-block) present, tags with matching keys will overwrite those defined at the provider-level.
* `user_data_base64` (Optional) Base64 encoded user data. Use this to provide commands or a command script to run when you launch your build instance.
>>>>>>> 470002f3
* `working_directory` - (Optional) The working directory to be used during build and test workflows.

### block_device_mapping

The following arguments are optional:

* `device_name` - (Optional) Name of the device. For example, `/dev/sda` or `/dev/xvdb`.
* `ebs` - (Optional) Configuration block with Elastic Block Storage (EBS) block device mapping settings. Detailed below.
* `no_device` - (Optional) Set to `true` to remove a mapping from the parent image.
* `virtual_name` - (Optional) Virtual device name. For example, `ephemeral0`. Instance store volumes are numbered starting from 0.

#### ebs

The following arguments are optional:

* `delete_on_termination` - (Optional) Whether to delete the volume on termination. Defaults to unset, which is the value inherited from the parent image.
* `encrypted` - (Optional) Whether to encrypt the volume. Defaults to unset, which is the value inherited from the parent image.
* `iops` - (Optional) Number of Input/Output (I/O) operations per second to provision for an `io1` or `io2` volume.
* `kms_key_id` - (Optional) Amazon Resource Name (ARN) of the Key Management Service (KMS) Key for encryption.
* `snapshot_id` - (Optional) Identifier of the EC2 Volume Snapshot.
* `volume_size` - (Optional) Size of the volume, in GiB.
* `volume_type` - (Optional) Type of the volume. For example, `gp2` or `io2`.

### component

The following arguments are required:

* `component_arn` - (Required) Amazon Resource Name (ARN) of the Image Builder Component to associate.

## Attributes Reference

In addition to all arguments above, the following attributes are exported:

* `arn` - (Required) Amazon Resource Name (ARN) of the image recipe.
* `date_created` - Date the image recipe was created.
* `owner` - Owner of the image recipe.
* `platform` - Platform of the image recipe.
* `tags_all` - A map of tags assigned to the resource, including those inherited from the provider .

## Import

`aws_imagebuilder_image_recipe` resources can be imported by using the Amazon Resource Name (ARN), e.g.,

```
$ terraform import aws_imagebuilder_image_recipe.example arn:aws:imagebuilder:us-east-1:123456789012:image-recipe/example/1.0.0
```<|MERGE_RESOLUTION|>--- conflicted
+++ resolved
@@ -47,12 +47,8 @@
 
 * `block_device_mapping` - (Optional) Configuration block(s) with block device mappings for the the image recipe. Detailed below.
 * `description` - (Optional) Description of the image recipe.
-<<<<<<< HEAD
-* `tags` - (Optional) Key-value map of resource tags for the image recipe. .If configured with a provider `default_tags` configuration block present, tags with matching keys will overwrite those defined at the provider-level.
-=======
-* `tags` - (Optional) Key-value map of resource tags for the image recipe. If configured with a provider [`default_tags` configuration block](/docs/providers/aws/index.html#default_tags-configuration-block) present, tags with matching keys will overwrite those defined at the provider-level.
+* `tags` - (Optional) Key-value map of resource tags for the image recipe. If configured with a provider `default_tags` configuration block present, tags with matching keys will overwrite those defined at the provider-level.
 * `user_data_base64` (Optional) Base64 encoded user data. Use this to provide commands or a command script to run when you launch your build instance.
->>>>>>> 470002f3
 * `working_directory` - (Optional) The working directory to be used during build and test workflows.
 
 ### block_device_mapping
