---
subcategory: "Connect"
layout: "aws"
page_title: "AWS: aws_connect_contact_flow"
description: |-
  Provides details about a specific Amazon Connect Contact Flow.
---

# Resource: aws_connect_contact_flow

Provides an Amazon Connect Contact Flow resource. For more information see
[Amazon Connect: Getting Started](https://docs.aws.amazon.com/connect/latest/adminguide/amazon-connect-get-started.html)

This resource embeds or references Contact Flows specified in Amazon Connect Contact Flow Language. For more information see
[Amazon Connect Flow language](https://docs.aws.amazon.com/connect/latest/adminguide/flow-language.html)

!> **WARN:** Contact Flows exported from the Console [Contact Flow import/export](https://docs.aws.amazon.com/connect/latest/adminguide/contact-flow-import-export.html) are not in the Amazon Connect Contact Flow Language and can not be used with this resource. Instead, the recommendation is to use the AWS CLI [`describe-contact-flow`](https://awscli.amazonaws.com/v2/documentation/api/latest/reference/connect/describe-contact-flow.html).
See [example](#with-external-content) below which uses `jq` to extract the `Content` attribute and saves it to a local file.

## Example Usage

### Basic

```hcl
resource "aws_connect_contact_flow" "test" {
  instance_id = "aaaaaaaa-bbbb-cccc-dddd-111111111111"
  name        = "Test"
  description = "Test Contact Flow Description"
  type        = "CONTACT_FLOW"
  content     = <<JSON
	{
		"Version": "2019-10-30",
		"StartAction": "12345678-1234-1234-1234-123456789012",
		"Actions": [
			{
				"Identifier": "12345678-1234-1234-1234-123456789012",
				"Type": "MessageParticipant",
				"Transitions": {
					"NextAction": "abcdef-abcd-abcd-abcd-abcdefghijkl",
					"Errors": [],
					"Conditions": []
				},
				"Parameters": {
					"Text": "Thanks for calling the sample flow!"
				}
			},
			{
				"Identifier": "abcdef-abcd-abcd-abcd-abcdefghijkl",
				"Type": "DisconnectParticipant",
				"Transitions": {},
				"Parameters": {}
			}
		]
	}
	JSON
  tags = {
    "Name"        = "Test Contact Flow",
    "Application" = "Terraform",
    "Method"      = "Create"
  }
}
```

### With External Content

Use the AWS CLI to extract Contact Flow Content:

```shell
$ aws connect describe-contact-flow --instance-id 1b3c5d8-1b3c-1b3c-1b3c-1b3c5d81b3c5 --contact-flow-id c1d4e5f6-1b3c-1b3c-1b3c-c1d4e5f6c1d4e5 --region us-west-2 | jq '.ContactFlow.Content | fromjson' > contact_flow.json
```

Use the generated file as input:

```hcl
resource "aws_connect_contact_flow" "test" {
  instance_id  = "aaaaaaaa-bbbb-cccc-dddd-111111111111"
  name         = "Test"
  description  = "Test Contact Flow Description"
  type         = "CONTACT_FLOW"
  filename     = "contact_flow.json"
  content_hash = filebase64sha256("contact_flow.json")
  tags = {
    "Name"        = "Test Contact Flow",
    "Application" = "Terraform",
    "Method"      = "Create"
  }
}
```

## Argument Reference

The following arguments are supported:

* `content` - (Optional) Specifies the content of the Contact Flow, provided as a JSON string, written in Amazon Connect Contact Flow Language. If defined, the `filename` argument cannot be used.
* `content_hash` - (Optional) Used to trigger updates. Must be set to a base64-encoded SHA256 hash of the Contact Flow source specified with `filename`. The usual way to set this is filebase64sha256("mycontact_flow.json") (Terraform 0.11.12 and later) or base64sha256(file("mycontact_flow.json")) (Terraform 0.11.11 and earlier), where "mycontact_flow.json" is the local filename of the Contact Flow source.
* `description` - (Optional) Specifies the description of the Contact Flow.
* `filename` - (Optional) The path to the Contact Flow source within the local filesystem. Conflicts with `content`.
* `instance_id` - (Required) Specifies the identifier of the hosting Amazon Connect Instance.
* `name` - (Required) Specifies the name of the Contact Flow.
<<<<<<< HEAD
* `tags` - (Optional) Tags to apply to the Contact Flow. If configured with a provider `default_tags` configuration block present, tags with matching keys will overwrite those defined at the provider-level.
* `type` - (Optional) Specifies the type of the Contact Flow. Defaults to `CONTACT_FLOW`. Allowed Values are: `CONTACT_FLOW`, `CUSTOMER_QUEUE`, `CUSTOMER_HOLD`, `CUSTOMER_WHISPER`, `AGENT_HOLD`, `AGENT_WHISPER`, `OUTBOUND_WHISPER`, `AGENT_TRANSFER`, `QUEUE_TRANSFER`.
=======
* `tags` - (Optional) Tags to apply to the Contact Flow. If configured with a provider [`default_tags` configuration block](https://registry.terraform.io/providers/hashicorp/aws/latest/docs#default_tags-configuration-block) present, tags with matching keys will overwrite those defined at the provider-level.
* `type` - (Optional, Forces new resource) Specifies the type of the Contact Flow. Defaults to `CONTACT_FLOW`. Allowed Values are: `CONTACT_FLOW`, `CUSTOMER_QUEUE`, `CUSTOMER_HOLD`, `CUSTOMER_WHISPER`, `AGENT_HOLD`, `AGENT_WHISPER`, `OUTBOUND_WHISPER`, `AGENT_TRANSFER`, `QUEUE_TRANSFER`.
>>>>>>> 3cf15a22

## Attributes Reference

In addition to all arguments above, the following attributes are exported:

* `arn` - The Amazon Resource Name (ARN) of the Contact Flow.
* `id` - The identifier of the hosting Amazon Connect Instance and identifier of the Contact Flow separated by a colon (`:`).
* `contact_flow_id` - The identifier of the Contact Flow.
* `tags_all` - A map of tags assigned to the resource, including those inherited from the provider `default_tags` configuration block.

## Import

Amazon Connect Contact Flows can be imported using the `instance_id` and `contact_flow_id` separated by a colon (`:`), e.g.,

```
$ terraform import aws_connect_contact_flow.example f1288a1f-6193-445a-b47e-af739b2:c1d4e5f6-1b3c-1b3c-1b3c-c1d4e5f6c1d4e5
```<|MERGE_RESOLUTION|>--- conflicted
+++ resolved
@@ -97,13 +97,8 @@
 * `filename` - (Optional) The path to the Contact Flow source within the local filesystem. Conflicts with `content`.
 * `instance_id` - (Required) Specifies the identifier of the hosting Amazon Connect Instance.
 * `name` - (Required) Specifies the name of the Contact Flow.
-<<<<<<< HEAD
 * `tags` - (Optional) Tags to apply to the Contact Flow. If configured with a provider `default_tags` configuration block present, tags with matching keys will overwrite those defined at the provider-level.
-* `type` - (Optional) Specifies the type of the Contact Flow. Defaults to `CONTACT_FLOW`. Allowed Values are: `CONTACT_FLOW`, `CUSTOMER_QUEUE`, `CUSTOMER_HOLD`, `CUSTOMER_WHISPER`, `AGENT_HOLD`, `AGENT_WHISPER`, `OUTBOUND_WHISPER`, `AGENT_TRANSFER`, `QUEUE_TRANSFER`.
-=======
-* `tags` - (Optional) Tags to apply to the Contact Flow. If configured with a provider [`default_tags` configuration block](https://registry.terraform.io/providers/hashicorp/aws/latest/docs#default_tags-configuration-block) present, tags with matching keys will overwrite those defined at the provider-level.
 * `type` - (Optional, Forces new resource) Specifies the type of the Contact Flow. Defaults to `CONTACT_FLOW`. Allowed Values are: `CONTACT_FLOW`, `CUSTOMER_QUEUE`, `CUSTOMER_HOLD`, `CUSTOMER_WHISPER`, `AGENT_HOLD`, `AGENT_WHISPER`, `OUTBOUND_WHISPER`, `AGENT_TRANSFER`, `QUEUE_TRANSFER`.
->>>>>>> 3cf15a22
 
 ## Attributes Reference
 
