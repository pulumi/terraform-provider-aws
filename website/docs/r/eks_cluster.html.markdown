--- conflicted
+++ resolved
@@ -79,11 +79,7 @@
 
 [EKS Control Plane Logging](https://docs.aws.amazon.com/eks/latest/userguide/control-plane-logs.html) can be enabled via the `enabled_cluster_log_types` argument. To manage the CloudWatch Log Group retention period, the `aws_cloudwatch_log_group` resource can be used.
 
-<<<<<<< HEAD
 -> The below configuration uses [`dependsOn`](https://www.pulumi.com/docs/intro/concepts/programming-model/#dependson) to prevent ordering issues with EKS automatically creating the log group first and a variable for naming consistency. Other ordering and naming methodologies may be more appropriate for your environment.
-=======
--> The below configuration uses [`depends_on`](https://www.terraform.io/docs/configuration/meta-arguments/depends_on.html) to prevent ordering issues with EKS automatically creating the log group first and a variable for naming consistency. Other ordering and naming methodologies may be more appropriate for your environment.
->>>>>>> b454050e
 
 ```hcl
 variable "cluster_name" {
@@ -151,22 +147,13 @@
 }
 ```
 
-<<<<<<< HEAD
 After adding inline IAM Policies (e.g. `aws_iam_role_policy` resource) or attaching IAM Policies (e.g. `aws_iam_policy` resource and `aws_iam_role_policy_attachment` resource) with the desired permissions to the IAM Role, annotate the Kubernetes service account (e.g. `kubernetes_service_account` resource) and recreate any pods.
-=======
-After adding inline IAM Policies (e.g. [`aws_iam_role_policy` resource](/docs/providers/aws/r/iam_role_policy.html)) or attaching IAM Policies (e.g. [`aws_iam_policy` resource](/docs/providers/aws/r/iam_policy.html) and [`aws_iam_role_policy_attachment` resource](/docs/providers/aws/r/iam_policy.html)) with the desired permissions to the IAM Role, annotate the Kubernetes service account (e.g. [`kubernetes_service_account` resource](https://registry.terraform.io/providers/hashicorp/kubernetes/latest/docs/resources/service_account)) and recreate any pods.
->>>>>>> b454050e
-
 ## Argument Reference
 
 The following arguments are supported:
 
 * `name` – (Required) Name of the cluster.
-<<<<<<< HEAD
 * `role_arn` - (Required) The Amazon Resource Name (ARN) of the IAM role that provides permissions for the Kubernetes control plane to make calls to AWS API operations on your behalf. Ensure the resource configuration includes explicit dependencies on the IAM Role permissions by adding [`dependsOn`](https://www.pulumi.com/docs/intro/concepts/programming-model/#dependson) if using the `aws_iam_role_policy` resource) or `aws_iam_role_policy_attachment` resource, otherwise EKS cannot delete EKS managed EC2 infrastructure such as Security Groups on EKS Cluster deletion.
-=======
-* `role_arn` - (Required) The Amazon Resource Name (ARN) of the IAM role that provides permissions for the Kubernetes control plane to make calls to AWS API operations on your behalf. Ensure the resource configuration includes explicit dependencies on the IAM Role permissions by adding [`depends_on`](https://www.terraform.io/docs/configuration/meta-arguments/depends_on.html) if using the [`aws_iam_role_policy` resource](/docs/providers/aws/r/iam_role_policy.html) or [`aws_iam_role_policy_attachment` resource](/docs/providers/aws/r/iam_role_policy_attachment.html), otherwise EKS cannot delete EKS managed EC2 infrastructure such as Security Groups on EKS Cluster deletion.
->>>>>>> b454050e
 * `vpc_config` - (Required) Nested argument for the VPC associated with your cluster. Amazon EKS VPC resources have specific requirements to work properly with Kubernetes. For more information, see [Cluster VPC Considerations](https://docs.aws.amazon.com/eks/latest/userguide/network_reqs.html) and [Cluster Security Group Considerations](https://docs.aws.amazon.com/eks/latest/userguide/sec-group-reqs.html) in the Amazon EKS User Guide. Configuration detailed below.
 * `enabled_cluster_log_types` - (Optional) A list of the desired control plane logging to enable. For more information, see [Amazon EKS Control Plane Logging](https://docs.aws.amazon.com/eks/latest/userguide/control-plane-logs.html)
 * `encryption_config` - (Optional) Configuration block with encryption configuration for the cluster. Only available on Kubernetes 1.13 and above clusters created after March 6, 2020. Detailed below.
