---
subcategory: "Route 53 Resolver"
layout: "aws"
page_title: "AWS: aws_route53_resolver_rule"
description: |-
  Provides a Route53 Resolver rule.
---

# Resource: aws_route53_resolver_rule

Provides a Route53 Resolver rule.

## Example Usage

### System rule

```terraform
resource "aws_route53_resolver_rule" "sys" {
  domain_name = "subdomain.example.com"
  rule_type   = "SYSTEM"
}
```

### Forward rule

```terraform
resource "aws_route53_resolver_rule" "fwd" {
  domain_name          = "example.com"
  name                 = "example"
  rule_type            = "FORWARD"
  resolver_endpoint_id = aws_route53_resolver_endpoint.foo.id

  target_ip {
    ip = "123.45.67.89"
  }

  tags = {
    Environment = "Prod"
  }
}
```

## Argument Reference

The following arguments are supported:

* `domain_name` - (Required) DNS queries for this domain name are forwarded to the IP addresses that are specified using `target_ip`.
* `rule_type` - (Required) The rule type. Valid values are `FORWARD`, `SYSTEM` and `RECURSIVE`.
* `name` - (Optional) A friendly name that lets you easily find a rule in the Resolver dashboard in the Route 53 console.
* `resolver_endpoint_id` (Optional) The ID of the outbound resolver endpoint that you want to use to route DNS queries to the IP addresses that you specify using `target_ip`.
This argument should only be specified for `FORWARD` type rules.
* `target_ip` - (Optional) Configuration block(s) indicating the IPs that you want Resolver to forward DNS queries to (documented below).
This argument should only be specified for `FORWARD` type rules.
<<<<<<< HEAD
* `tags` - (Optional) A map of tags to assign to the resource. .If configured with a provider `default_tags` configuration block present, tags with matching keys will overwrite those defined at the provider-level.
=======
* `tags` - (Optional) A map of tags to assign to the resource. If configured with a provider [`default_tags` configuration block](https://registry.terraform.io/providers/hashicorp/aws/latest/docs#default_tags-configuration-block) present, tags with matching keys will overwrite those defined at the provider-level.
>>>>>>> abe4b515

The `target_ip` object supports the following:

* `ip` - (Required) One IP address that you want to forward DNS queries to. You can specify only IPv4 addresses.
* `port` - (Optional) The port at `ip` that you want to forward DNS queries to. Default value is `53`

## Attributes Reference

In addition to all arguments above, the following attributes are exported:

* `id` - The ID of the resolver rule.
* `arn` - The ARN (Amazon Resource Name) for the resolver rule.
* `owner_id` - When a rule is shared with another AWS account, the account ID of the account that the rule is shared with.
* `share_status` - Whether the rules is shared and, if so, whether the current account is sharing the rule with another account, or another account is sharing the rule with the current account.
Values are `NOT_SHARED`, `SHARED_BY_ME` or `SHARED_WITH_ME`
<<<<<<< HEAD
* `tags_all` - A map of tags assigned to the resource, including those inherited from the provider .
=======
* `tags_all` - A map of tags assigned to the resource, including those inherited from the provider [`default_tags` configuration block](https://registry.terraform.io/providers/hashicorp/aws/latest/docs#default_tags-configuration-block).
>>>>>>> abe4b515

## Import

Route53 Resolver rules can be imported using the `id`, e.g.,

```
$ terraform import aws_route53_resolver_rule.sys rslvr-rr-0123456789abcdef0
```<|MERGE_RESOLUTION|>--- conflicted
+++ resolved
@@ -51,11 +51,7 @@
 This argument should only be specified for `FORWARD` type rules.
 * `target_ip` - (Optional) Configuration block(s) indicating the IPs that you want Resolver to forward DNS queries to (documented below).
 This argument should only be specified for `FORWARD` type rules.
-<<<<<<< HEAD
 * `tags` - (Optional) A map of tags to assign to the resource. .If configured with a provider `default_tags` configuration block present, tags with matching keys will overwrite those defined at the provider-level.
-=======
-* `tags` - (Optional) A map of tags to assign to the resource. If configured with a provider [`default_tags` configuration block](https://registry.terraform.io/providers/hashicorp/aws/latest/docs#default_tags-configuration-block) present, tags with matching keys will overwrite those defined at the provider-level.
->>>>>>> abe4b515
 
 The `target_ip` object supports the following:
 
@@ -71,11 +67,7 @@
 * `owner_id` - When a rule is shared with another AWS account, the account ID of the account that the rule is shared with.
 * `share_status` - Whether the rules is shared and, if so, whether the current account is sharing the rule with another account, or another account is sharing the rule with the current account.
 Values are `NOT_SHARED`, `SHARED_BY_ME` or `SHARED_WITH_ME`
-<<<<<<< HEAD
-* `tags_all` - A map of tags assigned to the resource, including those inherited from the provider .
-=======
-* `tags_all` - A map of tags assigned to the resource, including those inherited from the provider [`default_tags` configuration block](https://registry.terraform.io/providers/hashicorp/aws/latest/docs#default_tags-configuration-block).
->>>>>>> abe4b515
+* `tags_all` - A map of tags assigned to the resource, including those inherited from the provider `default_tags` configuration block.
 
 ## Import
 
