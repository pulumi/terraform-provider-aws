---
subcategory: "DynamoDB"
layout: "aws"
page_title: "AWS: aws_dynamodb_table"
description: |-
  Provides a DynamoDB table resource
---

# Resource: aws_dynamodb_table

Provides a DynamoDB table resource

~> **Note:** It is recommended to use [`ignoreChanges`](https://www.pulumi.com/docs/intro/concepts/programming-model/#ignorechanges) for `read_capacity` and/or `write_capacity` if there's `autoscaling policy` attached to the table.

## Example Usage

The following dynamodb table description models the table and GSI shown
in the [AWS SDK example documentation](https://docs.aws.amazon.com/amazondynamodb/latest/developerguide/GSI.html)

```terraform
resource "aws_dynamodb_table" "basic-dynamodb-table" {
  name           = "GameScores"
  billing_mode   = "PROVISIONED"
  read_capacity  = 20
  write_capacity = 20
  hash_key       = "UserId"
  range_key      = "GameTitle"

  attribute {
    name = "UserId"
    type = "S"
  }

  attribute {
    name = "GameTitle"
    type = "S"
  }

  attribute {
    name = "TopScore"
    type = "N"
  }

  ttl {
    attribute_name = "TimeToExist"
    enabled        = false
  }

  global_secondary_index {
    name               = "GameTitleIndex"
    hash_key           = "GameTitle"
    range_key          = "TopScore"
    write_capacity     = 10
    read_capacity      = 10
    projection_type    = "INCLUDE"
    non_key_attributes = ["UserId"]
  }

  tags = {
    Name        = "dynamodb-table-1"
    Environment = "production"
  }
}
```

### Global Tables

This resource implements support for [DynamoDB Global Tables V2 (version 2019.11.21)](https://docs.aws.amazon.com/amazondynamodb/latest/developerguide/globaltables.V2.html) via `replica` configuration blocks. For working with [DynamoDB Global Tables V1 (version 2017.11.29)](https://docs.aws.amazon.com/amazondynamodb/latest/developerguide/globaltables.V1.html), see the `aws_dynamodb_global_table` resource.

```terraform
resource "aws_dynamodb_table" "example" {
  name             = "example"
  hash_key         = "TestTableHashKey"
  billing_mode     = "PAY_PER_REQUEST"
  stream_enabled   = true
  stream_view_type = "NEW_AND_OLD_IMAGES"

  attribute {
    name = "TestTableHashKey"
    type = "S"
  }

  replica {
    region_name = "us-east-2"
  }

  replica {
    region_name = "us-west-2"
  }
}
```

## Argument Reference

The following arguments are supported:

* `name` - (Required) The name of the table, this needs to be unique
  within a region.
* `billing_mode` - (Optional) Controls how you are charged for read and write throughput and how you manage capacity. The valid values are `PROVISIONED` and `PAY_PER_REQUEST`. Defaults to `PROVISIONED`.
* `hash_key` - (Required, Forces new resource) The attribute to use as the hash (partition) key. Must also be defined as an `attribute`, see below.
* `range_key` - (Optional, Forces new resource) The attribute to use as the range (sort) key. Must also be defined as an `attribute`, see below.
* `write_capacity` - (Optional) The number of write units for this table. If the `billing_mode` is `PROVISIONED`, this field is required.
* `read_capacity` - (Optional) The number of read units for this table. If the `billing_mode` is `PROVISIONED`, this field is required.
* `attribute` - (Required) List of nested attribute definitions. Only required for `hash_key` and `range_key` attributes. Each attribute has two properties:
    * `name` - (Required) The name of the attribute
    * `type` - (Required) Attribute type, which must be a scalar type: `S`, `N`, or `B` for (S)tring, (N)umber or (B)inary data
* `ttl` - (Optional) Defines ttl, has two properties, and can only be specified once:
    * `enabled` - (Required) Indicates whether ttl is enabled (true) or disabled (false).
    * `attribute_name` - (Required) The name of the table attribute to store the TTL timestamp in.
* `local_secondary_index` - (Optional, Forces new resource) Describe an LSI on the table;
  these can only be allocated *at creation* so you cannot change this
definition after you have created the resource.
* `global_secondary_index` - (Optional) Describe a GSI for the table;
  subject to the normal limits on the number of GSIs, projected
attributes, etc.
* `point_in_time_recovery` - (Optional) Enable point-in-time recovery options.
* `replica` - (Optional) Configuration block(s) with [DynamoDB Global Tables V2 (version 2019.11.21)](https://docs.aws.amazon.com/amazondynamodb/latest/developerguide/globaltables.V2.html) replication configurations. Detailed below.
* `restore_source_name` - (Optional) The name of the table to restore. Must match the name of an existing table.
* `restore_to_latest_time` - (Optional) If set, restores table to the most recent point-in-time recovery point.
* `restore_date_time` - (Optional) The time of the point-in-time recovery point to restore.
* `stream_enabled` - (Optional) Indicates whether Streams are to be enabled (true) or disabled (false).
* `stream_view_type` - (Optional) When an item in the table is modified, StreamViewType determines what information is written to the table's stream. Valid values are `KEYS_ONLY`, `NEW_IMAGE`, `OLD_IMAGE`, `NEW_AND_OLD_IMAGES`.
* `server_side_encryption` - (Optional) Encryption at rest options. AWS DynamoDB tables are automatically encrypted at rest with an AWS owned Customer Master Key if this argument isn't specified.
<<<<<<< HEAD
* `tags` - (Optional) A map of tags to populate on the created table. .If configured with a provider `default_tags` configuration block present, tags with matching keys will overwrite those defined at the provider-level.
* `point_in_time_recovery` - (Optional) Point-in-time recovery options.
=======
>>>>>>> 1d1e82f5
* `table_class` - (Optional) The storage class of the table. Valid values are `STANDARD` and `STANDARD_INFREQUENT_ACCESS`.
* `tags` - (Optional) A map of tags to populate on the created table. If configured with a provider [`default_tags` configuration block](/docs/providers/aws/index.html#default_tags-configuration-block) present, tags with matching keys will overwrite those defined at the provider-level.

### Timeouts

The `timeouts` block allows you to specify [timeouts](https://www.terraform.io/docs/configuration/blocks/resources/syntax.html#operation-timeouts) for certain actions:

* `create` - (Defaults to 10 mins) Used when creating the table
* `update` - (Defaults to 60 mins) Used when updating the table configuration and reset for each individual Global Secondary Index and Replica update
* `delete` - (Defaults to 10 mins) Used when deleting the table

### Nested fields

#### `local_secondary_index`

* `name` - (Required) The name of the index
* `range_key` - (Required) The name of the range key; must be defined
* `projection_type` - (Required) One of `ALL`, `INCLUDE` or `KEYS_ONLY`
   where `ALL` projects every attribute into the index, `KEYS_ONLY`
    projects just the hash and range key into the index, and `INCLUDE`
    projects only the keys specified in the _non_key_attributes_
    parameter.
* `non_key_attributes` - (Optional) Only required with `INCLUDE` as a
  projection type; a list of attributes to project into the index. These
  do not need to be defined as attributes on the table.

#### `global_secondary_index`

* `name` - (Required) The name of the index
* `write_capacity` - (Optional) The number of write units for this index. Must be set if billing_mode is set to PROVISIONED.
* `read_capacity` - (Optional) The number of read units for this index. Must be set if billing_mode is set to PROVISIONED.
* `hash_key` - (Required) The name of the hash key in the index; must be
  defined as an attribute in the resource.
* `range_key` - (Optional) The name of the range key; must be defined
* `projection_type` - (Required) One of `ALL`, `INCLUDE` or `KEYS_ONLY`
   where `ALL` projects every attribute into the index, `KEYS_ONLY`
    projects just the hash and range key into the index, and `INCLUDE`
    projects only the keys specified in the _non_key_attributes_
    parameter.
* `non_key_attributes` - (Optional) Only required with `INCLUDE` as a
  projection type; a list of attributes to project into the index. These
  do not need to be defined as attributes on the table.

#### `replica`

The `replica` configuration block supports the following arguments:

* `region_name` - (Required) Region name of the replica.
* `kms_key_arn` - (Optional) The ARN of the CMK that should be used for the AWS KMS encryption.

#### `server_side_encryption`

* `enabled` - (Required) Whether or not to enable encryption at rest using an AWS managed KMS customer master key (CMK).
* `kms_key_arn` - (Optional) The ARN of the CMK that should be used for the AWS KMS encryption.
This attribute should only be specified if the key is different from the default DynamoDB CMK, `alias/aws/dynamodb`.

If `enabled` is `false` then server-side encryption is set to AWS owned CMK (shown as `DEFAULT` in the AWS console).
If `enabled` is `true` and no `kms_key_arn` is specified then server-side encryption is set to AWS managed CMK (shown as `KMS` in the AWS console).
The [AWS KMS documentation](https://docs.aws.amazon.com/kms/latest/developerguide/concepts.html) explains the difference between AWS owned and AWS managed CMKs.

#### `point_in_time_recovery`

* `enabled` - (Required) Whether to enable point-in-time recovery - note that it can take up to 10 minutes to enable for new tables. If the `point_in_time_recovery` block is not provided then this defaults to `false`.

### A note about attributes

Only define attributes on the table object that are going to be used as:

* Table hash key or range key
* LSI or GSI hash key or range key

The DynamoDB API expects attribute structure (name and type) to be
passed along when creating or updating GSI/LSIs or creating the initial
table. In these cases it expects the Hash / Range keys to be provided;
because these get re-used in numerous places (i.e the table's range key
could be a part of one or more GSIs), they are stored on the table
object to prevent duplication and increase consistency. If you add
attributes here that are not used in these scenarios it can cause an
infinite loop in planning.


## Attributes Reference

In addition to all arguments above, the following attributes are exported:

* `arn` - The arn of the table
* `id` - The name of the table
* `stream_arn` - The ARN of the Table Stream. Only available when `stream_enabled = true`
* `stream_label` - A timestamp, in ISO 8601 format, for this stream. Note that this timestamp is not
  a unique identifier for the stream on its own. However, the combination of AWS customer ID,
  table name and this field is guaranteed to be unique.
  It can be used for creating CloudWatch Alarms. Only available when `stream_enabled = true`
* `tags_all` - A map of tags assigned to the resource, including those inherited from the provider .

## Import

DynamoDB tables can be imported using the `name`, e.g.,

```
$ terraform import aws_dynamodb_table.basic-dynamodb-table GameScores
```<|MERGE_RESOLUTION|>--- conflicted
+++ resolved
@@ -121,13 +121,8 @@
 * `stream_enabled` - (Optional) Indicates whether Streams are to be enabled (true) or disabled (false).
 * `stream_view_type` - (Optional) When an item in the table is modified, StreamViewType determines what information is written to the table's stream. Valid values are `KEYS_ONLY`, `NEW_IMAGE`, `OLD_IMAGE`, `NEW_AND_OLD_IMAGES`.
 * `server_side_encryption` - (Optional) Encryption at rest options. AWS DynamoDB tables are automatically encrypted at rest with an AWS owned Customer Master Key if this argument isn't specified.
-<<<<<<< HEAD
-* `tags` - (Optional) A map of tags to populate on the created table. .If configured with a provider `default_tags` configuration block present, tags with matching keys will overwrite those defined at the provider-level.
-* `point_in_time_recovery` - (Optional) Point-in-time recovery options.
-=======
->>>>>>> 1d1e82f5
 * `table_class` - (Optional) The storage class of the table. Valid values are `STANDARD` and `STANDARD_INFREQUENT_ACCESS`.
-* `tags` - (Optional) A map of tags to populate on the created table. If configured with a provider [`default_tags` configuration block](/docs/providers/aws/index.html#default_tags-configuration-block) present, tags with matching keys will overwrite those defined at the provider-level.
+* `tags` - (Optional) A map of tags to populate on the created table. If configured with a provider `default_tags` configuration block present, tags with matching keys will overwrite those defined at the provider-level.
 
 ### Timeouts
 
