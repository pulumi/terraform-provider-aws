--- conflicted
+++ resolved
@@ -51,11 +51,7 @@
 * `route_key` - (Optional) Part of _quick create_. Specifies any [route key](https://docs.aws.amazon.com/apigateway/latest/developerguide/http-api-develop-routes.html). Applicable for HTTP APIs.
 * `route_selection_expression` - (Optional) The [route selection expression](https://docs.aws.amazon.com/apigateway/latest/developerguide/apigateway-websocket-api-selection-expressions.html#apigateway-websocket-api-route-selection-expressions) for the API.
 Defaults to `$request.method $request.path`.
-<<<<<<< HEAD
-* `tags` - (Optional) A map of tags to assign to the API. If configured with a provider `default_tags` configuration block present, tags with matching keys will overwrite those defined at the provider-level.
-=======
-* `tags` - (Optional) Map of tags to assign to the API. If configured with a provider [`default_tags` configuration block](https://registry.terraform.io/providers/hashicorp/aws/latest/docs#default_tags-configuration-block) present, tags with matching keys will overwrite those defined at the provider-level.
->>>>>>> 4f356579
+* `tags` - (Optional) Map of tags to assign to the API. If configured with a provider `default_tags` configuration block present, tags with matching keys will overwrite those defined at the provider-level.
 * `target` - (Optional) Part of _quick create_. Quick create produces an API with an integration, a default catch-all route, and a default stage which is configured to automatically deploy changes.
 For HTTP integrations, specify a fully qualified URL. For Lambda integrations, specify a function ARN.
 The type of the integration will be `HTTP_PROXY` or `AWS_PROXY`, respectively. Applicable for HTTP APIs.
@@ -83,23 +79,13 @@
 
 In addition to all arguments above, the following attributes are exported:
 
-<<<<<<< HEAD
-* `id` - The API identifier.
-* `api_endpoint` - The URI of the API, of the form `https://{api-id}.execute-api.{region}.amazonaws.com` for HTTP APIs and `wss://{api-id}.execute-api.{region}.amazonaws.com` for WebSocket APIs.
-* `arn` - The ARN of the API.
-* `execution_arn` - The ARN prefix to be used in an `aws_lambda_permission`'s `source_arn` attribute
-or in an `aws_iam_policy` to authorize access to the [`@connections` API](https://docs.aws.amazon.com/apigateway/latest/developerguide/apigateway-how-to-call-websocket-api-connections.html).
-See the [Amazon API Gateway Developer Guide](https://docs.aws.amazon.com/apigateway/latest/developerguide/apigateway-websocket-control-access-iam.html) for details.
-* `tags_all` - A map of tags assigned to the resource, including those inherited from the provider `default_tags` configuration block.
-=======
 * `id` - API identifier.
 * `api_endpoint` - URI of the API, of the form `https://{api-id}.execute-api.{region}.amazonaws.com` for HTTP APIs and `wss://{api-id}.execute-api.{region}.amazonaws.com` for WebSocket APIs.
 * `arn` - ARN of the API.
-* `execution_arn` - ARN prefix to be used in an [`aws_lambda_permission`](/docs/providers/aws/r/lambda_permission.html)'s `source_arn` attribute
-or in an [`aws_iam_policy`](/docs/providers/aws/r/iam_policy.html) to authorize access to the [`@connections` API](https://docs.aws.amazon.com/apigateway/latest/developerguide/apigateway-how-to-call-websocket-api-connections.html).
+* `execution_arn` - ARN prefix to be used in an `aws_lambda_permission`'s `source_arn` attribute
+or in an `aws_iam_policy` to authorize access to the [`@connections` API](https://docs.aws.amazon.com/apigateway/latest/developerguide/apigateway-how-to-call-websocket-api-connections.html).
 See the [Amazon API Gateway Developer Guide](https://docs.aws.amazon.com/apigateway/latest/developerguide/apigateway-websocket-control-access-iam.html) for details.
-* `tags_all` - Map of tags assigned to the resource, including those inherited from the provider [`default_tags` configuration block](https://registry.terraform.io/providers/hashicorp/aws/latest/docs#default_tags-configuration-block).
->>>>>>> 4f356579
+* `tags_all` - Map of tags assigned to the resource, including those inherited from the provider `default_tags` configuration block.
 
 ## Import
 
