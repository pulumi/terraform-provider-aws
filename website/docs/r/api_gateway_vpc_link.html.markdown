---
subcategory: "API Gateway"
layout: "aws"
page_title: "AWS: aws_api_gateway_vpc_link"
description: |-
  Provides an API Gateway VPC Link.
---

# Resource: aws_api_gateway_vpc_link

Provides an API Gateway VPC Link.

-> **Note:** Amazon API Gateway Version 1 VPC Links enable private integrations that connect REST APIs to private resources in a VPC.
To enable private integration for HTTP APIs, use the `Amazon API Gateway Version 2 VPC Link` resource.

## Example Usage

```terraform
resource "aws_lb" "example" {
  name               = "example"
  internal           = true
  load_balancer_type = "network"

  subnet_mapping {
    subnet_id = "12345"
  }
}

resource "aws_api_gateway_vpc_link" "example" {
  name        = "example"
  description = "example description"
  target_arns = [aws_lb.example.arn]
}
```

## Argument Reference

The following arguments are supported:

<<<<<<< HEAD
* `name` - (Required) The name used to label and identify the VPC link.
* `description` - (Optional) The description of the VPC link.
* `target_arns` - (Required, ForceNew) The list of network load balancer arns in the VPC targeted by the VPC link. Currently AWS only supports 1 target.
* `tags` - (Optional) Key-value map of resource tags. .If configured with a provider `default_tags` configuration block present, tags with matching keys will overwrite those defined at the provider-level.
=======
* `name` - (Required) Name used to label and identify the VPC link.
* `description` - (Optional) Description of the VPC link.
* `target_arns` - (Required, ForceNew) List of network load balancer arns in the VPC targeted by the VPC link. Currently AWS only supports 1 target.
* `tags` - (Optional) Key-value map of resource tags. If configured with a provider [`default_tags` configuration block](https://registry.terraform.io/providers/hashicorp/aws/latest/docs#default_tags-configuration-block) present, tags with matching keys will overwrite those defined at the provider-level.
>>>>>>> 4f356579

## Attributes Reference

In addition to all arguments above, the following attributes are exported:

<<<<<<< HEAD
* `id` - The identifier of the VpcLink.
* `tags_all` - A map of tags assigned to the resource, including those inherited from the provider `default_tags` configuration block.
=======
* `id` - Identifier of the VpcLink.
* `tags_all` - Map of tags assigned to the resource, including those inherited from the provider [`default_tags` configuration block](https://registry.terraform.io/providers/hashicorp/aws/latest/docs#default_tags-configuration-block).
>>>>>>> 4f356579

## Import

API Gateway VPC Link can be imported using the `id`, e.g.,

```
$ terraform import aws_api_gateway_vpc_link.example 12345abcde
```<|MERGE_RESOLUTION|>--- conflicted
+++ resolved
@@ -37,29 +37,17 @@
 
 The following arguments are supported:
 
-<<<<<<< HEAD
-* `name` - (Required) The name used to label and identify the VPC link.
-* `description` - (Optional) The description of the VPC link.
-* `target_arns` - (Required, ForceNew) The list of network load balancer arns in the VPC targeted by the VPC link. Currently AWS only supports 1 target.
-* `tags` - (Optional) Key-value map of resource tags. .If configured with a provider `default_tags` configuration block present, tags with matching keys will overwrite those defined at the provider-level.
-=======
 * `name` - (Required) Name used to label and identify the VPC link.
 * `description` - (Optional) Description of the VPC link.
 * `target_arns` - (Required, ForceNew) List of network load balancer arns in the VPC targeted by the VPC link. Currently AWS only supports 1 target.
-* `tags` - (Optional) Key-value map of resource tags. If configured with a provider [`default_tags` configuration block](https://registry.terraform.io/providers/hashicorp/aws/latest/docs#default_tags-configuration-block) present, tags with matching keys will overwrite those defined at the provider-level.
->>>>>>> 4f356579
+* `tags` - (Optional) Key-value map of resource tags. If configured with a provider `default_tags` configuration block present, tags with matching keys will overwrite those defined at the provider-level.
 
 ## Attributes Reference
 
 In addition to all arguments above, the following attributes are exported:
 
-<<<<<<< HEAD
-* `id` - The identifier of the VpcLink.
-* `tags_all` - A map of tags assigned to the resource, including those inherited from the provider `default_tags` configuration block.
-=======
 * `id` - Identifier of the VpcLink.
-* `tags_all` - Map of tags assigned to the resource, including those inherited from the provider [`default_tags` configuration block](https://registry.terraform.io/providers/hashicorp/aws/latest/docs#default_tags-configuration-block).
->>>>>>> 4f356579
+* `tags_all` - Map of tags assigned to the resource, including those inherited from the provider `default_tags` configuration block.
 
 ## Import
 
