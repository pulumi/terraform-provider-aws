package aws

import (
	"context"
	"fmt"
	"log"
	"regexp"
	"time"

	"github.com/aws/aws-sdk-go/aws"
	"github.com/aws/aws-sdk-go/service/fsx"
	"github.com/hashicorp/terraform-plugin-sdk/v2/helper/customdiff"
	"github.com/hashicorp/terraform-plugin-sdk/v2/helper/resource"
	"github.com/hashicorp/terraform-plugin-sdk/v2/helper/schema"
	"github.com/hashicorp/terraform-plugin-sdk/v2/helper/validation"
	"github.com/terraform-providers/terraform-provider-aws/aws/internal/keyvaluetags"
)

func resourceFsxLustreFileSystemSchemaCustomizeDiff(_ context.Context, d *schema.ResourceDiff, meta interface{}) error {
	// we want to force a new resource if the new storage capacity is less than the old one
	if d.HasChange("storage_capacity") {
		o, n := d.GetChange("storage_capacity")
		if n.(int) < o.(int) {
			if err := d.ForceNew("storage_capacity"); err != nil {
				return err
			}
		}
	}

	return nil
}

func resourceAwsFsxLustreFileSystem() *schema.Resource {
	return &schema.Resource{
		Create: resourceAwsFsxLustreFileSystemCreate,
		Read:   resourceAwsFsxLustreFileSystemRead,
		Update: resourceAwsFsxLustreFileSystemUpdate,
		Delete: resourceAwsFsxLustreFileSystemDelete,
		Importer: &schema.ResourceImporter{
			State: schema.ImportStatePassthrough,
		},
		CustomizeDiff: customdiff.Sequence(
			resourceFsxLustreFileSystemSchemaCustomizeDiff,
			SetTagsDiff,
		),

		Timeouts: &schema.ResourceTimeout{
			Create: schema.DefaultTimeout(30 * time.Minute),
			Delete: schema.DefaultTimeout(30 * time.Minute),
		},

		Schema: map[string]*schema.Schema{
			"arn": {
				Type:     schema.TypeString,
				Computed: true,
			},
			"dns_name": {
				Type:     schema.TypeString,
				Computed: true,
			},
			"export_path": {
				Type:     schema.TypeString,
				Optional: true,
				Computed: true,
				ForceNew: true,
				ValidateFunc: validation.All(
					validation.StringLenBetween(3, 900),
					validation.StringMatch(regexp.MustCompile(`^s3://`), "must begin with s3://"),
				),
			},
			"import_path": {
				Type:     schema.TypeString,
				Optional: true,
				ForceNew: true,
				ValidateFunc: validation.All(
					validation.StringLenBetween(3, 900),
					validation.StringMatch(regexp.MustCompile(`^s3://`), "must begin with s3://"),
				),
			},
			"imported_file_chunk_size": {
				Type:         schema.TypeInt,
				Optional:     true,
				Computed:     true,
				ForceNew:     true,
				ValidateFunc: validation.IntBetween(1, 512000),
			},
			"mount_name": {
				Type:     schema.TypeString,
				Computed: true,
			},
			"network_interface_ids": {
				// As explained in https://docs.aws.amazon.com/fsx/latest/LustreGuide/mounting-on-premises.html, the first
				// network_interface_id is the primary one, so ordering matters. Use TypeList instead of TypeSet to preserve it.
				Type:     schema.TypeList,
				Computed: true,
				Elem:     &schema.Schema{Type: schema.TypeString},
			},
			"owner_id": {
				Type:     schema.TypeString,
				Computed: true,
			},
			"security_group_ids": {
				Type:     schema.TypeSet,
				Optional: true,
				ForceNew: true,
				MaxItems: 50,
				Elem:     &schema.Schema{Type: schema.TypeString},
			},
			"storage_capacity": {
				Type:         schema.TypeInt,
				Required:     true,
				ValidateFunc: validation.IntAtLeast(1200),
			},
			"subnet_ids": {
				Type:     schema.TypeList,
				Required: true,
				ForceNew: true,
				MinItems: 1,
				MaxItems: 1,
				Elem:     &schema.Schema{Type: schema.TypeString},
			},
			"tags":     tagsSchema(),
			"tags_all": tagsSchemaComputed(),
			"vpc_id": {
				Type:     schema.TypeString,
				Computed: true,
			},
			"weekly_maintenance_start_time": {
				Type:     schema.TypeString,
				Optional: true,
				Computed: true,
				ValidateFunc: validation.All(
					validation.StringLenBetween(7, 7),
					validation.StringMatch(regexp.MustCompile(`^[1-7]:([01]\d|2[0-3]):?([0-5]\d)$`), "must be in the format d:HH:MM"),
				),
			},
			"deployment_type": {
				Type:         schema.TypeString,
				Optional:     true,
				ForceNew:     true,
				Default:      fsx.LustreDeploymentTypeScratch1,
				ValidateFunc: validation.StringInSlice(fsx.LustreDeploymentType_Values(), false),
			},
			"kms_key_id": {
				Type:         schema.TypeString,
				Optional:     true,
				Computed:     true,
				ForceNew:     true,
				ValidateFunc: validateArn,
			},
			"per_unit_storage_throughput": {
				Type:     schema.TypeInt,
				Optional: true,
				ForceNew: true,
				ValidateFunc: validation.IntInSlice([]int{
					12,
					40,
					50,
					100,
					200,
				}),
			},
			"automatic_backup_retention_days": {
				Type:         schema.TypeInt,
				Optional:     true,
				Computed:     true,
				ValidateFunc: validation.IntBetween(0, 90),
			},
			"daily_automatic_backup_start_time": {
				Type:     schema.TypeString,
				Optional: true,
				Computed: true,
				ValidateFunc: validation.All(
					validation.StringLenBetween(5, 5),
					validation.StringMatch(regexp.MustCompile(`^([01]\d|2[0-3]):?([0-5]\d)$`), "must be in the format HH:MM"),
				),
			},
			"storage_type": {
				Type:         schema.TypeString,
				Optional:     true,
				ForceNew:     true,
				Default:      fsx.StorageTypeSsd,
				ValidateFunc: validation.StringInSlice(fsx.StorageType_Values(), false),
			},
			"drive_cache_type": {
				Type:         schema.TypeString,
				Optional:     true,
				ForceNew:     true,
				ValidateFunc: validation.StringInSlice(fsx.DriveCacheType_Values(), false),
			},
			"auto_import_policy": {
				Type:         schema.TypeString,
				Optional:     true,
				Computed:     true,
				ValidateFunc: validation.StringInSlice(fsx.AutoImportPolicyType_Values(), false),
			},
			"copy_tags_to_backups": {
				Type:     schema.TypeBool,
				Optional: true,
				ForceNew: true,
				Default:  false,
			},
		},
<<<<<<< HEAD
=======

		CustomizeDiff: customdiff.Sequence(
			SetTagsDiff,
			resourceFsxLustreFileSystemSchemaCustomizeDiff,
		),
	}
}

func resourceFsxLustreFileSystemSchemaCustomizeDiff(_ context.Context, d *schema.ResourceDiff, meta interface{}) error {
	// we want to force a new resource if the new storage capacity is less than the old one
	if d.HasChange("storage_capacity") {
		o, n := d.GetChange("storage_capacity")
		if n.(int) < o.(int) || d.Get("deployment_type").(string) == fsx.LustreDeploymentTypeScratch1 {
			if err := d.ForceNew("storage_capacity"); err != nil {
				return err
			}
		}
>>>>>>> c16ad68f
	}

	return nil
}

func resourceAwsFsxLustreFileSystemCreate(d *schema.ResourceData, meta interface{}) error {
	conn := meta.(*AWSClient).fsxconn
	defaultTagsConfig := meta.(*AWSClient).DefaultTagsConfig
	tags := defaultTagsConfig.MergeTags(keyvaluetags.New(d.Get("tags").(map[string]interface{})))

	input := &fsx.CreateFileSystemInput{
		ClientRequestToken: aws.String(resource.UniqueId()),
		FileSystemType:     aws.String(fsx.FileSystemTypeLustre),
		StorageCapacity:    aws.Int64(int64(d.Get("storage_capacity").(int))),
		StorageType:        aws.String(d.Get("storage_type").(string)),
		SubnetIds:          expandStringList(d.Get("subnet_ids").([]interface{})),
		LustreConfiguration: &fsx.CreateFileSystemLustreConfiguration{
			DeploymentType: aws.String(d.Get("deployment_type").(string)),
		},
	}

	//Applicable only for TypePersistent1
	if v, ok := d.GetOk("kms_key_id"); ok {
		input.KmsKeyId = aws.String(v.(string))
	}

	if v, ok := d.GetOk("automatic_backup_retention_days"); ok {
		input.LustreConfiguration.AutomaticBackupRetentionDays = aws.Int64(int64(v.(int)))
	}

	if v, ok := d.GetOk("daily_automatic_backup_start_time"); ok {
		input.LustreConfiguration.DailyAutomaticBackupStartTime = aws.String(v.(string))
	}

	if v, ok := d.GetOk("export_path"); ok {
		input.LustreConfiguration.ExportPath = aws.String(v.(string))
	}

	if v, ok := d.GetOk("import_path"); ok {
		input.LustreConfiguration.ImportPath = aws.String(v.(string))
	}

	if v, ok := d.GetOk("imported_file_chunk_size"); ok {
		input.LustreConfiguration.ImportedFileChunkSize = aws.Int64(int64(v.(int)))
	}

	if v, ok := d.GetOk("security_group_ids"); ok {
		input.SecurityGroupIds = expandStringSet(v.(*schema.Set))
	}

	if len(tags) > 0 {
		input.Tags = tags.IgnoreAws().FsxTags()
	}

	if v, ok := d.GetOk("weekly_maintenance_start_time"); ok {
		input.LustreConfiguration.WeeklyMaintenanceStartTime = aws.String(v.(string))
	}

	if v, ok := d.GetOk("per_unit_storage_throughput"); ok {
		input.LustreConfiguration.PerUnitStorageThroughput = aws.Int64(int64(v.(int)))
	}

	if v, ok := d.GetOk("drive_cache_type"); ok {
		input.LustreConfiguration.DriveCacheType = aws.String(v.(string))
	}

	if v, ok := d.GetOk("auto_import_policy"); ok {
		input.LustreConfiguration.AutoImportPolicy = aws.String(v.(string))
	}

	if v, ok := d.GetOk("copy_tags_to_backups"); ok {
		input.LustreConfiguration.CopyTagsToBackups = aws.Bool(v.(bool))
	}

	result, err := conn.CreateFileSystem(input)
	if err != nil {
		return fmt.Errorf("Error creating FSx Lustre filesystem: %w", err)
	}

	d.SetId(aws.StringValue(result.FileSystem.FileSystemId))

	log.Println("[DEBUG] Waiting for filesystem to become available")

	if err := waitForFsxFileSystemCreation(conn, d.Id(), d.Timeout(schema.TimeoutCreate)); err != nil {
		return fmt.Errorf("Error waiting for filesystem (%s) to become available: %w", d.Id(), err)
	}

	return resourceAwsFsxLustreFileSystemRead(d, meta)
}

func resourceAwsFsxLustreFileSystemUpdate(d *schema.ResourceData, meta interface{}) error {
	conn := meta.(*AWSClient).fsxconn

	if d.HasChange("tags_all") {
		o, n := d.GetChange("tags_all")

		if err := keyvaluetags.FsxUpdateTags(conn, d.Get("arn").(string), o, n); err != nil {
			return fmt.Errorf("error updating FSx Lustre File System (%s) tags: %w", d.Get("arn").(string), err)
		}
	}

	requestUpdate := false
	input := &fsx.UpdateFileSystemInput{
		ClientRequestToken:  aws.String(resource.UniqueId()),
		FileSystemId:        aws.String(d.Id()),
		LustreConfiguration: &fsx.UpdateFileSystemLustreConfiguration{},
	}

	if d.HasChange("weekly_maintenance_start_time") {
		input.LustreConfiguration.WeeklyMaintenanceStartTime = aws.String(d.Get("weekly_maintenance_start_time").(string))
		requestUpdate = true
	}

	if d.HasChange("automatic_backup_retention_days") {
		input.LustreConfiguration.AutomaticBackupRetentionDays = aws.Int64(int64(d.Get("automatic_backup_retention_days").(int)))
		requestUpdate = true
	}

	if d.HasChange("daily_automatic_backup_start_time") {
		input.LustreConfiguration.DailyAutomaticBackupStartTime = aws.String(d.Get("daily_automatic_backup_start_time").(string))
		requestUpdate = true
	}

	if d.HasChange("auto_import_policy") {
		input.LustreConfiguration.AutoImportPolicy = aws.String(d.Get("auto_import_policy").(string))
		requestUpdate = true
	}

	if d.HasChange("storage_capacity") {
		input.StorageCapacity = aws.Int64(int64(d.Get("storage_capacity").(int)))
		requestUpdate = true
	}

	if requestUpdate {
		_, err := conn.UpdateFileSystem(input)
		if err != nil {
			return fmt.Errorf("error updating FSX Lustre File System (%s): %w", d.Id(), err)
		}

		log.Println("[DEBUG] Waiting for filesystem to become available")

		if err := waitForFsxFileSystemUpdate(conn, d.Id(), d.Timeout(schema.TimeoutCreate)); err != nil {
			return fmt.Errorf("Error waiting for filesystem (%s) to become available: %w", d.Id(), err)
		}
	}

	return resourceAwsFsxLustreFileSystemRead(d, meta)
}

func resourceAwsFsxLustreFileSystemRead(d *schema.ResourceData, meta interface{}) error {
	conn := meta.(*AWSClient).fsxconn
	defaultTagsConfig := meta.(*AWSClient).DefaultTagsConfig
	ignoreTagsConfig := meta.(*AWSClient).IgnoreTagsConfig

	filesystem, err := describeFsxFileSystem(conn, d.Id())

	if isAWSErr(err, fsx.ErrCodeFileSystemNotFound, "") {
		log.Printf("[WARN] FSx File System (%s) not found, removing from state", d.Id())
		d.SetId("")
		return nil
	}

	if err != nil {
		return fmt.Errorf("Error reading FSx Lustre File System (%s): %w", d.Id(), err)
	}

	if filesystem == nil {
		log.Printf("[WARN] FSx File System (%s) not found, removing from state", d.Id())
		d.SetId("")
		return nil
	}

	lustreConfig := filesystem.LustreConfiguration

	if filesystem.WindowsConfiguration != nil {
		return fmt.Errorf("expected FSx Lustre File System, found FSx Windows File System: %s", d.Id())
	}

	if lustreConfig == nil {
		return fmt.Errorf("error describing FSx Lustre File System (%s): empty Lustre configuration", d.Id())
	}

	if lustreConfig.DataRepositoryConfiguration == nil {
		// Initialize an empty structure to simplify d.Set() handling
		lustreConfig.DataRepositoryConfiguration = &fsx.DataRepositoryConfiguration{}
	}

	d.Set("arn", filesystem.ResourceARN)
	d.Set("dns_name", filesystem.DNSName)
	d.Set("export_path", lustreConfig.DataRepositoryConfiguration.ExportPath)
	d.Set("import_path", lustreConfig.DataRepositoryConfiguration.ImportPath)
	d.Set("auto_import_policy", lustreConfig.DataRepositoryConfiguration.AutoImportPolicy)
	d.Set("imported_file_chunk_size", lustreConfig.DataRepositoryConfiguration.ImportedFileChunkSize)
	d.Set("deployment_type", lustreConfig.DeploymentType)
	if lustreConfig.PerUnitStorageThroughput != nil {
		d.Set("per_unit_storage_throughput", lustreConfig.PerUnitStorageThroughput)
	}
	d.Set("mount_name", filesystem.LustreConfiguration.MountName)
	d.Set("storage_type", filesystem.StorageType)
	if filesystem.LustreConfiguration.DriveCacheType != nil {
		d.Set("drive_cache_type", filesystem.LustreConfiguration.DriveCacheType)
	}

	if filesystem.KmsKeyId != nil {
		d.Set("kms_key_id", filesystem.KmsKeyId)
	}

	if err := d.Set("network_interface_ids", aws.StringValueSlice(filesystem.NetworkInterfaceIds)); err != nil {
		return fmt.Errorf("error setting network_interface_ids: %w", err)
	}

	d.Set("owner_id", filesystem.OwnerId)
	d.Set("storage_capacity", filesystem.StorageCapacity)

	if err := d.Set("subnet_ids", aws.StringValueSlice(filesystem.SubnetIds)); err != nil {
		return fmt.Errorf("error setting subnet_ids: %w", err)
	}

	tags := keyvaluetags.FsxKeyValueTags(filesystem.Tags).IgnoreAws().IgnoreConfig(ignoreTagsConfig)

	//lintignore:AWSR002
	if err := d.Set("tags", tags.RemoveDefaultConfig(defaultTagsConfig).Map()); err != nil {
		return fmt.Errorf("error setting tags: %s", err)
	}

	if err := d.Set("tags_all", tags.Map()); err != nil {
		return fmt.Errorf("error setting tags_all: %s", err)
	}

	d.Set("vpc_id", filesystem.VpcId)
	d.Set("weekly_maintenance_start_time", lustreConfig.WeeklyMaintenanceStartTime)
	d.Set("automatic_backup_retention_days", lustreConfig.AutomaticBackupRetentionDays)
	d.Set("daily_automatic_backup_start_time", lustreConfig.DailyAutomaticBackupStartTime)
	d.Set("copy_tags_to_backups", filesystem.LustreConfiguration.CopyTagsToBackups)

	return nil
}

func resourceAwsFsxLustreFileSystemDelete(d *schema.ResourceData, meta interface{}) error {
	conn := meta.(*AWSClient).fsxconn

	request := &fsx.DeleteFileSystemInput{
		FileSystemId: aws.String(d.Id()),
	}

	_, err := conn.DeleteFileSystem(request)

	if isAWSErr(err, fsx.ErrCodeFileSystemNotFound, "") {
		return nil
	}

	if err != nil {
		return fmt.Errorf("Error deleting FSx Lustre filesystem: %w", err)
	}

	log.Println("[DEBUG] Waiting for filesystem to delete")

	if err := waitForFsxFileSystemDeletion(conn, d.Id(), d.Timeout(schema.TimeoutDelete)); err != nil {
		return fmt.Errorf("Error waiting for filesystem (%s) to delete: %w", d.Id(), err)
	}

	return nil
}<|MERGE_RESOLUTION|>--- conflicted
+++ resolved
@@ -15,20 +15,6 @@
 	"github.com/hashicorp/terraform-plugin-sdk/v2/helper/validation"
 	"github.com/terraform-providers/terraform-provider-aws/aws/internal/keyvaluetags"
 )
-
-func resourceFsxLustreFileSystemSchemaCustomizeDiff(_ context.Context, d *schema.ResourceDiff, meta interface{}) error {
-	// we want to force a new resource if the new storage capacity is less than the old one
-	if d.HasChange("storage_capacity") {
-		o, n := d.GetChange("storage_capacity")
-		if n.(int) < o.(int) {
-			if err := d.ForceNew("storage_capacity"); err != nil {
-				return err
-			}
-		}
-	}
-
-	return nil
-}
 
 func resourceAwsFsxLustreFileSystem() *schema.Resource {
 	return &schema.Resource{
@@ -39,10 +25,6 @@
 		Importer: &schema.ResourceImporter{
 			State: schema.ImportStatePassthrough,
 		},
-		CustomizeDiff: customdiff.Sequence(
-			resourceFsxLustreFileSystemSchemaCustomizeDiff,
-			SetTagsDiff,
-		),
 
 		Timeouts: &schema.ResourceTimeout{
 			Create: schema.DefaultTimeout(30 * time.Minute),
@@ -201,8 +183,6 @@
 				Default:  false,
 			},
 		},
-<<<<<<< HEAD
-=======
 
 		CustomizeDiff: customdiff.Sequence(
 			SetTagsDiff,
@@ -220,7 +200,6 @@
 				return err
 			}
 		}
->>>>>>> c16ad68f
 	}
 
 	return nil
