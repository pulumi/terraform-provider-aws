---
subcategory: "OpsWorks"
layout: "aws"
page_title: "AWS: aws_opsworks_stack"
description: |-
  Provides an OpsWorks stack resource.
---

# Resource: aws_opsworks_stack

Provides an OpsWorks stack resource.

## Example Usage

```terraform
resource "aws_opsworks_stack" "main" {
  name                         = "awesome-stack"
  region                       = "us-west-1"
  service_role_arn             = aws_iam_role.opsworks.arn
  default_instance_profile_arn = aws_iam_instance_profile.opsworks.arn

  tags = {
    Name = "foobar-stack"
  }

  custom_json = <<EOT
{
 "foobar": {
    "version": "1.0.0"
  }
}
EOT
}
```

## Argument Reference

The following arguments are supported:

* `name` - (Required) The name of the stack.
* `region` - (Required) The name of the region where the stack will exist.
* `service_role_arn` - (Required) The ARN of an IAM role that the OpsWorks service will act as.
* `default_instance_profile_arn` - (Required) The ARN of an IAM Instance Profile that created instances will have by default.
* `agent_version` - (Optional) If set to `"LATEST"`, OpsWorks will automatically install the latest version.
* `berkshelf_version` - (Optional) If `manage_berkshelf` is enabled, the version of Berkshelf to use.
* `color` - (Optional) Color to paint next to the stack's resources in the OpsWorks console.
* `configuration_manager_name` - (Optional) Name of the configuration manager to use. Defaults to "Chef".
* `configuration_manager_version` - (Optional) Version of the configuration manager to use. Defaults to "11.4".
* `custom_cookbooks_source` - (Optional) When `use_custom_cookbooks` is set, provide this sub-object as described below.
* `custom_json` - (Optional) User defined JSON passed to "Chef". Use a "here doc" for multiline JSON.
* `default_availability_zone` - (Optional) Name of the availability zone where instances will be created by default.
  Cannot be set when `vpc_id` is set.
* `default_os` - (Optional) Name of OS that will be installed on instances by default.
* `default_root_device_type` - (Optional) Name of the type of root device instances will have by default.
* `default_ssh_key_name` - (Optional) Name of the SSH keypair that instances will have by default.
* `default_subnet_id` - (Optional) ID of the subnet in which instances will be created by default.
  Required if `vpc_id` is set to a VPC other than the default VPC, and forbidden if it isn't.
* `hostname_theme` - (Optional) Keyword representing the naming scheme that will be used for instance hostnames within this stack.
* `manage_berkshelf` - (Optional) Boolean value controlling whether Opsworks will run Berkshelf for this stack.
<<<<<<< HEAD
* `tags` - (Optional) A map of tags to assign to the resource. .If configured with a provider `default_tags` configuration block present, tags with matching keys will overwrite those defined at the provider-level.
* `use_custom_cookbooks` - (Optional) Boolean value controlling whether the custom cookbook settings are
  enabled.
* `use_opsworks_security_groups` - (Optional) Boolean value controlling whether the standard OpsWorks
  security groups apply to created instances.
=======
* `tags` - (Optional) A map of tags to assign to the resource.
  If configured with a provider [`default_tags` configuration block](https://registry.terraform.io/providers/hashicorp/aws/latest/docs#default_tags-configuration-block) present, tags with matching keys will overwrite those defined at the provider-level.
* `use_custom_cookbooks` - (Optional) Boolean value controlling whether the custom cookbook settings are enabled.
* `use_opsworks_security_groups` - (Optional) Boolean value controlling whether the standard OpsWorks security groups apply to created instances.
>>>>>>> 77655213
* `vpc_id` - (Optional) ID of the VPC that this stack belongs to.
  Defaults to the region's default VPC.
* `custom_json` - (Optional) Custom JSON attributes to apply to the entire stack.

The `custom_cookbooks_source` block supports the following arguments:

* `type` - (Required) The type of source to use. For example, "archive".
* `url` - (Required) The URL where the cookbooks resource can be found.
* `username` - (Optional) Username to use when authenticating to the source.
* `password` - (Optional) Password to use when authenticating to the source. The provider cannot perform drift detection of this configuration.
* `ssh_key` - (Optional) SSH key to use when authenticating to the source. The provider cannot perform drift detection of this configuration.
* `revision` - (Optional) For sources that are version-aware, the revision to use.

## Attributes Reference

In addition to all arguments above, the following attributes are exported:

* `id` - The id of the stack.
* `tags_all` - A map of tags assigned to the resource, including those inherited from the provider `default_tags` configuration block.

## Import

OpsWorks stacks can be imported using the `id`, e.g.,

```
$ terraform import aws_opsworks_stack.bar 00000000-0000-0000-0000-000000000000
```<|MERGE_RESOLUTION|>--- conflicted
+++ resolved
@@ -57,18 +57,11 @@
   Required if `vpc_id` is set to a VPC other than the default VPC, and forbidden if it isn't.
 * `hostname_theme` - (Optional) Keyword representing the naming scheme that will be used for instance hostnames within this stack.
 * `manage_berkshelf` - (Optional) Boolean value controlling whether Opsworks will run Berkshelf for this stack.
-<<<<<<< HEAD
 * `tags` - (Optional) A map of tags to assign to the resource. .If configured with a provider `default_tags` configuration block present, tags with matching keys will overwrite those defined at the provider-level.
 * `use_custom_cookbooks` - (Optional) Boolean value controlling whether the custom cookbook settings are
   enabled.
 * `use_opsworks_security_groups` - (Optional) Boolean value controlling whether the standard OpsWorks
   security groups apply to created instances.
-=======
-* `tags` - (Optional) A map of tags to assign to the resource.
-  If configured with a provider [`default_tags` configuration block](https://registry.terraform.io/providers/hashicorp/aws/latest/docs#default_tags-configuration-block) present, tags with matching keys will overwrite those defined at the provider-level.
-* `use_custom_cookbooks` - (Optional) Boolean value controlling whether the custom cookbook settings are enabled.
-* `use_opsworks_security_groups` - (Optional) Boolean value controlling whether the standard OpsWorks security groups apply to created instances.
->>>>>>> 77655213
 * `vpc_id` - (Optional) ID of the VPC that this stack belongs to.
   Defaults to the region's default VPC.
 * `custom_json` - (Optional) Custom JSON attributes to apply to the entire stack.
