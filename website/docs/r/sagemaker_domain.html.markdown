---
subcategory: "SageMaker"
layout: "aws"
page_title: "AWS: aws_sagemaker_domain"
description: |-
  Provides a SageMaker Domain resource.
---

# Resource: aws_sagemaker_domain

Provides a SageMaker Domain resource.

## Example Usage

### Basic usage

```terraform
resource "aws_sagemaker_domain" "example" {
  domain_name = "example"
  auth_mode   = "IAM"
  vpc_id      = aws_vpc.test.id
  subnet_ids  = [aws_subnet.test.id]

  default_user_settings {
    execution_role = aws_iam_role.test.arn
  }
}

resource "aws_iam_role" "example" {
  name               = "example"
  path               = "/"
  assume_role_policy = data.aws_iam_policy_document.example.json
}

data "aws_iam_policy_document" "example" {
  statement {
    actions = ["sts:AssumeRole"]

    principals {
      type        = "Service"
      identifiers = ["sagemaker.amazonaws.com"]
    }
  }
}
```

### Using Custom Images

```terraform
resource "aws_sagemaker_image" "test" {
  image_name = "example"
  role_arn   = aws_iam_role.test.arn
}

resource "aws_sagemaker_app_image_config" "test" {
  app_image_config_name = "example"

  kernel_gateway_image_config {
    kernel_spec {
      name = "example"
    }
  }
}

resource "aws_sagemaker_image_version" "test" {
  image_name = aws_sagemaker_image.test.id
  base_image = "base-image"
}

resource "aws_sagemaker_domain" "test" {
  domain_name = "example"
  auth_mode   = "IAM"
  vpc_id      = aws_vpc.test.id
  subnet_ids  = [aws_subnet.test.id]

  default_user_settings {
    execution_role = aws_iam_role.test.arn

    kernel_gateway_app_settings {
      custom_image {
        app_image_config_name = aws_sagemaker_app_image_config.test.app_image_config_name
        image_name            = aws_sagemaker_image_version.test.image_name
      }
    }
  }
}
```

## Argument Reference

The following arguments are supported:

* `domain_name` - (Required) The domain name.
* `auth_mode` - (Required) The mode of authentication that members use to access the domain. Valid values are `IAM` and `SSO`.
* `vpc_id` - (Required) The ID of the Amazon Virtual Private Cloud (VPC) that Studio uses for communication.
* `subnet_ids` - (Required) The VPC subnets that Studio uses for communication.
* `default_user_settings` - (Required) The default user settings. See [Default User Settings](#default-user-settings) below.
* `retention_policy` - (Optional) The retention policy for this domain, which specifies whether resources will be retained after the Domain is deleted. By default, all resources are retained. See [Retention Policy](#retention-policy) below.
* `kms_key_id` - (Optional) The AWS KMS customer managed CMK used to encrypt the EFS volume attached to the domain.
* `app_network_access_type` - (Optional) Specifies the VPC used for non-EFS traffic. The default value is `PublicInternetOnly`. Valid values are `PublicInternetOnly` and `VpcOnly`.
<<<<<<< HEAD
* `tags` - (Optional) A map of tags to assign to the resource. .If configured with a provider `default_tags` configuration block present, tags with matching keys will overwrite those defined at the provider-level.
=======
* `tags` - (Optional) A map of tags to assign to the resource. If configured with a provider [`default_tags` configuration block](https://registry.terraform.io/providers/hashicorp/aws/latest/docs#default_tags-configuration-block) present, tags with matching keys will overwrite those defined at the provider-level.
>>>>>>> abe4b515

### Default User Settings

* `execution_role` - (Required) The execution role ARN for the user.
* `security_groups` - (Optional) The security groups.
* `sharing_settings` - (Optional) The sharing settings. See [Sharing Settings](#sharing-settings) below.
* `tensor_board_app_settings` - (Optional) The TensorBoard app settings. See [TensorBoard App Settings](#tensorboard-app-settings) below.
* `jupyter_server_app_settings` - (Optional) The Jupyter server's app settings. See [Jupyter Server App Settings](#jupyter-server-app-settings) below.
* `kernel_gateway_app_settings` - (Optional) The kernel gateway app settings. See [Kernel Gateway App Settings](#kernel-gateway-app-settings) below.

#### Sharing Settings

* `notebook_output_option` - (Optional) Whether to include the notebook cell output when sharing the notebook. The default is `Disabled`. Valid values are `Allowed` and `Disabled`.
* `s3_kms_key_id` - (Optional) When `notebook_output_option` is Allowed, the AWS Key Management Service (KMS) encryption key ID used to encrypt the notebook cell output in the Amazon S3 bucket.
* `s3_output_path` - (Optional) When `notebook_output_option` is Allowed, the Amazon S3 bucket used to save the notebook cell output.

#### TensorBoard App Settings

* `default_resource_spec` - (Optional) The default instance type and the Amazon Resource Name (ARN) of the SageMaker image created on the instance. see [Default Resource Spec](#default-resource-spec) below.

#### Kernel Gateway App Settings

* `default_resource_spec` - (Optional) The default instance type and the Amazon Resource Name (ARN) of the SageMaker image created on the instance. see [Default Resource Spec](#default-resource-spec) below.
* `custom_image` - (Optional) A list of custom SageMaker images that are configured to run as a KernelGateway app. see [Custom Image](#custom-image) below.
* `lifecycle_config_arns` - (Optional) The Amazon Resource Name (ARN) of the Lifecycle Configurations.

#### Jupyter Server App Settings

* `default_resource_spec` - (Optional) The default instance type and the Amazon Resource Name (ARN) of the SageMaker image created on the instance. see [Default Resource Spec](#default-resource-spec) below.
* `lifecycle_config_arns` - (Optional) The Amazon Resource Name (ARN) of the Lifecycle Configurations.

##### Default Resource Spec

* `instance_type` - (Optional) The instance type that the image version runs on.. For valid values see [SageMaker Instance Types](https://docs.aws.amazon.com/sagemaker/latest/dg/notebooks-available-instance-types.html).
* `lifecycle_config_arn` - (Optional) The Amazon Resource Name (ARN) of the Lifecycle Configuration attached to the Resource.
* `sagemaker_image_arn` - (Optional) The ARN of the SageMaker image that the image version belongs to.
* `sagemaker_image_version_arn` - (Optional) The ARN of the image version created on the instance.

##### Custom Image

* `app_image_config_name` - (Required) The name of the App Image Config.
* `image_name` - (Required) The name of the Custom Image.
* `image_version_number` - (Optional) The version number of the Custom Image.

### Retention Policy

* `home_efs_file_system` - (Optional) The retention policy for data stored on an Amazon Elastic File System (EFS) volume. Valid values are `Retain` or `Delete`.  Default value is `Retain`.

## Attributes Reference

In addition to all arguments above, the following attributes are exported:

* `id` - The ID of the Domain.
* `arn` - The Amazon Resource Name (ARN) assigned by AWS to this Domain.
* `url` - The domain's URL.
* `single_sign_on_managed_application_instance_id` - The SSO managed application instance ID.
* `home_efs_file_system_id` - The ID of the Amazon Elastic File System (EFS) managed by this Domain.
<<<<<<< HEAD
* `tags_all` - A map of tags assigned to the resource, including those inherited from the provider .
=======
* `tags_all` - A map of tags assigned to the resource, including those inherited from the provider [`default_tags` configuration block](https://registry.terraform.io/providers/hashicorp/aws/latest/docs#default_tags-configuration-block).
>>>>>>> abe4b515

## Import

SageMaker Code Domains can be imported using the `id`, e.g.,

```
$ terraform import aws_sagemaker_domain.test_domain d-8jgsjtilstu8
```<|MERGE_RESOLUTION|>--- conflicted
+++ resolved
@@ -98,11 +98,7 @@
 * `retention_policy` - (Optional) The retention policy for this domain, which specifies whether resources will be retained after the Domain is deleted. By default, all resources are retained. See [Retention Policy](#retention-policy) below.
 * `kms_key_id` - (Optional) The AWS KMS customer managed CMK used to encrypt the EFS volume attached to the domain.
 * `app_network_access_type` - (Optional) Specifies the VPC used for non-EFS traffic. The default value is `PublicInternetOnly`. Valid values are `PublicInternetOnly` and `VpcOnly`.
-<<<<<<< HEAD
 * `tags` - (Optional) A map of tags to assign to the resource. .If configured with a provider `default_tags` configuration block present, tags with matching keys will overwrite those defined at the provider-level.
-=======
-* `tags` - (Optional) A map of tags to assign to the resource. If configured with a provider [`default_tags` configuration block](https://registry.terraform.io/providers/hashicorp/aws/latest/docs#default_tags-configuration-block) present, tags with matching keys will overwrite those defined at the provider-level.
->>>>>>> abe4b515
 
 ### Default User Settings
 
@@ -160,11 +156,7 @@
 * `url` - The domain's URL.
 * `single_sign_on_managed_application_instance_id` - The SSO managed application instance ID.
 * `home_efs_file_system_id` - The ID of the Amazon Elastic File System (EFS) managed by this Domain.
-<<<<<<< HEAD
-* `tags_all` - A map of tags assigned to the resource, including those inherited from the provider .
-=======
-* `tags_all` - A map of tags assigned to the resource, including those inherited from the provider [`default_tags` configuration block](https://registry.terraform.io/providers/hashicorp/aws/latest/docs#default_tags-configuration-block).
->>>>>>> abe4b515
+* `tags_all` - A map of tags assigned to the resource, including those inherited from the provider `default_tags` configuration block.
 
 ## Import
 
