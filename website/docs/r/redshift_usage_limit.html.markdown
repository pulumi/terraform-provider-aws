--- conflicted
+++ resolved
@@ -31,11 +31,7 @@
 * `feature_type` - (Required) The Amazon Redshift feature that you want to limit. Valid values are `spectrum`, `concurrency-scaling`, and `cross-region-datasharing`.
 * `limit_type` - (Required) The type of limit. Depending on the feature type, this can be based on a time duration or data size. If FeatureType is `spectrum`, then LimitType must be `data-scanned`. If FeatureType is `concurrency-scaling`, then LimitType must be `time`. If FeatureType is `cross-region-datasharing`, then LimitType must be `data-scanned`. Valid values are `data-scanned`, and `time`.
 * `period` - (Optional) The time period that the amount applies to. A weekly period begins on Sunday. The default is `monthly`. Valid values are `daily`, `weekly`, and `monthly`.
-<<<<<<< HEAD
 * `tags` - (Optional) A map of tags to assign to the resource. If configured with a provider `default_tags` configuration block present, tags with matching keys will overwrite those defined at the provider-level.
-=======
-* `tags` - (Optional) A map of tags to assign to the resource. If configured with a provider [`default_tags` configuration block](https://registry.terraform.io/providers/hashicorp/aws/latest/docs#default_tags-configuration-block) present, tags with matching keys will overwrite those defined at the provider-level.
->>>>>>> abe4b515
 
 ## Attributes Reference
 
