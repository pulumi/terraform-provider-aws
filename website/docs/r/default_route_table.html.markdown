---
subcategory: "VPC"
layout: "aws"
page_title: "AWS: aws_default_route_table"
description: |-
  Provides a resource to manage a default route table of a VPC.
---

# Resource: aws_default_route_table

Provides a resource to manage a default route table of a VPC. This resource can manage the default route table of the default or a non-default VPC.

<<<<<<< HEAD
~> **NOTE:** This is an advanced resource with special caveats. Please read this document in its entirety before using this resource. The `aws_default_route_table` resource behaves differently from normal resources. This provider does not _create_ this resource but instead attempts to "adopt" it into management. **Do not** use both `aws_default_route_table` to manage a default route table **and** `aws_main_route_table_association` with the same VPC due to possible route conflicts.
=======
~> **NOTE:** This is an advanced resource with special caveats. Please read this document in its entirety before using this resource. The `aws_default_route_table` resource behaves differently from normal resources. Terraform does not _create_ this resource but instead attempts to "adopt" it into management. **Do not** use both `aws_default_route_table` to manage a default route table **and** `aws_main_route_table_association` with the same VPC due to possible route conflicts. See [aws_main_route_table_association][tf-main-route-table-association] documentation for more details.
>>>>>>> 71371447

Every VPC has a default route table that can be managed but not destroyed. When the provider first adopts a default route table, it **immediately removes all defined routes**. It then proceeds to create any routes specified in the configuration. This step is required so that only the routes specified in the configuration exist in the default route table.

For more information, see the Amazon VPC User Guide on [Route Tables](https://docs.aws.amazon.com/vpc/latest/userguide/VPC_Route_Tables.html). For information about managing normal route tables in this provider, see `aws_route_table`.

## Example Usage

```terraform
resource "aws_default_route_table" "example" {
  default_route_table_id = aws_vpc.example.default_route_table_id

  route {
    cidr_block = "10.0.1.0/24"
    gateway_id = aws_internet_gateway.example.id
  }

  route {
    ipv6_cidr_block        = "::/0"
    egress_only_gateway_id = aws_egress_only_internet_gateway.example.id
  }

  tags = {
    Name = "example"
  }
}
```

To subsequently remove all managed routes:

```terraform
resource "aws_default_route_table" "example" {
  default_route_table_id = aws_vpc.example.default_route_table_id

  route = []

  tags = {
    Name = "example"
  }
}
```

## Argument Reference

The following arguments are required:

* `default_route_table_id` - (Required) ID of the default route table.

The following arguments are optional:

* `propagating_vgws` - (Optional) List of virtual gateways for propagation.
* `route` - (Optional) Configuration block of routes. Detailed below. This argument is processed in [attribute-as-blocks mode](https://www.terraform.io/docs/configuration/attr-as-blocks.html). This means that omitting this argument is interpreted as ignoring any existing routes. To remove all managed routes an empty list should be specified. See the example above.
* `tags` - (Optional) Map of tags to assign to the resource. .If configured with a provider `default_tags` configuration block present, tags with matching keys will overwrite those defined at the provider-level.

### route

One of the following destination arguments must be supplied:

* `cidr_block` - (Required) The CIDR block of the route.
* `ipv6_cidr_block` - (Optional) The Ipv6 CIDR block of the route
* `destination_prefix_list_id` - (Optional) The ID of a [managed prefix list](ec2_managed_prefix_list.html) destination of the route.

One of the following target arguments must be supplied:

* `egress_only_gateway_id` - (Optional) Identifier of a VPC Egress Only Internet Gateway.
* `gateway_id` - (Optional) Identifier of a VPC internet gateway or a virtual private gateway.
* `instance_id` - (Optional) Identifier of an EC2 instance.
* `nat_gateway_id` - (Optional) Identifier of a VPC NAT gateway.
* `network_interface_id` - (Optional) Identifier of an EC2 network interface.
* `transit_gateway_id` - (Optional) Identifier of an EC2 Transit Gateway.
* `vpc_endpoint_id` - (Optional) Identifier of a VPC Endpoint. This route must be removed prior to VPC Endpoint deletion.
* `vpc_peering_connection_id` - (Optional) Identifier of a VPC peering connection.

Note that the default route, mapping the VPC's CIDR block to "local", is created implicitly and cannot be specified.

## Attributes Reference

In addition to all arguments above, the following attributes are exported:

* `id` - ID of the route table.
* `arn` - The ARN of the route table.
* `owner_id` - ID of the AWS account that owns the route table.
* `tags_all` - A map of tags assigned to the resource, including those inherited from the provider .
* `vpc_id` - ID of the VPC.

## Import

Default VPC route tables can be imported using the `vpc_id`, e.g.

```
$ terraform import aws_default_route_table.example vpc-33cc44dd
```

[aws-route-tables]: http://docs.aws.amazon.com/AmazonVPC/latest/UserGuide/VPC_Route_Tables.html#Route_Replacing_Main_Table
[tf-route-tables]: /docs/providers/aws/r/route_table.html
[tf-main-route-table-association]: /docs/providers/aws/r/main_route_table_association.html<|MERGE_RESOLUTION|>--- conflicted
+++ resolved
@@ -10,11 +10,7 @@
 
 Provides a resource to manage a default route table of a VPC. This resource can manage the default route table of the default or a non-default VPC.
 
-<<<<<<< HEAD
-~> **NOTE:** This is an advanced resource with special caveats. Please read this document in its entirety before using this resource. The `aws_default_route_table` resource behaves differently from normal resources. This provider does not _create_ this resource but instead attempts to "adopt" it into management. **Do not** use both `aws_default_route_table` to manage a default route table **and** `aws_main_route_table_association` with the same VPC due to possible route conflicts.
-=======
-~> **NOTE:** This is an advanced resource with special caveats. Please read this document in its entirety before using this resource. The `aws_default_route_table` resource behaves differently from normal resources. Terraform does not _create_ this resource but instead attempts to "adopt" it into management. **Do not** use both `aws_default_route_table` to manage a default route table **and** `aws_main_route_table_association` with the same VPC due to possible route conflicts. See [aws_main_route_table_association][tf-main-route-table-association] documentation for more details.
->>>>>>> 71371447
+~> **NOTE:** This is an advanced resource with special caveats. Please read this document in its entirety before using this resource. The `aws_default_route_table` resource behaves differently from normal resources. This provider does not _create_ this resource but instead attempts to "adopt" it into management. **Do not** use both `aws_default_route_table` to manage a default route table **and** `aws_main_route_table_association` with the same VPC due to possible route conflicts. See aws_main_route_table_association documentation for more details.
 
 Every VPC has a default route table that can be managed but not destroyed. When the provider first adopts a default route table, it **immediately removes all defined routes**. It then proceeds to create any routes specified in the configuration. This step is required so that only the routes specified in the configuration exist in the default route table.
 
