package aws

import (
	"fmt"
	"log"
	"regexp"
	"strings"
	"time"

	"github.com/hashicorp/terraform-plugin-sdk/helper/customdiff"
	"github.com/hashicorp/terraform-plugin-sdk/helper/resource"
	"github.com/hashicorp/terraform-plugin-sdk/helper/schema"
	"github.com/hashicorp/terraform-plugin-sdk/helper/validation"

	"github.com/aws/aws-sdk-go/aws"
	"github.com/aws/aws-sdk-go/aws/awserr"
	"github.com/aws/aws-sdk-go/service/autoscaling"
	"github.com/aws/aws-sdk-go/service/elb"
	"github.com/aws/aws-sdk-go/service/elbv2"
)

func resourceAwsAutoscalingGroup() *schema.Resource {
	return &schema.Resource{
		Create: resourceAwsAutoscalingGroupCreate,
		Read:   resourceAwsAutoscalingGroupRead,
		Update: resourceAwsAutoscalingGroupUpdate,
		Delete: resourceAwsAutoscalingGroupDelete,
		Importer: &schema.ResourceImporter{
			State: schema.ImportStatePassthrough,
		},

		Timeouts: &schema.ResourceTimeout{
			Delete: schema.DefaultTimeout(10 * time.Minute),
		},

		Schema: map[string]*schema.Schema{
			"name": {
				Type:          schema.TypeString,
				Optional:      true,
				Computed:      true,
				ForceNew:      true,
				ConflictsWith: []string{"name_prefix"},
				ValidateFunc:  validation.StringLenBetween(0, 255),
			},
			"name_prefix": {
				Type:         schema.TypeString,
				Optional:     true,
				ForceNew:     true,
				ValidateFunc: validation.StringLenBetween(0, 255-resource.UniqueIDSuffixLength),
			},

			"launch_configuration": {
				Type:          schema.TypeString,
				Optional:      true,
				ConflictsWith: []string{"launch_template"},
			},

			"launch_template": {
				Type:          schema.TypeList,
				MaxItems:      1,
				Optional:      true,
				ConflictsWith: []string{"launch_configuration"},
				Elem: &schema.Resource{
					Schema: map[string]*schema.Schema{
						"id": {
							Type:          schema.TypeString,
							Optional:      true,
							Computed:      true,
							ConflictsWith: []string{"launch_template.0.name"},
							ValidateFunc:  validateLaunchTemplateId,
						},
						"name": {
							Type:          schema.TypeString,
							Optional:      true,
							Computed:      true,
							ConflictsWith: []string{"launch_template.0.id"},
							ValidateFunc:  validateLaunchTemplateName,
						},
						"version": {
							Type:         schema.TypeString,
							Optional:     true,
							ValidateFunc: validation.StringLenBetween(1, 255),
						},
					},
				},
			},

			"mixed_instances_policy": {
				Type:     schema.TypeList,
				Optional: true,
				MaxItems: 1,
				Elem: &schema.Resource{
					Schema: map[string]*schema.Schema{
						"instances_distribution": {
							Type:     schema.TypeList,
							Optional: true,
							MaxItems: 1,
							// Ignore missing configuration block
							DiffSuppressFunc: func(k, old, new string, d *schema.ResourceData) bool {
								if old == "1" && new == "0" {
									return true
								}
								return false
							},
							Elem: &schema.Resource{
								Schema: map[string]*schema.Schema{
									"on_demand_allocation_strategy": {
										Type:     schema.TypeString,
										Optional: true,
										Default:  "prioritized",
										// Reference: https://github.com/hashicorp/terraform/issues/18027
										// ValidateFunc: validation.StringInSlice([]string{
										// 	"prioritized",
										// }, false),
									},
									"on_demand_base_capacity": {
										Type:         schema.TypeInt,
										Optional:     true,
										ValidateFunc: validation.IntAtLeast(0),
									},
									"on_demand_percentage_above_base_capacity": {
										Type:         schema.TypeInt,
										Optional:     true,
										Default:      100,
										ValidateFunc: validation.IntBetween(0, 100),
									},
									"spot_allocation_strategy": {
										Type:     schema.TypeString,
										Optional: true,
										Default:  "lowest-price",
										// Reference: https://github.com/hashicorp/terraform/issues/18027
										// ValidateFunc: validation.StringInSlice([]string{
										// 	"lowest-price",
										// }, false),
									},
									"spot_instance_pools": {
										Type:         schema.TypeInt,
										Optional:     true,
										Computed:     true,
										ValidateFunc: validation.IntAtLeast(0),
									},
									"spot_max_price": {
										Type:     schema.TypeString,
										Optional: true,
									},
								},
							},
						},
						"launch_template": {
							Type:     schema.TypeList,
							Required: true,
							MinItems: 1,
							MaxItems: 1,
							Elem: &schema.Resource{
								Schema: map[string]*schema.Schema{
									"launch_template_specification": {
										Type:     schema.TypeList,
										Required: true,
										MinItems: 1,
										MaxItems: 1,
										Elem: &schema.Resource{
											Schema: map[string]*schema.Schema{
												"launch_template_id": {
													Type:     schema.TypeString,
													Optional: true,
													Computed: true,
												},
												"launch_template_name": {
													Type:     schema.TypeString,
													Optional: true,
													Computed: true,
												},
												"version": {
													Type:     schema.TypeString,
													Optional: true,
													Default:  "$Default",
												},
											},
										},
									},
									"override": {
										Type:     schema.TypeList,
										Optional: true,
										Elem: &schema.Resource{
											Schema: map[string]*schema.Schema{
												"instance_type": {
													Type:     schema.TypeString,
													Optional: true,
												},
												"weighted_capacity": {
													Type:         schema.TypeString,
													Optional:     true,
													ValidateFunc: validation.StringMatch(regexp.MustCompile(`^[1-9][0-9]{0,2}$`), "see https://docs.aws.amazon.com/autoscaling/ec2/APIReference/API_LaunchTemplateOverrides.html"),
												},
											},
										},
									},
								},
							},
						},
					},
				},
			},

			"desired_capacity": {
				Type:     schema.TypeInt,
				Optional: true,
				Computed: true,
			},

			"min_elb_capacity": {
				Type:     schema.TypeInt,
				Optional: true,
			},

			"min_size": {
				Type:     schema.TypeInt,
				Required: true,
			},

			"max_size": {
				Type:     schema.TypeInt,
				Required: true,
			},

			"max_instance_lifetime": {
				Type:     schema.TypeInt,
				Optional: true,
			},

			"default_cooldown": {
				Type:     schema.TypeInt,
				Optional: true,
				Computed: true,
			},

			"force_delete": {
				Type:     schema.TypeBool,
				Optional: true,
				Default:  false,
			},

			"health_check_grace_period": {
				Type:     schema.TypeInt,
				Optional: true,
				Default:  300,
			},

			"health_check_type": {
				Type:     schema.TypeString,
				Optional: true,
				Computed: true,
			},

			"availability_zones": {
				Type:             schema.TypeSet,
				Optional:         true,
				Computed:         true,
				Elem:             &schema.Schema{Type: schema.TypeString},
				Set:              schema.HashString,
				DiffSuppressFunc: suppressAutoscalingGroupAvailabilityZoneDiffs,
			},

			"placement_group": {
				Type:     schema.TypeString,
				Optional: true,
			},

			// DEPRECATED: Computed: true should be removed in a major version release
			// Reference: https://github.com/terraform-providers/terraform-provider-aws/issues/9513
			"load_balancers": {
				Type:     schema.TypeSet,
				Optional: true,
				Computed: true,
				Elem:     &schema.Schema{Type: schema.TypeString},
				Set:      schema.HashString,
			},

			"vpc_zone_identifier": {
				Type:     schema.TypeSet,
				Optional: true,
				Computed: true,
				Elem:     &schema.Schema{Type: schema.TypeString},
				Set:      schema.HashString,
			},

			"termination_policies": {
				Type:     schema.TypeList,
				Optional: true,
				Elem:     &schema.Schema{Type: schema.TypeString},
			},

			"wait_for_capacity_timeout": {
				Type:     schema.TypeString,
				Optional: true,
				Default:  "10m",
				ValidateFunc: func(v interface{}, k string) (ws []string, errors []error) {
					value := v.(string)
					duration, err := time.ParseDuration(value)
					if err != nil {
						errors = append(errors, fmt.Errorf(
							"%q cannot be parsed as a duration: %s", k, err))
					}
					if duration < 0 {
						errors = append(errors, fmt.Errorf(
							"%q must be greater than zero", k))
					}
					return
				},
			},

			"wait_for_elb_capacity": {
				Type:     schema.TypeInt,
				Optional: true,
			},

			"enabled_metrics": {
				Type:     schema.TypeSet,
				Optional: true,
				Elem:     &schema.Schema{Type: schema.TypeString},
				Set:      schema.HashString,
			},

			"suspended_processes": {
				Type:     schema.TypeSet,
				Optional: true,
				Elem:     &schema.Schema{Type: schema.TypeString},
				Set:      schema.HashString,
			},

			"metrics_granularity": {
				Type:     schema.TypeString,
				Optional: true,
				Default:  "1Minute",
			},

			"protect_from_scale_in": {
				Type:     schema.TypeBool,
				Optional: true,
				Default:  false,
			},

			// DEPRECATED: Computed: true should be removed in a major version release
			// Reference: https://github.com/terraform-providers/terraform-provider-aws/issues/9513
			"target_group_arns": {
				Type:     schema.TypeSet,
				Optional: true,
				Computed: true,
				Elem:     &schema.Schema{Type: schema.TypeString},
				Set:      schema.HashString,
			},

			"arn": {
				Type:     schema.TypeString,
				Computed: true,
			},

			"initial_lifecycle_hook": {
				Type:     schema.TypeSet,
				Optional: true,
				Elem: &schema.Resource{
					Schema: map[string]*schema.Schema{
						"name": {
							Type:     schema.TypeString,
							Required: true,
						},
						"default_result": {
							Type:     schema.TypeString,
							Optional: true,
							Computed: true,
						},
						"heartbeat_timeout": {
							Type:     schema.TypeInt,
							Optional: true,
						},
						"lifecycle_transition": {
							Type:     schema.TypeString,
							Required: true,
						},
						"notification_metadata": {
							Type:     schema.TypeString,
							Optional: true,
						},
						"notification_target_arn": {
							Type:     schema.TypeString,
							Optional: true,
						},
						"role_arn": {
							Type:     schema.TypeString,
							Optional: true,
						},
					},
				},
			},

			"tag": autoscalingTagSchema(),

			"tags": {
<<<<<<< HEAD
				Type:          schema.TypeList,
				Optional:      true,
				Elem:          &schema.Schema{Type: schema.TypeMap},
=======
				Type:     schema.TypeSet,
				Optional: true,
				Elem: &schema.Schema{
					Type: schema.TypeMap,
					Elem: &schema.Schema{Type: schema.TypeString},
				},
>>>>>>> bbc5082b
				ConflictsWith: []string{"tag"},
			},

			"service_linked_role_arn": {
				Type:     schema.TypeString,
				Optional: true,
				Computed: true,
			},
		},

		CustomizeDiff: customdiff.Sequence(
			customdiff.ComputedIf("launch_template.0.id", func(diff *schema.ResourceDiff, meta interface{}) bool {
				return diff.HasChange("launch_template.0.name")
			}),
			customdiff.ComputedIf("launch_template.0.name", func(diff *schema.ResourceDiff, meta interface{}) bool {
				return diff.HasChange("launch_template.0.id")
			}),
		),
	}
}

func generatePutLifecycleHookInputs(asgName string, cfgs []interface{}) []autoscaling.PutLifecycleHookInput {
	res := make([]autoscaling.PutLifecycleHookInput, 0, len(cfgs))

	for _, raw := range cfgs {
		cfg := raw.(map[string]interface{})

		input := autoscaling.PutLifecycleHookInput{
			AutoScalingGroupName: &asgName,
			LifecycleHookName:    aws.String(cfg["name"].(string)),
		}

		if v, ok := cfg["default_result"]; ok && v.(string) != "" {
			input.DefaultResult = aws.String(v.(string))
		}

		if v, ok := cfg["heartbeat_timeout"]; ok && v.(int) > 0 {
			input.HeartbeatTimeout = aws.Int64(int64(v.(int)))
		}

		if v, ok := cfg["lifecycle_transition"]; ok && v.(string) != "" {
			input.LifecycleTransition = aws.String(v.(string))
		}

		if v, ok := cfg["notification_metadata"]; ok && v.(string) != "" {
			input.NotificationMetadata = aws.String(v.(string))
		}

		if v, ok := cfg["notification_target_arn"]; ok && v.(string) != "" {
			input.NotificationTargetARN = aws.String(v.(string))
		}

		if v, ok := cfg["role_arn"]; ok && v.(string) != "" {
			input.RoleARN = aws.String(v.(string))
		}

		res = append(res, input)
	}

	return res
}

func resourceAwsAutoscalingGroupCreate(d *schema.ResourceData, meta interface{}) error {
	conn := meta.(*AWSClient).autoscalingconn

	var asgName string
	if v, ok := d.GetOk("name"); ok {
		asgName = v.(string)
	} else {
		if v, ok := d.GetOk("name_prefix"); ok {
			asgName = resource.PrefixedUniqueId(v.(string))
		} else {
			asgName = resource.PrefixedUniqueId("tf-asg-")
		}
		d.Set("name", asgName)
	}

	createOpts := autoscaling.CreateAutoScalingGroupInput{
		AutoScalingGroupName:             aws.String(asgName),
		MixedInstancesPolicy:             expandAutoScalingMixedInstancesPolicy(d.Get("mixed_instances_policy").([]interface{})),
		NewInstancesProtectedFromScaleIn: aws.Bool(d.Get("protect_from_scale_in").(bool)),
	}
	updateOpts := autoscaling.UpdateAutoScalingGroupInput{
		AutoScalingGroupName: aws.String(asgName),
	}

	initialLifecycleHooks := d.Get("initial_lifecycle_hook").(*schema.Set).List()
	twoPhases := len(initialLifecycleHooks) > 0

	minSize := aws.Int64(int64(d.Get("min_size").(int)))
	maxSize := aws.Int64(int64(d.Get("max_size").(int)))

	if twoPhases {
		createOpts.MinSize = aws.Int64(int64(0))
		createOpts.MaxSize = aws.Int64(int64(0))

		updateOpts.MinSize = minSize
		updateOpts.MaxSize = maxSize

		if v, ok := d.GetOk("desired_capacity"); ok {
			updateOpts.DesiredCapacity = aws.Int64(int64(v.(int)))
		}
	} else {
		createOpts.MinSize = minSize
		createOpts.MaxSize = maxSize

		if v, ok := d.GetOk("desired_capacity"); ok {
			createOpts.DesiredCapacity = aws.Int64(int64(v.(int)))
		}
	}

	launchConfigurationValue, launchConfigurationOk := d.GetOk("launch_configuration")
	launchTemplateValue, launchTemplateOk := d.GetOk("launch_template")

	if createOpts.MixedInstancesPolicy == nil && !launchConfigurationOk && !launchTemplateOk {
		return fmt.Errorf("One of `launch_configuration`, `launch_template`, or `mixed_instances_policy` must be set for an autoscaling group")
	}

	if launchConfigurationOk {
		createOpts.LaunchConfigurationName = aws.String(launchConfigurationValue.(string))
	}

	if launchTemplateOk {
		var err error
		createOpts.LaunchTemplate, err = expandLaunchTemplateSpecification(launchTemplateValue.([]interface{}))
		if err != nil {
			return err
		}
	}

	// Availability Zones are optional if VPC Zone Identifier(s) are specified
	if v, ok := d.GetOk("availability_zones"); ok && v.(*schema.Set).Len() > 0 {
		createOpts.AvailabilityZones = expandStringList(v.(*schema.Set).List())
	}

	resourceID := d.Get("name").(string)
	if v, ok := d.GetOk("tag"); ok {
		var err error
		createOpts.Tags, err = autoscalingTagsFromMap(
			setToMapByKey(v.(*schema.Set)), resourceID)
		if err != nil {
			return err
		}
	}

	if v, ok := d.GetOk("tags"); ok {
		tags, err := autoscalingTagsFromList(v.(*schema.Set).List(), resourceID)
		if err != nil {
			return err
		}

		createOpts.Tags = append(createOpts.Tags, tags...)
	}

	if v, ok := d.GetOk("default_cooldown"); ok {
		createOpts.DefaultCooldown = aws.Int64(int64(v.(int)))
	}

	if v, ok := d.GetOk("health_check_type"); ok && v.(string) != "" {
		createOpts.HealthCheckType = aws.String(v.(string))
	}

	if v, ok := d.GetOk("health_check_grace_period"); ok {
		createOpts.HealthCheckGracePeriod = aws.Int64(int64(v.(int)))
	}

	if v, ok := d.GetOk("placement_group"); ok {
		createOpts.PlacementGroup = aws.String(v.(string))
	}

	if v, ok := d.GetOk("load_balancers"); ok && v.(*schema.Set).Len() > 0 {
		createOpts.LoadBalancerNames = expandStringList(
			v.(*schema.Set).List())
	}

	if v, ok := d.GetOk("vpc_zone_identifier"); ok && v.(*schema.Set).Len() > 0 {
		createOpts.VPCZoneIdentifier = expandVpcZoneIdentifiers(v.(*schema.Set).List())
	}

	if v, ok := d.GetOk("termination_policies"); ok && len(v.([]interface{})) > 0 {
		createOpts.TerminationPolicies = expandStringList(v.([]interface{}))
	}

	if v, ok := d.GetOk("target_group_arns"); ok && len(v.(*schema.Set).List()) > 0 {
		createOpts.TargetGroupARNs = expandStringList(v.(*schema.Set).List())
	}

	if v, ok := d.GetOk("service_linked_role_arn"); ok {
		createOpts.ServiceLinkedRoleARN = aws.String(v.(string))
	}

	if v, ok := d.GetOk("max_instance_lifetime"); ok {
		createOpts.MaxInstanceLifetime = aws.Int64(int64(v.(int)))
	}

	log.Printf("[DEBUG] AutoScaling Group create configuration: %#v", createOpts)

	// Retry for IAM eventual consistency
	err := resource.Retry(1*time.Minute, func() *resource.RetryError {
		_, err := conn.CreateAutoScalingGroup(&createOpts)

		// ValidationError: You must use a valid fully-formed launch template. Value (tf-acc-test-6643732652421074386) for parameter iamInstanceProfile.name is invalid. Invalid IAM Instance Profile name
		if isAWSErr(err, "ValidationError", "Invalid IAM Instance Profile") {
			return resource.RetryableError(err)
		}

		if err != nil {
			return resource.NonRetryableError(err)
		}

		return nil
	})
	if isResourceTimeoutError(err) {
		_, err = conn.CreateAutoScalingGroup(&createOpts)
	}
	if err != nil {
		return fmt.Errorf("Error creating AutoScaling Group: %s", err)
	}

	d.SetId(d.Get("name").(string))
	log.Printf("[INFO] AutoScaling Group ID: %s", d.Id())

	if twoPhases {
		for _, hook := range generatePutLifecycleHookInputs(asgName, initialLifecycleHooks) {
			if err = resourceAwsAutoscalingLifecycleHookPutOp(conn, &hook); err != nil {
				return fmt.Errorf("Error creating initial lifecycle hooks: %s", err)
			}
		}

		_, err = conn.UpdateAutoScalingGroup(&updateOpts)
		if err != nil {
			return fmt.Errorf("Error setting AutoScaling Group initial capacity: %s", err)
		}
	}

	if err := waitForASGCapacity(d, meta, capacitySatisfiedCreate); err != nil {
		return err
	}

	if _, ok := d.GetOk("suspended_processes"); ok {
		suspendedProcessesErr := enableASGSuspendedProcesses(d, conn)
		if suspendedProcessesErr != nil {
			return suspendedProcessesErr
		}
	}

	if _, ok := d.GetOk("enabled_metrics"); ok {
		metricsErr := enableASGMetricsCollection(d, conn)
		if metricsErr != nil {
			return metricsErr
		}
	}

	return resourceAwsAutoscalingGroupRead(d, meta)
}

func resourceAwsAutoscalingGroupRead(d *schema.ResourceData, meta interface{}) error {
	conn := meta.(*AWSClient).autoscalingconn

	g, err := getAwsAutoscalingGroup(d.Id(), conn)
	if err != nil {
		return err
	}
	if g == nil {
		log.Printf("[WARN] Autoscaling Group (%s) not found, removing from state", d.Id())
		d.SetId("")
		return nil
	}

	if err := d.Set("availability_zones", flattenStringList(g.AvailabilityZones)); err != nil {
		return fmt.Errorf("error setting availability_zones: %s", err)
	}

	d.Set("arn", g.AutoScalingGroupARN)
	d.Set("default_cooldown", g.DefaultCooldown)
	d.Set("desired_capacity", g.DesiredCapacity)

	d.Set("enabled_metrics", nil)
	d.Set("metrics_granularity", "1Minute")
	if g.EnabledMetrics != nil {
		if err := d.Set("enabled_metrics", flattenAsgEnabledMetrics(g.EnabledMetrics)); err != nil {
			return fmt.Errorf("error setting enabled_metrics: %s", err)
		}
		d.Set("metrics_granularity", g.EnabledMetrics[0].Granularity)
	}

	d.Set("health_check_grace_period", g.HealthCheckGracePeriod)
	d.Set("health_check_type", g.HealthCheckType)

	if err := d.Set("load_balancers", flattenStringList(g.LoadBalancerNames)); err != nil {
		return fmt.Errorf("error setting load_balancers: %s", err)
	}

	d.Set("launch_configuration", g.LaunchConfigurationName)

	if err := d.Set("launch_template", flattenLaunchTemplateSpecification(g.LaunchTemplate)); err != nil {
		return fmt.Errorf("error setting launch_template: %s", err)
	}

	d.Set("max_size", g.MaxSize)
	d.Set("min_size", g.MinSize)

	if err := d.Set("mixed_instances_policy", flattenAutoScalingMixedInstancesPolicy(g.MixedInstancesPolicy)); err != nil {
		return fmt.Errorf("error setting mixed_instances_policy: %s", err)
	}

	d.Set("name", g.AutoScalingGroupName)
	d.Set("placement_group", g.PlacementGroup)
	d.Set("protect_from_scale_in", g.NewInstancesProtectedFromScaleIn)
	d.Set("service_linked_role_arn", g.ServiceLinkedRoleARN)
	d.Set("max_instance_lifetime", g.MaxInstanceLifetime)

	if err := d.Set("suspended_processes", flattenAsgSuspendedProcesses(g.SuspendedProcesses)); err != nil {
		return fmt.Errorf("error setting suspended_processes: %s", err)
	}

	var tagList, tagsList []*autoscaling.TagDescription
	var tagOk, tagsOk bool
	var v interface{}

	if v, tagOk = d.GetOk("tag"); tagOk {
		tags := setToMapByKey(v.(*schema.Set))
		for _, t := range g.Tags {
			if _, ok := tags[*t.Key]; ok {
				tagList = append(tagList, t)
			}
		}
		d.Set("tag", autoscalingTagDescriptionsToSlice(tagList, false))
	}

	if v, tagsOk = d.GetOk("tags"); tagsOk {
		tags := map[string]struct{}{}
		for _, tag := range v.(*schema.Set).List() {
			attr, ok := tag.(map[string]interface{})
			if !ok {
				continue
			}

			key, ok := attr["key"].(string)
			if !ok {
				continue
			}

			tags[key] = struct{}{}
		}

		for _, t := range g.Tags {
			if _, ok := tags[*t.Key]; ok {
				tagsList = append(tagsList, t)
			}
		}
		//lintignore:AWSR002
		d.Set("tags", autoscalingTagDescriptionsToSlice(tagsList, true))
	}

	if !tagOk && !tagsOk {
		d.Set("tag", autoscalingTagDescriptionsToSlice(g.Tags, false))
	}

	if err := d.Set("target_group_arns", flattenStringList(g.TargetGroupARNs)); err != nil {
		return fmt.Errorf("error setting target_group_arns: %s", err)
	}

	// If no termination polices are explicitly configured and the upstream state
	// is only using the "Default" policy, clear the state to make it consistent
	// with the default AWS create API behavior.
	_, ok := d.GetOk("termination_policies")
	if !ok && len(g.TerminationPolicies) == 1 && aws.StringValue(g.TerminationPolicies[0]) == "Default" {
		d.Set("termination_policies", []interface{}{})
	} else {
		if err := d.Set("termination_policies", flattenStringList(g.TerminationPolicies)); err != nil {
			return fmt.Errorf("error setting termination_policies: %s", err)
		}
	}

	d.Set("vpc_zone_identifier", []string{})
	if len(aws.StringValue(g.VPCZoneIdentifier)) > 0 {
		if err := d.Set("vpc_zone_identifier", strings.Split(aws.StringValue(g.VPCZoneIdentifier), ",")); err != nil {
			return fmt.Errorf("error setting vpc_zone_identifier: %s", err)
		}
	}

	return nil
}

func waitUntilAutoscalingGroupLoadBalancerTargetGroupsRemoved(conn *autoscaling.AutoScaling, asgName string) error {
	input := &autoscaling.DescribeLoadBalancerTargetGroupsInput{
		AutoScalingGroupName: aws.String(asgName),
	}
	var tgRemoving bool

	for {
		output, err := conn.DescribeLoadBalancerTargetGroups(input)

		if err != nil {
			return err
		}

		for _, tg := range output.LoadBalancerTargetGroups {
			if aws.StringValue(tg.State) == "Removing" {
				tgRemoving = true
				break
			}
		}

		if tgRemoving {
			tgRemoving = false
			input.NextToken = nil
			continue
		}

		if aws.StringValue(output.NextToken) == "" {
			break
		}

		input.NextToken = output.NextToken
	}

	return nil
}

func waitUntilAutoscalingGroupLoadBalancerTargetGroupsAdded(conn *autoscaling.AutoScaling, asgName string) error {
	input := &autoscaling.DescribeLoadBalancerTargetGroupsInput{
		AutoScalingGroupName: aws.String(asgName),
	}
	var tgAdding bool

	for {
		output, err := conn.DescribeLoadBalancerTargetGroups(input)

		if err != nil {
			return err
		}

		for _, tg := range output.LoadBalancerTargetGroups {
			if aws.StringValue(tg.State) == "Adding" {
				tgAdding = true
				break
			}
		}

		if tgAdding {
			tgAdding = false
			input.NextToken = nil
			continue
		}

		if aws.StringValue(output.NextToken) == "" {
			break
		}

		input.NextToken = output.NextToken
	}

	return nil
}

func resourceAwsAutoscalingGroupUpdate(d *schema.ResourceData, meta interface{}) error {
	conn := meta.(*AWSClient).autoscalingconn
	shouldWaitForCapacity := false

	opts := autoscaling.UpdateAutoScalingGroupInput{
		AutoScalingGroupName: aws.String(d.Id()),
	}

	opts.NewInstancesProtectedFromScaleIn = aws.Bool(d.Get("protect_from_scale_in").(bool))

	if d.HasChange("default_cooldown") {
		opts.DefaultCooldown = aws.Int64(int64(d.Get("default_cooldown").(int)))
	}

	if d.HasChange("desired_capacity") {
		opts.DesiredCapacity = aws.Int64(int64(d.Get("desired_capacity").(int)))
		shouldWaitForCapacity = true
	}

	if d.HasChange("launch_configuration") {
		if v, ok := d.GetOk("launch_configuration"); ok {
			opts.LaunchConfigurationName = aws.String(v.(string))
		}
	}

	if d.HasChange("launch_template") {
		if v, ok := d.GetOk("launch_template"); ok && len(v.([]interface{})) > 0 {
			opts.LaunchTemplate, _ = expandLaunchTemplateSpecification(v.([]interface{}))
		}
	}

	if d.HasChange("mixed_instances_policy") {
		opts.MixedInstancesPolicy = expandAutoScalingMixedInstancesPolicy(d.Get("mixed_instances_policy").([]interface{}))
	}

	if d.HasChange("min_size") {
		opts.MinSize = aws.Int64(int64(d.Get("min_size").(int)))
		shouldWaitForCapacity = true
	}

	if d.HasChange("max_size") {
		opts.MaxSize = aws.Int64(int64(d.Get("max_size").(int)))
	}

	if d.HasChange("max_instance_lifetime") {
		opts.MaxInstanceLifetime = aws.Int64(int64(d.Get("max_instance_lifetime").(int)))
	}

	if d.HasChange("health_check_grace_period") {
		opts.HealthCheckGracePeriod = aws.Int64(int64(d.Get("health_check_grace_period").(int)))
	}

	if d.HasChange("health_check_type") {
		opts.HealthCheckGracePeriod = aws.Int64(int64(d.Get("health_check_grace_period").(int)))
		opts.HealthCheckType = aws.String(d.Get("health_check_type").(string))
	}

	if d.HasChange("vpc_zone_identifier") {
		opts.VPCZoneIdentifier = expandVpcZoneIdentifiers(d.Get("vpc_zone_identifier").(*schema.Set).List())
	}

	if d.HasChange("availability_zones") {
		if v, ok := d.GetOk("availability_zones"); ok && v.(*schema.Set).Len() > 0 {
			opts.AvailabilityZones = expandStringList(v.(*schema.Set).List())
		}
	}

	if d.HasChange("placement_group") {
		opts.PlacementGroup = aws.String(d.Get("placement_group").(string))
	}

	if d.HasChange("termination_policies") {
		// If the termination policy is set to null, we need to explicitly set
		// it back to "Default", or the API won't reset it for us.
		if v, ok := d.GetOk("termination_policies"); ok && len(v.([]interface{})) > 0 {
			opts.TerminationPolicies = expandStringList(v.([]interface{}))
		} else {
			log.Printf("[DEBUG] Explicitly setting null termination policy to 'Default'")
			opts.TerminationPolicies = aws.StringSlice([]string{"Default"})
		}
	}

	if d.HasChange("service_linked_role_arn") {
		opts.ServiceLinkedRoleARN = aws.String(d.Get("service_linked_role_arn").(string))
	}

	if err := setAutoscalingTags(conn, d); err != nil {
		return err
	}

	log.Printf("[DEBUG] AutoScaling Group update configuration: %#v", opts)
	_, err := conn.UpdateAutoScalingGroup(&opts)
	if err != nil {
		return fmt.Errorf("Error updating Autoscaling group: %s", err)
	}

	if d.HasChange("load_balancers") {

		o, n := d.GetChange("load_balancers")
		if o == nil {
			o = new(schema.Set)
		}
		if n == nil {
			n = new(schema.Set)
		}

		os := o.(*schema.Set)
		ns := n.(*schema.Set)
		remove := expandStringList(os.Difference(ns).List())
		add := expandStringList(ns.Difference(os).List())

		if len(remove) > 0 {
			// API only supports removing 10 at a time
			var batches [][]*string

			batchSize := 10

			for batchSize < len(remove) {
				remove, batches = remove[batchSize:], append(batches, remove[0:batchSize:batchSize])
			}
			batches = append(batches, remove)

			for _, batch := range batches {
				_, err := conn.DetachLoadBalancers(&autoscaling.DetachLoadBalancersInput{
					AutoScalingGroupName: aws.String(d.Id()),
					LoadBalancerNames:    batch,
				})

				if err != nil {
					return fmt.Errorf("error detaching AutoScaling Group (%s) Load Balancers: %s", d.Id(), err)
				}

				if err := waitUntilAutoscalingGroupLoadBalancersRemoved(conn, d.Id()); err != nil {
					return fmt.Errorf("error describing AutoScaling Group (%s) Load Balancers being removed: %s", d.Id(), err)
				}
			}
		}

		if len(add) > 0 {
			// API only supports adding 10 at a time
			batchSize := 10

			var batches [][]*string

			for batchSize < len(add) {
				add, batches = add[batchSize:], append(batches, add[0:batchSize:batchSize])
			}
			batches = append(batches, add)

			for _, batch := range batches {
				_, err := conn.AttachLoadBalancers(&autoscaling.AttachLoadBalancersInput{
					AutoScalingGroupName: aws.String(d.Id()),
					LoadBalancerNames:    batch,
				})

				if err != nil {
					return fmt.Errorf("error attaching AutoScaling Group (%s) Load Balancers: %s", d.Id(), err)
				}

				if err := waitUntilAutoscalingGroupLoadBalancersAdded(conn, d.Id()); err != nil {
					return fmt.Errorf("error describing AutoScaling Group (%s) Load Balancers being added: %s", d.Id(), err)
				}
			}
		}
	}

	if d.HasChange("target_group_arns") {

		o, n := d.GetChange("target_group_arns")
		if o == nil {
			o = new(schema.Set)
		}
		if n == nil {
			n = new(schema.Set)
		}

		os := o.(*schema.Set)
		ns := n.(*schema.Set)
		remove := expandStringList(os.Difference(ns).List())
		add := expandStringList(ns.Difference(os).List())

		if len(remove) > 0 {
			// AWS API only supports adding/removing 10 at a time
			var batches [][]*string

			batchSize := 10

			for batchSize < len(remove) {
				remove, batches = remove[batchSize:], append(batches, remove[0:batchSize:batchSize])
			}
			batches = append(batches, remove)

			for _, batch := range batches {
				_, err := conn.DetachLoadBalancerTargetGroups(&autoscaling.DetachLoadBalancerTargetGroupsInput{
					AutoScalingGroupName: aws.String(d.Id()),
					TargetGroupARNs:      batch,
				})
				if err != nil {
					return fmt.Errorf("Error updating Load Balancers Target Groups for AutoScaling Group (%s), error: %s", d.Id(), err)
				}

				if err := waitUntilAutoscalingGroupLoadBalancerTargetGroupsRemoved(conn, d.Id()); err != nil {
					return fmt.Errorf("error describing AutoScaling Group (%s) Load Balancer Target Groups being removed: %s", d.Id(), err)
				}
			}

		}

		if len(add) > 0 {
			batchSize := 10

			var batches [][]*string

			for batchSize < len(add) {
				add, batches = add[batchSize:], append(batches, add[0:batchSize:batchSize])
			}
			batches = append(batches, add)

			for _, batch := range batches {
				_, err := conn.AttachLoadBalancerTargetGroups(&autoscaling.AttachLoadBalancerTargetGroupsInput{
					AutoScalingGroupName: aws.String(d.Id()),
					TargetGroupARNs:      batch,
				})

				if err != nil {
					return fmt.Errorf("Error updating Load Balancers Target Groups for AutoScaling Group (%s), error: %s", d.Id(), err)
				}

				if err := waitUntilAutoscalingGroupLoadBalancerTargetGroupsAdded(conn, d.Id()); err != nil {
					return fmt.Errorf("error describing AutoScaling Group (%s) Load Balancer Target Groups being added: %s", d.Id(), err)
				}
			}
		}
	}

	if shouldWaitForCapacity {
		if err := waitForASGCapacity(d, meta, capacitySatisfiedUpdate); err != nil {
			return fmt.Errorf("Error waiting for AutoScaling Group Capacity: %s", err)
		}
	}

	if d.HasChange("enabled_metrics") {
		if err := updateASGMetricsCollection(d, conn); err != nil {
			return fmt.Errorf("Error updating AutoScaling Group Metrics collection: %s", err)
		}
	}

	if d.HasChange("suspended_processes") {
		if err := updateASGSuspendedProcesses(d, conn); err != nil {
			return fmt.Errorf("Error updating AutoScaling Group Suspended Processes: %s", err)
		}
	}

	return resourceAwsAutoscalingGroupRead(d, meta)
}

func resourceAwsAutoscalingGroupDelete(d *schema.ResourceData, meta interface{}) error {
	conn := meta.(*AWSClient).autoscalingconn

	// Read the autoscaling group first. If it doesn't exist, we're done.
	// We need the group in order to check if there are instances attached.
	// If so, we need to remove those first.
	g, err := getAwsAutoscalingGroup(d.Id(), conn)
	if err != nil {
		return err
	}
	if g == nil {
		log.Printf("[WARN] Autoscaling Group (%s) not found, removing from state", d.Id())
		return nil
	}
	if len(g.Instances) > 0 || *g.DesiredCapacity > 0 {
		if err := resourceAwsAutoscalingGroupDrain(d, meta); err != nil {
			return err
		}
	}

	log.Printf("[DEBUG] AutoScaling Group destroy: %v", d.Id())
	deleteopts := autoscaling.DeleteAutoScalingGroupInput{
		AutoScalingGroupName: aws.String(d.Id()),
		ForceDelete:          aws.Bool(d.Get("force_delete").(bool)),
	}

	// We retry the delete operation to handle InUse/InProgress errors coming
	// from scaling operations. We should be able to sneak in a delete in between
	// scaling operations within 5m.
	err = resource.Retry(d.Timeout(schema.TimeoutDelete), func() *resource.RetryError {
		if _, err := conn.DeleteAutoScalingGroup(&deleteopts); err != nil {
			if awserr, ok := err.(awserr.Error); ok {
				switch awserr.Code() {
				case "InvalidGroup.NotFound":
					// Already gone? Sure!
					return nil
				case "ResourceInUse", "ScalingActivityInProgress":
					// These are retryable
					return resource.RetryableError(awserr)
				}
			}
			// Didn't recognize the error, so shouldn't retry.
			return resource.NonRetryableError(err)
		}
		// Successful delete
		return nil
	})
	if isResourceTimeoutError(err) {
		_, err = conn.DeleteAutoScalingGroup(&deleteopts)
		if isAWSErr(err, "InvalidGroup.NotFound", "") {
			return nil
		}
	}
	if err != nil {
		return fmt.Errorf("Error deleting autoscaling group: %s", err)
	}

	var group *autoscaling.Group
	err = resource.Retry(d.Timeout(schema.TimeoutDelete), func() *resource.RetryError {
		group, err = getAwsAutoscalingGroup(d.Id(), conn)

		if group != nil {
			return resource.RetryableError(fmt.Errorf("Auto Scaling Group still exists"))
		}
		return nil
	})
	if isResourceTimeoutError(err) {
		group, err = getAwsAutoscalingGroup(d.Id(), conn)
		if group != nil {
			return fmt.Errorf("Auto Scaling Group still exists")
		}
	}
	if err != nil {
		return fmt.Errorf("Error deleting autoscaling group: %s", err)
	}
	return nil
}

func getAwsAutoscalingGroup(asgName string, conn *autoscaling.AutoScaling) (*autoscaling.Group, error) {
	describeOpts := autoscaling.DescribeAutoScalingGroupsInput{
		AutoScalingGroupNames: []*string{aws.String(asgName)},
	}

	log.Printf("[DEBUG] AutoScaling Group describe configuration: %#v", describeOpts)
	describeGroups, err := conn.DescribeAutoScalingGroups(&describeOpts)
	if err != nil {
		autoscalingerr, ok := err.(awserr.Error)
		if ok && autoscalingerr.Code() == "InvalidGroup.NotFound" {
			return nil, nil
		}

		return nil, fmt.Errorf("Error retrieving AutoScaling groups: %s", err)
	}

	// Search for the autoscaling group
	for idx, asc := range describeGroups.AutoScalingGroups {
		if *asc.AutoScalingGroupName == asgName {
			return describeGroups.AutoScalingGroups[idx], nil
		}
	}

	return nil, nil
}

func resourceAwsAutoscalingGroupDrain(d *schema.ResourceData, meta interface{}) error {
	conn := meta.(*AWSClient).autoscalingconn

	if d.Get("force_delete").(bool) {
		log.Printf("[DEBUG] Skipping ASG drain, force_delete was set.")
		return nil
	}

	// First, set the capacity to zero so the group will drain
	log.Printf("[DEBUG] Reducing autoscaling group capacity to zero")
	opts := autoscaling.UpdateAutoScalingGroupInput{
		AutoScalingGroupName: aws.String(d.Id()),
		DesiredCapacity:      aws.Int64(0),
		MinSize:              aws.Int64(0),
		MaxSize:              aws.Int64(0),
	}
	if _, err := conn.UpdateAutoScalingGroup(&opts); err != nil {
		return fmt.Errorf("Error setting capacity to zero to drain: %s", err)
	}

	// Next, wait for the autoscale group to drain
	log.Printf("[DEBUG] Waiting for group to have zero instances")
	var g *autoscaling.Group
	err := resource.Retry(d.Timeout(schema.TimeoutDelete), func() *resource.RetryError {
		g, err := getAwsAutoscalingGroup(d.Id(), conn)
		if err != nil {
			return resource.NonRetryableError(err)
		}
		if g == nil {
			log.Printf("[WARN] Autoscaling Group (%s) not found, removing from state", d.Id())
			d.SetId("")
			return nil
		}

		if len(g.Instances) == 0 {
			return nil
		}

		return resource.RetryableError(
			fmt.Errorf("Group still has %d instances", len(g.Instances)))
	})
	if isResourceTimeoutError(err) {
		g, err = getAwsAutoscalingGroup(d.Id(), conn)
		if err != nil {
			return fmt.Errorf("Error getting autoscaling group info when draining: %s", err)
		}
		if g != nil && len(g.Instances) > 0 {
			return fmt.Errorf("Group still has %d instances", len(g.Instances))
		}
	}
	if err != nil {
		return fmt.Errorf("Error draining autoscaling group: %s", err)
	}
	return nil
}

func enableASGSuspendedProcesses(d *schema.ResourceData, conn *autoscaling.AutoScaling) error {
	props := &autoscaling.ScalingProcessQuery{
		AutoScalingGroupName: aws.String(d.Id()),
		ScalingProcesses:     expandStringList(d.Get("suspended_processes").(*schema.Set).List()),
	}

	_, err := conn.SuspendProcesses(props)
	return err
}

func enableASGMetricsCollection(d *schema.ResourceData, conn *autoscaling.AutoScaling) error {
	props := &autoscaling.EnableMetricsCollectionInput{
		AutoScalingGroupName: aws.String(d.Id()),
		Granularity:          aws.String(d.Get("metrics_granularity").(string)),
		Metrics:              expandStringList(d.Get("enabled_metrics").(*schema.Set).List()),
	}

	log.Printf("[INFO] Enabling metrics collection for the ASG: %s", d.Id())
	_, metricsErr := conn.EnableMetricsCollection(props)
	return metricsErr

}

func updateASGSuspendedProcesses(d *schema.ResourceData, conn *autoscaling.AutoScaling) error {
	o, n := d.GetChange("suspended_processes")
	if o == nil {
		o = new(schema.Set)
	}
	if n == nil {
		n = new(schema.Set)
	}

	os := o.(*schema.Set)
	ns := n.(*schema.Set)

	resumeProcesses := os.Difference(ns)
	if resumeProcesses.Len() != 0 {
		props := &autoscaling.ScalingProcessQuery{
			AutoScalingGroupName: aws.String(d.Id()),
			ScalingProcesses:     expandStringList(resumeProcesses.List()),
		}

		_, err := conn.ResumeProcesses(props)
		if err != nil {
			return fmt.Errorf("Error Resuming Processes for ASG %q: %s", d.Id(), err)
		}
	}

	suspendedProcesses := ns.Difference(os)
	if suspendedProcesses.Len() != 0 {
		props := &autoscaling.ScalingProcessQuery{
			AutoScalingGroupName: aws.String(d.Id()),
			ScalingProcesses:     expandStringList(suspendedProcesses.List()),
		}

		_, err := conn.SuspendProcesses(props)
		if err != nil {
			return fmt.Errorf("Error Suspending Processes for ASG %q: %s", d.Id(), err)
		}
	}

	return nil

}

func updateASGMetricsCollection(d *schema.ResourceData, conn *autoscaling.AutoScaling) error {

	o, n := d.GetChange("enabled_metrics")
	if o == nil {
		o = new(schema.Set)
	}
	if n == nil {
		n = new(schema.Set)
	}

	os := o.(*schema.Set)
	ns := n.(*schema.Set)

	disableMetrics := os.Difference(ns)
	if disableMetrics.Len() != 0 {
		props := &autoscaling.DisableMetricsCollectionInput{
			AutoScalingGroupName: aws.String(d.Id()),
			Metrics:              expandStringList(disableMetrics.List()),
		}

		_, err := conn.DisableMetricsCollection(props)
		if err != nil {
			return fmt.Errorf("Failure to Disable metrics collection types for ASG %s: %s", d.Id(), err)
		}
	}

	enabledMetrics := ns.Difference(os)
	if enabledMetrics.Len() != 0 {
		props := &autoscaling.EnableMetricsCollectionInput{
			AutoScalingGroupName: aws.String(d.Id()),
			Metrics:              expandStringList(enabledMetrics.List()),
			Granularity:          aws.String(d.Get("metrics_granularity").(string)),
		}

		_, err := conn.EnableMetricsCollection(props)
		if err != nil {
			return fmt.Errorf("Failure to Enable metrics collection types for ASG %s: %s", d.Id(), err)
		}
	}

	return nil
}

// getELBInstanceStates returns a mapping of the instance states of all the ELBs attached to the
// provided ASG.
//
// Note that this is the instance state function for ELB Classic.
//
// Nested like: lbName -> instanceId -> instanceState
func getELBInstanceStates(g *autoscaling.Group, meta interface{}) (map[string]map[string]string, error) {
	lbInstanceStates := make(map[string]map[string]string)
	elbconn := meta.(*AWSClient).elbconn

	for _, lbName := range g.LoadBalancerNames {
		lbInstanceStates[*lbName] = make(map[string]string)
		opts := &elb.DescribeInstanceHealthInput{LoadBalancerName: lbName}
		r, err := elbconn.DescribeInstanceHealth(opts)
		if err != nil {
			return nil, err
		}
		for _, is := range r.InstanceStates {
			if is.InstanceId == nil || is.State == nil {
				continue
			}
			lbInstanceStates[*lbName][*is.InstanceId] = *is.State
		}
	}

	return lbInstanceStates, nil
}

// getTargetGroupInstanceStates returns a mapping of the instance states of
// all the ALB target groups attached to the provided ASG.
//
// Note that this is the instance state function for Application Load
// Balancing (aka ELBv2).
//
// Nested like: targetGroupARN -> instanceId -> instanceState
func getTargetGroupInstanceStates(g *autoscaling.Group, meta interface{}) (map[string]map[string]string, error) {
	targetInstanceStates := make(map[string]map[string]string)
	elbv2conn := meta.(*AWSClient).elbv2conn

	for _, targetGroupARN := range g.TargetGroupARNs {
		targetInstanceStates[*targetGroupARN] = make(map[string]string)
		opts := &elbv2.DescribeTargetHealthInput{TargetGroupArn: targetGroupARN}
		r, err := elbv2conn.DescribeTargetHealth(opts)
		if err != nil {
			return nil, err
		}
		for _, desc := range r.TargetHealthDescriptions {
			if desc.Target == nil || desc.Target.Id == nil || desc.TargetHealth == nil || desc.TargetHealth.State == nil {
				continue
			}
			targetInstanceStates[*targetGroupARN][*desc.Target.Id] = *desc.TargetHealth.State
		}
	}

	return targetInstanceStates, nil
}

func expandVpcZoneIdentifiers(list []interface{}) *string {
	strs := make([]string, len(list))
	for _, s := range list {
		strs = append(strs, s.(string))
	}
	return aws.String(strings.Join(strs, ","))
}

func expandAutoScalingInstancesDistribution(l []interface{}) *autoscaling.InstancesDistribution {
	if len(l) == 0 || l[0] == nil {
		return nil
	}

	m := l[0].(map[string]interface{})

	instancesDistribution := &autoscaling.InstancesDistribution{}

	if v, ok := m["on_demand_allocation_strategy"]; ok && v.(string) != "" {
		instancesDistribution.OnDemandAllocationStrategy = aws.String(v.(string))
	}

	if v, ok := m["on_demand_base_capacity"]; ok {
		instancesDistribution.OnDemandBaseCapacity = aws.Int64(int64(v.(int)))
	}

	if v, ok := m["on_demand_percentage_above_base_capacity"]; ok {
		instancesDistribution.OnDemandPercentageAboveBaseCapacity = aws.Int64(int64(v.(int)))
	}

	if v, ok := m["spot_allocation_strategy"]; ok && v.(string) != "" {
		instancesDistribution.SpotAllocationStrategy = aws.String(v.(string))
	}

	if v, ok := m["spot_instance_pools"]; ok && v.(int) != 0 {
		instancesDistribution.SpotInstancePools = aws.Int64(int64(v.(int)))
	}

	if v, ok := m["spot_max_price"]; ok {
		instancesDistribution.SpotMaxPrice = aws.String(v.(string))
	}

	return instancesDistribution
}

func expandAutoScalingLaunchTemplate(l []interface{}) *autoscaling.LaunchTemplate {
	if len(l) == 0 || l[0] == nil {
		return nil
	}

	m := l[0].(map[string]interface{})

	launchTemplate := &autoscaling.LaunchTemplate{
		LaunchTemplateSpecification: expandAutoScalingLaunchTemplateSpecification(m["launch_template_specification"].([]interface{})),
	}

	if v, ok := m["override"]; ok {
		launchTemplate.Overrides = expandAutoScalingLaunchTemplateOverrides(v.([]interface{}))
	}

	return launchTemplate
}

func expandAutoScalingLaunchTemplateOverrides(l []interface{}) []*autoscaling.LaunchTemplateOverrides {
	if len(l) == 0 {
		return nil
	}

	launchTemplateOverrides := make([]*autoscaling.LaunchTemplateOverrides, len(l))
	for i, m := range l {
		if m == nil {
			launchTemplateOverrides[i] = &autoscaling.LaunchTemplateOverrides{}
			continue
		}

		launchTemplateOverrides[i] = expandAutoScalingLaunchTemplateOverride(m.(map[string]interface{}))
	}
	return launchTemplateOverrides
}

func expandAutoScalingLaunchTemplateOverride(m map[string]interface{}) *autoscaling.LaunchTemplateOverrides {
	launchTemplateOverrides := &autoscaling.LaunchTemplateOverrides{}

	if v, ok := m["instance_type"]; ok && v.(string) != "" {
		launchTemplateOverrides.InstanceType = aws.String(v.(string))
	}

	if v, ok := m["weighted_capacity"]; ok && v.(string) != "" {
		launchTemplateOverrides.WeightedCapacity = aws.String(v.(string))
	}

	return launchTemplateOverrides
}

func expandAutoScalingLaunchTemplateSpecification(l []interface{}) *autoscaling.LaunchTemplateSpecification {
	launchTemplateSpecification := &autoscaling.LaunchTemplateSpecification{}

	if len(l) == 0 || l[0] == nil {
		return launchTemplateSpecification
	}

	m := l[0].(map[string]interface{})

	if v, ok := m["launch_template_id"]; ok && v.(string) != "" {
		launchTemplateSpecification.LaunchTemplateId = aws.String(v.(string))
	}

	// API returns both ID and name, which Terraform saves to state. Next update returns:
	// ValidationError: Valid requests must contain either launchTemplateId or LaunchTemplateName
	// Prefer the ID if we have both.
	if v, ok := m["launch_template_name"]; ok && v.(string) != "" && launchTemplateSpecification.LaunchTemplateId == nil {
		launchTemplateSpecification.LaunchTemplateName = aws.String(v.(string))
	}

	if v, ok := m["version"]; ok && v.(string) != "" {
		launchTemplateSpecification.Version = aws.String(v.(string))
	}

	return launchTemplateSpecification
}

func expandAutoScalingMixedInstancesPolicy(l []interface{}) *autoscaling.MixedInstancesPolicy {
	if len(l) == 0 || l[0] == nil {
		return nil
	}

	m := l[0].(map[string]interface{})

	mixedInstancesPolicy := &autoscaling.MixedInstancesPolicy{
		LaunchTemplate: expandAutoScalingLaunchTemplate(m["launch_template"].([]interface{})),
	}

	if v, ok := m["instances_distribution"]; ok {
		mixedInstancesPolicy.InstancesDistribution = expandAutoScalingInstancesDistribution(v.([]interface{}))
	}

	return mixedInstancesPolicy
}

func flattenAutoScalingInstancesDistribution(instancesDistribution *autoscaling.InstancesDistribution) []interface{} {
	if instancesDistribution == nil {
		return []interface{}{}
	}

	m := map[string]interface{}{
		"on_demand_allocation_strategy":            aws.StringValue(instancesDistribution.OnDemandAllocationStrategy),
		"on_demand_base_capacity":                  aws.Int64Value(instancesDistribution.OnDemandBaseCapacity),
		"on_demand_percentage_above_base_capacity": aws.Int64Value(instancesDistribution.OnDemandPercentageAboveBaseCapacity),
		"spot_allocation_strategy":                 aws.StringValue(instancesDistribution.SpotAllocationStrategy),
		"spot_instance_pools":                      aws.Int64Value(instancesDistribution.SpotInstancePools),
		"spot_max_price":                           aws.StringValue(instancesDistribution.SpotMaxPrice),
	}

	return []interface{}{m}
}

func flattenAutoScalingLaunchTemplate(launchTemplate *autoscaling.LaunchTemplate) []interface{} {
	if launchTemplate == nil {
		return []interface{}{}
	}

	m := map[string]interface{}{
		"launch_template_specification": flattenAutoScalingLaunchTemplateSpecification(launchTemplate.LaunchTemplateSpecification),
		"override":                      flattenAutoScalingLaunchTemplateOverrides(launchTemplate.Overrides),
	}

	return []interface{}{m}
}

func flattenAutoScalingLaunchTemplateOverrides(launchTemplateOverrides []*autoscaling.LaunchTemplateOverrides) []interface{} {
	l := make([]interface{}, len(launchTemplateOverrides))

	for i, launchTemplateOverride := range launchTemplateOverrides {
		if launchTemplateOverride == nil {
			l[i] = map[string]interface{}{}
			continue
		}
		m := map[string]interface{}{
			"instance_type":     aws.StringValue(launchTemplateOverride.InstanceType),
			"weighted_capacity": aws.StringValue(launchTemplateOverride.WeightedCapacity),
		}
		l[i] = m
	}

	return l
}

func flattenAutoScalingLaunchTemplateSpecification(launchTemplateSpecification *autoscaling.LaunchTemplateSpecification) []interface{} {
	if launchTemplateSpecification == nil {
		return []interface{}{}
	}

	m := map[string]interface{}{
		"launch_template_id":   aws.StringValue(launchTemplateSpecification.LaunchTemplateId),
		"launch_template_name": aws.StringValue(launchTemplateSpecification.LaunchTemplateName),
		"version":              aws.StringValue(launchTemplateSpecification.Version),
	}

	return []interface{}{m}
}

func flattenAutoScalingMixedInstancesPolicy(mixedInstancesPolicy *autoscaling.MixedInstancesPolicy) []interface{} {
	if mixedInstancesPolicy == nil {
		return []interface{}{}
	}

	m := map[string]interface{}{
		"instances_distribution": flattenAutoScalingInstancesDistribution(mixedInstancesPolicy.InstancesDistribution),
		"launch_template":        flattenAutoScalingLaunchTemplate(mixedInstancesPolicy.LaunchTemplate),
	}

	return []interface{}{m}
}

func waitUntilAutoscalingGroupLoadBalancersAdded(conn *autoscaling.AutoScaling, asgName string) error {
	input := &autoscaling.DescribeLoadBalancersInput{
		AutoScalingGroupName: aws.String(asgName),
	}
	var lbAdding bool

	for {
		output, err := conn.DescribeLoadBalancers(input)

		if err != nil {
			return err
		}

		for _, tg := range output.LoadBalancers {
			if aws.StringValue(tg.State) == "Adding" {
				lbAdding = true
				break
			}
		}

		if lbAdding {
			lbAdding = false
			input.NextToken = nil
			continue
		}

		if aws.StringValue(output.NextToken) == "" {
			break
		}

		input.NextToken = output.NextToken
	}

	return nil
}

func waitUntilAutoscalingGroupLoadBalancersRemoved(conn *autoscaling.AutoScaling, asgName string) error {
	input := &autoscaling.DescribeLoadBalancersInput{
		AutoScalingGroupName: aws.String(asgName),
	}
	var lbRemoving bool

	for {
		output, err := conn.DescribeLoadBalancers(input)

		if err != nil {
			return err
		}

		for _, tg := range output.LoadBalancers {
			if aws.StringValue(tg.State) == "Removing" {
				lbRemoving = true
				break
			}
		}

		if lbRemoving {
			lbRemoving = false
			input.NextToken = nil
			continue
		}

		if aws.StringValue(output.NextToken) == "" {
			break
		}

		input.NextToken = output.NextToken
	}

	return nil
}<|MERGE_RESOLUTION|>--- conflicted
+++ resolved
@@ -396,18 +396,9 @@
 			"tag": autoscalingTagSchema(),
 
 			"tags": {
-<<<<<<< HEAD
 				Type:          schema.TypeList,
 				Optional:      true,
 				Elem:          &schema.Schema{Type: schema.TypeMap},
-=======
-				Type:     schema.TypeSet,
-				Optional: true,
-				Elem: &schema.Schema{
-					Type: schema.TypeMap,
-					Elem: &schema.Schema{Type: schema.TypeString},
-				},
->>>>>>> bbc5082b
 				ConflictsWith: []string{"tag"},
 			},
 
