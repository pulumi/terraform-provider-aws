--- conflicted
+++ resolved
@@ -30,11 +30,7 @@
 * `single_sign_on_user_identifier` - (Optional) A specifier for the type of value specified in `single_sign_on_user_value`. Currently, the only supported value is `UserName`. If the Domain's AuthMode is SSO, this field is required. If the Domain's AuthMode is not SSO, this field cannot be specified.
 * `single_sign_on_user_value` - (Required) The username of the associated AWS Single Sign-On User for this User Profile. If the Domain's AuthMode is SSO, this field is required, and must match a valid username of a user in your directory. If the Domain's AuthMode is not SSO, this field cannot be specified.
 * `user_settings` - (Required) The user settings. See [User Settings](#user-settings) below.
-<<<<<<< HEAD
 * `tags` - (Optional) A map of tags to assign to the resource. .If configured with a provider `default_tags` configuration block present, tags with matching keys will overwrite those defined at the provider-level.
-=======
-* `tags` - (Optional) A map of tags to assign to the resource. If configured with a provider [`default_tags` configuration block](https://registry.terraform.io/providers/hashicorp/aws/latest/docs#default_tags-configuration-block) present, tags with matching keys will overwrite those defined at the provider-level.
->>>>>>> abe4b515
 
 ### User Settings
 
@@ -86,11 +82,7 @@
 * `id` - The user profile Amazon Resource Name (ARN).
 * `arn` - The user profile Amazon Resource Name (ARN).
 * `home_efs_file_system_uid` - The ID of the user's profile in the Amazon Elastic File System (EFS) volume.
-<<<<<<< HEAD
-* `tags_all` - A map of tags assigned to the resource, including those inherited from the provider .
-=======
-* `tags_all` - A map of tags assigned to the resource, including those inherited from the provider [`default_tags` configuration block](https://registry.terraform.io/providers/hashicorp/aws/latest/docs#default_tags-configuration-block).
->>>>>>> abe4b515
+* `tags_all` - A map of tags assigned to the resource, including those inherited from the provider `default_tags` configuration block.
 
 ## Import
 
