---
subcategory: "DataSync"
layout: "aws"
page_title: "AWS: aws_datasync_location_fsx_windows_file_system"
description: |-
  Manages an FSx Windows Location within AWS DataSync.
---

# Resource: aws_datasync_location_fsx_windows_file_system

Manages an AWS DataSync FSx Windows Location.

## Example Usage

```terraform
resource "aws_datasync_location_fsx_windows_file_system" "example" {
  fsx_filesystem_arn  = aws_fsx_windows_file_system.example.arn
  user                = "SomeUser"
  password            = "SuperSecretPassw0rd"
  security_group_arns = [aws_security_group.example.arn]
}
```

## Argument Reference

The following arguments are supported:

* `fsx_filesystem_arn` - (Required) The Amazon Resource Name (ARN) for the FSx for Windows file system.
* `password` - (Required) The password of the user who has the permissions to access files and folders in the FSx for Windows file system.
* `user` - (Required) The user who has the permissions to access files and folders in the FSx for Windows file system.
* `domain` - (Optional) The name of the Windows domain that the FSx for Windows server belongs to.
* `security_group_arns` - (Optional) The Amazon Resource Names (ARNs) of the security groups that are to use to configure the FSx for Windows file system.
* `subdirectory` - (Optional) Subdirectory to perform actions as source or destination.
<<<<<<< HEAD
* `tags` - (Optional) Key-value pairs of resource tags to assign to the DataSync Location. .If configured with a provider `default_tags` configuration block present, tags with matching keys will overwrite those defined at the provider-level.
=======
* `tags` - (Optional) Key-value pairs of resource tags to assign to the DataSync Location. If configured with a provider [`default_tags` configuration block](https://registry.terraform.io/providers/hashicorp/aws/latest/docs#default_tags-configuration-block) present, tags with matching keys will overwrite those defined at the provider-level.
>>>>>>> abe4b515

## Attributes Reference

In addition to all arguments above, the following attributes are exported:

* `id` - Amazon Resource Name (ARN) of the DataSync Location.
* `arn` - Amazon Resource Name (ARN) of the DataSync Location.
<<<<<<< HEAD
* `tags_all` - A map of tags assigned to the resource, including those inherited from the provider .
=======
* `tags_all` - A map of tags assigned to the resource, including those inherited from the provider [`default_tags` configuration block](https://registry.terraform.io/providers/hashicorp/aws/latest/docs#default_tags-configuration-block).
>>>>>>> abe4b515
* `uri` - The URL of the FSx for Windows location that was described.
* `creation_time` - The time that the FSx for Windows location was created.

## Import

`aws_datasync_location_fsx_windows_file_system` can be imported by using the `DataSync-ARN#FSx-Windows-ARN`, e.g.,

```
$ terraform import aws_datasync_location_fsx_windows_file_system.example arn:aws:datasync:us-west-2:123456789012:location/loc-12345678901234567#arn:aws:fsx:us-west-2:476956259333:file-system/fs-08e04cd442c1bb94a
```<|MERGE_RESOLUTION|>--- conflicted
+++ resolved
@@ -31,11 +31,7 @@
 * `domain` - (Optional) The name of the Windows domain that the FSx for Windows server belongs to.
 * `security_group_arns` - (Optional) The Amazon Resource Names (ARNs) of the security groups that are to use to configure the FSx for Windows file system.
 * `subdirectory` - (Optional) Subdirectory to perform actions as source or destination.
-<<<<<<< HEAD
 * `tags` - (Optional) Key-value pairs of resource tags to assign to the DataSync Location. .If configured with a provider `default_tags` configuration block present, tags with matching keys will overwrite those defined at the provider-level.
-=======
-* `tags` - (Optional) Key-value pairs of resource tags to assign to the DataSync Location. If configured with a provider [`default_tags` configuration block](https://registry.terraform.io/providers/hashicorp/aws/latest/docs#default_tags-configuration-block) present, tags with matching keys will overwrite those defined at the provider-level.
->>>>>>> abe4b515
 
 ## Attributes Reference
 
@@ -43,11 +39,7 @@
 
 * `id` - Amazon Resource Name (ARN) of the DataSync Location.
 * `arn` - Amazon Resource Name (ARN) of the DataSync Location.
-<<<<<<< HEAD
-* `tags_all` - A map of tags assigned to the resource, including those inherited from the provider .
-=======
-* `tags_all` - A map of tags assigned to the resource, including those inherited from the provider [`default_tags` configuration block](https://registry.terraform.io/providers/hashicorp/aws/latest/docs#default_tags-configuration-block).
->>>>>>> abe4b515
+* `tags_all` - A map of tags assigned to the resource, including those inherited from the provider `default_tags` configuration block.
 * `uri` - The URL of the FSx for Windows location that was described.
 * `creation_time` - The time that the FSx for Windows location was created.
 
