---
subcategory: "SageMaker"
layout: "aws"
page_title: "AWS: aws_sagemaker_endpoint_configuration"
description: |-
  Provides a SageMaker Endpoint Configuration resource.
---

# Resource: aws_sagemaker_endpoint_configuration

Provides a SageMaker endpoint configuration resource.

## Example Usage


Basic usage:

```terraform
resource "aws_sagemaker_endpoint_configuration" "ec" {
  name = "my-endpoint-config"

  production_variants {
    variant_name           = "variant-1"
    model_name             = aws_sagemaker_model.m.name
    initial_instance_count = 1
    instance_type          = "ml.t2.medium"
  }

  tags = {
    Name = "foo"
  }
}
```

## Argument Reference

The following arguments are supported:

* `production_variants` - (Required) Fields are documented below.
* `kms_key_arn` - (Optional) Amazon Resource Name (ARN) of a AWS Key Management Service key that Amazon SageMaker uses to encrypt data on the storage volume attached to the ML compute instance that hosts the endpoint.
<<<<<<< HEAD
* `name` - (Optional) The name of the endpoint configuration. If omitted, this provider will assign a random, unique name.
* `tags` - (Optional) A mapping of tags to assign to the resource.
* `data_capture_config` - (Optional) Specifies the parameters to capture input/output of Sagemaker models endpoints. Fields are documented below.
=======
* `name` - (Optional) The name of the endpoint configuration. If omitted, Terraform will assign a random, unique name.
* `tags` - (Optional) A mapping of tags to assign to the resource. If configured with a provider [`default_tags` configuration block](https://registry.terraform.io/providers/hashicorp/aws/latest/docs#default_tags-configuration-block) present, tags with matching keys will overwrite those defined at the provider-level.
* `data_capture_config` - (Optional) Specifies the parameters to capture input/output of SageMaker models endpoints. Fields are documented below.
>>>>>>> abe4b515
* `async_inference_config` - (Optional) Specifies configuration for how an endpoint performs asynchronous inference.

### production_variants

* `initial_instance_count` - (Optional) Initial number of instances used for auto-scaling.
* `instance_type` (Optional) - The type of instance to start.
* `accelerator_type` (Optional) - The size of the Elastic Inference (EI) instance to use for the production variant.
* `initial_variant_weight` (Optional) - Determines initial traffic distribution among all of the models that you specify in the endpoint configuration. If unspecified, it defaults to `1.0`.
* `model_name` - (Required) The name of the model to use.
* `variant_name` - (Optional) The name of the variant. If omitted, this provider will assign a random, unique name.
* `serverless_config` - (Optional) Specifies configuration for how an endpoint performs asynchronous inference.

#### serverless_config

* `max_concurrency` - (Required) The maximum number of concurrent invocations your serverless endpoint can process. Valid values are between `1` and `200`.
* `memory_size_in_mb` - (Required) The memory size of your serverless endpoint. Valid values are in 1 GB increments: `1024` MB, `2048` MB, `3072` MB, `4096` MB, `5120` MB, or `6144` MB.

### data_capture_config

* `initial_sampling_percentage` - (Required) Portion of data to capture. Should be between 0 and 100.
* `destination_s3_uri` - (Required) The URL for S3 location where the captured data is stored.
* `capture_options` - (Required) Specifies what data to capture. Fields are documented below.
* `kms_key_id` - (Optional) Amazon Resource Name (ARN) of a AWS Key Management Service key that Amazon SageMaker uses to encrypt the captured data on Amazon S3.
* `enable_capture` - (Optional) Flag to enable data capture. Defaults to `false`.
* `capture_content_type_header` - (Optional) The content type headers to capture. Fields are documented below.

#### capture_options

* `capture_mode` - (Required) Specifies the data to be captured. Should be one of `Input` or `Output`.

#### capture_content_type_header

* `csv_content_types` - (Optional) The CSV content type headers to capture.
* `json_content_types` - (Optional) The JSON content type headers to capture.

### async_inference_config

* `output_config` - (Required) Specifies the configuration for asynchronous inference invocation outputs.
* `client_config` - (Optional) Configures the behavior of the client used by Amazon SageMaker to interact with the model container during asynchronous inference.

#### client_config

* `max_concurrent_invocations_per_instance` - (Optional) The maximum number of concurrent requests sent by the SageMaker client to the model container. If no value is provided, Amazon SageMaker will choose an optimal value for you.

#### output_config

* `s3_output_path` - (Required) The Amazon S3 location to upload inference responses to.
* `kms_key_id` - (Optional) The Amazon Web Services Key Management Service (Amazon Web Services KMS) key that Amazon SageMaker uses to encrypt the asynchronous inference output in Amazon S3.
* `notification_config` - (Optional) Specifies the configuration for notifications of inference results for asynchronous inference.

##### notification_config

* `error_topic` - (Optional) Amazon SNS topic to post a notification to when inference fails. If no topic is provided, no notification is sent on failure.
* `success_topic` - (Optional) Amazon SNS topic to post a notification to when inference completes successfully. If no topic is provided, no notification is sent on success.

## Attributes Reference

In addition to all arguments above, the following attributes are exported:

* `arn` - The Amazon Resource Name (ARN) assigned by AWS to this endpoint configuration.
* `name` - The name of the endpoint configuration.
<<<<<<< HEAD
* `tags_all` - A map of tags assigned to the resource, including those inherited from the provider .
=======
* `tags_all` - A map of tags assigned to the resource, including those inherited from the provider [`default_tags` configuration block](https://registry.terraform.io/providers/hashicorp/aws/latest/docs#default_tags-configuration-block).
>>>>>>> abe4b515

## Import

Endpoint configurations can be imported using the `name`, e.g.,

```
$ terraform import aws_sagemaker_endpoint_configuration.test_endpoint_config endpoint-config-foo
```<|MERGE_RESOLUTION|>--- conflicted
+++ resolved
@@ -38,15 +38,9 @@
 
 * `production_variants` - (Required) Fields are documented below.
 * `kms_key_arn` - (Optional) Amazon Resource Name (ARN) of a AWS Key Management Service key that Amazon SageMaker uses to encrypt data on the storage volume attached to the ML compute instance that hosts the endpoint.
-<<<<<<< HEAD
 * `name` - (Optional) The name of the endpoint configuration. If omitted, this provider will assign a random, unique name.
-* `tags` - (Optional) A mapping of tags to assign to the resource.
+* `tags` - (Optional) A mapping of tags to assign to the resource. If configured with a provider `default_tags` configuration block present, tags with matching keys will overwrite those defined at the provider-level.
 * `data_capture_config` - (Optional) Specifies the parameters to capture input/output of Sagemaker models endpoints. Fields are documented below.
-=======
-* `name` - (Optional) The name of the endpoint configuration. If omitted, Terraform will assign a random, unique name.
-* `tags` - (Optional) A mapping of tags to assign to the resource. If configured with a provider [`default_tags` configuration block](https://registry.terraform.io/providers/hashicorp/aws/latest/docs#default_tags-configuration-block) present, tags with matching keys will overwrite those defined at the provider-level.
-* `data_capture_config` - (Optional) Specifies the parameters to capture input/output of SageMaker models endpoints. Fields are documented below.
->>>>>>> abe4b515
 * `async_inference_config` - (Optional) Specifies configuration for how an endpoint performs asynchronous inference.
 
 ### production_variants
@@ -108,11 +102,7 @@
 
 * `arn` - The Amazon Resource Name (ARN) assigned by AWS to this endpoint configuration.
 * `name` - The name of the endpoint configuration.
-<<<<<<< HEAD
-* `tags_all` - A map of tags assigned to the resource, including those inherited from the provider .
-=======
-* `tags_all` - A map of tags assigned to the resource, including those inherited from the provider [`default_tags` configuration block](https://registry.terraform.io/providers/hashicorp/aws/latest/docs#default_tags-configuration-block).
->>>>>>> abe4b515
+* `tags_all` - A map of tags assigned to the resource, including those inherited from the provider `default_tags` configuration block.
 
 ## Import
 
