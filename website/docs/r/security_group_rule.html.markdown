--- conflicted
+++ resolved
@@ -11,15 +11,9 @@
 Provides a security group rule resource. Represents a single `ingress` or
 `egress` group rule, which can be added to external Security Groups.
 
-<<<<<<< HEAD
 ~> **NOTE on Security Groups and Security Group Rules:** This provider currently
-provides both a standalone Security Group Rule resource (a single `ingress` or
-`egress` rule), and a [Security Group resource](security_group.html) with `ingress` and `egress` rules
-=======
-~> **NOTE on Security Groups and Security Group Rules:** Terraform currently
 provides both a standalone Security Group Rule resource (one or many `ingress` or
 `egress` rules), and a [Security Group resource](security_group.html) with `ingress` and `egress` rules
->>>>>>> d3e0b7e7
 defined in-line. At this time you cannot use a Security Group with in-line rules
 in conjunction with any Security Group Rule resources. Doing so will cause
 a conflict of rule settings and will overwrite rules.
