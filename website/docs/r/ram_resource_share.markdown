--- conflicted
+++ resolved
@@ -30,11 +30,7 @@
 * `name` - (Required) The name of the resource share.
 * `allow_external_principals` - (Optional) Indicates whether principals outside your organization can be associated with a resource share.
 * `permission_arns` - (Optional) Specifies the Amazon Resource Names (ARNs) of the RAM permission to associate with the resource share. If you do not specify an ARN for the permission, RAM automatically attaches the default version of the permission for each resource type. You can associate only one permission with each resource type included in the resource share.
-<<<<<<< HEAD
 * `tags` - (Optional) A map of tags to assign to the resource share. If configured with a provider `default_tags` configuration block present, tags with matching keys will overwrite those defined at the provider-level.
-=======
-* `tags` - (Optional) A map of tags to assign to the resource share. If configured with a provider [`default_tags` configuration block](https://registry.terraform.io/providers/hashicorp/aws/latest/docs#default_tags-configuration-block) present, tags with matching keys will overwrite those defined at the provider-level.
->>>>>>> abe4b515
 
 ## Attributes Reference
 
@@ -42,11 +38,7 @@
 
 * `arn` - The Amazon Resource Name (ARN) of the resource share.
 * `id` - The Amazon Resource Name (ARN) of the resource share.
-<<<<<<< HEAD
-* `tags_all` - A map of tags assigned to the resource, including those inherited from the provider .
-=======
-* `tags_all` - A map of tags assigned to the resource, including those inherited from the provider [`default_tags` configuration block](https://registry.terraform.io/providers/hashicorp/aws/latest/docs#default_tags-configuration-block).
->>>>>>> abe4b515
+* `tags_all` - A map of tags assigned to the resource, including those inherited from the provider `default_tags` configuration block.
 
 ## Import
 
