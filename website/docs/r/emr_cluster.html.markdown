---
subcategory: "Elastic Map Reduce (EMR)"
layout: "aws"
page_title: "AWS: aws_emr_cluster"
description: |-
  Provides an Elastic MapReduce Cluster
---

# Resource: aws_emr_cluster

Provides an Elastic MapReduce Cluster, a web service that makes it easy to process large amounts of data efficiently. See [Amazon Elastic MapReduce Documentation](https://aws.amazon.com/documentation/elastic-mapreduce/) for more information.

To configure [Instance Groups](https://docs.aws.amazon.com/emr/latest/ManagementGuide/emr-instance-group-configuration.html#emr-plan-instance-groups) for [task nodes](https://docs.aws.amazon.com/emr/latest/ManagementGuide/emr-master-core-task-nodes.html#emr-plan-task), see the `aws_emr_instance_group` resource.

## Example Usage

```terraform
resource "aws_emr_cluster" "cluster" {
  name          = "emr-test-arn"
  release_label = "emr-4.6.0"
  applications  = ["Spark"]

  additional_info = <<EOF
{
  "instanceAwsClientConfiguration": {
    "proxyPort": 8099,
    "proxyHost": "myproxy.example.com"
  }
}
EOF

  termination_protection            = false
  keep_job_flow_alive_when_no_steps = true

  ec2_attributes {
    subnet_id                         = aws_subnet.main.id
    emr_managed_master_security_group = aws_security_group.sg.id
    emr_managed_slave_security_group  = aws_security_group.sg.id
    instance_profile                  = aws_iam_instance_profile.emr_profile.arn
  }

  master_instance_group {
    instance_type = "m4.large"
  }

  core_instance_group {
    instance_type  = "c4.large"
    instance_count = 1

    ebs_config {
      size                 = "40"
      type                 = "gp2"
      volumes_per_instance = 1
    }

    bid_price = "0.30"

    autoscaling_policy = <<EOF
{
"Constraints": {
  "MinCapacity": 1,
  "MaxCapacity": 2
},
"Rules": [
  {
    "Name": "ScaleOutMemoryPercentage",
    "Description": "Scale out if YARNMemoryAvailablePercentage is less than 15",
    "Action": {
      "SimpleScalingPolicyConfiguration": {
        "AdjustmentType": "CHANGE_IN_CAPACITY",
        "ScalingAdjustment": 1,
        "CoolDown": 300
      }
    },
    "Trigger": {
      "CloudWatchAlarmDefinition": {
        "ComparisonOperator": "LESS_THAN",
        "EvaluationPeriods": 1,
        "MetricName": "YARNMemoryAvailablePercentage",
        "Namespace": "AWS/ElasticMapReduce",
        "Period": 300,
        "Statistic": "AVERAGE",
        "Threshold": 15.0,
        "Unit": "PERCENT"
      }
    }
  }
]
}
EOF
  }

  ebs_root_volume_size = 100

  tags = {
    role = "rolename"
    env  = "env"
  }

  bootstrap_action {
    path = "s3://elasticmapreduce/bootstrap-actions/run-if"
    name = "runif"
    args = ["instance.isMaster=true", "echo running on master node"]
  }

  configurations_json = <<EOF
  [
    {
      "Classification": "hadoop-env",
      "Configurations": [
        {
          "Classification": "export",
          "Properties": {
            "JAVA_HOME": "/usr/lib/jvm/java-1.8.0"
          }
        }
      ],
      "Properties": {}
    },
    {
      "Classification": "spark-env",
      "Configurations": [
        {
          "Classification": "export",
          "Properties": {
            "JAVA_HOME": "/usr/lib/jvm/java-1.8.0"
          }
        }
      ],
      "Properties": {}
    }
  ]
EOF

  service_role = aws_iam_role.iam_emr_service_role.arn
}
```

The `aws_emr_cluster` resource typically requires two IAM roles, one for the EMR Cluster to use as a service, and another to place on your Cluster Instances to interact with AWS from those instances. The suggested role policy template for the EMR service is `AmazonElasticMapReduceRole`, and `AmazonElasticMapReduceforEC2Role` for the EC2 profile. See the [Getting Started](https://docs.aws.amazon.com/ElasticMapReduce/latest/ManagementGuide/emr-gs-launch-sample-cluster.html) guide for more information on these IAM roles.

### Instance Fleet

```terraform
resource "aws_emr_cluster" "example" {
  # ... other configuration ...
  master_instance_fleet {
    instance_type_configs {
      instance_type = "m4.xlarge"
    }
    target_on_demand_capacity = 1
  }
  core_instance_fleet {
    instance_type_configs {
      bid_price_as_percentage_of_on_demand_price = 80
      ebs_config {
        size                 = 100
        type                 = "gp2"
        volumes_per_instance = 1
      }
      instance_type     = "m3.xlarge"
      weighted_capacity = 1
    }
    instance_type_configs {
      bid_price_as_percentage_of_on_demand_price = 100
      ebs_config {
        size                 = 100
        type                 = "gp2"
        volumes_per_instance = 1
      }
      instance_type     = "m4.xlarge"
      weighted_capacity = 1
    }
    instance_type_configs {
      bid_price_as_percentage_of_on_demand_price = 100
      ebs_config {
        size                 = 100
        type                 = "gp2"
        volumes_per_instance = 1
      }
      instance_type     = "m4.2xlarge"
      weighted_capacity = 2
    }
    launch_specifications {
      spot_specification {
        allocation_strategy      = "capacity-optimized"
        block_duration_minutes   = 0
        timeout_action           = "SWITCH_TO_ON_DEMAND"
        timeout_duration_minutes = 10
      }
    }
    name                      = "core fleet"
    target_on_demand_capacity = 2
    target_spot_capacity      = 2
  }
}

resource "aws_emr_instance_fleet" "task" {
  cluster_id = aws_emr_cluster.example.id
  instance_type_configs {
    bid_price_as_percentage_of_on_demand_price = 100
    ebs_config {
      size                 = 100
      type                 = "gp2"
      volumes_per_instance = 1
    }
    instance_type     = "m4.xlarge"
    weighted_capacity = 1
  }
  instance_type_configs {
    bid_price_as_percentage_of_on_demand_price = 100
    ebs_config {
      size                 = 100
      type                 = "gp2"
      volumes_per_instance = 1
    }
    instance_type     = "m4.2xlarge"
    weighted_capacity = 2
  }
  launch_specifications {
    spot_specification {
      allocation_strategy      = "capacity-optimized"
      block_duration_minutes   = 0
      timeout_action           = "TERMINATE_CLUSTER"
      timeout_duration_minutes = 10
    }
  }
  name                      = "task fleet"
  target_on_demand_capacity = 1
  target_spot_capacity      = 1
}
```

### Enable Debug Logging

[Debug logging in EMR](https://docs.aws.amazon.com/emr/latest/ManagementGuide/emr-plan-debugging.html) is implemented as a step. It is highly recommended that you utilize the resource options configuration with `ignoreChanges` if other steps are being managed outside of this provider.

```terraform
resource "aws_emr_cluster" "example" {
  # ... other configuration ...

  step = [
    {
      action_on_failure = "TERMINATE_CLUSTER"
      name              = "Setup Hadoop Debugging"

      hadoop_jar_step = [
        {
          jar  = "command-runner.jar"
          args = ["state-pusher-script"]
        }
      ]
    }
  ]

  # Optional: ignore outside changes to running cluster steps
  lifecycle {
    ignore_changes = [step]
  }
}
```

### Multiple Node Master Instance Group

Available in EMR version 5.23.0 and later, an EMR Cluster can be launched with three master nodes for high availability. Additional information about this functionality and its requirements can be found in the [EMR Management Guide](https://docs.aws.amazon.com/emr/latest/ManagementGuide/emr-plan-ha.html).

```terraform
# This configuration is for illustrative purposes and highlights
# only relevant configurations for working with this functionality.

# Map public IP on launch must be enabled for public (Internet accessible) subnets
resource "aws_subnet" "example" {
  # ... other configuration ...

  map_public_ip_on_launch = true
}

resource "aws_emr_cluster" "example" {
  # ... other configuration ...

  # EMR version must be 5.23.0 or later
  release_label = "emr-5.24.1"

  # Termination protection is automatically enabled for multiple masters
  # To destroy the cluster, this must be configured to false and applied first
  termination_protection = true

  ec2_attributes {
    # ... other configuration ...

    subnet_id = aws_subnet.example.id
  }

  master_instance_group {
    # ... other configuration ...

    # Master instance count must be set to 3
    instance_count = 3
  }

  # core_instance_group must be configured
  core_instance_group {
    # ... other configuration ...
  }
}
```

### Bootable Cluster

**NOTE:** This configuration demonstrates a minimal configuration needed to boot an example EMR Cluster. It is not meant to display best practices. As with all examples, use at your own risk.

```terraform
resource "aws_emr_cluster" "cluster" {
  name          = "emr-test-arn"
  release_label = "emr-4.6.0"
  applications  = ["Spark"]

  ec2_attributes {
    subnet_id                         = aws_subnet.main.id
    emr_managed_master_security_group = aws_security_group.allow_all.id
    emr_managed_slave_security_group  = aws_security_group.allow_all.id
    instance_profile                  = aws_iam_instance_profile.emr_profile.arn
  }

  master_instance_group {
    instance_type = "m5.xlarge"
  }

  core_instance_group {
    instance_count = 1
    instance_type  = "m5.xlarge"
  }

  tags = {
    role     = "rolename"
    dns_zone = "env_zone"
    env      = "env"
    name     = "name-env"
  }

  bootstrap_action {
    path = "s3://elasticmapreduce/bootstrap-actions/run-if"
    name = "runif"
    args = ["instance.isMaster=true", "echo running on master node"]
  }

  configurations_json = <<EOF
  [
    {
      "Classification": "hadoop-env",
      "Configurations": [
        {
          "Classification": "export",
          "Properties": {
            "JAVA_HOME": "/usr/lib/jvm/java-1.8.0"
          }
        }
      ],
      "Properties": {}
    },
    {
      "Classification": "spark-env",
      "Configurations": [
        {
          "Classification": "export",
          "Properties": {
            "JAVA_HOME": "/usr/lib/jvm/java-1.8.0"
          }
        }
      ],
      "Properties": {}
    }
  ]
EOF

  service_role = aws_iam_role.iam_emr_service_role.arn
}

resource "aws_security_group" "allow_access" {
  name        = "allow_access"
  description = "Allow inbound traffic"
  vpc_id      = aws_vpc.main.id

  ingress {
    from_port   = 0
    to_port     = 0
    protocol    = "-1"
    cidr_blocks = aws_vpc.main.cidr_block
  }

  egress {
    from_port   = 0
    to_port     = 0
    protocol    = "-1"
    cidr_blocks = ["0.0.0.0/0"]
  }

  depends_on = [aws_subnet.main]

  lifecycle {
    ignore_changes = [
      ingress,
      egress,
    ]
  }

  tags = {
    name = "emr_test"
  }
}

resource "aws_vpc" "main" {
  cidr_block           = "168.31.0.0/16"
  enable_dns_hostnames = true

  tags = {
    name = "emr_test"
  }
}

resource "aws_subnet" "main" {
  vpc_id     = aws_vpc.main.id
  cidr_block = "168.31.0.0/20"

  tags = {
    name = "emr_test"
  }
}

resource "aws_internet_gateway" "gw" {
  vpc_id = aws_vpc.main.id
}

resource "aws_route_table" "r" {
  vpc_id = aws_vpc.main.id

  route {
    cidr_block = "0.0.0.0/0"
    gateway_id = aws_internet_gateway.gw.id
  }
}

resource "aws_main_route_table_association" "a" {
  vpc_id         = aws_vpc.main.id
  route_table_id = aws_route_table.r.id
}

###

# IAM Role setups

###

# IAM role for EMR Service
resource "aws_iam_role" "iam_emr_service_role" {
  name = "iam_emr_service_role"

  assume_role_policy = <<EOF
{
  "Version": "2008-10-17",
  "Statement": [
    {
      "Sid": "",
      "Effect": "Allow",
      "Principal": {
        "Service": "elasticmapreduce.amazonaws.com"
      },
      "Action": "sts:AssumeRole"
    }
  ]
}
EOF
}

resource "aws_iam_role_policy" "iam_emr_service_policy" {
  name = "iam_emr_service_policy"
  role = aws_iam_role.iam_emr_service_role.id

  policy = <<EOF
{
    "Version": "2012-10-17",
    "Statement": [{
        "Effect": "Allow",
        "Resource": "*",
        "Action": [
            "ec2:AuthorizeSecurityGroupEgress",
            "ec2:AuthorizeSecurityGroupIngress",
            "ec2:CancelSpotInstanceRequests",
            "ec2:CreateNetworkInterface",
            "ec2:CreateSecurityGroup",
            "ec2:CreateTags",
            "ec2:DeleteNetworkInterface",
            "ec2:DeleteSecurityGroup",
            "ec2:DeleteTags",
            "ec2:DescribeAvailabilityZones",
            "ec2:DescribeAccountAttributes",
            "ec2:DescribeDhcpOptions",
            "ec2:DescribeInstanceStatus",
            "ec2:DescribeInstances",
            "ec2:DescribeKeyPairs",
            "ec2:DescribeNetworkAcls",
            "ec2:DescribeNetworkInterfaces",
            "ec2:DescribePrefixLists",
            "ec2:DescribeRouteTables",
            "ec2:DescribeSecurityGroups",
            "ec2:DescribeSpotInstanceRequests",
            "ec2:DescribeSpotPriceHistory",
            "ec2:DescribeSubnets",
            "ec2:DescribeVpcAttribute",
            "ec2:DescribeVpcEndpoints",
            "ec2:DescribeVpcEndpointServices",
            "ec2:DescribeVpcs",
            "ec2:DetachNetworkInterface",
            "ec2:ModifyImageAttribute",
            "ec2:ModifyInstanceAttribute",
            "ec2:RequestSpotInstances",
            "ec2:RevokeSecurityGroupEgress",
            "ec2:RunInstances",
            "ec2:TerminateInstances",
            "ec2:DeleteVolume",
            "ec2:DescribeVolumeStatus",
            "ec2:DescribeVolumes",
            "ec2:DetachVolume",
            "iam:GetRole",
            "iam:GetRolePolicy",
            "iam:ListInstanceProfiles",
            "iam:ListRolePolicies",
            "iam:PassRole",
            "s3:CreateBucket",
            "s3:Get*",
            "s3:List*",
            "sdb:BatchPutAttributes",
            "sdb:Select",
            "sqs:CreateQueue",
            "sqs:Delete*",
            "sqs:GetQueue*",
            "sqs:PurgeQueue",
            "sqs:ReceiveMessage"
        ]
    }]
}
EOF
}

# IAM Role for EC2 Instance Profile
resource "aws_iam_role" "iam_emr_profile_role" {
  name = "iam_emr_profile_role"

  assume_role_policy = <<EOF
{
  "Version": "2008-10-17",
  "Statement": [
    {
      "Sid": "",
      "Effect": "Allow",
      "Principal": {
        "Service": "ec2.amazonaws.com"
      },
      "Action": "sts:AssumeRole"
    }
  ]
}
EOF
}

resource "aws_iam_instance_profile" "emr_profile" {
  name = "emr_profile"
  role = aws_iam_role.iam_emr_profile_role.name
}

resource "aws_iam_role_policy" "iam_emr_profile_policy" {
  name = "iam_emr_profile_policy"
  role = aws_iam_role.iam_emr_profile_role.id

  policy = <<EOF
{
    "Version": "2012-10-17",
    "Statement": [{
        "Effect": "Allow",
        "Resource": "*",
        "Action": [
            "cloudwatch:*",
            "dynamodb:*",
            "ec2:Describe*",
            "elasticmapreduce:Describe*",
            "elasticmapreduce:ListBootstrapActions",
            "elasticmapreduce:ListClusters",
            "elasticmapreduce:ListInstanceGroups",
            "elasticmapreduce:ListInstances",
            "elasticmapreduce:ListSteps",
            "kinesis:CreateStream",
            "kinesis:DeleteStream",
            "kinesis:DescribeStream",
            "kinesis:GetRecords",
            "kinesis:GetShardIterator",
            "kinesis:MergeShards",
            "kinesis:PutRecord",
            "kinesis:SplitShard",
            "rds:Describe*",
            "s3:*",
            "sdb:*",
            "sns:*",
            "sqs:*"
        ]
    }]
}
EOF
}
```

## Argument Reference

The following arguments are required:

* `name` - (Required) Name of the job flow.
* `release_label` - (Required) Release label for the Amazon EMR release.
* `service_role` - (Required) IAM role that will be assumed by the Amazon EMR service to access AWS resources.

The following arguments are optional:

* `additional_info` - (Optional) JSON string for selecting additional features such as adding proxy information. Note: Currently there is no API to retrieve the value of this argument after EMR cluster creation from provider, therefore this provider cannot detect drift from the actual EMR cluster if its value is changed outside this provider.
* `applications` - (Optional) List of applications for the cluster. Valid values are: `Flink`, `Hadoop`, `Hive`, `Mahout`, `Pig`, `Spark`, and `JupyterHub` (as of EMR 5.14.0). Case insensitive.
* `autoscaling_role` - (Optional) IAM role for automatic scaling policies. The IAM role provides permissions that the automatic scaling feature requires to launch and terminate EC2 instances in an instance group.
* `bootstrap_action` - (Optional) Ordered list of bootstrap actions that will be run before Hadoop is started on the cluster nodes. See below.
* `configurations` - (Optional) List of configurations supplied for the EMR cluster you are creating. Supply a configuration object for applications to override their default configuration. See [AWS Documentation](https://docs.aws.amazon.com/emr/latest/ReleaseGuide/emr-configure-apps.html) for more information.
* `configurations_json` - (Optional) JSON string for supplying list of configurations for the EMR cluster.

~> **NOTE on `configurations_json`:** If the `Configurations` value is empty then you should skip the `Configurations` field instead of providing an empty list as a value, `"Configurations": []`.

```terraform
resource "aws_emr_cluster" "cluster" {
  # ... other configuration ...

  configurations_json = <<EOF
  [
    {
      "Classification": "hadoop-env",
      "Configurations": [
        {
          "Classification": "export",
          "Properties": {
            "JAVA_HOME": "/usr/lib/jvm/java-1.8.0"
          }
        }
      ],
      "Properties": {}
    }
  ]
EOF
}
```

* `core_instance_fleet` - (Optional) Configuration block to use an [Instance Fleet](https://docs.aws.amazon.com/emr/latest/ManagementGuide/emr-instance-fleet.html) for the core node type. Cannot be specified if any `core_instance_group` configuration blocks are set. Detailed below.
* `core_instance_group` - (Optional) Configuration block to use an [Instance Group](https://docs.aws.amazon.com/emr/latest/ManagementGuide/emr-instance-group-configuration.html#emr-plan-instance-groups) for the [core node type](https://docs.aws.amazon.com/emr/latest/ManagementGuide/emr-master-core-task-nodes.html#emr-plan-core).
* `custom_ami_id` - (Optional) Custom Amazon Linux AMI for the cluster (instead of an EMR-owned AMI). Available in Amazon EMR version 5.7.0 and later.
* `ebs_root_volume_size` - (Optional) Size in GiB of the EBS root device volume of the Linux AMI that is used for each EC2 instance. Available in Amazon EMR version 4.x and later.
* `ec2_attributes` - (Optional) Attributes for the EC2 instances running the job flow. See below.
* `keep_job_flow_alive_when_no_steps` - (Optional) Switch on/off run cluster with no steps or when all steps are complete (default is on)
* `kerberos_attributes` - (Optional) Kerberos configuration for the cluster. See below.
* `log_encryption_kms_key_id` - (Optional) AWS KMS customer master key (CMK) key ID or arn used for encrypting log files. This attribute is only available with EMR version 5.30.0 and later, excluding EMR 6.0.0.  
* `log_uri` - (Optional) S3 bucket to write the log files of the job flow. If a value is not provided, logs are not created.
* `master_instance_fleet` - (Optional) Configuration block to use an [Instance Fleet](https://docs.aws.amazon.com/emr/latest/ManagementGuide/emr-instance-fleet.html) for the master node type. Cannot be specified if any `master_instance_group` configuration blocks are set. Detailed below.
* `master_instance_group` - (Optional) Configuration block to use an [Instance Group](https://docs.aws.amazon.com/emr/latest/ManagementGuide/emr-instance-group-configuration.html#emr-plan-instance-groups) for the [master node type](https://docs.aws.amazon.com/emr/latest/ManagementGuide/emr-master-core-task-nodes.html#emr-plan-master).
* `scale_down_behavior` - (Optional) Way that individual Amazon EC2 instances terminate when an automatic scale-in activity occurs or an `instance group` is resized.
* `security_configuration` - (Optional) Security configuration name to attach to the EMR cluster. Only valid for EMR clusters with `release_label` 4.8.0 or greater.
* `step` - (Optional) List of steps to run when creating the cluster. See below. It is highly recommended to utilize the lifecycle resource options block with `ignoreChanges` if other steps are being managed outside of this provider.
* `step_concurrency_level` - (Optional) Number of steps that can be executed concurrently. You can specify a maximum of 256 steps. Only valid for EMR clusters with `release_label` 5.28.0 or greater (default is 1).
* `tags` - (Optional) list of tags to apply to the EMR Cluster. If configured with a provider `default_tags` configuration block present, tags with matching keys will overwrite those defined at the provider-level.
* `termination_protection` - (Optional) Switch on/off termination protection (default is `false`, except when using multiple master nodes). Before attempting to destroy the resource when termination protection is enabled, this configuration must be applied with its value set to `false`.
* `visible_to_all_users` - (Optional) Whether the job flow is visible to all IAM users of the AWS account associated with the job flow. Default value is `true`.

### bootstrap_action

* `args` - (Optional) List of command line arguments to pass to the bootstrap action script.
* `name` - (Required) Name of the bootstrap action.
* `path` - (Required) Location of the script to run during a bootstrap action. Can be either a location in Amazon S3 or on a local file system.

### configurations

A configuration classification that applies when provisioning cluster instances, which can include configurations for applications and software that run on the cluster. See [Configuring Applications](https://docs.aws.amazon.com/emr/latest/ReleaseGuide/emr-configure-apps.html).

* `classification` - (Optional) Classification within a configuration.
* `properties` - (Optional) Map of properties specified within a configuration classification.

### core_instance_fleet

* `instance_type_configs` - (Optional) Configuration block for instance fleet.
* `launch_specifications` - (Optional) Configuration block for launch specification.
* `name` - (Optional) Friendly name given to the instance fleet.
* `target_on_demand_capacity` - (Optional)  The target capacity of On-Demand units for the instance fleet, which determines how many On-Demand instances to provision.
* `target_spot_capacity` - (Optional) Target capacity of Spot units for the instance fleet, which determines how many Spot instances to provision.

#### instance_type_configs

* `bid_price` - (Optional) Bid price for each EC2 Spot instance type as defined by `instance_type`. Expressed in USD. If neither `bid_price` nor `bid_price_as_percentage_of_on_demand_price` is provided, `bid_price_as_percentage_of_on_demand_price` defaults to 100%.
* `bid_price_as_percentage_of_on_demand_price` - (Optional) Bid price, as a percentage of On-Demand price, for each EC2 Spot instance as defined by `instance_type`. Expressed as a number (for example, 20 specifies 20%). If neither `bid_price` nor `bid_price_as_percentage_of_on_demand_price` is provided, `bid_price_as_percentage_of_on_demand_price` defaults to 100%.
* `configurations` - (Optional) Configuration classification that applies when provisioning cluster instances, which can include configurations for applications and software that run on the cluster. List of `configuration` blocks.
* `ebs_config` - (Optional) Configuration block(s) for EBS volumes attached to each instance in the instance group. Detailed below.
* `instance_type` - (Required) EC2 instance type, such as m4.xlarge.
* `weighted_capacity` - (Optional) Number of units that a provisioned instance of this type provides toward fulfilling the target capacities defined in `aws_emr_instance_fleet`.

#### launch_specifications

* `on_demand_specification` - (Optional) Configuration block for on demand instances launch specifications.
* `spot_specification` - (Optional) Configuration block for spot instances launch specifications.

##### on_demand_specification

The launch specification for On-Demand instances in the instance fleet, which determines the allocation strategy.
The instance fleet configuration is available only in Amazon EMR versions 4.8.0 and later, excluding 5.0.x versions. On-Demand instances allocation strategy is available in Amazon EMR version 5.12.1 and later.

* `allocation_strategy` - (Required) Specifies the strategy to use in launching On-Demand instance fleets. Currently, the only option is `lowest-price` (the default), which launches the lowest price first.

##### spot_specification

The launch specification for Spot instances in the fleet, which determines the defined duration, provisioning timeout behavior, and allocation strategy.

* `allocation_strategy` - (Required) Specifies the strategy to use in launching Spot instance fleets. Currently, the only option is `capacity-optimized` (the default), which launches instances from Spot instance pools with optimal capacity for the number of instances that are launching.
* `block_duration_minutes` - (Optional) Defined duration for Spot instances (also known as Spot blocks) in minutes. When specified, the Spot instance does not terminate before the defined duration expires, and defined duration pricing for Spot instances applies. Valid values are 60, 120, 180, 240, 300, or 360. The duration period starts as soon as a Spot instance receives its instance ID. At the end of the duration, Amazon EC2 marks the Spot instance for termination and provides a Spot instance termination notice, which gives the instance a two-minute warning before it terminates.
* `timeout_action` - (Required) Action to take when TargetSpotCapacity has not been fulfilled when the TimeoutDurationMinutes has expired; that is, when all Spot instances could not be provisioned within the Spot provisioning timeout. Valid values are `TERMINATE_CLUSTER` and `SWITCH_TO_ON_DEMAND`. SWITCH_TO_ON_DEMAND specifies that if no Spot instances are available, On-Demand Instances should be provisioned to fulfill any remaining Spot capacity.
* `timeout_duration_minutes` - (Required) Spot provisioning timeout period in minutes. If Spot instances are not provisioned within this time period, the TimeOutAction is taken. Minimum value is 5 and maximum value is 1440. The timeout applies only during initial provisioning, when the cluster is first created.

### core_instance_group

* `autoscaling_policy` - (Optional) String containing the [EMR Auto Scaling Policy](https://docs.aws.amazon.com/emr/latest/ManagementGuide/emr-automatic-scaling.html) JSON.
* `bid_price` - (Optional) Bid price for each EC2 instance in the instance group, expressed in USD. By setting this attribute, the instance group is being declared as a Spot Instance, and will implicitly create a Spot request. Leave this blank to use On-Demand Instances.
* `ebs_config` - (Optional) Configuration block(s) for EBS volumes attached to each instance in the instance group. Detailed below.
* `instance_count` - (Optional) Target number of instances for the instance group. Must be at least 1. Defaults to 1.
* `instance_type` - (Required) EC2 instance type for all instances in the instance group.
* `name` - (Optional) Friendly name given to the instance group.

#### ebs_config

* `iops` - (Optional) Number of I/O operations per second (IOPS) that the volume supports.
* `size` - (Required) Volume size, in gibibytes (GiB).
* `type` - (Required) Volume type. Valid options are `gp2`, `io1`, `standard` and `st1`. See [EBS Volume Types](https://docs.aws.amazon.com/AWSEC2/latest/UserGuide/EBSVolumeTypes.html).
* `volumes_per_instance` - (Optional) Number of EBS volumes with this configuration to attach to each EC2 instance in the instance group (default is 1).

### ec2_attributes

Attributes for the Amazon EC2 instances running the job flow:

* `additional_master_security_groups` - (Optional) String containing a comma separated list of additional Amazon EC2 security group IDs for the master node.
* `additional_slave_security_groups` - (Optional) String containing a comma separated list of additional Amazon EC2 security group IDs for the slave nodes as a comma separated string.
* `emr_managed_master_security_group` - (Optional) Identifier of the Amazon EC2 EMR-Managed security group for the master node.
* `emr_managed_slave_security_group` - (Optional) Identifier of the Amazon EC2 EMR-Managed security group for the slave nodes.
* `instance_profile` - (Required) Instance Profile for EC2 instances of the cluster assume this role.
* `key_name` - (Optional) Amazon EC2 key pair that can be used to ssh to the master node as the user called `hadoop`.
* `service_access_security_group` - (Optional) Identifier of the Amazon EC2 service-access security group - required when the cluster runs on a private subnet.
* `subnet_id` - (Optional) VPC subnet id where you want the job flow to launch. Cannot specify the `cc1.4xlarge` instance type for nodes of a job flow launched in an Amazon VPC.
* `subnet_ids` - (Optional) List of VPC subnet id-s where you want the job flow to launch.  Amazon EMR identifies the best Availability Zone to launch instances according to your fleet specifications.

~> **NOTE on EMR-Managed security groups:** These security groups will have any missing inbound or outbound access rules added and maintained by AWS, to ensure proper communication between instances in a cluster. The EMR service will maintain these rules for groups provided in `emr_managed_master_security_group` and `emr_managed_slave_security_group`; attempts to remove the required rules may succeed, only for the EMR service to re-add them in a matter of minutes. This may cause this provider to fail to destroy an environment that contains an EMR cluster, because the EMR service does not revoke rules added on deletion, leaving a cyclic dependency between the security groups that prevents their deletion. To avoid this, use the `revoke_rules_on_delete` optional attribute for any Security Group used in `emr_managed_master_security_group` and `emr_managed_slave_security_group`. See [Amazon EMR-Managed Security Groups](http://docs.aws.amazon.com/emr/latest/ManagementGuide/emr-man-sec-groups.html) for more information about the EMR-managed security group rules.

### kerberos_attributes

* `ad_domain_join_password` - (Optional) Active Directory password for `ad_domain_join_user`. This provider cannot perform drift detection of this configuration.
* `ad_domain_join_user` - (Optional) Required only when establishing a cross-realm trust with an Active Directory domain. A user with sufficient privileges to join resources to the domain. This provider cannot perform drift detection of this configuration.
* `cross_realm_trust_principal_password` - (Optional) Required only when establishing a cross-realm trust with a KDC in a different realm. The cross-realm principal password, which must be identical across realms. This provider cannot perform drift detection of this configuration.
* `kdc_admin_password` - (Required) Password used within the cluster for the kadmin service on the cluster-dedicated KDC, which maintains Kerberos principals, password policies, and keytabs for the cluster. This provider cannot perform drift detection of this configuration.
* `realm` - (Required) Name of the Kerberos realm to which all nodes in a cluster belong. For example, `EC2.INTERNAL`

### master_instance_fleet

* `instance_type_configs` - (Optional) Configuration block for instance fleet.
* `launch_specifications` - (Optional) Configuration block for launch specification.
* `name` - (Optional) Friendly name given to the instance fleet.
* `target_on_demand_capacity` - (Optional) Target capacity of On-Demand units for the instance fleet, which determines how many On-Demand instances to provision.
* `target_spot_capacity` - (Optional) Target capacity of Spot units for the instance fleet, which determines how many Spot instances to provision.

#### instance_type_configs

See `instance_type_configs` above, under `core_instance_fleet`.

#### launch_specifications

See `launch_specifications` above, under `core_instance_fleet`.

### master_instance_group

Supported nested arguments for the `master_instance_group` configuration block:

* `bid_price` - (Optional) Bid price for each EC2 instance in the instance group, expressed in USD. By setting this attribute, the instance group is being declared as a Spot Instance, and will implicitly create a Spot request. Leave this blank to use On-Demand Instances.
* `ebs_config` - (Optional) Configuration block(s) for EBS volumes attached to each instance in the instance group. Detailed below.
* `instance_count` - (Optional) Target number of instances for the instance group. Must be 1 or 3. Defaults to 1. Launching with multiple master nodes is only supported in EMR version 5.23.0+, and requires this resource's `core_instance_group` to be configured. Public (Internet accessible) instances must be created in VPC subnets that have map public IP on launch enabled. Termination protection is automatically enabled when launched with multiple master nodes and this provider must have the `termination_protection = false` configuration applied before destroying this resource.
* `instance_type` - (Required) EC2 instance type for all instances in the instance group.
* `name` - (Optional) Friendly name given to the instance group.

#### ebs_config

See `ebs_config` under `core_instance_group` above.

### step

* `action_on_failure` - (Required) Action to take if the step fails. Valid values: `TERMINATE_JOB_FLOW`, `TERMINATE_CLUSTER`, `CANCEL_AND_WAIT`, and `CONTINUE`
* `hadoop_jar_step` - (Required) JAR file used for the step. See below.
* `name` - (Required) Name of the step.

#### hadoop_jar_step

* `args` - (Optional) List of command line arguments passed to the JAR file's main function when executed.
* `jar` - (Required) Path to a JAR file run during the step.
* `main_class` - (Optional) Name of the main class in the specified Java file. If not specified, the JAR file should specify a Main-Class in its manifest file.
* `properties` - (Optional) Key-Value map of Java properties that are set when the step runs. You can use these properties to pass key value pairs to your main function.

## Attributes Reference

In addition to all arguments above, the following attributes are exported:

* `applications` - Applications installed on this cluster.
* `arn`- ARN of the cluster.
* `bootstrap_action` - List of bootstrap actions that will be run before Hadoop is started on the cluster nodes.
* `configurations` - List of Configurations supplied to the EMR cluster.
* `core_instance_group.0.id` - Core node type Instance Group ID, if using Instance Group for this node type.
* `ec2_attributes` - Provides information about the EC2 instances in a cluster grouped by category: key name, subnet ID, IAM instance profile, and so on.
* `id` - ID of the cluster.
* `log_uri` - Path to the Amazon S3 location where logs for this cluster are stored.
* `master_instance_group.0.id` - Master node type Instance Group ID, if using Instance Group for this node type.
* `master_public_dns` - Public DNS name of the master EC2 instance.
* `name` - Name of the cluster.
* `release_label` - Release label for the Amazon EMR release.
* `service_role` - IAM role that will be assumed by the Amazon EMR service to access AWS resources on your behalf.
* `tags_all` - Map of tags assigned to the resource, including those inherited from the provider `default_tags` configuration block.
* `visible_to_all_users` - Indicates whether the job flow is visible to all IAM users of the AWS account associated with the job flow.

## Import

EMR clusters can be imported using the `id`, e.g.,

```
$ terraform import aws_emr_cluster.cluster j-123456ABCDEF
```

<<<<<<< HEAD
Since the API does not return the actual values for Kerberos configurations, environments with those configurations will need to use the resource options configuration block `ignoreChanges` argument available to all provider resources to prevent perpetual differences, e.g.
=======
Since the API does not return the actual values for Kerberos configurations, environments with those Terraform configurations will need to use the [`lifecycle` configuration block `ignore_changes` argument](https://www.terraform.io/docs/configuration/meta-arguments/lifecycle.html#ignore_changes) available to all Terraform resources to prevent perpetual differences, e.g.,
>>>>>>> 3345e46f

```terraform
resource "aws_emr_cluster" "example" {
  # ... other configuration ...

  lifecycle {
    ignore_changes = [kerberos_attributes]
  }
}
```<|MERGE_RESOLUTION|>--- conflicted
+++ resolved
@@ -830,11 +830,7 @@
 $ terraform import aws_emr_cluster.cluster j-123456ABCDEF
 ```
 
-<<<<<<< HEAD
 Since the API does not return the actual values for Kerberos configurations, environments with those configurations will need to use the resource options configuration block `ignoreChanges` argument available to all provider resources to prevent perpetual differences, e.g.
-=======
-Since the API does not return the actual values for Kerberos configurations, environments with those Terraform configurations will need to use the [`lifecycle` configuration block `ignore_changes` argument](https://www.terraform.io/docs/configuration/meta-arguments/lifecycle.html#ignore_changes) available to all Terraform resources to prevent perpetual differences, e.g.,
->>>>>>> 3345e46f
 
 ```terraform
 resource "aws_emr_cluster" "example" {
