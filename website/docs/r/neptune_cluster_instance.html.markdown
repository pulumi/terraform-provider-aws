--- conflicted
+++ resolved
@@ -49,11 +49,7 @@
 * `cluster_identifier` - (Required) The identifier of the `aws_neptune_cluster` in which to launch this instance.
 * `engine` - (Optional) The name of the database engine to be used for the neptune instance. Defaults to `neptune`. Valid Values: `neptune`.
 * `engine_version` - (Optional) The neptune engine version.
-<<<<<<< HEAD
-* `identifier` - (Optional, Forces new resource) The indentifier for the neptune instance, if omitted, this provider will assign a random, unique identifier.
-=======
-* `identifier` - (Optional, Forces new resource) The identifier for the neptune instance, if omitted, Terraform will assign a random, unique identifier.
->>>>>>> 39de967c
+* `identifier` - (Optional, Forces new resource) The identifier for the neptune instance, if omitted, this provider will assign a random, unique identifier.
 * `identifier_prefix` - (Optional, Forces new resource) Creates a unique identifier beginning with the specified prefix. Conflicts with `identifier`.
 * `instance_class` - (Required) The instance class to use.
 * `neptune_subnet_group_name` - (Required if `publicly_accessible = false`, Optional otherwise) A subnet group to associate with this neptune instance. **NOTE:** This must match the `neptune_subnet_group_name` of the attached `aws_neptune_cluster`.
