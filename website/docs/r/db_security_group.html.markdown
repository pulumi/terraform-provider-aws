---
subcategory: "RDS (Relational Database)"
layout: "aws"
page_title: "AWS: aws_db_security_group"
description: |-
  Provides an RDS security group resource.
---

# Resource: aws_db_security_group

Provides an RDS security group resource. This is only for DB instances in the
EC2-Classic Platform. For instances inside a VPC, use the
`aws_db_instance.vpc_security_group_ids`
attribute instead.

## Example Usage

```terraform
resource "aws_db_security_group" "default" {
  name = "rds_sg"

  ingress {
    cidr = "10.0.0.0/24"
  }
}
```

## Argument Reference

The following arguments are supported:

* `name` - (Required) The name of the DB security group.
* `description` - (Optional) The description of the DB security group. Defaults to "Managed by Pulumi".
* `ingress` - (Required) A list of ingress rules.
<<<<<<< HEAD
* `tags` - (Optional) A map of tags to assign to the resource. .If configured with a provider `default_tags` configuration block present, tags with matching keys will overwrite those defined at the provider-level.
=======
* `tags` - (Optional) A map of tags to assign to the resource. If configured with a provider [`default_tags` configuration block](https://registry.terraform.io/providers/hashicorp/aws/latest/docs#default_tags-configuration-block) present, tags with matching keys will overwrite those defined at the provider-level.
>>>>>>> abe4b515

Ingress blocks support the following:

* `cidr` - The CIDR block to accept
* `security_group_name` - The name of the security group to authorize
* `security_group_id` - The ID of the security group to authorize
* `security_group_owner_id` - The owner Id of the security group provided
  by `security_group_name`.

## Attributes Reference

In addition to all arguments above, the following attributes are exported:

* `id` - The db security group ID.
* `arn` - The arn of the DB security group.
<<<<<<< HEAD
* `tags_all` - A map of tags assigned to the resource, including those inherited from the provider .
=======
* `tags_all` - A map of tags assigned to the resource, including those inherited from the provider [`default_tags` configuration block](https://registry.terraform.io/providers/hashicorp/aws/latest/docs#default_tags-configuration-block).
>>>>>>> abe4b515

## Import

DB Security groups can be imported using the `name`, e.g.,

```
$ terraform import aws_db_security_group.default aws_rds_sg-1
```<|MERGE_RESOLUTION|>--- conflicted
+++ resolved
@@ -32,11 +32,7 @@
 * `name` - (Required) The name of the DB security group.
 * `description` - (Optional) The description of the DB security group. Defaults to "Managed by Pulumi".
 * `ingress` - (Required) A list of ingress rules.
-<<<<<<< HEAD
 * `tags` - (Optional) A map of tags to assign to the resource. .If configured with a provider `default_tags` configuration block present, tags with matching keys will overwrite those defined at the provider-level.
-=======
-* `tags` - (Optional) A map of tags to assign to the resource. If configured with a provider [`default_tags` configuration block](https://registry.terraform.io/providers/hashicorp/aws/latest/docs#default_tags-configuration-block) present, tags with matching keys will overwrite those defined at the provider-level.
->>>>>>> abe4b515
 
 Ingress blocks support the following:
 
@@ -52,11 +48,7 @@
 
 * `id` - The db security group ID.
 * `arn` - The arn of the DB security group.
-<<<<<<< HEAD
-* `tags_all` - A map of tags assigned to the resource, including those inherited from the provider .
-=======
-* `tags_all` - A map of tags assigned to the resource, including those inherited from the provider [`default_tags` configuration block](https://registry.terraform.io/providers/hashicorp/aws/latest/docs#default_tags-configuration-block).
->>>>>>> abe4b515
+* `tags_all` - A map of tags assigned to the resource, including those inherited from the provider `default_tags` configuration block.
 
 ## Import
 
