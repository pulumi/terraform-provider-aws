--- conflicted
+++ resolved
@@ -153,11 +153,7 @@
 * `maximum_execution_frequency` - (Optional) The maximum frequency with which AWS Config runs evaluations for a rule.
 * `scope` - (Optional) Scope defines which resources can trigger an evaluation for the rule. See [Source](#source) Below.
 * `source` - (Required) Source specifies the rule owner, the rule identifier, and the notifications that cause the function to evaluate your AWS resources. See [Scope](#scope) Below.
-<<<<<<< HEAD
 * `tags` - (Optional) A map of tags to assign to the resource. If configured with a provider `default_tags` configuration block present, tags with matching keys will overwrite those defined at the provider-level.
-=======
-* `tags` - (Optional) A map of tags to assign to the resource. If configured with a provider [`default_tags` configuration block](https://registry.terraform.io/providers/hashicorp/aws/latest/docs#default_tags-configuration-block) present, tags with matching keys will overwrite those defined at the provider-level.
->>>>>>> abe4b515
 
 ### Scope
 
@@ -200,11 +196,7 @@
 
 * `arn` - The ARN of the config rule
 * `rule_id` - The ID of the config rule
-<<<<<<< HEAD
-* `tags_all` - A map of tags assigned to the resource, including those inherited from the provider .
-=======
-* `tags_all` - A map of tags assigned to the resource, including those inherited from the provider [`default_tags` configuration block](https://registry.terraform.io/providers/hashicorp/aws/latest/docs#default_tags-configuration-block).
->>>>>>> abe4b515
+* `tags_all` - A map of tags assigned to the resource, including those inherited from the provider `default_tags` configuration block.
 
 ## Import
 
