--- conflicted
+++ resolved
@@ -248,12 +248,8 @@
 * `proxy_configuration` - (Optional) Configuration block for the App Mesh proxy. [Detailed below.](#proxy_configuration)
 * `ephemeral_storage` - (Optional)  The amount of ephemeral storage to allocate for the task. This parameter is used to expand the total amount of ephemeral storage available, beyond the default amount, for tasks hosted on AWS Fargate. See [Ephemeral Storage](#ephemeral_storage).
 * `requires_compatibilities` - (Optional) Set of launch types required by the task. The valid values are `EC2` and `FARGATE`.
-<<<<<<< HEAD
+* `skip_destroy` - (Optional) Whether to retain the old revision when the resource is destroyed or replacement is necessary. Default is `false`.
 * `tags` - (Optional) Key-value map of resource tags. If configured with a provider `default_tags` configuration block present, tags with matching keys will overwrite those defined at the provider-level.
-=======
-* `skip_destroy` - (Optional) Whether to retain the old revision when the resource is destroyed or replacement is necessary. Default is `false`.
-* `tags` - (Optional) Key-value map of resource tags. If configured with a provider [`default_tags` configuration block](https://registry.terraform.io/providers/hashicorp/aws/latest/docs#default_tags-configuration-block) present, tags with matching keys will overwrite those defined at the provider-level.
->>>>>>> 4f356579
 * `task_role_arn` - (Optional) ARN of IAM role that allows your Amazon ECS container task to make calls to other AWS services.
 * `volume` - (Optional) Configuration block for [volumes](#volume) that containers in your task may use. Detailed below.
 
