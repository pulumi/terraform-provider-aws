--- conflicted
+++ resolved
@@ -84,11 +84,7 @@
 * `performance_insights_retention_period` - (Optional) Amount of time in days to retain Performance Insights data. Valida values are `7`, `731` (2 years) or a multiple of `31`. When specifying `performance_insights_retention_period`, `performance_insights_enabled` needs to be set to true. Defaults to '7'.
 * `copy_tags_to_snapshot` – (Optional, boolean) Indicates whether to copy all of the user-defined tags from the DB instance to snapshots of the DB instance. Default `false`.
 * `ca_cert_identifier` - (Optional) The identifier of the CA certificate for the DB instance.
-<<<<<<< HEAD
-* `tags` - (Optional) A map of tags to assign to the instance. .If configured with a provider `default_tags` configuration block present, tags with matching keys will overwrite those defined at the provider-level.
-=======
-* `tags` - (Optional) A map of tags to assign to the instance. If configured with a provider [`default_tags` configuration block](https://registry.terraform.io/providers/hashicorp/aws/latest/docs#default_tags-configuration-block) present, tags with matching keys will overwrite those defined at the provider-level.
->>>>>>> abe4b515
+* `tags` - (Optional) A map of tags to assign to the instance. If configured with a provider `default_tags` configuration block present, tags with matching keys will overwrite those defined at the provider-level.
 
 ## Attributes Reference
 
@@ -109,11 +105,7 @@
 * `dbi_resource_id` - The region-unique, immutable identifier for the DB instance.
 * `performance_insights_enabled` - Specifies whether Performance Insights is enabled or not.
 * `performance_insights_kms_key_id` - The ARN for the KMS encryption key used by Performance Insights.
-<<<<<<< HEAD
-* `tags_all` - A map of tags assigned to the resource, including those inherited from the provider .
-=======
-* `tags_all` - A map of tags assigned to the resource, including those inherited from the provider [`default_tags` configuration block](https://registry.terraform.io/providers/hashicorp/aws/latest/docs#default_tags-configuration-block).
->>>>>>> abe4b515
+* `tags_all` - A map of tags assigned to the resource, including those inherited from the provider `default_tags` configuration block.
 
 [2]: https://docs.aws.amazon.com/AmazonRDS/latest/UserGuide/CHAP_Aurora.html
 [3]: /docs/providers/aws/r/rds_cluster.html
