--- conflicted
+++ resolved
@@ -50,13 +50,8 @@
 * `s3_version` - (Optional) S3 version ID of your script. **Conflicts with `zip_file`.**
 * `start_canary` - (Optional) Whether to run or stop the canary.
 * `success_retention_period` - (Optional) Number of days to retain data about successful runs of this canary. If you omit this field, the default of 31 days is used. The valid range is 1 to 455 days.
-<<<<<<< HEAD
-* `tags` - (Optional) Key-value map of resource tags. .If configured with a provider `default_tags` configuration block present, tags with matching keys will overwrite those defined at the provider-level.
-* `vpc_config` - (Optional) Configuration block. Detailed below.
-=======
-* `tags` - (Optional) Key-value map of resource tags. If configured with a provider [`default_tags` configuration block](/docs/providers/aws/index.html#default_tags-configuration-block) present, tags with matching keys will overwrite those defined at the provider-level.
+* `tags` - (Optional) Key-value map of resource tags. If configured with a provider `default_tags` configuration block present, tags with matching keys will overwrite those defined at the provider-level.
 * `artifact_config` - (Optional) configuration for canary artifacts, including the encryption-at-rest settings for artifacts that the canary uploads to Amazon S3. See [Artifact Config](#artifact_config).
->>>>>>> dcf737e8
 * `zip_file` - (Optional) ZIP file that contains the script, if you input your canary script directly into the canary instead of referring to an S3 location. It can be up to 5 MB. **Conflicts with `s3_bucket`, `s3_key`, and `s3_version`.**
 
 ### artifact_config
