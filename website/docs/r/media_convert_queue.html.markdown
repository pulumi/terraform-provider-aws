---
subcategory: "Elemental MediaConvert"
layout: "aws"
page_title: "AWS: aws_media_convert_queue"
description: |-
  Provides an AWS Elemental MediaConvert Queue.
---

# Resource: aws_media_convert_queue

Provides an AWS Elemental MediaConvert Queue.

## Example Usage

```terraform
resource "aws_media_convert_queue" "test" {
  name = "tf-test-queue"
}
```

## Argument Reference

The following arguments are supported:

* `name` - (Required) A unique identifier describing the queue
* `description` - (Optional) A description of the queue
* `pricing_plan` - (Optional) Specifies whether the pricing plan for the queue is on-demand or reserved. Valid values are `ON_DEMAND` or `RESERVED`. Default to `ON_DEMAND`.
* `reservation_plan_settings` - (Optional) A detail pricing plan of the  reserved queue. See below.
* `status` - (Optional) A status of the queue. Valid values are `ACTIVE` or `RESERVED`. Default to `PAUSED`.
<<<<<<< HEAD
* `tags` - (Optional) A map of tags to assign to the resource. .If configured with a provider `default_tags` configuration block present, tags with matching keys will overwrite those defined at the provider-level.
=======
* `tags` - (Optional) A map of tags to assign to the resource. If configured with a provider [`default_tags` configuration block](https://registry.terraform.io/providers/hashicorp/aws/latest/docs#default_tags-configuration-block) present, tags with matching keys will overwrite those defined at the provider-level.
>>>>>>> abe4b515

### Nested Fields

#### `reservation_plan_settings`

* `commitment` - (Required) The length of the term of your reserved queue pricing plan commitment. Valid value is `ONE_YEAR`.
* `renewal_type` - (Required) Specifies whether the term of your reserved queue pricing plan. Valid values are `AUTO_RENEW` or `EXPIRE`.
* `reserved_slots` - (Required) Specifies the number of reserved transcode slots (RTS) for queue.

## Attributes Reference

In addition to all arguments above, the following attributes are exported:

* `id` - The same as `name`
* `arn` - The Arn of the queue
<<<<<<< HEAD
* `tags_all` - A map of tags assigned to the resource, including those inherited from the provider .
=======
* `tags_all` - A map of tags assigned to the resource, including those inherited from the provider [`default_tags` configuration block](https://registry.terraform.io/providers/hashicorp/aws/latest/docs#default_tags-configuration-block).
>>>>>>> abe4b515

## Import

Media Convert Queue can be imported via the queue name, e.g.,

```
$ terraform import aws_media_convert_queue.test tf-test-queue
```<|MERGE_RESOLUTION|>--- conflicted
+++ resolved
@@ -27,11 +27,7 @@
 * `pricing_plan` - (Optional) Specifies whether the pricing plan for the queue is on-demand or reserved. Valid values are `ON_DEMAND` or `RESERVED`. Default to `ON_DEMAND`.
 * `reservation_plan_settings` - (Optional) A detail pricing plan of the  reserved queue. See below.
 * `status` - (Optional) A status of the queue. Valid values are `ACTIVE` or `RESERVED`. Default to `PAUSED`.
-<<<<<<< HEAD
 * `tags` - (Optional) A map of tags to assign to the resource. .If configured with a provider `default_tags` configuration block present, tags with matching keys will overwrite those defined at the provider-level.
-=======
-* `tags` - (Optional) A map of tags to assign to the resource. If configured with a provider [`default_tags` configuration block](https://registry.terraform.io/providers/hashicorp/aws/latest/docs#default_tags-configuration-block) present, tags with matching keys will overwrite those defined at the provider-level.
->>>>>>> abe4b515
 
 ### Nested Fields
 
@@ -47,11 +43,7 @@
 
 * `id` - The same as `name`
 * `arn` - The Arn of the queue
-<<<<<<< HEAD
-* `tags_all` - A map of tags assigned to the resource, including those inherited from the provider .
-=======
-* `tags_all` - A map of tags assigned to the resource, including those inherited from the provider [`default_tags` configuration block](https://registry.terraform.io/providers/hashicorp/aws/latest/docs#default_tags-configuration-block).
->>>>>>> abe4b515
+* `tags_all` - A map of tags assigned to the resource, including those inherited from the provider `default_tags` configuration block.
 
 ## Import
 
