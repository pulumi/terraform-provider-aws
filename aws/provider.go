--- conflicted
+++ resolved
@@ -182,11 +182,8 @@
 			"aws_ec2_transit_gateway":                dataSourceAwsEc2TransitGateway(),
 			"aws_ec2_transit_gateway_route_table":    dataSourceAwsEc2TransitGatewayRouteTable(),
 			"aws_ec2_transit_gateway_vpc_attachment": dataSourceAwsEc2TransitGatewayVpcAttachment(),
-<<<<<<< HEAD
+			"aws_ec2_transit_gateway_vpn_attachment": dataSourceAwsEc2TransitGatewayVpnAttachment(),
 			"aws_ecr_credentials":                    dataSourceAwsEcrCredentials(),
-=======
-			"aws_ec2_transit_gateway_vpn_attachment": dataSourceAwsEc2TransitGatewayVpnAttachment(),
->>>>>>> 832b2da3
 			"aws_ecr_repository":                     dataSourceAwsEcrRepository(),
 			"aws_ecs_cluster":                        dataSourceAwsEcsCluster(),
 			"aws_ecs_container_definition":           dataSourceAwsEcsContainerDefinition(),
@@ -260,13 +257,7 @@
 			"aws_storagegateway_local_disk":          dataSourceAwsStorageGatewayLocalDisk(),
 			"aws_subnet":                             dataSourceAwsSubnet(),
 			"aws_subnet_ids":                         dataSourceAwsSubnetIDs(),
-<<<<<<< HEAD
-=======
 			"aws_transfer_server":                    dataSourceAwsTransferServer(),
-			"aws_vpcs":                               dataSourceAwsVpcs(),
-			"aws_security_group":                     dataSourceAwsSecurityGroup(),
-			"aws_security_groups":                    dataSourceAwsSecurityGroups(),
->>>>>>> 832b2da3
 			"aws_vpc":                                dataSourceAwsVpc(),
 			"aws_vpc_dhcp_options":                   dataSourceAwsVpcDhcpOptions(),
 			"aws_vpc_endpoint":                       dataSourceAwsVpcEndpoint(),
