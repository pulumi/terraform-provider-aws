---
subcategory: "DocumentDB"
layout: "aws"
page_title: "AWS: aws_docdb_cluster_parameter_group"
description: |-
  Manages a DocumentDB Cluster Parameter Group
---

# Resource: aws_docdb_cluster_parameter_group

Manages a DocumentDB Cluster Parameter Group

## Example Usage

```terraform
resource "aws_docdb_cluster_parameter_group" "example" {
  family      = "docdb3.6"
  name        = "example"
  description = "docdb cluster parameter group"

  parameter {
    name  = "tls"
    value = "enabled"
  }
}
```

## Argument Reference

The following arguments are supported:

* `name` - (Optional, Forces new resource) The name of the documentDB cluster parameter group. If omitted, this provider will assign a random, unique name.
* `name_prefix` - (Optional, Forces new resource) Creates a unique name beginning with the specified prefix. Conflicts with `name`.
* `family` - (Required, Forces new resource) The family of the documentDB cluster parameter group.
<<<<<<< HEAD
* `description` - (Optional, Forces new resource) The description of the documentDB cluster parameter group. Defaults to "Managed by Pulumi".
* `parameter` - (Optional) A list of documentDB parameters to apply.
=======
* `description` - (Optional, Forces new resource) The description of the documentDB cluster parameter group. Defaults to "Managed by Terraform".
* `parameter` - (Optional) A list of documentDB parameters to apply. Setting parameters to system default values may show a difference on imported resources.
>>>>>>> d29657d7
* `tags` - (Optional) A map of tags to assign to the resource.

Parameter blocks support the following:

* `name` - (Required) The name of the documentDB parameter.
* `value` - (Required) The value of the documentDB parameter.
* `apply_method` - (Optional) Valid values are `immediate` and `pending-reboot`. Defaults to `pending-reboot`.

## Attributes Reference

In addition to all arguments above, the following attributes are exported:

* `id` - The documentDB cluster parameter group name.
* `arn` - The ARN of the documentDB cluster parameter group.


## Import

DocumentDB Cluster Parameter Groups can be imported using the `name`, e.g.

```
$ terraform import aws_docdb_cluster_parameter_group.cluster_pg production-pg-1
```<|MERGE_RESOLUTION|>--- conflicted
+++ resolved
@@ -32,13 +32,8 @@
 * `name` - (Optional, Forces new resource) The name of the documentDB cluster parameter group. If omitted, this provider will assign a random, unique name.
 * `name_prefix` - (Optional, Forces new resource) Creates a unique name beginning with the specified prefix. Conflicts with `name`.
 * `family` - (Required, Forces new resource) The family of the documentDB cluster parameter group.
-<<<<<<< HEAD
 * `description` - (Optional, Forces new resource) The description of the documentDB cluster parameter group. Defaults to "Managed by Pulumi".
-* `parameter` - (Optional) A list of documentDB parameters to apply.
-=======
-* `description` - (Optional, Forces new resource) The description of the documentDB cluster parameter group. Defaults to "Managed by Terraform".
 * `parameter` - (Optional) A list of documentDB parameters to apply. Setting parameters to system default values may show a difference on imported resources.
->>>>>>> d29657d7
 * `tags` - (Optional) A map of tags to assign to the resource.
 
 Parameter blocks support the following:
