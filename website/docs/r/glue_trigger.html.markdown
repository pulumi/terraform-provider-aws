---
subcategory: "Glue"
layout: "aws"
page_title: "AWS: aws_glue_trigger"
description: |-
  Manages a Glue Trigger resource.
---

# Resource: aws_glue_trigger

Manages a Glue Trigger resource.

## Example Usage

### Conditional Trigger

```terraform
resource "aws_glue_trigger" "example" {
  name = "example"
  type = "CONDITIONAL"

  actions {
    job_name = aws_glue_job.example1.name
  }

  predicate {
    conditions {
      job_name = aws_glue_job.example2.name
      state    = "SUCCEEDED"
    }
  }
}
```

### On-Demand Trigger

```terraform
resource "aws_glue_trigger" "example" {
  name = "example"
  type = "ON_DEMAND"

  actions {
    job_name = aws_glue_job.example.name
  }
}
```

### Scheduled Trigger

```terraform
resource "aws_glue_trigger" "example" {
  name     = "example"
  schedule = "cron(15 12 * * ? *)"
  type     = "SCHEDULED"

  actions {
    job_name = aws_glue_job.example.name
  }
}
```

### Conditional Trigger with Crawler Action

**Note:** Triggers can have both a crawler action and a crawler condition, just no example provided.

```terraform
resource "aws_glue_trigger" "example" {
  name = "example"
  type = "CONDITIONAL"

  actions {
    crawler_name = aws_glue_crawler.example1.name
  }

  predicate {
    conditions {
      job_name = aws_glue_job.example2.name
      state    = "SUCCEEDED"
    }
  }
}
```

### Conditional Trigger with Crawler Condition

**Note:** Triggers can have both a crawler action and a crawler condition, just no example provided.

```terraform
resource "aws_glue_trigger" "example" {
  name = "example"
  type = "CONDITIONAL"

  actions {
    job_name = aws_glue_job.example1.name
  }

  predicate {
    conditions {
      crawler_name = aws_glue_crawler.example2.name
      crawl_state  = "SUCCEEDED"
    }
  }
}
```

## Argument Reference

The following arguments are supported:

* `actions` – (Required) List of actions initiated by this trigger when it fires. See [Actions](#actions) Below.
* `description` – (Optional) A description of the new trigger.
* `enabled` – (Optional) Start the trigger. Defaults to `true`.
* `name` – (Required) The name of the trigger.
* `predicate` – (Optional) A predicate to specify when the new trigger should fire. Required when trigger type is `CONDITIONAL`. See [Predicate](#predicate) Below.
* `schedule` – (Optional) A cron expression used to specify the schedule. [Time-Based Schedules for Jobs and Crawlers](https://docs.aws.amazon.com/glue/latest/dg/monitor-data-warehouse-schedule.html)
<<<<<<< HEAD
* `tags` - (Optional) Key-value map of resource tags. .If configured with a provider `default_tags` configuration block present, tags with matching keys will overwrite those defined at the provider-level.
=======
* `tags` - (Optional) Key-value map of resource tags. If configured with a provider [`default_tags` configuration block](/docs/providers/aws/index.html#default_tags-configuration-block) present, tags with matching keys will overwrite those defined at the provider-level.
* `start_on_creation` – (Optional) Set to true to start `SCHEDULED` and `CONDITIONAL` triggers when created. True is not supported for `ON_DEMAND` triggers.
>>>>>>> d14b20ba
* `type` – (Required) The type of trigger. Valid values are `CONDITIONAL`, `ON_DEMAND`, and `SCHEDULED`.
* `workflow_name` - (Optional) A workflow to which the trigger should be associated to. Every workflow graph (DAG) needs a starting trigger (`ON_DEMAND` or `SCHEDULED` type) and can contain multiple additional `CONDITIONAL` triggers.

### Actions

* `arguments` - (Optional) Arguments to be passed to the job. You can specify arguments here that your own job-execution script consumes, as well as arguments that AWS Glue itself consumes.
* `crawler_name` - (Optional) The name of the crawler to be executed. Conflicts with `job_name`.
* `job_name` - (Optional) The name of a job to be executed. Conflicts with `crawler_name`.
* `timeout` - (Optional) The job run timeout in minutes. It overrides the timeout value of the job.
* `security_configuration` - (Optional) The name of the Security Configuration structure to be used with this action.
* `notification_property` - (Optional) Specifies configuration properties of a job run notification. See [Notification Property](#notification-property) details below.

#### Notification Property

* `notify_delay_after` - (Optional) After a job run starts, the number of minutes to wait before sending a job run delay notification.

### Predicate

* `conditions` - (Required) A list of the conditions that determine when the trigger will fire. See [Conditions](#conditions).
* `logical` - (Optional) How to handle multiple conditions. Defaults to `AND`. Valid values are `AND` or `ANY`.

#### Conditions

* `job_name` - (Optional) The name of the job to watch. If this is specified, `state` must also be specified. Conflicts with `crawler_name`.
* `state` - (Optional) The condition job state. Currently, the values supported are `SUCCEEDED`, `STOPPED`, `TIMEOUT` and `FAILED`. If this is specified, `job_name` must also be specified. Conflicts with `crawler_state`.
* `crawler_name` - (Optional) The name of the crawler to watch. If this is specified, `crawl_state` must also be specified. Conflicts with `job_name`.
* `crawl_state` - (Optional) The condition crawl state. Currently, the values supported are `RUNNING`, `SUCCEEDED`, `CANCELLED`, and `FAILED`. If this is specified, `crawler_name` must also be specified. Conflicts with `state`.
* `logical_operator` - (Optional) A logical operator. Defaults to `EQUALS`.

## Attributes Reference

In addition to all arguments above, the following attributes are exported:

* `arn` - Amazon Resource Name (ARN) of Glue Trigger
* `id` - Trigger name
* `state` - The current state of the trigger.
* `tags_all` - A map of tags assigned to the resource, including those inherited from the provider `default_tags` configuration block.

## Timeouts

`aws_glue_trigger` provides the following [Timeouts](https://www.terraform.io/docs/configuration/blocks/resources/syntax.html#operation-timeouts)
configuration options:

- `create` - (Default `5m`) How long to wait for a trigger to be created.
- `delete` - (Default `5m`) How long to wait for a trigger to be deleted.

## Import

Glue Triggers can be imported using `name`, e.g.,

```
$ terraform import aws_glue_trigger.MyTrigger MyTrigger
```<|MERGE_RESOLUTION|>--- conflicted
+++ resolved
@@ -113,12 +113,8 @@
 * `name` – (Required) The name of the trigger.
 * `predicate` – (Optional) A predicate to specify when the new trigger should fire. Required when trigger type is `CONDITIONAL`. See [Predicate](#predicate) Below.
 * `schedule` – (Optional) A cron expression used to specify the schedule. [Time-Based Schedules for Jobs and Crawlers](https://docs.aws.amazon.com/glue/latest/dg/monitor-data-warehouse-schedule.html)
-<<<<<<< HEAD
-* `tags` - (Optional) Key-value map of resource tags. .If configured with a provider `default_tags` configuration block present, tags with matching keys will overwrite those defined at the provider-level.
-=======
-* `tags` - (Optional) Key-value map of resource tags. If configured with a provider [`default_tags` configuration block](/docs/providers/aws/index.html#default_tags-configuration-block) present, tags with matching keys will overwrite those defined at the provider-level.
+* `tags` - (Optional) Key-value map of resource tags. If configured with a provider `default_tags` configuration block present, tags with matching keys will overwrite those defined at the provider-level.
 * `start_on_creation` – (Optional) Set to true to start `SCHEDULED` and `CONDITIONAL` triggers when created. True is not supported for `ON_DEMAND` triggers.
->>>>>>> d14b20ba
 * `type` – (Required) The type of trigger. Valid values are `CONDITIONAL`, `ON_DEMAND`, and `SCHEDULED`.
 * `workflow_name` - (Optional) A workflow to which the trigger should be associated to. Every workflow graph (DAG) needs a starting trigger (`ON_DEMAND` or `SCHEDULED` type) and can contain multiple additional `CONDITIONAL` triggers.
 
