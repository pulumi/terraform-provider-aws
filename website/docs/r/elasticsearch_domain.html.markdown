---
subcategory: "ElasticSearch"
layout: "aws"
page_title: "AWS: aws_elasticsearch_domain"
description: |-
  Provides a resource for managing an AWS Elasticsearch Domain.
---

# Resource: aws_elasticsearch_domain

Manages an AWS Elasticsearch Domain.

## Example Usage

### Basic Usage

```hcl
resource "aws_elasticsearch_domain" "example" {
  domain_name           = "example"
  elasticsearch_version = "1.5"

  cluster_config {
    instance_type = "r4.large.elasticsearch"
  }

  snapshot_options {
    automated_snapshot_start_hour = 23
  }

  tags = {
    Domain = "TestDomain"
  }
}
```

### Access Policy

-> See also: `aws_elasticsearch_domain_policy` resource

```hcl
variable "domain" {
  default = "tf-test"
}

data "aws_region" "current" {}

data "aws_caller_identity" "current" {}

resource "aws_elasticsearch_domain" "example" {
  domain_name = var.domain

  # ... other configuration ...

  access_policies = <<POLICY
{
  "Version": "2012-10-17",
  "Statement": [
    {
      "Action": "es:*",
      "Principal": "*",
      "Effect": "Allow",
      "Resource": "arn:aws:es:${data.aws_region.current.name}:${data.aws_caller_identity.current.account_id}:domain/${var.domain}/*",
      "Condition": {
        "IpAddress": {"aws:SourceIp": ["66.193.100.22/32"]}
      }
    }
  ]
}
POLICY
}
```

### Log Publishing to CloudWatch Logs

```hcl
resource "aws_cloudwatch_log_group" "example" {
  name = "example"
}

resource "aws_cloudwatch_log_resource_policy" "example" {
  policy_name = "example"

  policy_document = <<CONFIG
{
  "Version": "2012-10-17",
  "Statement": [
    {
      "Effect": "Allow",
      "Principal": {
        "Service": "es.amazonaws.com"
      },
      "Action": [
        "logs:PutLogEvents",
        "logs:PutLogEventsBatch",
        "logs:CreateLogStream"
      ],
      "Resource": "arn:aws:logs:*"
    }
  ]
}
CONFIG
}

resource "aws_elasticsearch_domain" "example" {
  # .. other configuration ...

  log_publishing_options {
    cloudwatch_log_group_arn = aws_cloudwatch_log_group.example.arn
    log_type                 = "INDEX_SLOW_LOGS"
  }
}
```

### VPC based ES

```hcl
variable "vpc" {}

variable "domain" {
  default = "tf-test"
}

data "aws_vpc" "selected" {
  tags = {
    Name = var.vpc
  }
}

data "aws_subnet_ids" "selected" {
  vpc_id = data.aws_vpc.selected.id

  tags = {
    Tier = "private"
  }
}

data "aws_region" "current" {}

data "aws_caller_identity" "current" {}

resource "aws_security_group" "es" {
  name        = "${var.vpc}-elasticsearch-${var.domain}"
<<<<<<< HEAD
  description = "Managed by Pulumi"
  vpc_id      = "${data.aws_vpc.selected.id}"
=======
  description = "Managed by Terraform"
  vpc_id      = data.aws_vpc.selected.id
>>>>>>> 9612edda

  ingress {
    from_port = 443
    to_port   = 443
    protocol  = "tcp"

    cidr_blocks = [
      data.aws_vpc.selected.cidr_block,
    ]
  }
}

resource "aws_iam_service_linked_role" "es" {
  aws_service_name = "es.amazonaws.com"
}

resource "aws_elasticsearch_domain" "es" {
  domain_name           = var.domain
  elasticsearch_version = "6.3"

  cluster_config {
    instance_type = "m4.large.elasticsearch"
  }

  vpc_options {
    subnet_ids = [
      data.aws_subnet_ids.selected.ids[0],
      data.aws_subnet_ids.selected.ids[1],
    ]

    security_group_ids = [aws_security_group.es.id]
  }

  advanced_options = {
    "rest.action.multi.allow_explicit_index" = "true"
  }

  access_policies = <<CONFIG
{
	"Version": "2012-10-17",
	"Statement": [
		{
			"Action": "es:*",
			"Principal": "*",
			"Effect": "Allow",
			"Resource": "arn:aws:es:${data.aws_region.current.name}:${data.aws_caller_identity.current.account_id}:domain/${var.domain}/*"
		}
	]
}
CONFIG

  snapshot_options {
    automated_snapshot_start_hour = 23
  }

  tags = {
    Domain = "TestDomain"
  }

  depends_on = [aws_iam_service_linked_role.es]
}
```

## Argument Reference

The following arguments are supported:

* `domain_name` - (Required) Name of the domain.
* `access_policies` - (Optional) IAM policy document specifying the access policies for the domain
* `advanced_options` - (Optional) Key-value string pairs to specify advanced configuration options.
   Note that the values for these configuration options must be strings (wrapped in quotes) or they
   may be wrong and cause a perpetual diff, causing this provider to want to recreate your Elasticsearch
   domain on every apply.
* `advanced_security_options` - (Optional) Options for [fine-grained access control](https://docs.aws.amazon.com/elasticsearch-service/latest/developerguide/fgac.html). See below for more details. 
* `ebs_options` - (Optional) EBS related options, may be required based on chosen [instance size](https://aws.amazon.com/elasticsearch-service/pricing/). See below.
* `encrypt_at_rest` - (Optional) Encrypt at rest options. Only available for [certain instance types](http://docs.aws.amazon.com/elasticsearch-service/latest/developerguide/aes-supported-instance-types.html). See below.
* `node_to_node_encryption` - (Optional) Node-to-node encryption options. See below.
* `cluster_config` - (Optional) Cluster configuration of the domain, see below.
* `snapshot_options` - (Optional) Snapshot related options, see below.
* `vpc_options` - (Optional) VPC related options, see below. Adding or removing this configuration forces a new resource ([documentation](https://docs.aws.amazon.com/elasticsearch-service/latest/developerguide/es-vpc.html#es-vpc-limitations)).
* `log_publishing_options` - (Optional) Options for publishing slow  and application logs to CloudWatch Logs. This block can be declared multiple times, for each log_type, within the same resource.
* `elasticsearch_version` - (Optional) The version of Elasticsearch to deploy. Defaults to `1.5`
* `domain_endpoint_options` - (Optional) Domain endpoint HTTP(S) related options. See below.
* `tags` - (Optional) A map of tags to assign to the resource

The **advanced_security_options** block supports the following attributes:

* `enabled` - (Required, Forces new resource) Whether advanced security is enabled
* `internal_user_database_enabled` - (Optional, Default: false) Whether the internal user database is enabled. If not set, defaults to `false` by the AWS API.
* `master_user_options` - (Optional) Credentials for the master user: username and password, or ARN
    * `master_user_arn` - (Optional) ARN for the master user. Only specify if `internal_user_database_enabled` is not set or set to `false`)
    * `master_user_name` - (Optional) The master user's username, which is stored in the Amazon Elasticsearch Service domain's internal database. Only specify if `internal_user_database_enabled` is set to `true`.
    * `master_user_password` - (Optional) The master user's password, which is stored in the Amazon Elasticsearch Service domain's internal database. Only specify if `internal_user_database_enabled` is set to `true`.

**ebs_options** supports the following attributes:

* `ebs_enabled` - (Required) Whether EBS volumes are attached to data nodes in the domain.
* `volume_type` - (Optional) The type of EBS volumes attached to data nodes.
* `volume_size` - The size of EBS volumes attached to data nodes (in GB).
**Required** if `ebs_enabled` is set to `true`.
* `iops` - (Optional) The baseline input/output (I/O) performance of EBS volumes
	attached to data nodes. Applicable only for the Provisioned IOPS EBS volume type.

**encrypt_at_rest** supports the following attributes:

* `enabled` - (Required) Whether to enable encryption at rest. If the `encrypt_at_rest` block is not provided then this defaults to `false`.
* `kms_key_id` - (Optional) The KMS key id to encrypt the Elasticsearch domain with. If not specified then it defaults to using the `aws/es` service KMS key.

**domain_endpoint_options** supports the following attributes:

* `enforce_https` - (Required) Whether or not to require HTTPS
* `tls_security_policy` - (Optional) The name of the TLS security policy that needs to be applied to the HTTPS endpoint. Valid values:  `Policy-Min-TLS-1-0-2019-07` and `Policy-Min-TLS-1-2-2019-07`. This provider will only perform drift detection if a configuration value is provided.

**cluster_config** supports the following attributes:

* `instance_type` - (Optional) Instance type of data nodes in the cluster.
* `instance_count` - (Optional) Number of instances in the cluster.
* `dedicated_master_enabled` - (Optional) Indicates whether dedicated master nodes are enabled for the cluster.
* `dedicated_master_type` - (Optional) Instance type of the dedicated master nodes in the cluster.
* `dedicated_master_count` - (Optional) Number of dedicated master nodes in the cluster
* `zone_awareness_config` - (Optional) Configuration block containing zone awareness settings. Documented below.
* `zone_awareness_enabled` - (Optional) Indicates whether zone awareness is enabled, set to `true` for multi-az deployment. To enable awareness with three Availability Zones, the `availability_zone_count` within the `zone_awareness_config` must be set to `3`.
* `warm_enabled` - (Optional) Indicates whether to enable warm storage.
* `warm_count` - (Optional) The number of warm nodes in the cluster. Valid values are between `2` and `150`. `warm_count` can be only and must be set when `warm_enabled` is set to `true`.
* `warm_type` - (Optional) The instance type for the Elasticsearch cluster's warm nodes. Valid values are `ultrawarm1.medium.elasticsearch`, `ultrawarm1.large.elasticsearch` and `ultrawarm1.xlarge.elasticsearch`. `warm_type` can be only and must be set when `warm_enabled` is set to `true`.

**zone_awareness_config** supports the following attributes:

* `availability_zone_count` - (Optional) Number of Availability Zones for the domain to use with `zone_awareness_enabled`. Defaults to `2`. Valid values: `2` or `3`.

**node_to_node_encryption** supports the following attributes:

* `enabled` - (Required) Whether to enable node-to-node encryption. If the `node_to_node_encryption` block is not provided then this defaults to `false`.

**vpc_options** supports the following attributes:

AWS documentation: [VPC Support for Amazon Elasticsearch Service Domains](https://docs.aws.amazon.com/elasticsearch-service/latest/developerguide/es-vpc.html)

**Note** you must have created the service linked role for the Elasticsearch service to use the `vpc_options`.
If you need to create the service linked role at the same time as the Elasticsearch domain then you must use `depends_on` to make sure that the role is created before the Elasticsearch domain.
See the [VPC based ES domain example](#vpc-based-es) above.

* `security_group_ids` - (Optional) List of VPC Security Group IDs to be applied to the Elasticsearch domain endpoints. If omitted, the default Security Group for the VPC will be used.
* `subnet_ids` - (Required) List of VPC Subnet IDs for the Elasticsearch domain endpoints to be created in.

Security Groups and Subnets referenced in these attributes must all be within the same VPC; this determines what VPC the endpoints are created in.

**snapshot_options** supports the following attribute:

* `automated_snapshot_start_hour` - (Required) Hour during which the service takes an automated daily
	snapshot of the indices in the domain.

**log_publishing_options** supports the following attribute:

* `log_type` - (Required) A type of Elasticsearch log. Valid values: INDEX_SLOW_LOGS, SEARCH_SLOW_LOGS, ES_APPLICATION_LOGS
* `cloudwatch_log_group_arn` - (Required) ARN of the Cloudwatch log group to which log needs to be published.
* `enabled` - (Optional, Default: true) Specifies whether given log publishing option is enabled or not.

**cognito_options** supports the following attribute:

AWS documentation: [Amazon Cognito Authentication for Kibana](https://docs.aws.amazon.com/elasticsearch-service/latest/developerguide/es-cognito-auth.html)

* `enabled` - (Optional, Default: false) Specifies whether Amazon Cognito authentication with Kibana is enabled or not
* `user_pool_id` - (Required) ID of the Cognito User Pool to use
* `identity_pool_id` - (Required) ID of the Cognito Identity Pool to use
* `role_arn` - (Required) ARN of the IAM role that has the AmazonESCognitoAccess policy attached

## Attributes Reference

In addition to all arguments above, the following attributes are exported:

* `arn` - Amazon Resource Name (ARN) of the domain.
* `domain_id` - Unique identifier for the domain.
* `domain_name` - The name of the Elasticsearch domain.
* `endpoint` - Domain-specific endpoint used to submit index, search, and data upload requests.
* `kibana_endpoint` - Domain-specific endpoint for kibana without https scheme.
* `vpc_options.0.availability_zones` - If the domain was created inside a VPC, the names of the availability zones the configured `subnet_ids` were created inside.
* `vpc_options.0.vpc_id` - If the domain was created inside a VPC, the ID of the VPC.

## Timeouts

`aws_elasticsearch_domain` provides the following [Timeouts](/docs/configuration/resources.html#operation-timeouts) configuration options:

* `update` - (Optional, Default: `60m`) How long to wait for updates.

## Import

Elasticsearch domains can be imported using the `domain_name`, e.g.

```
$ terraform import aws_elasticsearch_domain.example domain_name
```<|MERGE_RESOLUTION|>--- conflicted
+++ resolved
@@ -140,13 +140,8 @@
 
 resource "aws_security_group" "es" {
   name        = "${var.vpc}-elasticsearch-${var.domain}"
-<<<<<<< HEAD
   description = "Managed by Pulumi"
-  vpc_id      = "${data.aws_vpc.selected.id}"
-=======
-  description = "Managed by Terraform"
   vpc_id      = data.aws_vpc.selected.id
->>>>>>> 9612edda
 
   ingress {
     from_port = 443
@@ -220,7 +215,7 @@
    Note that the values for these configuration options must be strings (wrapped in quotes) or they
    may be wrong and cause a perpetual diff, causing this provider to want to recreate your Elasticsearch
    domain on every apply.
-* `advanced_security_options` - (Optional) Options for [fine-grained access control](https://docs.aws.amazon.com/elasticsearch-service/latest/developerguide/fgac.html). See below for more details. 
+* `advanced_security_options` - (Optional) Options for [fine-grained access control](https://docs.aws.amazon.com/elasticsearch-service/latest/developerguide/fgac.html). See below for more details.
 * `ebs_options` - (Optional) EBS related options, may be required based on chosen [instance size](https://aws.amazon.com/elasticsearch-service/pricing/). See below.
 * `encrypt_at_rest` - (Optional) Encrypt at rest options. Only available for [certain instance types](http://docs.aws.amazon.com/elasticsearch-service/latest/developerguide/aes-supported-instance-types.html). See below.
 * `node_to_node_encryption` - (Optional) Node-to-node encryption options. See below.
