--- conflicted
+++ resolved
@@ -46,16 +46,11 @@
 
 ## Attributes Reference
 
-<<<<<<< HEAD
 See the `LB Target Group` Resource for details
-on the returned attributes - they are identical.
-=======
-See the [LB Target Group Resource](/docs/providers/aws/r/lb_target_group.html) for details
 on the returned attributes - they are identical.
 
 ## Timeouts
 
 [Configuration options](https://www.terraform.io/docs/configuration/blocks/resources/syntax.html#operation-timeouts):
 
-- `read` - (Default `20m`)
->>>>>>> abe4b515
+- `read` - (Default `20m`)