---
subcategory: "Elasticsearch"
layout: "aws"
page_title: "AWS: aws_elasticsearch_domain"
description: |-
  Provides a resource for managing an AWS Elasticsearch Domain.
---

# Resource: aws_elasticsearch_domain

Manages an AWS Elasticsearch Domain.

## Example Usage

### Basic Usage

```terraform
resource "aws_elasticsearch_domain" "example" {
  domain_name           = "example"
  elasticsearch_version = "7.10"

  cluster_config {
    instance_type = "r4.large.elasticsearch"
  }

  tags = {
    Domain = "TestDomain"
  }
}
```

### Access Policy

-> See also: `aws_elasticsearch_domain_policy` resource

```terraform
variable "domain" {
  default = "tf-test"
}

data "aws_region" "current" {}

data "aws_caller_identity" "current" {}

resource "aws_elasticsearch_domain" "example" {
  domain_name = var.domain

  # ... other configuration ...

  access_policies = <<POLICY
{
  "Version": "2012-10-17",
  "Statement": [
    {
      "Action": "es:*",
      "Principal": "*",
      "Effect": "Allow",
      "Resource": "arn:aws:es:${data.aws_region.current.name}:${data.aws_caller_identity.current.account_id}:domain/${var.domain}/*",
      "Condition": {
        "IpAddress": {"aws:SourceIp": ["66.193.100.22/32"]}
      }
    }
  ]
}
POLICY
}
```

### Log Publishing to CloudWatch Logs

```terraform
resource "aws_cloudwatch_log_group" "example" {
  name = "example"
}

resource "aws_cloudwatch_log_resource_policy" "example" {
  policy_name = "example"

  policy_document = <<CONFIG
{
  "Version": "2012-10-17",
  "Statement": [
    {
      "Effect": "Allow",
      "Principal": {
        "Service": "es.amazonaws.com"
      },
      "Action": [
        "logs:PutLogEvents",
        "logs:PutLogEventsBatch",
        "logs:CreateLogStream"
      ],
      "Resource": "arn:aws:logs:*"
    }
  ]
}
CONFIG
}

resource "aws_elasticsearch_domain" "example" {
  # .. other configuration ...

  log_publishing_options {
    cloudwatch_log_group_arn = aws_cloudwatch_log_group.example.arn
    log_type                 = "INDEX_SLOW_LOGS"
  }
}
```

### VPC based ES

```terraform
variable "vpc" {}

variable "domain" {
  default = "tf-test"
}

data "aws_vpc" "selected" {
  tags = {
    Name = var.vpc
  }
}

data "aws_subnet_ids" "selected" {
  vpc_id = data.aws_vpc.selected.id

  tags = {
    Tier = "private"
  }
}

data "aws_region" "current" {}

data "aws_caller_identity" "current" {}

resource "aws_security_group" "es" {
  name        = "${var.vpc}-elasticsearch-${var.domain}"
  description = "Managed by Pulumi"
  vpc_id      = data.aws_vpc.selected.id

  ingress {
    from_port = 443
    to_port   = 443
    protocol  = "tcp"

    cidr_blocks = [
      data.aws_vpc.selected.cidr_block,
    ]
  }
}

resource "aws_iam_service_linked_role" "es" {
  aws_service_name = "es.amazonaws.com"
}

resource "aws_elasticsearch_domain" "es" {
  domain_name           = var.domain
  elasticsearch_version = "6.3"

  cluster_config {
    instance_type          = "m4.large.elasticsearch"
    zone_awareness_enabled = true
  }

  vpc_options {
    subnet_ids = [
      data.aws_subnet_ids.selected.ids[0],
      data.aws_subnet_ids.selected.ids[1],
    ]

    security_group_ids = [aws_security_group.es.id]
  }

  advanced_options = {
    "rest.action.multi.allow_explicit_index" = "true"
  }

  access_policies = <<CONFIG
{
	"Version": "2012-10-17",
	"Statement": [
		{
			"Action": "es:*",
			"Principal": "*",
			"Effect": "Allow",
			"Resource": "arn:aws:es:${data.aws_region.current.name}:${data.aws_caller_identity.current.account_id}:domain/${var.domain}/*"
		}
	]
}
CONFIG

  tags = {
    Domain = "TestDomain"
  }

  depends_on = [aws_iam_service_linked_role.es]
}
```

## Argument Reference

The following arguments are required:

* `domain_name` - (Required) Name of the domain.

The following arguments are optional:

* `access_policies` - (Optional) IAM policy document specifying the access policies for the domain.
* `advanced_options` - (Optional) Key-value string pairs to specify advanced configuration options. Note that the values for these configuration options must be strings (wrapped in quotes) or they may be wrong and cause a perpetual diff, causing Terraform to want to recreate your Elasticsearch domain on every apply.
* `advanced_security_options` - (Optional) Configuration block for [fine-grained access control](https://docs.aws.amazon.com/elasticsearch-service/latest/developerguide/fgac.html). Detailed below.
* `auto_tune_options` - (Optional) Configuration block for the Auto-Tune options of the domain. Detailed below.
* `cluster_config` - (Optional) Configuration block for the cluster of the domain. Detailed below.
* `cognito_options` - (Optional) Configuration block for authenticating Kibana with Cognito. Detailed below.
* `domain_endpoint_options` - (Optional) Configuration block for domain endpoint HTTP(S) related options. Detailed below.
* `ebs_options` - (Optional) Configuration block for EBS related options, may be required based on chosen [instance size](https://aws.amazon.com/elasticsearch-service/pricing/). Detailed below.
* `elasticsearch_version` - (Optional) Version of Elasticsearch to deploy. Defaults to `1.5`.
* `encrypt_at_rest` - (Optional) Configuration block for encrypt at rest options. Only available for [certain instance types](http://docs.aws.amazon.com/elasticsearch-service/latest/developerguide/aes-supported-instance-types.html). Detailed below.
* `log_publishing_options` - (Optional) Configuration block for publishing slow and application logs to CloudWatch Logs. This block can be declared multiple times, for each log_type, within the same resource. Detailed below.
* `node_to_node_encryption` - (Optional) Configuration block for node-to-node encryption options. Detailed below.
* `snapshot_options` - (Optional) Configuration block for snapshot related options. Detailed below. DEPRECATED. For domains running Elasticsearch 5.3 and later, Amazon ES takes hourly automated snapshots, making this setting irrelevant. For domains running earlier versions of Elasticsearch, Amazon ES takes daily automated snapshots.
<<<<<<< HEAD
* `tags` - (Optional) Map of tags to assign to the resource. If configured with a provider `default_tags` configuration block present, tags with matching keys will overwrite those defined at the provider-level.
=======
* `tags` - (Optional) Map of tags to assign to the resource. If configured with a provider [`default_tags` configuration block](https://registry.terraform.io/providers/hashicorp/aws/latest/docs#default_tags-configuration-block) present, tags with matching keys will overwrite those defined at the provider-level.
>>>>>>> abe4b515
* `vpc_options` - (Optional) Configuration block for VPC related options. Adding or removing this configuration forces a new resource ([documentation](https://docs.aws.amazon.com/elasticsearch-service/latest/developerguide/es-vpc.html#es-vpc-limitations)). Detailed below.

### advanced_security_options

* `enabled` - (Required, Forces new resource) Whether advanced security is enabled.
* `internal_user_database_enabled` - (Optional, Default: false) Whether the internal user database is enabled. If not set, defaults to `false` by the AWS API.
* `master_user_options` - (Optional) Configuration block for the main user. Detailed below.

#### master_user_options

* `master_user_arn` - (Optional) ARN for the main user. Only specify if `internal_user_database_enabled` is not set or set to `false`.
* `master_user_name` - (Optional) Main user's username, which is stored in the Amazon Elasticsearch Service domain's internal database. Only specify if `internal_user_database_enabled` is set to `true`.
* `master_user_password` - (Optional) Main user's password, which is stored in the Amazon Elasticsearch Service domain's internal database. Only specify if `internal_user_database_enabled` is set to `true`.

### auto_tune_options

* `desired_state` - (Required) The Auto-Tune desired state for the domain. Valid values: `ENABLED` or `DISABLED`.
* `maintenance_schedule` - (Required if `rollback_on_disable` is set to `DEFAULT_ROLLBACK`) Configuration block for Auto-Tune maintenance windows. Can be specified multiple times for each maintenance window. Detailed below.
* `rollback_on_disable` - (Optional) Whether to roll back to default Auto-Tune settings when disabling Auto-Tune. Valid values: `DEFAULT_ROLLBACK` or `NO_ROLLBACK`.

#### maintenance_schedule

* `start_at` - (Required) Date and time at which to start the Auto-Tune maintenance schedule in [RFC3339 format](https://tools.ietf.org/html/rfc3339#section-5.8).
* `duration` - (Required) Configuration block for the duration of the Auto-Tune maintenance window. Detailed below.
* `cron_expression_for_recurrence` - (Required) A cron expression specifying the recurrence pattern for an Auto-Tune maintenance schedule.

##### duration

* `value` - (Required) An integer specifying the value of the duration of an Auto-Tune maintenance window.
* `unit` - (Required) The unit of time specifying the duration of an Auto-Tune maintenance window. Valid values: `HOURS`.

### cluster_config

* `cold_storage_options` - (Optional) Configuration block containing cold storage configuration. Detailed below.
* `dedicated_master_count` - (Optional) Number of dedicated main nodes in the cluster.
* `dedicated_master_enabled` - (Optional) Whether dedicated main nodes are enabled for the cluster.
* `dedicated_master_type` - (Optional) Instance type of the dedicated main nodes in the cluster.
* `instance_count` - (Optional) Number of instances in the cluster.
* `instance_type` - (Optional) Instance type of data nodes in the cluster.
* `warm_count` - (Optional) Number of warm nodes in the cluster. Valid values are between `2` and `150`. `warm_count` can be only and must be set when `warm_enabled` is set to `true`.
* `warm_enabled` - (Optional) Whether to enable warm storage.
* `warm_type` - (Optional) Instance type for the Elasticsearch cluster's warm nodes. Valid values are `ultrawarm1.medium.elasticsearch`, `ultrawarm1.large.elasticsearch` and `ultrawarm1.xlarge.elasticsearch`. `warm_type` can be only and must be set when `warm_enabled` is set to `true`.
* `zone_awareness_config` - (Optional) Configuration block containing zone awareness settings. Detailed below.
* `zone_awareness_enabled` - (Optional) Whether zone awareness is enabled, set to `true` for multi-az deployment. To enable awareness with three Availability Zones, the `availability_zone_count` within the `zone_awareness_config` must be set to `3`.

#### cold_storage_options

* `enabled` - (Optional) Boolean to enable cold storage for an Elasticsearch domain. Defaults to `false`. Master and ultrawarm nodes must be enabled for cold storage.

#### zone_awareness_config

* `availability_zone_count` - (Optional) Number of Availability Zones for the domain to use with `zone_awareness_enabled`. Defaults to `2`. Valid values: `2` or `3`.

### cognito_options

AWS documentation: [Amazon Cognito Authentication for Kibana](https://docs.aws.amazon.com/elasticsearch-service/latest/developerguide/es-cognito-auth.html)

* `enabled` - (Optional, Default: false) Whether Amazon Cognito authentication with Kibana is enabled or not.
* `identity_pool_id` - (Required) ID of the Cognito Identity Pool to use.
* `role_arn` - (Required) ARN of the IAM role that has the AmazonESCognitoAccess policy attached.
* `user_pool_id` - (Required) ID of the Cognito User Pool to use.

### domain_endpoint_options

* `custom_endpoint_certificate_arn` - (Optional) ACM certificate ARN for your custom endpoint.
* `custom_endpoint_enabled` - (Optional) Whether to enable custom endpoint for the Elasticsearch domain.
* `custom_endpoint` - (Optional) Fully qualified domain for your custom endpoint.
* `enforce_https` - (Optional) Whether or not to require HTTPS. Defaults to `true`.
* `tls_security_policy` - (Optional) Name of the TLS security policy that needs to be applied to the HTTPS endpoint. Valid values:  `Policy-Min-TLS-1-0-2019-07` and `Policy-Min-TLS-1-2-2019-07`. Terraform will only perform drift detection if a configuration value is provided.

### ebs_options

* `ebs_enabled` - (Required) Whether EBS volumes are attached to data nodes in the domain.
* `iops` - (Optional) Baseline input/output (I/O) performance of EBS volumes attached to data nodes. Applicable only for the Provisioned IOPS EBS volume type.
* `volume_size` - (Required if `ebs_enabled` is set to `true`.) Size of EBS volumes attached to data nodes (in GiB).
* `volume_type` - (Optional) Type of EBS volumes attached to data nodes.

### encrypt_at_rest

~> **Note:** You can enable `encrypt_at_rest` _in place_ for an existing, unencrypted domain only if your Elasticsearch version is 6.7 or greater. For lower versions, if you enable `encrypt_at_rest`, Terraform with recreate the domain, potentially causing data loss. For any version, if you disable `encrypt_at_rest` for an existing, encrypted domain, Terraform will recreate the domain, potentially causing data loss. If you change the `kms_key_id`, Terraform will also recreate the domain, potentially causing data loss.

* `enabled` - (Required) Whether to enable encryption at rest. If the `encrypt_at_rest` block is not provided then this defaults to `false`. Enabling encryption on new domains requires `elasticsearch_version` 5.1 or greater.
* `kms_key_id` - (Optional) KMS key ARN to encrypt the Elasticsearch domain with. If not specified then it defaults to using the `aws/es` service KMS key. Note that KMS will accept a KMS key ID but will return the key ARN. To prevent Terraform detecting unwanted changes, use the key ARN instead.

### log_publishing_options

* `cloudwatch_log_group_arn` - (Required) ARN of the Cloudwatch log group to which log needs to be published.
* `enabled` - (Optional, Default: true) Whether given log publishing option is enabled or not.
* `log_type` - (Required) Type of Elasticsearch log. Valid values: `INDEX_SLOW_LOGS`, `SEARCH_SLOW_LOGS`, `ES_APPLICATION_LOGS`, `AUDIT_LOGS`.

### node_to_node_encryption

~> **Note:** You can enable `node_to_node_encryption` _in place_ for an existing, unencrypted domain only if your Elasticsearch version is 6.7 or greater. For lower versions, if you enable `node_to_node_encryption`, Terraform will recreate the domain, potentially causing data loss. For any version, if you disable `node_to_node_encryption` for an existing, node-to-node encrypted domain, Terraform will recreate the domain, potentially causing data loss.

* `enabled` - (Required) Whether to enable node-to-node encryption. If the `node_to_node_encryption` block is not provided then this defaults to `false`. Enabling node-to-node encryption of a new domain requires an `elasticsearch_version` of `6.0` or greater.

### snapshot_options

* `automated_snapshot_start_hour` - (Required) Hour during which the service takes an automated daily snapshot of the indices in the domain.

### vpc_options

AWS documentation: [VPC Support for Amazon Elasticsearch Service Domains](https://docs.aws.amazon.com/elasticsearch-service/latest/developerguide/es-vpc.html)

~> **Note:** You must have created the service linked role for the Elasticsearch service to use `vpc_options`. If you need to create the service linked role at the same time as the Elasticsearch domain then you must use `depends_on` to make sure that the role is created before the Elasticsearch domain. See the [VPC based ES domain example](#vpc-based-es) above.

-> Security Groups and Subnets referenced in these attributes must all be within the same VPC. This determines what VPC the endpoints are created in.

* `security_group_ids` - (Optional) List of VPC Security Group IDs to be applied to the Elasticsearch domain endpoints. If omitted, the default Security Group for the VPC will be used.
* `subnet_ids` - (Required) List of VPC Subnet IDs for the Elasticsearch domain endpoints to be created in.

## Attributes Reference

In addition to all arguments above, the following attributes are exported:

* `arn` - ARN of the domain.
* `domain_id` - Unique identifier for the domain.
* `domain_name` - Name of the Elasticsearch domain.
* `endpoint` - Domain-specific endpoint used to submit index, search, and data upload requests.
* `kibana_endpoint` - Domain-specific endpoint for kibana without https scheme.
* `tags_all` - Map of tags assigned to the resource, including those inherited from the provider [`default_tags` configuration block](https://registry.terraform.io/providers/hashicorp/aws/latest/docs#default_tags-configuration-block).
* `vpc_options.0.availability_zones` - If the domain was created inside a VPC, the names of the availability zones the configured `subnet_ids` were created inside.
* `vpc_options.0.vpc_id` - If the domain was created inside a VPC, the ID of the VPC.

## Timeouts

[Configuration options](https://www.terraform.io/docs/configuration/blocks/resources/syntax.html#operation-timeouts):

* `create` - (Default `60m`)
* `update` - (Default `60m`)
* `delete` - (Default `90m`)

## Import

Elasticsearch domains can be imported using the `domain_name`, e.g.,

```
$ terraform import aws_elasticsearch_domain.example domain_name
```<|MERGE_RESOLUTION|>--- conflicted
+++ resolved
@@ -219,11 +219,7 @@
 * `log_publishing_options` - (Optional) Configuration block for publishing slow and application logs to CloudWatch Logs. This block can be declared multiple times, for each log_type, within the same resource. Detailed below.
 * `node_to_node_encryption` - (Optional) Configuration block for node-to-node encryption options. Detailed below.
 * `snapshot_options` - (Optional) Configuration block for snapshot related options. Detailed below. DEPRECATED. For domains running Elasticsearch 5.3 and later, Amazon ES takes hourly automated snapshots, making this setting irrelevant. For domains running earlier versions of Elasticsearch, Amazon ES takes daily automated snapshots.
-<<<<<<< HEAD
 * `tags` - (Optional) Map of tags to assign to the resource. If configured with a provider `default_tags` configuration block present, tags with matching keys will overwrite those defined at the provider-level.
-=======
-* `tags` - (Optional) Map of tags to assign to the resource. If configured with a provider [`default_tags` configuration block](https://registry.terraform.io/providers/hashicorp/aws/latest/docs#default_tags-configuration-block) present, tags with matching keys will overwrite those defined at the provider-level.
->>>>>>> abe4b515
 * `vpc_options` - (Optional) Configuration block for VPC related options. Adding or removing this configuration forces a new resource ([documentation](https://docs.aws.amazon.com/elasticsearch-service/latest/developerguide/es-vpc.html#es-vpc-limitations)). Detailed below.
 
 ### advanced_security_options
