--- conflicted
+++ resolved
@@ -49,9 +49,4 @@
 
 ## Attributes Reference
 
-<<<<<<< HEAD
-See the `LB Listener` Resource for details
-on the returned attributes - they are identical.
-=======
-See the [LB Listener Resource](/docs/providers/aws/r/lb_listener.html) for details on the returned attributes - they are identical.
->>>>>>> d29657d7
+See the `LB Listener` Resource for details on the returned attributes - they are identical.