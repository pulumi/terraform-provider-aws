--- conflicted
+++ resolved
@@ -92,7 +92,7 @@
 				Optional: true,
 			},
 			"tags":     tftags.TagsSchema(),
-			"tags_all": tftags.TagsSchemaComputed(),
+			"tags_all": tftags.TagsSchemaTrulyComputed(),
 			"vpc_id": {
 				Type:     schema.TypeString,
 				Optional: true,
@@ -154,13 +154,6 @@
 				Required:  true,
 				StateFunc: ProtocolStateFunc,
 			},
-<<<<<<< HEAD
-
-			"tags":     tftags.TagsSchema(),
-			"tags_all": tftags.TagsSchemaTrulyComputed(),
-
-			"revoke_rules_on_delete": {
-=======
 			"security_groups": {
 				Type:     schema.TypeSet,
 				Optional: true,
@@ -168,7 +161,6 @@
 				Set:      schema.HashString, // Required to ensure consistent hashing
 			},
 			"self": {
->>>>>>> 6a7fc3c3
 				Type:     schema.TypeBool,
 				Optional: true,
 				Default:  false,
