--- conflicted
+++ resolved
@@ -33,13 +33,8 @@
 
 In addition to all arguments above, the following attributes are exported:
 
-<<<<<<< HEAD
 * `arn` - Volume Amazon Resource Name (ARN), e.g. `aws_storagegateway_tape_pool.example arn:aws:storagegateway:us-east-1:123456789012:tapepool/pool-12345678`.
-* `tags_all` - A map of tags assigned to the resource, including those inherited from the provider .
-=======
-* `arn` - Volume Amazon Resource Name (ARN), e.g., `aws_storagegateway_tape_pool.example arn:aws:storagegateway:us-east-1:123456789012:tapepool/pool-12345678`.
-* `tags_all` - A map of tags assigned to the resource, including those inherited from the provider [`default_tags` configuration block](/docs/providers/aws/index.html#default_tags-configuration-block).
->>>>>>> 3345e46f
+* `tags_all` - A map of tags assigned to the resource, including those inherited from the provider `default_tags` configuration block.
 
 ## Import
 
