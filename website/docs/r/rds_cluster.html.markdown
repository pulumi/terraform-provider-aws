--- conflicted
+++ resolved
@@ -99,13 +99,8 @@
 
 * `allow_major_version_upgrade` - (Optional) Enable to allow major engine version upgrades when changing engine versions. Defaults to `false`.
 * `apply_immediately` - (Optional) Specifies whether any cluster modifications are applied immediately, or during the next maintenance window. Default is `false`. See [Amazon RDS Documentation for more information.](https://docs.aws.amazon.com/AmazonRDS/latest/UserGuide/Overview.DBInstance.Modifying.html)
-<<<<<<< HEAD
-* `availability_zones` - (Optional) A list of EC2 Availability Zones for the DB cluster storage where DB cluster instances can be created. RDS automatically assigns 3 AZs if less than 3 AZs are configured, which will show as a difference requiring resource recreation next provider update. It is recommended to specify 3 AZs or use [the `ignoreChanges` argument](https://www.pulumi.com/docs/intro/concepts/programming-model/#ignorechanges) if necessary.
-* `backtrack_window` - (Optional) The target backtrack window, in seconds. Only available for `aurora` engine currently. To disable backtracking, set this value to `0`. Defaults to `0`. Must be between `0` and `259200` (72 hours)
-=======
-* `availability_zones` - (Optional) A list of EC2 Availability Zones for the DB cluster storage where DB cluster instances can be created. RDS automatically assigns 3 AZs if less than 3 AZs are configured, which will show as a difference requiring resource recreation next Terraform apply. It is recommended to specify 3 AZs or use [the `lifecycle` configuration block `ignore_changes` argument](https://www.terraform.io/docs/configuration/meta-arguments/lifecycle.html#ignore_changes) if necessary.
+* `availability_zones` - (Optional) A list of EC2 Availability Zones for the DB cluster storage where DB cluster instances can be created. RDS automatically assigns 3 AZs if less than 3 AZs are configured, which will show as a difference requiring resource recreation next apply. It is recommended to specify 3 AZs.
 * `backtrack_window` - (Optional) The target backtrack window, in seconds. Only available for `aurora` and `aurora-mysql` engines currently. To disable backtracking, set this value to `0`. Defaults to `0`. Must be between `0` and `259200` (72 hours)
->>>>>>> f17f423a
 * `backup_retention_period` - (Optional) The days to retain backups for. Default `1`
 * `cluster_identifier_prefix` - (Optional, Forces new resource) Creates a unique cluster identifier beginning with the specified prefix. Conflicts with `cluster_identifier`.
 * `cluster_identifier` - (Optional, Forces new resources) The cluster identifier. If omitted, this provider will assign a random, unique identifier.
