--- conflicted
+++ resolved
@@ -69,28 +69,18 @@
 * `gateway_name` - (Required) Name of the gateway.
 * `gateway_timezone` - (Required) Time zone for the gateway. The time zone is of the format "GMT", "GMT-hr:mm", or "GMT+hr:mm". For example, `GMT-4:00` indicates the time is 4 hours behind GMT. The time zone is used, for example, for scheduling snapshots and your gateway's maintenance schedule.
 * `activation_key` - (Optional) Gateway activation key during resource creation. Conflicts with `gateway_ip_address`. Additional information is available in the [Storage Gateway User Guide](https://docs.aws.amazon.com/storagegateway/latest/userguide/get-activation-key.html).
-<<<<<<< HEAD
-* `gateway_ip_address` - (Optional) Gateway IP address to retrieve activation key during resource creation. Conflicts with `activation_key`. Gateway must be accessible on port 80 from where this provider is running. Additional information is available in the [Storage Gateway User Guide](https://docs.aws.amazon.com/storagegateway/latest/userguide/get-activation-key.html).
-=======
 * `average_download_rate_limit_in_bits_per_sec` - (Optional) The average download bandwidth rate limit in bits per second. This is supported for the `CACHED`, `STORED`, and `VTL` gateway types.
 * `average_upload_rate_limit_in_bits_per_sec` - (Optional) The average upload bandwidth rate limit in bits per second. This is supported for the `CACHED`, `STORED`, and `VTL` gateway types.
-* `gateway_ip_address` - (Optional) Gateway IP address to retrieve activation key during resource creation. Conflicts with `activation_key`. Gateway must be accessible on port 80 from where Terraform is running. Additional information is available in the [Storage Gateway User Guide](https://docs.aws.amazon.com/storagegateway/latest/userguide/get-activation-key.html).
->>>>>>> 4b88cb2a
+* `gateway_ip_address` - (Optional) Gateway IP address to retrieve activation key during resource creation. Conflicts with `activation_key`. Gateway must be accessible on port 80 from where this provider is running. Additional information is available in the [Storage Gateway User Guide](https://docs.aws.amazon.com/storagegateway/latest/userguide/get-activation-key.html).
 * `gateway_type` - (Optional) Type of the gateway. The default value is `STORED`. Valid values: `CACHED`, `FILE_S3`, `STORED`, `VTL`.
 * `gateway_vpc_endpoint` - (Optional) VPC endpoint address to be used when activating your gateway. This should be used when your instance is in a private subnet. Requires HTTP access from client computer running Pulumi. More info on what ports are required by your VPC Endpoint Security group in [Activating a Gateway in a Virtual Private Cloud](https://docs.aws.amazon.com/storagegateway/latest/userguide/gateway-private-link.html).
 * `cloudwatch_log_group_arn` - (Optional) The Amazon Resource Name (ARN) of the Amazon CloudWatch log group to use to monitor and log events in the gateway.
 * `medium_changer_type` - (Optional) Type of medium changer to use for tape gateway. This provider cannot detect drift of this argument. Valid values: `STK-L700`, `AWS-Gateway-VTL`.
 * `smb_active_directory_settings` - (Optional) Nested argument with Active Directory domain join information for Server Message Block (SMB) file shares. Only valid for `FILE_S3` gateway type. Must be set before creating `ActiveDirectory` authentication SMB file shares. More details below.
-<<<<<<< HEAD
 * `smb_guest_password` - (Optional) Guest password for Server Message Block (SMB) file shares. Only valid for `FILE_S3` gateway type. Must be set before creating `GuestAccess` authentication SMB file shares. This provider can only detect drift of the existence of a guest password, not its actual value from the gateway. This provider can however update the password with changing the argument.
+* `smb_security_strategy` - (Optional) Specifies the type of security strategy. Valid values are: `ClientSpecified`, `MandatorySigning`, and `MandatoryEncryption`. See [Setting a Security Level for Your Gateway](https://docs.aws.amazon.com/storagegateway/latest/userguide/managing-gateway-file.html#security-strategy) for more information.
 * `tape_drive_type` - (Optional) Type of tape drive to use for tape gateway. This provider cannot detect drift of this argument. Valid values: `IBM-ULT3580-TD5`.
 * `tags` - (Optional) Key-value mapping of resource tags
-=======
-* `smb_guest_password` - (Optional) Guest password for Server Message Block (SMB) file shares. Only valid for `FILE_S3` gateway type. Must be set before creating `GuestAccess` authentication SMB file shares. Terraform can only detect drift of the existence of a guest password, not its actual value from the gateway. Terraform can however update the password with changing the argument.
-* `smb_security_strategy` - (Optional) Specifies the type of security strategy. Valid values are: `ClientSpecified`, `MandatorySigning`, and `MandatoryEncryption`. See [Setting a Security Level for Your Gateway](https://docs.aws.amazon.com/storagegateway/latest/userguide/managing-gateway-file.html#security-strategy) for more information.
-* `tape_drive_type` - (Optional) Type of tape drive to use for tape gateway. Terraform cannot detect drift of this argument. Valid values: `IBM-ULT3580-TD5`.
-* `tags` - (Optional) Key-value map of resource tags
->>>>>>> 4b88cb2a
 
 ### smb_active_directory_settings
 
