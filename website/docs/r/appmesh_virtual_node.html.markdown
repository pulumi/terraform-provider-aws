---
subcategory: "AppMesh"
layout: "aws"
page_title: "AWS: aws_appmesh_virtual_node"
description: |-
  Provides an AWS App Mesh virtual node resource.
---

# Resource: aws_appmesh_virtual_node

Provides an AWS App Mesh virtual node resource.

## Breaking Changes

Because of backward incompatible API changes (read [here](https://github.com/awslabs/aws-app-mesh-examples/issues/92)), `aws_appmesh_virtual_node` resource definitions created with provider versions earlier than v2.3.0 will need to be modified:

* Rename the `service_name` attribute of the `dns` object to `hostname`.

* Replace the `backends` attribute of the `spec` object with one or more `backend` configuration blocks,
setting `virtual_service_name` to the name of the service.

The state associated with existing resources will automatically be migrated.

## Example Usage

### Basic

```hcl
resource "aws_appmesh_virtual_node" "serviceb1" {
  name      = "serviceBv1"
  mesh_name = aws_appmesh_mesh.simple.id

  spec {
    backend {
      virtual_service {
        virtual_service_name = "servicea.simpleapp.local"
      }
    }

    listener {
      port_mapping {
        port     = 8080
        protocol = "http"
      }
    }

    service_discovery {
      dns {
        hostname = "serviceb.simpleapp.local"
      }
    }
  }
}
```

### AWS Cloud Map Service Discovery

```hcl
resource "aws_service_discovery_http_namespace" "example" {
  name = "example-ns"
}

resource "aws_appmesh_virtual_node" "serviceb1" {
  name      = "serviceBv1"
  mesh_name = aws_appmesh_mesh.simple.id

  spec {
    backend {
      virtual_service {
        virtual_service_name = "servicea.simpleapp.local"
      }
    }

    listener {
      port_mapping {
        port     = 8080
        protocol = "http"
      }
    }

    service_discovery {
      aws_cloud_map {
        attributes = {
          stack = "blue"
        }

        service_name   = "serviceb1"
        namespace_name = aws_service_discovery_http_namespace.example.name
      }
    }
  }
}
```

### Listener Health Check

```hcl
resource "aws_appmesh_virtual_node" "serviceb1" {
  name      = "serviceBv1"
  mesh_name = aws_appmesh_mesh.simple.id

  spec {
    backend {
      virtual_service {
        virtual_service_name = "servicea.simpleapp.local"
      }
    }

    listener {
      port_mapping {
        port     = 8080
        protocol = "http"
      }

      health_check {
        protocol            = "http"
        path                = "/ping"
        healthy_threshold   = 2
        unhealthy_threshold = 2
        timeout_millis      = 2000
        interval_millis     = 5000
      }
    }

    service_discovery {
      dns {
        hostname = "serviceb.simpleapp.local"
      }
    }
  }
}
```

### Logging

```hcl
resource "aws_appmesh_virtual_node" "serviceb1" {
  name      = "serviceBv1"
  mesh_name = aws_appmesh_mesh.simple.id

  spec {
    backend {
      virtual_service {
        virtual_service_name = "servicea.simpleapp.local"
      }
    }

    listener {
      port_mapping {
        port     = 8080
        protocol = "http"
      }
    }

    service_discovery {
      dns {
        hostname = "serviceb.simpleapp.local"
      }
    }

    logging {
      access_log {
        file {
          path = "/dev/stdout"
        }
      }
    }
  }
}
```

## Argument Reference

The following arguments are supported:

* `name` - (Required) The name to use for the virtual node. Must be between 1 and 255 characters in length.
* `mesh_name` - (Required) The name of the service mesh in which to create the virtual node. Must be between 1 and 255 characters in length.
* `mesh_owner` - (Optional) The AWS account ID of the service mesh's owner. Defaults to the account ID the [AWS provider][1] is currently connected to.
* `spec` - (Required) The virtual node specification to apply.
* `tags` - (Optional) A map of tags to assign to the resource.

The `spec` object supports the following:

* `backend` - (Optional) The backends to which the virtual node is expected to send outbound traffic.
* `backend_defaults` - (Optional) The defaults for backends.
* `listener` - (Optional) The listeners from which the virtual node is expected to receive inbound traffic.
* `logging` - (Optional) The inbound and outbound access logging information for the virtual node.
* `service_discovery` - (Optional) The service discovery information for the virtual node.

The `backend` object supports the following:

* `virtual_service` - (Required) Specifies a virtual service to use as a backend for a virtual node.

The `virtual_service` object supports the following:

* `client_policy` - (Optional) The client policy for the backend.
* `virtual_service_name` - (Required) The name of the virtual service that is acting as a virtual node backend. Must be between 1 and 255 characters in length.

The `client_policy` object supports the following:

* `tls` - (Optional) The Transport Layer Security (TLS) client policy.

The `tls` object supports the following:

* `enforced` - (Optional) Whether the policy is enforced. Default is `true`.
* `ports` - (Optional) One or more ports that the policy is enforced for.
* `validation` - (Required) The TLS validation context.

The `validation` object supports the following:

* `trust` - (Required) The TLS validation context trust.

The `trust` object supports the following:

* `acm` - (Optional) The TLS validation context trust for an AWS Certificate Manager (ACM) certificate.
* `file` - (Optional) The TLS validation context trust for a local file.

The `acm` object supports the following:

* `certificate_authority_arns` - (Required) One or more ACM Amazon Resource Name (ARN)s.

The `file` object supports the following:

* `certificate_chain` - (Required) The certificate trust chain for a certificate stored on the file system of the virtual node that the proxy is running on. Must be between 1 and 255 characters in length.

The `backend_defaults` object supports the following:

* `client_policy` - (Optional) The default client policy for virtual service backends. See above for details.

The `listener` object supports the following:

* `port_mapping` - (Required) The port mapping information for the listener.
* `health_check` - (Optional) The health check information for the listener.
* `timeout` - (Optional) Timeouts for different protocols.
* `tls` - (Optional) The Transport Layer Security (TLS) properties for the listener

The `logging` object supports the following:

* `access_log` - (Optional) The access log configuration for a virtual node.

The `access_log` object supports the following:

* `file` - (Optional) The file object to send virtual node access logs to.

The `file` object supports the following:

* `path` - (Required) The file path to write access logs to. You can use `/dev/stdout` to send access logs to standard out. Must be between 1 and 255 characters in length.

The `service_discovery` object supports the following:

* `aws_cloud_map` - (Optional) Specifies any AWS Cloud Map information for the virtual node.
* `dns` - (Optional) Specifies the DNS service name for the virtual node.

The `aws_cloud_map` object supports the following:

* `attributes` - (Optional) A string map that contains attributes with values that you can use to filter instances by any custom attribute that you specified when you registered the instance. Only instances that match all of the specified key/value pairs will be returned.
* `namespace_name` - (Required) The name of the AWS Cloud Map namespace to use.
<<<<<<< HEAD
Use the `aws_service_discovery_http_namespace` resource to configure a Cloud Map namespace.
* `service_name` - (Required) The name of the AWS Cloud Map service to use. Use the `aws_service_discovery_service` resource to configure a Cloud Map service.
=======
Use the [`aws_service_discovery_http_namespace`](/docs/providers/aws/r/service_discovery_http_namespace.html) resource to configure a Cloud Map namespace. Must be between 1 and 1024 characters in length.
* `service_name` - (Required) The name of the AWS Cloud Map service to use. Use the [`aws_service_discovery_service`](/docs/providers/aws/r/service_discovery_service.html) resource to configure a Cloud Map service. Must be between 1 and 1024 characters in length.
>>>>>>> 9cc63247

The `dns` object supports the following:

* `hostname` - (Required) The DNS host name for your virtual node.

The `port_mapping` object supports the following:

* `port` - (Required) The port used for the port mapping.
* `protocol` - (Required) The protocol used for the port mapping. Valid values are `http`, `http2`, `tcp` and `grpc`.

The `health_check` object supports the following:

* `healthy_threshold` - (Required) The number of consecutive successful health checks that must occur before declaring listener healthy.
* `interval_millis`- (Required) The time period in milliseconds between each health check execution.
* `protocol` - (Required) The protocol for the health check request. Valid values are `http`, `http2`, `tcp` and `grpc`.
* `timeout_millis` - (Required) The amount of time to wait when receiving a response from the health check, in milliseconds.
* `unhealthy_threshold` - (Required) The number of consecutive failed health checks that must occur before declaring a virtual node unhealthy.
* `path` - (Optional) The destination path for the health check request. This is only required if the specified protocol is `http` or `http2`.
* `port` - (Optional) The destination port for the health check request. This port must match the port defined in the `port_mapping` for the listener.

The `timeout` object supports the following:

* `grpc` - (Optional) Timeouts for gRPC listeners.
* `http` - (Optional) Timeouts for HTTP listeners.
* `http2` - (Optional) Timeouts for HTTP2 listeners.
* `tcp` - (Optional) Timeouts for TCP listeners.

The `grpc` timeout object supports the following:

* `idle` - (Optional) The idle timeout. An idle timeout bounds the amount of time that a connection may be idle.
* `per_request` - (Optional) The per request timeout.

The `idle` and `per_request` objects support the following:

* `unit` - (Required) The unit of time. Valid values: `ms`, `s`.
* `value` - (Required) The number of time units. Minimum value of `0`.

The `http` and `http2` timeout objects support the following:

* `idle` - (Optional) The idle timeout. An idle timeout bounds the amount of time that a connection may be idle.
* `per_request` - (Optional) The per request timeout.

The `idle` and `per_request` objects support the following:

* `unit` - (Required) The unit of time. Valid values: `ms`, `s`.
* `value` - (Required) The number of time units. Minimum value of `0`.

The `tcp` timeout object supports the following:

* `idle` - (Optional) The idle timeout. An idle timeout bounds the amount of time that a connection may be idle.

The `idle` object supports the following:

* `unit` - (Required) The unit of time. Valid values: `ms`, `s`.
* `value` - (Required) The number of time units. Minimum value of `0`.

The `tls` object supports the following:

* `certificate` - (Required) The listener's TLS certificate.
* `mode`- (Required) The listener's TLS mode. Valid values: `DISABLED`, `PERMISSIVE`, `STRICT`.

The `certificate` object supports the following:

* `acm` - (Optional) An AWS Certificate Manager (ACM) certificate.
* `file` - (optional) A local file certificate.

The `acm` object supports the following:

* `certificate_arn` - (Required) The Amazon Resource Name (ARN) for the certificate.

The `file` object supports the following:

* `certificate_chain` - (Required) The certificate chain for the certificate. Must be between 1 and 255 characters in length.
* `private_key` - (Required) The private key for a certificate stored on the file system of the virtual node that the proxy is running on. Must be between 1 and 255 characters in length.

## Attributes Reference

In addition to all arguments above, the following attributes are exported:

* `id` - The ID of the virtual node.
* `arn` - The ARN of the virtual node.
* `created_date` - The creation date of the virtual node.
* `last_updated_date` - The last update date of the virtual node.
* `resource_owner` - The resource owner's AWS account ID.

## Import

App Mesh virtual nodes can be imported using `mesh_name` together with the virtual node's `name`,
e.g.

```
$ terraform import aws_appmesh_virtual_node.serviceb1 simpleapp/serviceBv1
```

[1]: /docs/providers/aws/index.html<|MERGE_RESOLUTION|>--- conflicted
+++ resolved
@@ -255,13 +255,8 @@
 
 * `attributes` - (Optional) A string map that contains attributes with values that you can use to filter instances by any custom attribute that you specified when you registered the instance. Only instances that match all of the specified key/value pairs will be returned.
 * `namespace_name` - (Required) The name of the AWS Cloud Map namespace to use.
-<<<<<<< HEAD
-Use the `aws_service_discovery_http_namespace` resource to configure a Cloud Map namespace.
-* `service_name` - (Required) The name of the AWS Cloud Map service to use. Use the `aws_service_discovery_service` resource to configure a Cloud Map service.
-=======
-Use the [`aws_service_discovery_http_namespace`](/docs/providers/aws/r/service_discovery_http_namespace.html) resource to configure a Cloud Map namespace. Must be between 1 and 1024 characters in length.
-* `service_name` - (Required) The name of the AWS Cloud Map service to use. Use the [`aws_service_discovery_service`](/docs/providers/aws/r/service_discovery_service.html) resource to configure a Cloud Map service. Must be between 1 and 1024 characters in length.
->>>>>>> 9cc63247
+Use the `aws_service_discovery_http_namespace` resource to configure a Cloud Map namespace. Must be between 1 and 1024 characters in length.
+* `service_name` - (Required) The name of the AWS Cloud Map service to use. Use the `aws_service_discovery_service` resource to configure a Cloud Map service. Must be between 1 and 1024 characters in length.
 
 The `dns` object supports the following:
 
