package aws

import (
	"fmt"
	"log"

	"github.com/aws/aws-sdk-go/aws"
	"github.com/aws/aws-sdk-go/aws/arn"
	"github.com/aws/aws-sdk-go/service/directconnect"
	"github.com/hashicorp/aws-sdk-go-base/tfawserr"
	"github.com/hashicorp/terraform-plugin-sdk/v2/helper/schema"
	"github.com/terraform-providers/terraform-provider-aws/aws/internal/keyvaluetags"
	"github.com/terraform-providers/terraform-provider-aws/aws/internal/service/directconnect/finder"
	"github.com/terraform-providers/terraform-provider-aws/aws/internal/service/directconnect/waiter"
	"github.com/terraform-providers/terraform-provider-aws/aws/internal/tfresource"
)

func resourceAwsDxConnection() *schema.Resource {
	return &schema.Resource{
		Create: resourceAwsDxConnectionCreate,
		Read:   resourceAwsDxConnectionRead,
		Update: resourceAwsDxConnectionUpdate,
		Delete: resourceAwsDxConnectionDelete,
		Importer: &schema.ResourceImporter{
			State: schema.ImportStatePassthrough,
		},

		Schema: map[string]*schema.Schema{
			"arn": {
				Type:     schema.TypeString,
				Computed: true,
			},
			"aws_device": {
				Type:     schema.TypeString,
				Computed: true,
			},
			"bandwidth": {
				Type:         schema.TypeString,
				Required:     true,
				ForceNew:     true,
				ValidateFunc: validateDxConnectionBandWidth(),
			},
			"has_logical_redundancy": {
				Type:     schema.TypeString,
				Computed: true,
			},
			"jumbo_frame_capable": {
				Type:     schema.TypeBool,
				Computed: true,
			},
<<<<<<< HEAD
			"tags":     tagsSchema(),
			"tags_all": tagsSchemaTrulyComputed(),
			"has_logical_redundancy": {
=======
			"location": {
>>>>>>> 740ba75a
				Type:     schema.TypeString,
				Required: true,
				ForceNew: true,
			},
			"name": {
				Type:     schema.TypeString,
				Required: true,
				ForceNew: true,
			},
			"owner_account_id": {
				Type:     schema.TypeString,
				Computed: true,
			},
			"provider_name": {
				Type:     schema.TypeString,
				Optional: true,
				ForceNew: true,
			},
			"tags":     tagsSchema(),
			"tags_all": tagsSchemaComputed(),
		},

		CustomizeDiff: SetTagsDiff,
	}
}

func resourceAwsDxConnectionCreate(d *schema.ResourceData, meta interface{}) error {
	conn := meta.(*AWSClient).dxconn
	defaultTagsConfig := meta.(*AWSClient).DefaultTagsConfig
	tags := defaultTagsConfig.MergeTags(keyvaluetags.New(d.Get("tags").(map[string]interface{})))

	name := d.Get("name").(string)
	input := &directconnect.CreateConnectionInput{
		Bandwidth:      aws.String(d.Get("bandwidth").(string)),
		ConnectionName: aws.String(name),
		Location:       aws.String(d.Get("location").(string)),
	}

	if v, ok := d.GetOk("provider_name"); ok {
		input.ProviderName = aws.String(v.(string))
	}

	if len(tags) > 0 {
		input.Tags = tags.IgnoreAws().DirectconnectTags()
	}

	log.Printf("[DEBUG] Creating Direct Connect Connection: %s", input)
	output, err := conn.CreateConnection(input)

	if err != nil {
		return fmt.Errorf("error creating Direct Connect Connection (%s): %w", name, err)
	}

	d.SetId(aws.StringValue(output.ConnectionId))

	return resourceAwsDxConnectionRead(d, meta)
}

func resourceAwsDxConnectionRead(d *schema.ResourceData, meta interface{}) error {
	conn := meta.(*AWSClient).dxconn
	defaultTagsConfig := meta.(*AWSClient).DefaultTagsConfig
	ignoreTagsConfig := meta.(*AWSClient).IgnoreTagsConfig

	connection, err := finder.ConnectionByID(conn, d.Id())

	if !d.IsNewResource() && tfresource.NotFound(err) {
		log.Printf("[WARN] Direct Connect Connection (%s) not found, removing from state", d.Id())
		d.SetId("")
		return nil
	}

	if err != nil {
		return fmt.Errorf("error reading Direct Connect Connection (%s): %w", d.Id(), err)
	}

	arn := arn.ARN{
		Partition: meta.(*AWSClient).partition,
		Region:    aws.StringValue(connection.Region),
		Service:   "directconnect",
		AccountID: aws.StringValue(connection.OwnerAccount),
		Resource:  fmt.Sprintf("dxcon/%s", d.Id()),
	}.String()
	d.Set("arn", arn)
	d.Set("aws_device", connection.AwsDeviceV2)
	d.Set("bandwidth", connection.Bandwidth)
	d.Set("has_logical_redundancy", connection.HasLogicalRedundancy)
	d.Set("jumbo_frame_capable", connection.JumboFrameCapable)
	d.Set("location", connection.Location)
	d.Set("name", connection.ConnectionName)
	d.Set("owner_account_id", connection.OwnerAccount)
	d.Set("provider_name", connection.ProviderName)

	tags, err := keyvaluetags.DirectconnectListTags(conn, arn)

	if err != nil {
		return fmt.Errorf("error listing tags for Direct Connect Connection (%s): %w", arn, err)
	}

	tags = tags.IgnoreAws().IgnoreConfig(ignoreTagsConfig)

	//lintignore:AWSR002
	if err := d.Set("tags", tags.RemoveDefaultConfig(defaultTagsConfig).Map()); err != nil {
		return fmt.Errorf("error setting tags: %w", err)
	}

	if err := d.Set("tags_all", tags.Map()); err != nil {
		return fmt.Errorf("error setting tags_all: %w", err)
	}

	return nil
}

func resourceAwsDxConnectionUpdate(d *schema.ResourceData, meta interface{}) error {
	conn := meta.(*AWSClient).dxconn

	arn := d.Get("arn").(string)
	if d.HasChange("tags_all") {
		o, n := d.GetChange("tags_all")

		if err := keyvaluetags.DirectconnectUpdateTags(conn, arn, o, n); err != nil {
			return fmt.Errorf("error updating Direct Connect Connection (%s) tags: %w", arn, err)
		}
	}

	return resourceAwsDxConnectionRead(d, meta)
}

func resourceAwsDxConnectionDelete(d *schema.ResourceData, meta interface{}) error {
	conn := meta.(*AWSClient).dxconn

	return deleteDirectConnectConnection(conn, d.Id())
}

func deleteDirectConnectConnection(conn *directconnect.DirectConnect, connectionID string) error {
	log.Printf("[DEBUG] Deleting Direct Connect Connection: %s", connectionID)
	_, err := conn.DeleteConnection(&directconnect.DeleteConnectionInput{
		ConnectionId: aws.String(connectionID),
	})

	if tfawserr.ErrMessageContains(err, directconnect.ErrCodeClientException, "Could not find Connection with ID") {
		return nil
	}

	if err != nil {
		return fmt.Errorf("error deleting Direct Connect Connection (%s): %w", connectionID, err)
	}

	_, err = waiter.ConnectionDeleted(conn, connectionID)

	if err != nil {
		return fmt.Errorf("error waiting for Direct Connect Connection (%s) delete: %w", connectionID, err)
	}

	return nil
}<|MERGE_RESOLUTION|>--- conflicted
+++ resolved
@@ -48,13 +48,7 @@
 				Type:     schema.TypeBool,
 				Computed: true,
 			},
-<<<<<<< HEAD
-			"tags":     tagsSchema(),
-			"tags_all": tagsSchemaTrulyComputed(),
-			"has_logical_redundancy": {
-=======
 			"location": {
->>>>>>> 740ba75a
 				Type:     schema.TypeString,
 				Required: true,
 				ForceNew: true,
