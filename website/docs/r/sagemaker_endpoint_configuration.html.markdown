--- conflicted
+++ resolved
@@ -50,12 +50,8 @@
 * `accelerator_type` (Optional) - The size of the Elastic Inference (EI) instance to use for the production variant.
 * `initial_variant_weight` (Optional) - Determines initial traffic distribution among all of the models that you specify in the endpoint configuration. If unspecified, it defaults to `1.0`.
 * `model_name` - (Required) The name of the model to use.
-<<<<<<< HEAD
 * `variant_name` - (Optional) The name of the variant. If omitted, this provider will assign a random, unique name.
-=======
-* `variant_name` - (Optional) The name of the variant. If omitted, Terraform will assign a random, unique name.
 * `serverless_config` - (Optional) Specifies configuration for how an endpoint performs asynchronous inference.
->>>>>>> af8e10dc
 
 #### serverless_config
 
