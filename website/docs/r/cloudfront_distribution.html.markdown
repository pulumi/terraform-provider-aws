---
subcategory: "CloudFront"
layout: "aws"
page_title: "AWS: aws_cloudfront_distribution"
description: |-
  Provides a CloudFront web distribution resource.
---

# Resource: aws_cloudfront_distribution

Creates an Amazon CloudFront web distribution.

For information about CloudFront distributions, see the
[Amazon CloudFront Developer Guide][1]. For specific information about creating
CloudFront web distributions, see the [POST Distribution][2] page in the Amazon
CloudFront API Reference.

~> **NOTE:** CloudFront distributions take about 15 minutes to a deployed state
after creation or modification. During this time, deletes to resources will be
blocked. If you need to delete a distribution that is enabled and you do not
want to wait, you need to use the `retain_on_delete` flag.

## Example Usage

The following example below creates a CloudFront distribution with an S3 origin.

```hcl
resource "aws_s3_bucket" "b" {
  bucket = "mybucket"
  acl    = "private"

  tags = {
    Name = "My bucket"
  }
}

locals {
  s3_origin_id = "myS3Origin"
}

resource "aws_cloudfront_distribution" "s3_distribution" {
  origin {
    domain_name = "${aws_s3_bucket.b.bucket_regional_domain_name}"
    origin_id   = "${local.s3_origin_id}"

    s3_origin_config {
      origin_access_identity = "origin-access-identity/cloudfront/ABCDEFG1234567"
    }
  }

  enabled             = true
  is_ipv6_enabled     = true
  comment             = "Some comment"
  default_root_object = "index.html"

  logging_config {
    include_cookies = false
    bucket          = "mylogs.s3.amazonaws.com"
    prefix          = "myprefix"
  }

  aliases = ["mysite.example.com", "yoursite.example.com"]

  default_cache_behavior {
    allowed_methods  = ["DELETE", "GET", "HEAD", "OPTIONS", "PATCH", "POST", "PUT"]
    cached_methods   = ["GET", "HEAD"]
    target_origin_id = "${local.s3_origin_id}"

    forwarded_values {
      query_string = false

      cookies {
        forward = "none"
      }
    }

    viewer_protocol_policy = "allow-all"
    min_ttl                = 0
    default_ttl            = 3600
    max_ttl                = 86400
  }

  # Cache behavior with precedence 0
  ordered_cache_behavior {
    path_pattern     = "/content/immutable/*"
    allowed_methods  = ["GET", "HEAD", "OPTIONS"]
    cached_methods   = ["GET", "HEAD", "OPTIONS"]
    target_origin_id = "${local.s3_origin_id}"

    forwarded_values {
      query_string = false
      headers      = ["Origin"]

      cookies {
        forward = "none"
      }
    }

    min_ttl                = 0
    default_ttl            = 86400
    max_ttl                = 31536000
    compress               = true
    viewer_protocol_policy = "redirect-to-https"
  }

  # Cache behavior with precedence 1
  ordered_cache_behavior {
    path_pattern     = "/content/*"
    allowed_methods  = ["GET", "HEAD", "OPTIONS"]
    cached_methods   = ["GET", "HEAD"]
    target_origin_id = "${local.s3_origin_id}"

    forwarded_values {
      query_string = false

      cookies {
        forward = "none"
      }
    }

    min_ttl                = 0
    default_ttl            = 3600
    max_ttl                = 86400
    compress               = true
    viewer_protocol_policy = "redirect-to-https"
  }

  price_class = "PriceClass_200"

  restrictions {
    geo_restriction {
      restriction_type = "whitelist"
      locations        = ["US", "CA", "GB", "DE"]
    }
  }

  tags = {
    Environment = "production"
  }

  viewer_certificate {
    cloudfront_default_certificate = true
  }
}
```

The following example below creates a Cloudfront distribution with an origin group for failover routing:

```hcl
resource "aws_cloudfront_distribution" "s3_distribution" {
  origin_group {
    origin_id = "groupS3"

    failover_criteria {
      status_codes = [403, 404, 500, 502]
    }

    member {
      origin_id = "primaryS3"
    }

    member {
      origin_id = "failoverS3"
    }
  }

  origin {
    domain_name = "${aws_s3_bucket.primary.bucket_regional_domain_name}"
    origin_id   = "primaryS3"

    s3_origin_config {
      origin_access_identity = "${aws_cloudfront_origin_access_identity.default.cloudfront_access_identity_path}"
    }
  }

  origin {
    domain_name = "${aws_s3_bucket.failover.bucket_regional_domain_name}"
    origin_id   = "failoverS3"

    s3_origin_config {
      origin_access_identity = "${aws_cloudfront_origin_access_identity.default.cloudfront_access_identity_path}"
    }
  }

  default_cache_behavior {
    # ... other configuration ...
    target_origin_id = "groupS3"
  }

  # ... other configuration ...
}
```

## Argument Reference

The CloudFront distribution argument layout is a complex structure composed
of several sub-resources - these resources are laid out below.

### Top-Level Arguments

* `aliases` (Optional) - Extra CNAMEs (alternate domain names), if any, for
    this distribution.

* `comment` (Optional) - Any comments you want to include about the
    distribution.

* `custom_error_response` (Optional) - One or more [custom error response](#custom-error-response-arguments) elements (multiples allowed).

* `default_cache_behavior` (Required) - The [default cache behavior](#default-cache-behavior-arguments) for this distribution (maximum
    one).

* `default_root_object` (Optional) - The object that you want CloudFront to
    return (for example, index.html) when an end user requests the root URL.

* `enabled` (Required) - Whether the distribution is enabled to accept end
    user requests for content.

* `is_ipv6_enabled` (Optional) - Whether the IPv6 is enabled for the distribution.

* `http_version` (Optional) - The maximum HTTP version to support on the
    distribution. Allowed values are `http1.1` and `http2`. The default is
    `http2`.

* `logging_config` (Optional) - The [logging
    configuration](#logging-config-arguments) that controls how logs are written
    to your distribution (maximum one).

* `ordered_cache_behavior` (Optional) - An ordered list of [cache behaviors](#cache-behavior-arguments)
    resource for this distribution. List from top to bottom
    in order of precedence. The topmost cache behavior will have precedence 0.

* `origin` (Required) - One or more [origins](#origin-arguments) for this
    distribution (multiples allowed).

* `origin_group` (Optional) - One or more [origin_group](#origin-group-arguments) for this
  distribution (multiples allowed).  

* `price_class` (Optional) - The price class for this distribution. One of
    `PriceClass_All`, `PriceClass_200`, `PriceClass_100`

* `restrictions` (Required) - The [restriction
    configuration](#restrictions-arguments) for this distribution (maximum one).

* `tags` - (Optional) A map of tags to assign to the resource.

* `viewer_certificate` (Required) - The [SSL
    configuration](#viewer-certificate-arguments) for this distribution (maximum
    one).

* `web_acl_id` (Optional) - If you're using AWS WAF to filter CloudFront
    requests, the Id of the AWS WAF web ACL that is associated with the
    distribution. The WAF Web ACL must exist in the WAF Global (CloudFront)
    region and the credentials configuring this argument must have
    `waf:GetWebACL` permissions assigned. If using WAFv2, provide the ARN of the web ACL.

<<<<<<< HEAD
  * `retain_on_delete` (Optional) - Disables the distribution instead of
    deleting it when destroying the resource. If this is set,
=======
* `retain_on_delete` (Optional) - Disables the distribution instead of
    deleting it when destroying the resource through Terraform. If this is set,
>>>>>>> 947fccad
    the distribution needs to be deleted manually afterwards. Default: `false`.

* `wait_for_deployment` (Optional) - If enabled, the resource will wait for
    the distribution status to change from `InProgress` to `Deployed`. Setting
    this to`false` will skip the process. Default: `true`.

#### Cache Behavior Arguments

* `allowed_methods` (Required) - Controls which HTTP methods CloudFront
    processes and forwards to your Amazon S3 bucket or your custom origin.

* `cached_methods` (Required) - Controls whether CloudFront caches the
    response to requests using the specified HTTP methods.

* `compress` (Optional) - Whether you want CloudFront to automatically
    compress content for web requests that include `Accept-Encoding: gzip` in
    the request header (default: `false`).

* `default_ttl` (Optional) - The default amount of time (in seconds) that an
    object is in a CloudFront cache before CloudFront forwards another request
    in the absence of an `Cache-Control max-age` or `Expires` header. Defaults to
    1 day.

* `field_level_encryption_id` (Optional) - Field level encryption configuration ID

* `forwarded_values` (Required) - The [forwarded values configuration](#forwarded-values-arguments) that specifies how CloudFront
    handles query strings, cookies and headers (maximum one).

* `lambda_function_association` (Optional) - A config block that triggers a lambda function with
  specific actions. Defined below, maximum 4.

* `max_ttl` (Optional) - The maximum amount of time (in seconds) that an
    object is in a CloudFront cache before CloudFront forwards another request
    to your origin to determine whether the object has been updated. Only
    effective in the presence of `Cache-Control max-age`, `Cache-Control
    s-maxage`, and `Expires` headers. Defaults to 365 days.

* `min_ttl` (Optional) - The minimum amount of time that you want objects to
    stay in CloudFront caches before CloudFront queries your origin to see
    whether the object has been updated. Defaults to 0 seconds.

* `path_pattern` (Required) - The pattern (for example, `images/*.jpg)` that
    specifies which requests you want this cache behavior to apply to.

* `smooth_streaming` (Optional) - Indicates whether you want to distribute
    media files in Microsoft Smooth Streaming format using the origin that is
    associated with this cache behavior.

* `target_origin_id` (Required) - The value of ID for the origin that you want
    CloudFront to route requests to when a request matches the path pattern
    either for a cache behavior or for the default cache behavior.

* `trusted_signers` (Optional) - The AWS accounts, if any, that you want to
    allow to create signed URLs for private content.

* `viewer_protocol_policy` (Required) - Use this element to specify the
    protocol that users can use to access the files in the origin specified by
    TargetOriginId when a request matches the path pattern in PathPattern. One
    of `allow-all`, `https-only`, or `redirect-to-https`.

##### Forwarded Values Arguments

* `cookies` (Required) - The [forwarded values cookies](#cookies-arguments)
    that specifies how CloudFront handles cookies (maximum one).

* `headers` (Optional) - Specifies the Headers, if any, that you want
    CloudFront to vary upon for this cache behavior. Specify `*` to include all
    headers.

* `query_string` (Required) - Indicates whether you want CloudFront to forward
    query strings to the origin that is associated with this cache behavior.

* `query_string_cache_keys` (Optional) - When specified, along with a value of
    `true` for `query_string`, all query strings are forwarded, however only the
    query string keys listed in this argument are cached. When omitted with a
    value of `true` for `query_string`, all query string keys are cached.

##### Lambda Function Association

Lambda@Edge allows you to associate an AWS Lambda Function with a predefined
event. You can associate a single function per event type. See [What is
Lambda@Edge](http://docs.aws.amazon.com/AmazonCloudFront/latest/DeveloperGuide/what-is-lambda-at-edge.html)
for more information.

Example configuration:

```hcl
resource "aws_cloudfront_distribution" "example" {
  # ... other configuration ...

  # lambda_function_association is also supported by default_cache_behavior
  ordered_cache_behavior {
    # ... other configuration ...

    lambda_function_association {
      event_type   = "viewer-request"
      lambda_arn   = "${aws_lambda_function.example.qualified_arn}"
      include_body = false
    }
  }
}
```

* `event_type` (Required) - The specific event to trigger this function.
  Valid values: `viewer-request`, `origin-request`, `viewer-response`,
  `origin-response`
* `lambda_arn` (Required) - ARN of the Lambda function.
* `include_body` (Optional) - When set to true it exposes the request body to the lambda function. Defaults to false. Valid values: `true`, `false`.

##### Cookies Arguments

* `forward` (Required) - Specifies whether you want CloudFront to forward
    cookies to the origin that is associated with this cache behavior. You can
    specify `all`, `none` or `whitelist`. If `whitelist`, you must include the
    subsequent `whitelisted_names`

* `whitelisted_names` (Optional) - If you have specified `whitelist` to
    `forward`, the whitelisted cookies that you want CloudFront to forward to
    your origin.

#### Custom Error Response Arguments

* `error_caching_min_ttl` (Optional) - The minimum amount of time you want
    HTTP error codes to stay in CloudFront caches before CloudFront queries your
    origin to see whether the object has been updated.

* `error_code` (Required) - The 4xx or 5xx HTTP status code that you want to
    customize.

* `response_code` (Optional) - The HTTP status code that you want CloudFront
    to return with the custom error page to the viewer.

* `response_page_path` (Optional) - The path of the custom error page (for
    example, `/custom_404.html`).

#### Default Cache Behavior Arguments

The arguments for `default_cache_behavior` are the same as for
[`ordered_cache_behavior`](#cache-behavior-arguments), except for the `path_pattern`
argument is not required.

#### Logging Config Arguments

* `bucket` (Required) - The Amazon S3 bucket to store the access logs in, for
    example, `myawslogbucket.s3.amazonaws.com`.

* `include_cookies` (Optional) - Specifies whether you want CloudFront to
    include cookies in access logs (default: `false`).

* `prefix` (Optional) - An optional string that you want CloudFront to prefix
    to the access log filenames for this distribution, for example, `myprefix/`.

#### Origin Arguments

* `custom_origin_config` - The [CloudFront custom
    origin](#custom-origin-config-arguments) configuration information. If an S3
    origin is required, use `s3_origin_config` instead.

* `domain_name` (Required) - The DNS domain name of either the S3 bucket, or
    web site of your custom origin.

* `custom_header` (Optional) - One or more sub-resources with `name` and
    `value` parameters that specify header data that will be sent to the origin
    (multiples allowed).

* `origin_id` (Required) - A unique identifier for the origin.

* `origin_path` (Optional) - An optional element that causes CloudFront to
    request your content from a directory in your Amazon S3 bucket or your
    custom origin.

* `s3_origin_config` - The [CloudFront S3 origin](#s3-origin-config-arguments)
    configuration information. If a custom origin is required, use
    `custom_origin_config` instead.    

##### Custom Origin Config Arguments

* `http_port` (Required) - The HTTP port the custom origin listens on.

* `https_port` (Required) - The HTTPS port the custom origin listens on.

* `origin_protocol_policy` (Required) - The origin protocol policy to apply to
    your origin. One of `http-only`, `https-only`, or `match-viewer`.

* `origin_ssl_protocols` (Required) - The SSL/TLS protocols that you want
    CloudFront to use when communicating with your origin over HTTPS. A list of
    one or more of `SSLv3`, `TLSv1`, `TLSv1.1`, and `TLSv1.2`.

* `origin_keepalive_timeout` - (Optional) The Custom KeepAlive timeout, in seconds. By default, AWS enforces a limit of `60`. But you can request an [increase](http://docs.aws.amazon.com/AmazonCloudFront/latest/DeveloperGuide/RequestAndResponseBehaviorCustomOrigin.html#request-custom-request-timeout).

* `origin_read_timeout` - (Optional) The Custom Read timeout, in seconds. By default, AWS enforces a limit of `60`. But you can request an [increase](http://docs.aws.amazon.com/AmazonCloudFront/latest/DeveloperGuide/RequestAndResponseBehaviorCustomOrigin.html#request-custom-request-timeout).

##### S3 Origin Config Arguments

* `origin_access_identity` (Optional) - The [CloudFront origin access
  identity][5] to associate with the origin.

#### Origin Group Arguments

* `origin_id` (Required) - A unique identifier for the origin group.

* `failover_criteria` (Required) - The [failover criteria](#failover-criteria-arguments) for when to failover to the secondary origin

* `member` (Required) - Ordered [member](#member-arguments) configuration blocks assigned to the origin group, where the first member is the primary origin. You must specify two members.

##### Failover Criteria Arguments

* `status_codes` (Required) - A list of HTTP status codes for the origin group

##### Member Arguments

* `origin_id` (Required) - The unique identifier of the member origin

#### Restrictions Arguments

The `restrictions` sub-resource takes another single sub-resource named
`geo_restriction` (see the example for usage).

The arguments of `geo_restriction` are:

* `locations` (Optional) - The [ISO 3166-1-alpha-2 codes][4] for which you
    want CloudFront either to distribute your content (`whitelist`) or not
    distribute your content (`blacklist`).

* `restriction_type` (Required) - The method that you want to use to restrict
    distribution of your content by country: `none`, `whitelist`, or
    `blacklist`.

#### Viewer Certificate Arguments

* `acm_certificate_arn` - The ARN of the [AWS Certificate Manager][6]
    certificate that you wish to use with this distribution. Specify this,
    `cloudfront_default_certificate`, or `iam_certificate_id`.  The ACM
    certificate must be in  US-EAST-1.

* `cloudfront_default_certificate` - `true` if you want viewers to use HTTPS
    to request your objects and you're using the CloudFront domain name for your
    distribution. Specify this, `acm_certificate_arn`, or `iam_certificate_id`.

* `iam_certificate_id` - The IAM certificate identifier of the custom viewer
    certificate for this distribution if you are using a custom domain. Specify
    this, `acm_certificate_arn`, or `cloudfront_default_certificate`.

* `minimum_protocol_version` - The minimum version of the SSL protocol that
    you want CloudFront to use for HTTPS connections. Can only be set if 
    `cloudfront_default_certificate = false`. One of `SSLv3`, `TLSv1`,
    `TLSv1_2016`, `TLSv1.1_2016` or `TLSv1.2_2018`. Default: `TLSv1`. **NOTE**:
    If you are using a custom certificate (specified with `acm_certificate_arn`
    or `iam_certificate_id`), and have specified `sni-only` in
    `ssl_support_method`, `TLSv1` or later must be specified. If you have
    specified `vip` in `ssl_support_method`, only `SSLv3` or `TLSv1` can be
    specified. If you have specified `cloudfront_default_certificate`, `TLSv1`
    must be specified.

* `ssl_support_method`: Specifies how you want CloudFront to serve HTTPS
    requests. One of `vip` or `sni-only`. Required if you specify
    `acm_certificate_arn` or `iam_certificate_id`. **NOTE:** `vip` causes
    CloudFront to use a dedicated IP address and may incur extra charges.

## Attribute Reference

In addition to all arguments above, the following attributes are exported:

* `id` - The identifier for the distribution. For example: `EDFDVBD632BHDS5`.

* `arn` - The ARN (Amazon Resource Name) for the distribution. For example: `arn:aws:cloudfront::123456789012:distribution/EDFDVBD632BHDS5`, where `123456789012` is your AWS account ID.

* `caller_reference` - Internal value used by CloudFront to allow future
    updates to the distribution configuration.

* `status` - The current status of the distribution. `Deployed` if the
    distribution's information is fully propagated throughout the Amazon
    CloudFront system.

* `active_trusted_signers` - The key pair IDs that CloudFront is aware of for
    each trusted signer, if the distribution is set up to serve private content
    with signed URLs.

* `domain_name` - The domain name corresponding to the distribution. For
    example: `d604721fxaaqy9.cloudfront.net`.

* `last_modified_time` - The date and time the distribution was last modified.

* `in_progress_validation_batches` - The number of invalidation batches
    currently in progress.

* `etag` - The current version of the distribution's information. For example:
    `E2QWRUHAPOMQZL`.

* `hosted_zone_id` - The CloudFront Route 53 zone ID that can be used to
     route an [Alias Resource Record Set][7] to. This attribute is simply an
     alias for the zone ID `Z2FDTNDATAQYW2`.

[1]: http://docs.aws.amazon.com/AmazonCloudFront/latest/DeveloperGuide/Introduction.html
[2]: https://docs.aws.amazon.com/cloudfront/latest/APIReference/API_CreateDistribution.html
[3]: http://docs.aws.amazon.com/AmazonCloudFront/latest/DeveloperGuide/private-content-restricting-access-to-s3.html
[4]: http://www.iso.org/iso/country_codes/iso_3166_code_lists/country_names_and_code_elements.htm
[5]: /docs/providers/aws/r/cloudfront_origin_access_identity.html
[6]: https://aws.amazon.com/certificate-manager/
[7]: http://docs.aws.amazon.com/Route53/latest/APIReference/CreateAliasRRSAPI.html

## Import

Cloudfront Distributions can be imported using the `id`, e.g.

```
$ terraform import aws_cloudfront_distribution.distribution E74FTE3EXAMPLE
```<|MERGE_RESOLUTION|>--- conflicted
+++ resolved
@@ -253,13 +253,8 @@
     region and the credentials configuring this argument must have
     `waf:GetWebACL` permissions assigned. If using WAFv2, provide the ARN of the web ACL.
 
-<<<<<<< HEAD
   * `retain_on_delete` (Optional) - Disables the distribution instead of
     deleting it when destroying the resource. If this is set,
-=======
-* `retain_on_delete` (Optional) - Disables the distribution instead of
-    deleting it when destroying the resource through Terraform. If this is set,
->>>>>>> 947fccad
     the distribution needs to be deleted manually afterwards. Default: `false`.
 
 * `wait_for_deployment` (Optional) - If enabled, the resource will wait for
@@ -504,7 +499,7 @@
     this, `acm_certificate_arn`, or `cloudfront_default_certificate`.
 
 * `minimum_protocol_version` - The minimum version of the SSL protocol that
-    you want CloudFront to use for HTTPS connections. Can only be set if 
+    you want CloudFront to use for HTTPS connections. Can only be set if
     `cloudfront_default_certificate = false`. One of `SSLv3`, `TLSv1`,
     `TLSv1_2016`, `TLSv1.1_2016` or `TLSv1.2_2018`. Default: `TLSv1`. **NOTE**:
     If you are using a custom certificate (specified with `acm_certificate_arn`
