--- conflicted
+++ resolved
@@ -45,11 +45,7 @@
 * `customer_address` - (Optional) The IPv4 CIDR destination address to which Amazon should send traffic. Required for IPv4 BGP peers.
 * `mtu` - (Optional) The maximum transmission unit (MTU) is the size, in bytes, of the largest permissible packet that can be passed over the connection.
 The MTU of a virtual transit interface can be either `1500` or `8500` (jumbo frames). Default is `1500`.
-<<<<<<< HEAD
 * `tags` - (Optional) A map of tags to assign to the resource. .If configured with a provider `default_tags` configuration block present, tags with matching keys will overwrite those defined at the provider-level.
-=======
-* `tags` - (Optional) A map of tags to assign to the resource. If configured with a provider [`default_tags` configuration block](https://registry.terraform.io/providers/hashicorp/aws/latest/docs#default_tags-configuration-block) present, tags with matching keys will overwrite those defined at the provider-level.
->>>>>>> abe4b515
 
 ## Attributes Reference
 
@@ -59,11 +55,7 @@
 * `arn` - The ARN of the virtual interface.
 * `aws_device` - The Direct Connect endpoint on which the virtual interface terminates.
 * `jumbo_frame_capable` - Indicates whether jumbo frames (8500 MTU) are supported.
-<<<<<<< HEAD
-* `tags_all` - A map of tags assigned to the resource, including those inherited from the provider .
-=======
-* `tags_all` - A map of tags assigned to the resource, including those inherited from the provider [`default_tags` configuration block](https://registry.terraform.io/providers/hashicorp/aws/latest/docs#default_tags-configuration-block).
->>>>>>> abe4b515
+* `tags_all` - A map of tags assigned to the resource, including those inherited from the provider `default_tags` configuration block.
 
 ## Timeouts
 
