---
subcategory: "ACM (Certificate Manager)"
layout: "aws"
page_title: "AWS: aws_acm_certificate"
description: |-
  Requests and manages a certificate from Amazon Certificate Manager (ACM).
---

# Resource: aws_acm_certificate

The ACM certificate resource allows requesting and management of certificates
from the Amazon Certificate Manager.

It deals with requesting certificates and managing their attributes and life-cycle.
This resource does not deal with validation of a certificate but can provide inputs
for other resources implementing the validation. It does not wait for a certificate to be issued.
Use a `aws_acm_certificate_validation` resource for this.

Most commonly, this resource is used together with `aws_route53_record` and
`aws_acm_certificate_validation` to request a DNS validated certificate,
deploy the required validation records and wait for validation to complete.

Domain validation through E-Mail is also supported but should be avoided as it requires a manual step outside
of this provider.

## Example Usage

### Create Certificate

```terraform
resource "aws_acm_certificate" "cert" {
  domain_name       = "example.com"
  validation_method = "DNS"

  tags = {
    Environment = "test"
  }

  lifecycle {
    create_before_destroy = true
  }
}
```

### Custom Domain Validation Options

```terraform
resource "aws_acm_certificate" "cert" {
  domain_name       = "testing.example.com"
  validation_method = "EMAIL"

  validation_option {
    domain_name       = "testing.example.com"
    validation_domain = "example.com"
  }
}
```

### Existing Certificate Body Import

```terraform
resource "tls_private_key" "example" {
  algorithm = "RSA"
}

resource "tls_self_signed_cert" "example" {
  key_algorithm   = "RSA"
  private_key_pem = tls_private_key.example.private_key_pem

  subject {
    common_name  = "example.com"
    organization = "ACME Examples, Inc"
  }

  validity_period_hours = 12

  allowed_uses = [
    "key_encipherment",
    "digital_signature",
    "server_auth",
  ]
}

resource "aws_acm_certificate" "cert" {
  private_key      = tls_private_key.example.private_key_pem
  certificate_body = tls_self_signed_cert.example.cert_pem
}
```

### Referencing domain_validation_options With for_each Based Resources

See the `aws_acm_certificate_validation` resource for a full example of performing DNS validation.

```terraform
resource "aws_route53_record" "example" {
  for_each = {
    for dvo in aws_acm_certificate.example.domain_validation_options : dvo.domain_name => {
      name   = dvo.resource_record_name
      record = dvo.resource_record_value
      type   = dvo.resource_record_type
    }
  }

  allow_overwrite = true
  name            = each.value.name
  records         = [each.value.record]
  ttl             = 60
  type            = each.value.type
  zone_id         = aws_route53_zone.example.zone_id
}
```

## Argument Reference

The following arguments are supported:

* Creating an Amazon issued certificate
<<<<<<< HEAD
    * `domain_name` - (Required) A domain name for which the certificate should be issued
    * `subject_alternative_names` - (Optional) Set of domains that should be SANs in the issued certificate. To remove all elements of a previously configured list, set this value equal to an empty list (`[]`) to trigger recreation.
    * `validation_method` - (Required) Which method to use for validation. `DNS` or `EMAIL` are valid, `NONE` can be used for certificates that were imported into ACM and then into the provider.
=======
    * `domain_name` - (Required) Domain name for which the certificate should be issued
    * `subject_alternative_names` - (Optional) Set of domains that should be SANs in the issued certificate. To remove all elements of a previously configured list, set this value equal to an empty list (`[]`) or use the [`terraform taint` command](https://www.terraform.io/docs/commands/taint.html) to trigger recreation.
    * `validation_method` - (Required) Which method to use for validation. `DNS` or `EMAIL` are valid, `NONE` can be used for certificates that were imported into ACM and then into Terraform.
>>>>>>> 4f356579
    * `options` - (Optional) Configuration block used to set certificate options. Detailed below.
    * `validation_option` - (Optional) Configuration block used to specify information about the initial validation of each domain name. Detailed below.
* Importing an existing certificate
    * `private_key` - (Required) Certificate's PEM-formatted private key
    * `certificate_body` - (Required) Certificate's PEM-formatted public key
    * `certificate_chain` - (Optional) Certificate's PEM-formatted chain
* Creating a private CA issued certificate
    * `domain_name` - (Required) Domain name for which the certificate should be issued
    * `certificate_authority_arn` - (Required) ARN of an ACM PCA
<<<<<<< HEAD
    * `subject_alternative_names` - (Optional) Set of domains that should be SANs in the issued certificate. To remove all elements of a previously configured list, set this value equal to an empty list (`[]`).
* `tags` - (Optional) A map of tags to assign to the resource. If configured with a provider `default_tags` configuration block present, tags with matching keys will overwrite those defined at the provider-level.
=======
    * `subject_alternative_names` - (Optional) Set of domains that should be SANs in the issued certificate. To remove all elements of a previously configured list, set this value equal to an empty list (`[]`) or use the [`terraform taint` command](https://www.terraform.io/docs/commands/taint.html) to trigger recreation.
* `tags` - (Optional) Map of tags to assign to the resource. If configured with a provider [`default_tags` configuration block](https://registry.terraform.io/providers/hashicorp/aws/latest/docs#default_tags-configuration-block) present, tags with matching keys will overwrite those defined at the provider-level.
>>>>>>> 4f356579

## options Configuration Block

Supported nested arguments for the `options` configuration block:

* `certificate_transparency_logging_preference` - (Optional) Whether certificate details should be added to a certificate transparency log. Valid values are `ENABLED` or `DISABLED`. See https://docs.aws.amazon.com/acm/latest/userguide/acm-concepts.html#concept-transparency for more details.

## validation_option Configuration Block

Supported nested arguments for the `validation_option` configuration block:

* `domain_name` - (Required) Fully qualified domain name (FQDN) in the certificate.
* `validation_domain` - (Required) Domain name that you want ACM to use to send you validation emails. This domain name is the suffix of the email addresses that you want ACM to use. This must be the same as the `domain_name` value or a superdomain of the `domain_name` value. For example, if you request a certificate for `"testing.example.com"`, you can specify `"example.com"` for this value.

## Attributes Reference

In addition to all arguments above, the following attributes are exported:

* `id` - ARN of the certificate
* `arn` - ARN of the certificate
* `domain_name` - Domain name for which the certificate is issued
* `domain_validation_options` - Set of domain validation objects which can be used to complete certificate validation. Can have more than one element, e.g., if SANs are defined. Only set if `DNS`-validation was used.
* `not_after` - Expiration date and time of the certificate.
* `not_before` - Start of the validity period of the certificate.
* `status` - Status of the certificate.
<<<<<<< HEAD
* `tags_all` - A map of tags assigned to the resource, including those inherited from the provider `default_tags` configuration block.
* `validation_emails` - A list of addresses that received a validation E-Mail. Only set if `EMAIL`-validation was used.
=======
* `tags_all` - Map of tags assigned to the resource, including those inherited from the provider [`default_tags` configuration block](https://registry.terraform.io/providers/hashicorp/aws/latest/docs#default_tags-configuration-block).
* `validation_emails` - List of addresses that received a validation E-Mail. Only set if `EMAIL`-validation was used.
>>>>>>> 4f356579

Domain validation objects export the following attributes:

* `domain_name` - Domain to be validated
* `resource_record_name` - The name of the DNS record to create to validate the certificate
* `resource_record_type` - The type of DNS record to create
* `resource_record_value` - The value the DNS record needs to have

[1]: https://www.terraform.io/docs/configuration/meta-arguments/lifecycle.html

## Import

Certificates can be imported using their ARN, e.g.,

```
$ terraform import aws_acm_certificate.cert arn:aws:acm:eu-central-1:123456789012:certificate/7e7a28d2-163f-4b8f-b9cd-822f96c08d6a
```<|MERGE_RESOLUTION|>--- conflicted
+++ resolved
@@ -115,15 +115,9 @@
 The following arguments are supported:
 
 * Creating an Amazon issued certificate
-<<<<<<< HEAD
-    * `domain_name` - (Required) A domain name for which the certificate should be issued
-    * `subject_alternative_names` - (Optional) Set of domains that should be SANs in the issued certificate. To remove all elements of a previously configured list, set this value equal to an empty list (`[]`) to trigger recreation.
-    * `validation_method` - (Required) Which method to use for validation. `DNS` or `EMAIL` are valid, `NONE` can be used for certificates that were imported into ACM and then into the provider.
-=======
     * `domain_name` - (Required) Domain name for which the certificate should be issued
-    * `subject_alternative_names` - (Optional) Set of domains that should be SANs in the issued certificate. To remove all elements of a previously configured list, set this value equal to an empty list (`[]`) or use the [`terraform taint` command](https://www.terraform.io/docs/commands/taint.html) to trigger recreation.
+    * `subject_alternative_names` - (Optional) Set of domains that should be SANs in the issued certificate. To remove all elements of a previously configured list, set this value equal to an empty list (`[]`).
     * `validation_method` - (Required) Which method to use for validation. `DNS` or `EMAIL` are valid, `NONE` can be used for certificates that were imported into ACM and then into Terraform.
->>>>>>> 4f356579
     * `options` - (Optional) Configuration block used to set certificate options. Detailed below.
     * `validation_option` - (Optional) Configuration block used to specify information about the initial validation of each domain name. Detailed below.
 * Importing an existing certificate
@@ -133,13 +127,8 @@
 * Creating a private CA issued certificate
     * `domain_name` - (Required) Domain name for which the certificate should be issued
     * `certificate_authority_arn` - (Required) ARN of an ACM PCA
-<<<<<<< HEAD
     * `subject_alternative_names` - (Optional) Set of domains that should be SANs in the issued certificate. To remove all elements of a previously configured list, set this value equal to an empty list (`[]`).
-* `tags` - (Optional) A map of tags to assign to the resource. If configured with a provider `default_tags` configuration block present, tags with matching keys will overwrite those defined at the provider-level.
-=======
-    * `subject_alternative_names` - (Optional) Set of domains that should be SANs in the issued certificate. To remove all elements of a previously configured list, set this value equal to an empty list (`[]`) or use the [`terraform taint` command](https://www.terraform.io/docs/commands/taint.html) to trigger recreation.
-* `tags` - (Optional) Map of tags to assign to the resource. If configured with a provider [`default_tags` configuration block](https://registry.terraform.io/providers/hashicorp/aws/latest/docs#default_tags-configuration-block) present, tags with matching keys will overwrite those defined at the provider-level.
->>>>>>> 4f356579
+* `tags` - (Optional) Map of tags to assign to the resource. If configured with a provider `default_tags` configuration block present, tags with matching keys will overwrite those defined at the provider-level.
 
 ## options Configuration Block
 
@@ -165,13 +154,8 @@
 * `not_after` - Expiration date and time of the certificate.
 * `not_before` - Start of the validity period of the certificate.
 * `status` - Status of the certificate.
-<<<<<<< HEAD
-* `tags_all` - A map of tags assigned to the resource, including those inherited from the provider `default_tags` configuration block.
-* `validation_emails` - A list of addresses that received a validation E-Mail. Only set if `EMAIL`-validation was used.
-=======
-* `tags_all` - Map of tags assigned to the resource, including those inherited from the provider [`default_tags` configuration block](https://registry.terraform.io/providers/hashicorp/aws/latest/docs#default_tags-configuration-block).
+* `tags_all` - Map of tags assigned to the resource, including those inherited from the provider `default_tags` configuration block.
 * `validation_emails` - List of addresses that received a validation E-Mail. Only set if `EMAIL`-validation was used.
->>>>>>> 4f356579
 
 Domain validation objects export the following attributes:
 
