--- conflicted
+++ resolved
@@ -62,11 +62,7 @@
 * `description` - (Optional) Description of the component.
 * `kms_key_id` - (Optional) Amazon Resource Name (ARN) of the Key Management Service (KMS) Key used to encrypt the component.
 * `supported_os_versions` - (Optional) Set of Operating Systems (OS) supported by the component.
-<<<<<<< HEAD
-* `tags` - (Optional) Key-value map of resource tags for the component. .If configured with a provider `default_tags` configuration block present, tags with matching keys will overwrite those defined at the provider-level.
-=======
-* `tags` - (Optional) Key-value map of resource tags for the component. If configured with a provider [`default_tags` configuration block](https://registry.terraform.io/providers/hashicorp/aws/latest/docs#default_tags-configuration-block) present, tags with matching keys will overwrite those defined at the provider-level.
->>>>>>> abe4b515
+* `tags` - (Optional) Key-value map of resource tags for the component. If configured with a provider `default_tags` configuration block present, tags with matching keys will overwrite those defined at the provider-level.
 * `uri` - (Optional) S3 URI with data of the component. Exactly one of `data` and `uri` can be specified.
 
 ## Attributes Reference
@@ -77,11 +73,7 @@
 * `date_created` - Date the component was created.
 * `encrypted` - Encryption status of the component.
 * `owner` - Owner of the component.
-<<<<<<< HEAD
-* `tags_all` - A map of tags assigned to the resource, including those inherited from the provider .
-=======
-* `tags_all` - A map of tags assigned to the resource, including those inherited from the provider [`default_tags` configuration block](https://registry.terraform.io/providers/hashicorp/aws/latest/docs#default_tags-configuration-block).
->>>>>>> abe4b515
+* `tags_all` - A map of tags assigned to the resource, including those inherited from the provider `default_tags` configuration block.
 * `type` - Type of the component.
 
 ## Import
