package ec2

import (
	"context"
	"fmt"
	"log"
	"time"

	"github.com/aws/aws-sdk-go/aws"
	"github.com/aws/aws-sdk-go/aws/arn"
	"github.com/aws/aws-sdk-go/aws/awserr"
	"github.com/aws/aws-sdk-go/service/ec2"
	"github.com/hashicorp/aws-sdk-go-base/tfawserr"
	"github.com/hashicorp/terraform-plugin-sdk/v2/helper/customdiff"
	"github.com/hashicorp/terraform-plugin-sdk/v2/helper/resource"
	"github.com/hashicorp/terraform-plugin-sdk/v2/helper/schema"
	"github.com/hashicorp/terraform-plugin-sdk/v2/helper/validation"
	"github.com/hashicorp/terraform-provider-aws/internal/conns"
	tftags "github.com/hashicorp/terraform-provider-aws/internal/tags"
	"github.com/hashicorp/terraform-provider-aws/internal/tfresource"
	"github.com/hashicorp/terraform-provider-aws/internal/verify"
)

const (
	VPCCIDRMaxIPv4 = 28
	VPCCIDRMinIPv4 = 16
	VPCCIDRMaxIPv6 = 56
)

// acceptance tests for byoip related tests are in vpc_byoip_test.go
func ResourceVPC() *schema.Resource {
	//lintignore:R011
	return &schema.Resource{
		Create: resourceVPCCreate,
		Read:   resourceVPCRead,
		Update: resourceVPCUpdate,
		Delete: resourceVPCDelete,
		Importer: &schema.ResourceImporter{
			State: resourceVPCInstanceImport,
		},

		CustomizeDiff: customdiff.All(
			resourceVPCCustomizeDiff,
			verify.SetTagsDiff,
			func(_ context.Context, diff *schema.ResourceDiff, v interface{}) error {
				// cidr_block can be set by a value returned from IPAM or explicitly in config
				if diff.Id() != "" && diff.HasChange("cidr_block") {
					// if netmask is set then cidr_block is derived from ipam, ignore changes
					if diff.Get("ipv4_netmask_length") != 0 {
						return diff.Clear("cidr_block")
					}
					return diff.ForceNew("cidr_block")
				}
				return nil
			},
		),

		SchemaVersion: 1,
		MigrateState:  VPCMigrateState,

		Schema: map[string]*schema.Schema{
			"arn": {
				Type:     schema.TypeString,
				Computed: true,
			},
			"assign_generated_ipv6_cidr_block": {
				Type:          schema.TypeBool,
				Optional:      true,
				ConflictsWith: []string{"ipv6_ipam_pool_id"},
			},
			"cidr_block": {
				Type:          schema.TypeString,
				Optional:      true,
				Computed:      true,
				ForceNew:      true,
				ValidateFunc:  validation.IsCIDRNetwork(VPCCIDRMinIPv4, VPCCIDRMaxIPv4),
				ConflictsWith: []string{"ipv4_netmask_length"},
			},
			"default_network_acl_id": {
				Type:     schema.TypeString,
				Computed: true,
			},
			"dhcp_options_id": {
				Type:     schema.TypeString,
				Computed: true,
			},
			"default_security_group_id": {
				Type:     schema.TypeString,
				Computed: true,
			},
			"default_route_table_id": {
				Type:     schema.TypeString,
				Computed: true,
			},
			"enable_dns_hostnames": {
				Type:     schema.TypeBool,
				Optional: true,
				Computed: true,
			},
			"enable_dns_support": {
				Type:     schema.TypeBool,
				Optional: true,
				Default:  true,
			},
			"enable_classiclink": {
				Type:     schema.TypeBool,
				Optional: true,
				Computed: true,
			},
			"enable_classiclink_dns_support": {
				Type:     schema.TypeBool,
				Optional: true,
				Computed: true,
			},
			"instance_tenancy": {
				Type:         schema.TypeString,
				Optional:     true,
				Default:      ec2.TenancyDefault,
				ValidateFunc: validation.StringInSlice([]string{ec2.TenancyDefault, ec2.TenancyDedicated}, false),
			},
			"ipv4_ipam_pool_id": {
				Type:     schema.TypeString,
				Optional: true,
				ForceNew: true,
			},
			"ipv4_netmask_length": {
				Type:          schema.TypeInt,
				Optional:      true,
				ForceNew:      true,
				ValidateFunc:  validation.IntBetween(VPCCIDRMinIPv4, VPCCIDRMaxIPv4),
				ConflictsWith: []string{"cidr_block"},
				RequiredWith:  []string{"ipv4_ipam_pool_id"},
			},
			"ipv6_association_id": {
				Type:     schema.TypeString,
				Computed: true,
			},
			"ipv6_cidr_block": {
				Type:          schema.TypeString,
				Optional:      true,
				Computed:      true,
				ConflictsWith: []string{"ipv6_netmask_length", "assign_generated_ipv6_cidr_block"},
				RequiredWith:  []string{"ipv6_ipam_pool_id"},
				ValidateFunc: validation.Any(
					validation.StringIsEmpty,
					validation.All(
						verify.ValidIPv6CIDRNetworkAddress,
						validation.IsCIDRNetwork(VPCCIDRMaxIPv6, VPCCIDRMaxIPv6)),
				),
			},
			"ipv6_ipam_pool_id": {
				Type:          schema.TypeString,
				Optional:      true,
				ConflictsWith: []string{"assign_generated_ipv6_cidr_block"},
			},
			"ipv6_netmask_length": {
				Type:          schema.TypeInt,
				Optional:      true,
				ValidateFunc:  validation.IntInSlice([]int{VPCCIDRMaxIPv6}),
				ConflictsWith: []string{"ipv6_cidr_block"},
				RequiredWith:  []string{"ipv6_ipam_pool_id"},
			},
			"main_route_table_id": {
				Type:     schema.TypeString,
				Computed: true,
			},
<<<<<<< HEAD

			"tags": tftags.TagsSchema(),

			"tags_all": tftags.TagsSchemaTrulyComputed(),

=======
>>>>>>> dcf737e8
			"owner_id": {
				Type:     schema.TypeString,
				Computed: true,
			},
			"tags":     tftags.TagsSchema(),
			"tags_all": tftags.TagsSchemaComputed(),
		},
	}
}

func resourceVPCCreate(d *schema.ResourceData, meta interface{}) error {
	conn := meta.(*conns.AWSClient).EC2Conn
	defaultTagsConfig := meta.(*conns.AWSClient).DefaultTagsConfig
	tags := defaultTagsConfig.MergeTags(tftags.New(d.Get("tags").(map[string]interface{})))

	// Create the VPC
	createOpts := &ec2.CreateVpcInput{
		InstanceTenancy:             aws.String(d.Get("instance_tenancy").(string)),
		AmazonProvidedIpv6CidrBlock: aws.Bool(d.Get("assign_generated_ipv6_cidr_block").(bool)),
		TagSpecifications:           ec2TagSpecificationsFromKeyValueTags(tags, ec2.ResourceTypeVpc),
	}

	if v, ok := d.GetOk("cidr_block"); ok {
		createOpts.CidrBlock = aws.String(v.(string))
	}

	if v, ok := d.GetOk("ipv4_ipam_pool_id"); ok {
		createOpts.Ipv4IpamPoolId = aws.String(v.(string))
	}

	if v, ok := d.GetOk("ipv4_netmask_length"); ok {
		createOpts.Ipv4NetmaskLength = aws.Int64(int64(v.(int)))
	}

	if v, ok := d.GetOk("ipv6_ipam_pool_id"); ok {
		createOpts.Ipv6IpamPoolId = aws.String(v.(string))
	}

	if v, ok := d.GetOk("ipv6_cidr_block"); ok {
		createOpts.Ipv6CidrBlock = aws.String(v.(string))
	}

	if v, ok := d.GetOk("ipv6_netmask_length"); ok {
		createOpts.Ipv6NetmaskLength = aws.Int64(int64(v.(int)))
	}

	log.Printf("[DEBUG] VPC create config: %#v", *createOpts)
	vpcResp, err := conn.CreateVpc(createOpts)
	if err != nil {
		return fmt.Errorf("Error creating VPC: %s", err)
	}

	// Get the ID and store it
	vpc := vpcResp.Vpc
	d.SetId(aws.StringValue(vpc.VpcId))
	log.Printf("[INFO] VPC ID: %s", d.Id())

	// Wait for the VPC to become available
	log.Printf(
		"[DEBUG] Waiting for VPC (%s) to become available",
		d.Id())
	stateConf := &resource.StateChangeConf{
		Pending: []string{"pending"},
		Target:  []string{"available"},
		Refresh: VPCStateRefreshFunc(conn, d.Id()),
		Timeout: 10 * time.Minute,
	}
	if _, err := stateConf.WaitForState(); err != nil {
		return fmt.Errorf(
			"Error waiting for VPC (%s) to become available: %s",
			d.Id(), err)
	}

	if len(vpc.Ipv6CidrBlockAssociationSet) > 0 && vpc.Ipv6CidrBlockAssociationSet[0] != nil {
		log.Printf("[DEBUG] Waiting for EC2 VPC (%s) IPv6 CIDR to become associated", d.Id())
		if err := waitForEc2VpcIpv6CidrBlockAssociationCreate(conn, d.Id(), aws.StringValue(vpcResp.Vpc.Ipv6CidrBlockAssociationSet[0].AssociationId)); err != nil {
			return fmt.Errorf("error waiting for EC2 VPC (%s) IPv6 CIDR to become associated: %s", d.Id(), err)
		}
	}

	// You cannot modify the DNS resolution and DNS hostnames attributes in the same request. Use separate requests for each attribute.
	// Reference: https://docs.aws.amazon.com/AWSEC2/latest/APIReference/API_ModifyVpcAttribute.html

	if d.Get("enable_dns_hostnames").(bool) {
		input := &ec2.ModifyVpcAttributeInput{
			EnableDnsHostnames: &ec2.AttributeBooleanValue{
				Value: aws.Bool(true),
			},
			VpcId: aws.String(d.Id()),
		}

		if _, err := conn.ModifyVpcAttribute(input); err != nil {
			return fmt.Errorf("error enabling EC2 VPC (%s) DNS Hostnames: %w", d.Id(), err)
		}

		if _, err := WaitVPCAttributeUpdated(conn, d.Id(), ec2.VpcAttributeNameEnableDnsHostnames, d.Get("enable_dns_hostnames").(bool)); err != nil {
			return fmt.Errorf("error waiting for EC2 VPC (%s) DNS Hostnames to enable: %w", d.Id(), err)
		}
	}

	// By default, only the enableDnsSupport attribute is set to true in a VPC created any other way.
	// Reference: https://docs.aws.amazon.com/vpc/latest/userguide/vpc-dns.html#vpc-dns-support

	if !d.Get("enable_dns_support").(bool) {
		input := &ec2.ModifyVpcAttributeInput{
			EnableDnsSupport: &ec2.AttributeBooleanValue{
				Value: aws.Bool(false),
			},
			VpcId: aws.String(d.Id()),
		}

		if _, err := conn.ModifyVpcAttribute(input); err != nil {
			return fmt.Errorf("error disabling EC2 VPC (%s) DNS Support: %w", d.Id(), err)
		}

		if _, err := WaitVPCAttributeUpdated(conn, d.Id(), ec2.VpcAttributeNameEnableDnsSupport, d.Get("enable_dns_support").(bool)); err != nil {
			return fmt.Errorf("error waiting for EC2 VPC (%s) DNS Support to disable: %w", d.Id(), err)
		}
	}

	if d.Get("enable_classiclink").(bool) {
		input := &ec2.EnableVpcClassicLinkInput{
			VpcId: aws.String(d.Id()),
		}

		if _, err := conn.EnableVpcClassicLink(input); err != nil {
			return fmt.Errorf("error enabling VPC (%s) ClassicLink: %s", d.Id(), err)
		}
	}

	if d.Get("enable_classiclink_dns_support").(bool) {
		input := &ec2.EnableVpcClassicLinkDnsSupportInput{
			VpcId: aws.String(d.Id()),
		}

		if _, err := conn.EnableVpcClassicLinkDnsSupport(input); err != nil {
			return fmt.Errorf("error enabling VPC (%s) ClassicLink DNS support: %s", d.Id(), err)
		}
	}

	return resourceVPCRead(d, meta)
}

func resourceVPCRead(d *schema.ResourceData, meta interface{}) error {
	conn := meta.(*conns.AWSClient).EC2Conn
	defaultTagsConfig := meta.(*conns.AWSClient).DefaultTagsConfig
	ignoreTagsConfig := meta.(*conns.AWSClient).IgnoreTagsConfig

	var vpc *ec2.Vpc

	err := resource.Retry(VPCPropagationTimeout, func() *resource.RetryError {
		var err error

		vpc, err = FindVPCByID(conn, d.Id())

		if d.IsNewResource() && tfawserr.ErrCodeEquals(err, "InvalidVpcID.NotFound") {
			return resource.RetryableError(err)
		}

		if err != nil {
			return resource.NonRetryableError(err)
		}

		if d.IsNewResource() && vpc == nil {
			return resource.RetryableError(&resource.NotFoundError{
				LastError: fmt.Errorf("EC2 VPC (%s) not found", d.Id()),
			})
		}

		return nil
	})

	if tfresource.TimedOut(err) {
		vpc, err = FindVPCByID(conn, d.Id())
	}

	if !d.IsNewResource() && tfawserr.ErrCodeEquals(err, "InvalidVpcID.NotFound") {
		log.Printf("[WARN] EC2 VPC (%s) not found, removing from state", d.Id())
		d.SetId("")
		return nil
	}

	if err != nil {
		return fmt.Errorf("error reading EC2 VPC (%s): %w", d.Id(), err)
	}

	if vpc == nil {
		if d.IsNewResource() {
			return fmt.Errorf("error reading EC2 VPC (%s): not found after creation", d.Id())
		}

		log.Printf("[WARN] EC2 VPC (%s) not found, removing from state", d.Id())
		d.SetId("")
		return nil
	}

	vpcid := d.Id()
	d.Set("cidr_block", vpc.CidrBlock)
	d.Set("dhcp_options_id", vpc.DhcpOptionsId)
	d.Set("instance_tenancy", vpc.InstanceTenancy)

	// ARN
	arn := arn.ARN{
		Partition: meta.(*conns.AWSClient).Partition,
		Service:   ec2.ServiceName,
		Region:    meta.(*conns.AWSClient).Region,
		AccountID: aws.StringValue(vpc.OwnerId),
		Resource:  fmt.Sprintf("vpc/%s", d.Id()),
	}.String()
	d.Set("arn", arn)

	tags := KeyValueTags(vpc.Tags).IgnoreAWS().IgnoreConfig(ignoreTagsConfig)

	//lintignore:AWSR002
	if err := d.Set("tags", tags.RemoveDefaultConfig(defaultTagsConfig).Map()); err != nil {
		return fmt.Errorf("error setting tags: %s", err)
	}

	if err := d.Set("tags_all", tags.Map()); err != nil {
		return fmt.Errorf("error setting tags_all: %s", err)
	}

	d.Set("owner_id", vpc.OwnerId)

	// Make sure those values are set, if an IPv6 block exists it'll be set in the loop
	d.Set("ipv6_association_id", "")
	d.Set("ipv6_cidr_block", "")
	// assign_generated_ipv6_cidr_block is not returned by the API
	// leave unassigned if not referenced
	if v := d.Get("assign_generated_ipv6_cidr_block"); v != "" {
		d.Set("assign_generated_ipv6_cidr_block", aws.Bool(v.(bool)))
	}
	for _, a := range vpc.Ipv6CidrBlockAssociationSet {
		if aws.StringValue(a.Ipv6CidrBlockState.State) == ec2.VpcCidrBlockStateCodeAssociated { //we can only ever have 1 IPv6 block associated at once
			d.Set("ipv6_association_id", a.AssociationId)
			d.Set("ipv6_cidr_block", a.Ipv6CidrBlock)
		}
	}

	enableDnsHostnames, err := FindVPCAttribute(conn, aws.StringValue(vpc.VpcId), ec2.VpcAttributeNameEnableDnsHostnames)

	if err != nil {
		return fmt.Errorf("error reading EC2 VPC (%s) Attribute (%s): %w", aws.StringValue(vpc.VpcId), ec2.VpcAttributeNameEnableDnsHostnames, err)
	}

	d.Set("enable_dns_hostnames", enableDnsHostnames)

	enableDnsSupport, err := FindVPCAttribute(conn, aws.StringValue(vpc.VpcId), ec2.VpcAttributeNameEnableDnsSupport)

	if err != nil {
		return fmt.Errorf("error reading EC2 VPC (%s) Attribute (%s): %w", aws.StringValue(vpc.VpcId), ec2.VpcAttributeNameEnableDnsSupport, err)
	}

	d.Set("enable_dns_support", enableDnsSupport)

	describeClassiclinkOpts := &ec2.DescribeVpcClassicLinkInput{
		VpcIds: []*string{&vpcid},
	}

	// Classic Link is only available in regions that support EC2 Classic
	respClassiclink, err := conn.DescribeVpcClassicLink(describeClassiclinkOpts)
	if err != nil {
		if awsErr, ok := err.(awserr.Error); ok && awsErr.Code() == "UnsupportedOperation" {
			log.Printf("[WARN] VPC Classic Link is not supported in this region")
		} else if tfawserr.ErrMessageContains(err, "InvalidVpcID.NotFound", "") {
			log.Printf("[WARN] VPC Classic Link functionality you requested is not available for this VPC")
		} else {
			return err
		}
	} else {
		classiclink_enabled := false
		for _, v := range respClassiclink.Vpcs {
			if aws.StringValue(v.VpcId) == vpcid {
				if v.ClassicLinkEnabled != nil {
					classiclink_enabled = aws.BoolValue(v.ClassicLinkEnabled)
				}
				break
			}
		}
		d.Set("enable_classiclink", classiclink_enabled)
	}

	describeClassiclinkDnsOpts := &ec2.DescribeVpcClassicLinkDnsSupportInput{
		VpcIds: []*string{&vpcid},
	}

	respClassiclinkDnsSupport, err := conn.DescribeVpcClassicLinkDnsSupport(describeClassiclinkDnsOpts)
	if err != nil {
		if tfawserr.ErrMessageContains(err, "UnsupportedOperation", "The functionality you requested is not available in this region") ||
			tfawserr.ErrMessageContains(err, "AuthFailure", "This request has been administratively disabled") {
			log.Printf("[WARN] VPC Classic Link DNS Support is not supported in this region")
		} else {
			return err
		}
	} else {
		classiclinkdns_enabled := false
		for _, v := range respClassiclinkDnsSupport.Vpcs {
			if aws.StringValue(v.VpcId) == vpcid {
				if v.ClassicLinkDnsSupported != nil {
					classiclinkdns_enabled = aws.BoolValue(v.ClassicLinkDnsSupported)
				}
				break
			}
		}
		d.Set("enable_classiclink_dns_support", classiclinkdns_enabled)
	}

	routeTableId, err := resourceVPCSetMainRouteTable(conn, vpcid)
	if err != nil {
		log.Printf("[WARN] Unable to set Main Route Table: %s", err)
	}
	d.Set("main_route_table_id", routeTableId)

	if err := resourceVPCSetDefaultNetworkACL(conn, d); err != nil {
		log.Printf("[WARN] Unable to set Default Network ACL: %s", err)
	}
	if err := resourceVPCSetDefaultSecurityGroup(conn, d); err != nil {
		log.Printf("[WARN] Unable to set Default Security Group: %s", err)
	}
	if err := resourceVPCSetDefaultRouteTable(conn, d); err != nil {
		log.Printf("[WARN] Unable to set Default Route Table: %s", err)
	}

	return nil
}

func resourceVPCUpdate(d *schema.ResourceData, meta interface{}) error {
	conn := meta.(*conns.AWSClient).EC2Conn

	vpcid := d.Id()
	if d.HasChange("enable_dns_hostnames") {
		input := &ec2.ModifyVpcAttributeInput{
			VpcId: aws.String(d.Id()),
			EnableDnsHostnames: &ec2.AttributeBooleanValue{
				Value: aws.Bool(d.Get("enable_dns_hostnames").(bool)),
			},
		}

		if _, err := conn.ModifyVpcAttribute(input); err != nil {
			return fmt.Errorf("error updating EC2 VPC (%s) DNS Hostnames: %w", d.Id(), err)
		}

		if _, err := WaitVPCAttributeUpdated(conn, d.Id(), ec2.VpcAttributeNameEnableDnsHostnames, d.Get("enable_dns_hostnames").(bool)); err != nil {
			return fmt.Errorf("error waiting for EC2 VPC (%s) DNS Hostnames update: %w", d.Id(), err)
		}
	}

	_, hasEnableDnsSupportOption := d.GetOk("enable_dns_support")

	if !hasEnableDnsSupportOption || d.HasChange("enable_dns_support") {
		input := &ec2.ModifyVpcAttributeInput{
			VpcId: aws.String(d.Id()),
			EnableDnsSupport: &ec2.AttributeBooleanValue{
				Value: aws.Bool(d.Get("enable_dns_support").(bool)),
			},
		}

		if _, err := conn.ModifyVpcAttribute(input); err != nil {
			return fmt.Errorf("error updating EC2 VPC (%s) DNS Support: %w", d.Id(), err)
		}

		if _, err := WaitVPCAttributeUpdated(conn, d.Id(), ec2.VpcAttributeNameEnableDnsSupport, d.Get("enable_dns_support").(bool)); err != nil {
			return fmt.Errorf("error waiting for EC2 VPC (%s) DNS Support update: %w", d.Id(), err)
		}
	}

	if d.HasChange("enable_classiclink") {
		val := d.Get("enable_classiclink").(bool)
		if val {
			modifyOpts := &ec2.EnableVpcClassicLinkInput{
				VpcId: &vpcid,
			}
			log.Printf(
				"[INFO] Modifying enable_classiclink vpc attribute for %s: %#v",
				d.Id(), modifyOpts)
			if _, err := conn.EnableVpcClassicLink(modifyOpts); err != nil {
				return err
			}
		} else {
			modifyOpts := &ec2.DisableVpcClassicLinkInput{
				VpcId: &vpcid,
			}
			log.Printf(
				"[INFO] Modifying enable_classiclink vpc attribute for %s: %#v",
				d.Id(), modifyOpts)
			if _, err := conn.DisableVpcClassicLink(modifyOpts); err != nil {
				return err
			}
		}
	}

	if d.HasChange("enable_classiclink_dns_support") {
		val := d.Get("enable_classiclink_dns_support").(bool)
		if val {
			modifyOpts := &ec2.EnableVpcClassicLinkDnsSupportInput{
				VpcId: &vpcid,
			}
			log.Printf(
				"[INFO] Modifying enable_classiclink_dns_support vpc attribute for %s: %#v",
				d.Id(), modifyOpts)
			if _, err := conn.EnableVpcClassicLinkDnsSupport(modifyOpts); err != nil {
				return err
			}
		} else {
			modifyOpts := &ec2.DisableVpcClassicLinkDnsSupportInput{
				VpcId: &vpcid,
			}
			log.Printf(
				"[INFO] Modifying enable_classiclink_dns_support vpc attribute for %s: %#v",
				d.Id(), modifyOpts)
			if _, err := conn.DisableVpcClassicLinkDnsSupport(modifyOpts); err != nil {
				return err
			}
		}
	}

	if d.HasChange("assign_generated_ipv6_cidr_block") {
		toAssign := d.Get("assign_generated_ipv6_cidr_block").(bool)

		log.Printf("[INFO] Modifying assign_generated_ipv6_cidr_block to %#v", toAssign)

		if toAssign {
			modifyOpts := &ec2.AssociateVpcCidrBlockInput{
				VpcId:                       &vpcid,
				AmazonProvidedIpv6CidrBlock: aws.Bool(toAssign),
			}
			log.Printf("[INFO] Enabling assign_generated_ipv6_cidr_block vpc attribute for %s: %#v",
				d.Id(), modifyOpts)
			resp, err := conn.AssociateVpcCidrBlock(modifyOpts)
			if err != nil {
				return err
			}

			log.Printf("[DEBUG] Waiting for EC2 VPC (%s) IPv6 CIDR to become associated", d.Id())
			if err := waitForEc2VpcIpv6CidrBlockAssociationCreate(conn, d.Id(), aws.StringValue(resp.Ipv6CidrBlockAssociation.AssociationId)); err != nil {
				return fmt.Errorf("error waiting for EC2 VPC (%s) IPv6 CIDR to become associated: %s", d.Id(), err)
			}
		} else {
			associationID := d.Get("ipv6_association_id").(string)
			modifyOpts := &ec2.DisassociateVpcCidrBlockInput{
				AssociationId: aws.String(associationID),
			}
			log.Printf("[INFO] Disabling assign_generated_ipv6_cidr_block vpc attribute for %s: %#v",
				d.Id(), modifyOpts)
			if _, err := conn.DisassociateVpcCidrBlock(modifyOpts); err != nil {
				return err
			}

			log.Printf("[DEBUG] Waiting for EC2 VPC (%s) IPv6 CIDR to become disassociated", d.Id())
			if err := waitForEc2VpcIpv6CidrBlockAssociationDelete(conn, d.Id(), associationID); err != nil {
				return fmt.Errorf("error waiting for EC2 VPC (%s) IPv6 CIDR to become disassociated: %s", d.Id(), err)
			}
		}
	}

	if d.HasChanges("ipv6_cidr_block", "ipv6_ipam_pool_id") {
		log.Printf("[INFO] Modifying ipam IPv6 CIDR")

		// if assoc id exists it needs to be disassociated
		if v, ok := d.GetOk("ipv6_association_id"); ok {
			if err := ipv6DisassociateCidrBlock(conn, d.Id(), v.(string)); err != nil {
				return err
			}
		}
		if v := d.Get("ipv6_ipam_pool_id"); v != "" {
			modifyOpts := &ec2.AssociateVpcCidrBlockInput{
				VpcId:          &vpcid,
				Ipv6IpamPoolId: aws.String(v.(string)),
			}

			if v := d.Get("ipv6_netmask_length"); v != 0 {
				modifyOpts.Ipv6NetmaskLength = aws.Int64(int64(v.(int)))
			}

			if v := d.Get("ipv6_cidr_block"); v != "" {
				modifyOpts.Ipv6CidrBlock = aws.String(v.(string))
			}

			resp, err := conn.AssociateVpcCidrBlock(modifyOpts)
			if err != nil {
				return err
			}
			if err := waitForEc2VpcIpv6CidrBlockAssociationCreate(conn, d.Id(), aws.StringValue(resp.Ipv6CidrBlockAssociation.AssociationId)); err != nil {
				return fmt.Errorf("error waiting for EC2 VPC (%s) IPv6 CIDR to become associated: %w", d.Id(), err)
			}
		}
	}

	if d.HasChange("instance_tenancy") {
		modifyOpts := &ec2.ModifyVpcTenancyInput{
			VpcId:           aws.String(vpcid),
			InstanceTenancy: aws.String(d.Get("instance_tenancy").(string)),
		}
		log.Printf(
			"[INFO] Modifying instance_tenancy vpc attribute for %s: %#v",
			d.Id(), modifyOpts)
		if _, err := conn.ModifyVpcTenancy(modifyOpts); err != nil {
			return err
		}
	}

	if d.HasChange("tags_all") {
		o, n := d.GetChange("tags_all")

		if err := UpdateTags(conn, d.Id(), o, n); err != nil {
			return fmt.Errorf("error updating tags: %s", err)
		}
	}

	return resourceVPCRead(d, meta)
}

func resourceVPCDelete(d *schema.ResourceData, meta interface{}) error {
	conn := meta.(*conns.AWSClient).EC2Conn
	vpcID := d.Id()
	deleteVpcOpts := &ec2.DeleteVpcInput{
		VpcId: &vpcID,
	}
	log.Printf("[INFO] Deleting VPC: %s", d.Id())

	err := resource.Retry(5*time.Minute, func() *resource.RetryError {
		_, err := conn.DeleteVpc(deleteVpcOpts)
		if err == nil {
			return nil
		}

		if tfawserr.ErrMessageContains(err, "InvalidVpcID.NotFound", "") {
			return nil
		}
		if tfawserr.ErrMessageContains(err, "DependencyViolation", "") {
			return resource.RetryableError(err)
		}
		return resource.NonRetryableError(fmt.Errorf("Error deleting VPC: %s", err))
	})
	if tfresource.TimedOut(err) {
		_, err = conn.DeleteVpc(deleteVpcOpts)
		if tfawserr.ErrMessageContains(err, "InvalidVpcID.NotFound", "") {
			return nil
		}
	}

	if err != nil {
		return fmt.Errorf("Error deleting VPC: %s", err)
	}
	return nil
}

func ipv6DisassociateCidrBlock(conn *ec2.EC2, id, allocationId string) error {
	log.Printf("[INFO] Disassociating IPv6 CIDR association id: %s", allocationId)
	modifyOpts := &ec2.DisassociateVpcCidrBlockInput{
		AssociationId: aws.String(allocationId),
	}
	if _, err := conn.DisassociateVpcCidrBlock(modifyOpts); err != nil {
		return err
	}
	log.Printf("[DEBUG] Waiting for EC2 VPC (%s) IPv6 CIDR to become disassociated", id)
	if err := waitForEc2VpcIpv6CidrBlockAssociationDelete(conn, id, allocationId); err != nil {
		return fmt.Errorf("error waiting for EC2 VPC (%s) IPv6 CIDR to become disassociated: %w", id, err)
	}

	return nil
}

func resourceVPCCustomizeDiff(_ context.Context, diff *schema.ResourceDiff, v interface{}) error {
	if diff.HasChange("assign_generated_ipv6_cidr_block") {
		if err := diff.SetNewComputed("ipv6_association_id"); err != nil {
			return fmt.Errorf("error setting ipv6_association_id to computed: %s", err)
		}
		if err := diff.SetNewComputed("ipv6_cidr_block"); err != nil {
			return fmt.Errorf("error setting ipv6_cidr_block to computed: %s", err)
		}
	}
	if diff.HasChange("instance_tenancy") {
		old, new := diff.GetChange("instance_tenancy")
		if old.(string) != ec2.TenancyDedicated || new.(string) != ec2.TenancyDefault {
			diff.ForceNew("instance_tenancy")
		}
	}

	return nil
}

// VPCStateRefreshFunc returns a resource.StateRefreshFunc that is used to watch
// a VPC.
func VPCStateRefreshFunc(conn *ec2.EC2, id string) resource.StateRefreshFunc {
	return func() (interface{}, string, error) {
		describeVpcOpts := &ec2.DescribeVpcsInput{
			VpcIds: []*string{aws.String(id)},
		}
		resp, err := conn.DescribeVpcs(describeVpcOpts)
		if err != nil {
			if ec2err, ok := err.(awserr.Error); ok && ec2err.Code() == "InvalidVpcID.NotFound" {
				resp = nil
			} else {
				log.Printf("Error on VPCStateRefresh: %s", err)
				return nil, "", err
			}
		}

		if resp == nil {
			// Sometimes AWS just has consistency issues and doesn't see
			// our instance yet. Return an empty state.
			return nil, "", nil
		}

		vpc := resp.Vpcs[0]
		return vpc, *vpc.State, nil
	}
}

func Ipv6CidrStateRefreshFunc(conn *ec2.EC2, id string, associationId string) resource.StateRefreshFunc {
	return func() (interface{}, string, error) {
		describeVpcOpts := &ec2.DescribeVpcsInput{
			VpcIds: []*string{aws.String(id)},
		}
		resp, err := conn.DescribeVpcs(describeVpcOpts)

		if tfawserr.ErrMessageContains(err, "InvalidVpcID.NotFound", "") {
			return nil, "", nil
		}

		if err != nil {
			return nil, "", err
		}

		if resp == nil || len(resp.Vpcs) == 0 || resp.Vpcs[0] == nil || resp.Vpcs[0].Ipv6CidrBlockAssociationSet == nil {
			// Sometimes AWS just has consistency issues and doesn't see
			// our instance yet. Return an empty state.
			return nil, "", nil
		}

		for _, association := range resp.Vpcs[0].Ipv6CidrBlockAssociationSet {
			if aws.StringValue(association.AssociationId) == associationId {
				return association, aws.StringValue(association.Ipv6CidrBlockState.State), nil
			}
		}

		return nil, "", nil
	}
}

func resourceVPCSetDefaultNetworkACL(conn *ec2.EC2, d *schema.ResourceData) error {
	filter1 := &ec2.Filter{
		Name:   aws.String("default"),
		Values: []*string{aws.String("true")},
	}
	filter2 := &ec2.Filter{
		Name:   aws.String("vpc-id"),
		Values: []*string{aws.String(d.Id())},
	}
	describeNetworkACLOpts := &ec2.DescribeNetworkAclsInput{
		Filters: []*ec2.Filter{filter1, filter2},
	}
	networkAclResp, err := conn.DescribeNetworkAcls(describeNetworkACLOpts)

	if err != nil {
		return err
	}
	if v := networkAclResp.NetworkAcls; len(v) > 0 {
		d.Set("default_network_acl_id", v[0].NetworkAclId)
	}

	return nil
}

func resourceVPCSetDefaultSecurityGroup(conn *ec2.EC2, d *schema.ResourceData) error {
	filter1 := &ec2.Filter{
		Name:   aws.String("group-name"),
		Values: []*string{aws.String("default")},
	}
	filter2 := &ec2.Filter{
		Name:   aws.String("vpc-id"),
		Values: []*string{aws.String(d.Id())},
	}
	describeSgOpts := &ec2.DescribeSecurityGroupsInput{
		Filters: []*ec2.Filter{filter1, filter2},
	}
	securityGroupResp, err := conn.DescribeSecurityGroups(describeSgOpts)

	if err != nil {
		return err
	}
	if v := securityGroupResp.SecurityGroups; len(v) > 0 {
		d.Set("default_security_group_id", v[0].GroupId)
	}

	return nil
}

func resourceVPCSetDefaultRouteTable(conn *ec2.EC2, d *schema.ResourceData) error {
	filter1 := &ec2.Filter{
		Name:   aws.String("association.main"),
		Values: []*string{aws.String("true")},
	}
	filter2 := &ec2.Filter{
		Name:   aws.String("vpc-id"),
		Values: []*string{aws.String(d.Id())},
	}

	findOpts := &ec2.DescribeRouteTablesInput{
		Filters: []*ec2.Filter{filter1, filter2},
	}

	resp, err := conn.DescribeRouteTables(findOpts)
	if err != nil {
		return err
	}

	if len(resp.RouteTables) < 1 || resp.RouteTables[0] == nil {
		return fmt.Errorf("Default Route table not found")
	}

	// There Can Be Only 1 ... Default Route Table
	d.Set("default_route_table_id", resp.RouteTables[0].RouteTableId)

	return nil
}

func resourceVPCSetMainRouteTable(conn *ec2.EC2, vpcid string) (string, error) {
	filter1 := &ec2.Filter{
		Name:   aws.String("association.main"),
		Values: []*string{aws.String("true")},
	}
	filter2 := &ec2.Filter{
		Name:   aws.String("vpc-id"),
		Values: []*string{aws.String(vpcid)},
	}

	findOpts := &ec2.DescribeRouteTablesInput{
		Filters: []*ec2.Filter{filter1, filter2},
	}

	resp, err := conn.DescribeRouteTables(findOpts)
	if err != nil {
		return "", err
	}

	if len(resp.RouteTables) < 1 || resp.RouteTables[0] == nil {
		return "", fmt.Errorf("Main Route table not found")
	}

	// There Can Be Only 1 Main Route Table for a VPC
	return aws.StringValue(resp.RouteTables[0].RouteTableId), nil
}

func resourceVPCInstanceImport(
	d *schema.ResourceData, meta interface{}) ([]*schema.ResourceData, error) {
	d.Set("assign_generated_ipv6_cidr_block", false)
	return []*schema.ResourceData{d}, nil
}

// vpcDescribe returns EC2 API information about the specified VPC.
// If the VPC doesn't exist, return nil.
func vpcDescribe(conn *ec2.EC2, vpcId string) (*ec2.Vpc, error) {
	resp, err := conn.DescribeVpcs(&ec2.DescribeVpcsInput{
		VpcIds: aws.StringSlice([]string{vpcId}),
	})
	if err != nil {
		if !tfawserr.ErrMessageContains(err, "InvalidVpcID.NotFound", "") {
			return nil, err
		}
		resp = nil
	}

	if resp == nil {
		return nil, nil
	}

	n := len(resp.Vpcs)
	switch n {
	case 0:
		return nil, nil

	case 1:
		return resp.Vpcs[0], nil

	default:
		return nil, fmt.Errorf("Found %d VPCs for %s, expected 1", n, vpcId)
	}
}

func waitForEc2VpcIpv6CidrBlockAssociationCreate(conn *ec2.EC2, vpcID, associationID string) error {
	stateConf := &resource.StateChangeConf{
		Pending: []string{
			ec2.VpcCidrBlockStateCodeAssociating,
			ec2.VpcCidrBlockStateCodeDisassociated,
		},
		Target:  []string{ec2.VpcCidrBlockStateCodeAssociated},
		Refresh: Ipv6CidrStateRefreshFunc(conn, vpcID, associationID),
		Timeout: 10 * time.Minute,
	}
	_, err := stateConf.WaitForState()

	return err
}

func waitForEc2VpcIpv6CidrBlockAssociationDelete(conn *ec2.EC2, vpcID, associationID string) error {
	stateConf := &resource.StateChangeConf{
		Pending: []string{
			ec2.VpcCidrBlockStateCodeAssociated,
			ec2.VpcCidrBlockStateCodeDisassociating,
		},
		Target:         []string{ec2.VpcCidrBlockStateCodeDisassociated},
		Refresh:        Ipv6CidrStateRefreshFunc(conn, vpcID, associationID),
		Timeout:        5 * time.Minute,
		NotFoundChecks: 1,
	}
	_, err := stateConf.WaitForState()

	return err
}<|MERGE_RESOLUTION|>--- conflicted
+++ resolved
@@ -164,20 +164,12 @@
 				Type:     schema.TypeString,
 				Computed: true,
 			},
-<<<<<<< HEAD
-
-			"tags": tftags.TagsSchema(),
-
-			"tags_all": tftags.TagsSchemaTrulyComputed(),
-
-=======
->>>>>>> dcf737e8
 			"owner_id": {
 				Type:     schema.TypeString,
 				Computed: true,
 			},
 			"tags":     tftags.TagsSchema(),
-			"tags_all": tftags.TagsSchemaComputed(),
+			"tags_all": tftags.TagsSchemaTrulyComputed(),
 		},
 	}
 }
