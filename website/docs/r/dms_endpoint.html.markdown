---
subcategory: "DMS (Database Migration)"
layout: "aws"
page_title: "AWS: aws_dms_endpoint"
description: |-
  Provides a DMS (Data Migration Service) endpoint resource.
---

# Resource: aws_dms_endpoint

Provides a DMS (Data Migration Service) endpoint resource. DMS endpoints can be created, updated, deleted, and imported.

## Example Usage

```terraform
# Create a new endpoint
resource "aws_dms_endpoint" "test" {
  certificate_arn             = "arn:aws:acm:us-east-1:123456789012:certificate/12345678-1234-1234-1234-123456789012"
  database_name               = "test"
  endpoint_id                 = "test-dms-endpoint-tf"
  endpoint_type               = "source"
  engine_name                 = "aurora"
  extra_connection_attributes = ""
  kms_key_arn                 = "arn:aws:kms:us-east-1:123456789012:key/12345678-1234-1234-1234-123456789012"
  password                    = "test"
  port                        = 3306
  server_name                 = "test"
  ssl_mode                    = "none"

  tags = {
    Name = "test"
  }

  username = "test"
}
```

## Argument Reference

The following arguments are required:

* `endpoint_id` - (Required) Database endpoint identifier. Identifiers must contain from 1 to 255 alphanumeric characters or hyphens, begin with a letter, contain only ASCII letters, digits, and hyphens, not end with a hyphen, and not contain two consecutive hyphens.
* `endpoint_type` - (Required) Type of endpoint. Valid values are `source`, `target`.
* `engine_name` - (Required) Type of engine for the endpoint. Valid values are `aurora`, `aurora-postgresql`, `azuredb`, `db2`, `docdb`, `dynamodb`, `elasticsearch`, `kafka`, `kinesis`, `mariadb`, `mongodb`, `mysql`, `opensearch`, `oracle`, `postgres`, `redshift`, `s3`, `sqlserver`, `sybase`. Please note that some of engine names are available only for `target` endpoint type (e.g. `redshift`).
* `kms_key_arn` - (Required when `engine_name` is `mongodb`, optional otherwise) ARN for the KMS key that will be used to encrypt the connection parameters. If you do not specify a value for `kms_key_arn`, then AWS DMS will use your default encryption key. AWS KMS creates the default encryption key for your AWS account. Your AWS account has a different default encryption key for each AWS region.

The following arguments are optional:

* `certificate_arn` - (Optional, Default: empty string) ARN for the certificate.
* `database_name` - (Optional) Name of the endpoint database.
* `elasticsearch_settings` - (Optional) Configuration block for OpenSearch settings. See below.
* `extra_connection_attributes` - (Optional) Additional attributes associated with the connection. For available attributes see [Using Extra Connection Attributes with AWS Database Migration Service](https://docs.aws.amazon.com/dms/latest/userguide/CHAP_Source.PostgreSQL.html#CHAP_Source.PostgreSQL.ConnectionAttrib).
* `kafka_settings` - (Optional) Configuration block for Kafka settings. See below.
* `kinesis_settings` - (Optional) Configuration block for Kinesis settings. See below.
* `mongodb_settings` - (Optional) Configuration block for MongoDB settings. See below.
* `password` - (Optional) Password to be used to login to the endpoint database.
* `port` - (Optional) Port used by the endpoint database.
* `redshift_settings` - (Optional) Configuration block for Redshift settings. See below.
* `s3_settings` - (Optional) Configuration block for S3 settings. See below.
* `secrets_manager_access_role_arn` - (Optional) ARN of the IAM role that specifies AWS DMS as the trusted entity and has the required permissions to access the value in SecretsManagerSecret.
* `secrets_manager_arn` - (Optional) Full ARN, partial ARN, or friendly name of the SecretsManagerSecret that contains the endpoint connection details. Supported only for `engine_name` as `aurora`, `aurora-postgresql`, `mariadb`, `mongodb`, `mysql`, `oracle`, `postgres`, `redshift` or `sqlserver`.
* `server_name` - (Optional) Host name of the server.
* `service_access_role` - (Optional) ARN used by the service access IAM role for dynamodb endpoints.
* `ssl_mode` - (Optional, Default: none) SSL mode to use for the connection. Valid values are `none`, `require`, `verify-ca`, `verify-full`
<<<<<<< HEAD
* `tags` - (Optional) Map of tags to assign to the resource. If configured with a provider `default_tags` configuration block present, tags with matching keys will overwrite those defined at the provider-level.
=======
* `tags` - (Optional) Map of tags to assign to the resource. If configured with a provider [`default_tags` configuration block](https://registry.terraform.io/providers/hashicorp/aws/latest/docs#default_tags-configuration-block) present, tags with matching keys will overwrite those defined at the provider-level.
>>>>>>> abe4b515
* `username` - (Optional) User name to be used to login to the endpoint database.

### elasticsearch_settings

-> Additional information can be found in the [Using Amazon OpenSearch Service as a Target for AWS Database Migration Service documentation](https://docs.aws.amazon.com/dms/latest/userguide/CHAP_Target.Elasticsearch.html).

* `endpoint_uri` - (Required) Endpoint for the OpenSearch cluster.
* `error_retry_duration` - (Optional) Maximum number of seconds for which DMS retries failed API requests to the OpenSearch cluster. Default is `300`.
* `full_load_error_percentage` - (Optional) Maximum percentage of records that can fail to be written before a full load operation stops. Default is `10`.
* `service_access_role_arn` - (Required) ARN of the IAM Role with permissions to write to the OpenSearch cluster.

### kafka_settings

-> Additional information can be found in the [Using Apache Kafka as a Target for AWS Database Migration Service documentation](https://docs.aws.amazon.com/dms/latest/userguide/CHAP_Target.Kafka.html).

* `broker` - (Required) Kafka broker location. Specify in the form broker-hostname-or-ip:port.
* `include_control_details` - (Optional) Shows detailed control information for table definition, column definition, and table and column changes in the Kafka message output. Default is `false`.
* `include_null_and_empty` - (Optional) Include NULL and empty columns for records migrated to the endpoint. Default is `false`.
* `include_partition_value` - (Optional) Shows the partition value within the Kafka message output unless the partition type is `schema-table-type`. Default is `false`.
* `include_table_alter_operations` - (Optional) Includes any data definition language (DDL) operations that change the table in the control data, such as `rename-table`, `drop-table`, `add-column`, `drop-column`, and `rename-column`. Default is `false`.
* `include_transaction_details` - (Optional) Provides detailed transaction information from the source database. This information includes a commit timestamp, a log position, and values for `transaction_id`, previous `transaction_id`, and `transaction_record_id` (the record offset within a transaction). Default is `false`.
* `message_format` - (Optional) Output format for the records created on the endpoint. Message format is `JSON` (default) or `JSON_UNFORMATTED` (a single line with no tab).
* `message_max_bytes` - (Optional) Maximum size in bytes for records created on the endpoint Default is `1,000,000`.
* `no_hex_prefix` - (Optional) Set this optional parameter to true to avoid adding a '0x' prefix to raw data in hexadecimal format. For example, by default, AWS DMS adds a '0x' prefix to the LOB column type in hexadecimal format moving from an Oracle source to a Kafka target. Use the `no_hex_prefix` endpoint setting to enable migration of RAW data type columns without adding the `'0x'` prefix.
* `partition_include_schema_table` - (Optional) Prefixes schema and table names to partition values, when the partition type is `primary-key-type`. Doing this increases data distribution among Kafka partitions. For example, suppose that a SysBench schema has thousands of tables and each table has only limited range for a primary key. In this case, the same primary key is sent from thousands of tables to the same partition, which causes throttling. Default is `false`.
* `sasl_password` - (Optional) Secure password you created when you first set up your MSK cluster to validate a client identity and make an encrypted connection between server and client using SASL-SSL authentication.
* `sasl_username` - (Optional) Secure user name you created when you first set up your MSK cluster to validate a client identity and make an encrypted connection between server and client using SASL-SSL authentication.
* `security_protocol` - (Optional) Set secure connection to a Kafka target endpoint using Transport Layer Security (TLS). Options include `ssl-encryption`, `ssl-authentication`, and `sasl-ssl`. `sasl-ssl` requires `sasl_username` and `sasl_password`.
* `ssl_ca_certificate_arn` - (Optional) ARN for the private certificate authority (CA) cert that AWS DMS uses to securely connect to your Kafka target endpoint.
* `ssl_client_certificate_arn` - (Optional) ARN of the client certificate used to securely connect to a Kafka target endpoint.
* `ssl_client_key_arn` - (Optional) ARN for the client private key used to securely connect to a Kafka target endpoint.
* `ssl_client_key_password` - (Optional) Password for the client private key used to securely connect to a Kafka target endpoint.
* `topic` - (Optional) Kafka topic for migration. Default is `kafka-default-topic`.

### kinesis_settings

-> Additional information can be found in the [Using Amazon Kinesis Data Streams as a Target for AWS Database Migration Service documentation](https://docs.aws.amazon.com/dms/latest/userguide/CHAP_Target.Kinesis.html).

* `include_control_details` - (Optional) Shows detailed control information for table definition, column definition, and table and column changes in the Kinesis message output. Default is `false`.
* `include_null_and_empty` - (Optional) Include NULL and empty columns in the target. Default is `false`.
* `include_partition_value` - (Optional) Shows the partition value within the Kinesis message output, unless the partition type is schema-table-type. Default is `false`.
* `include_table_alter_operations` - (Optional) Includes any data definition language (DDL) operations that change the table in the control data. Default is `false`.
* `include_transaction_details` - (Optional) Provides detailed transaction information from the source database. Default is `false`.
* `message_format` - (Optional) Output format for the records created. Default is `json`. Valid values are `json` and `json-unformatted` (a single line with no tab).
* `partition_include_schema_table` - (Optional) Prefixes schema and table names to partition values, when the partition type is primary-key-type. Default is `false`.
* `service_access_role_arn` - (Optional) ARN of the IAM Role with permissions to write to the Kinesis data stream.
* `stream_arn` - (Optional) ARN of the Kinesis data stream.

### mongodb_settings

-> Additional information can be found in the [Using MongoDB as a Source for AWS DMS documentation](https://docs.aws.amazon.com/dms/latest/userguide/CHAP_Source.MongoDB.html).

* `auth_mechanism` - (Optional) Authentication mechanism to access the MongoDB source endpoint. Default is `default`.
* `auth_source` - (Optional) Authentication database name. Not used when `auth_type` is `no`. Default is `admin`.
* `auth_type` - (Optional) Authentication type to access the MongoDB source endpoint. Default is `password`.
* `docs_to_investigate` - (Optional) Number of documents to preview to determine the document organization. Use this setting when `nesting_level` is set to `one`. Default is `1000`.
* `extract_doc_id` - (Optional) Document ID. Use this setting when `nesting_level` is set to `none`. Default is `false`.
* `nesting_level` - (Optional) Specifies either document or table mode. Default is `none`. Valid values are `one` (table mode) and `none` (document mode).

### redshift_settings

-> Additional information can be found in the [Using Amazon Redshift as a Target for AWS Database Migration Service documentation](https://docs.aws.amazon.com/dms/latest/userguide/CHAP_Target.Redshift.html).

* `bucket_folder` - (Optional) Custom S3 Bucket Object prefix for intermediate storage.
* `bucket_name` - (Optional) Custom S3 Bucket name for intermediate storage.
* `encryption_mode` - (Optional) The server-side encryption mode that you want to encrypt your intermediate .csv object files copied to S3. Defaults to `SSE_S3`. Valid values are `SSE_S3` and `SSE_KMS`.
* `server_side_encryption_kms_key_id` - (Optional) If you set encryptionMode to `SSE_KMS`, set this parameter to the Amazon Resource Name (ARN) for the AWS KMS key.
* `service_access_role_arn` - (Optional) Amazon Resource Name (ARN) of the IAM Role with permissions to read from or write to the S3 Bucket for intermediate storage.

### s3_settings

-> Additional information can be found in the [Using Amazon S3 as a Source for AWS Database Migration Service documentation](https://docs.aws.amazon.com/dms/latest/userguide/CHAP_Source.S3.html) and [Using Amazon S3 as a Target for AWS Database Migration Service documentation](https://docs.aws.amazon.com/dms/latest/userguide/CHAP_Target.S3.html).

* `add_column_name` - (Optional) Whether to add column name information to the .csv output file. Default is `false`.
* `bucket_folder` - (Optional) S3 object prefix.
* `bucket_name` - (Optional) S3 bucket name.
* `canned_acl_for_objects` - (Optional) Predefined (canned) access control list for objects created in an S3 bucket. Valid values include `NONE`, `PRIVATE`, `PUBLIC_READ`, `PUBLIC_READ_WRITE`, `AUTHENTICATED_READ`, `AWS_EXEC_READ`, `BUCKET_OWNER_READ`, and `BUCKET_OWNER_FULL_CONTROL`. Default is `NONE`.
* `cdc_inserts_and_updates` - (Optional) Whether to write insert and update operations to .csv or .parquet output files. Default is `false`.
* `cdc_inserts_only` - (Optional) Whether to write insert operations to .csv or .parquet output files. Default is `false`.
* `cdc_max_batch_interval` - (Optional) Maximum length of the interval, defined in seconds, after which to output a file to Amazon S3. Default is `60`.
* `cdc_min_file_size` - (Optional) Minimum file size, defined in megabytes, to reach for a file output. Default is `32`.
* `cdc_path` - (Optional) Folder path of CDC files. For an S3 source, this setting is required if a task captures change data; otherwise, it's optional. If `cdc_path` is set, AWS DMS reads CDC files from this path and replicates the data changes to the target endpoint. Supported in AWS DMS versions 3.4.2 and later.
* `compression_type` - (Optional) Set to compress target files. Default is `NONE`. Valid values are `GZIP` and `NONE`.
* `csv_delimiter` - (Optional) Delimiter used to separate columns in the source files. Default is `,`.
* `csv_no_sup_value` - (Optional) String to use for all columns not included in the supplemental log.
* `csv_null_value` - (Optional) String to as null when writing to the target.
* `csv_row_delimiter` - (Optional) Delimiter used to separate rows in the source files. Default is `\n`.
* `data_format` - (Optional) Output format for the files that AWS DMS uses to create S3 objects. Valid values are `csv` and `parquet`. Default is `csv`.
* `data_page_size` - (Optional) Size of one data page in bytes. Default is `1048576` (1 MiB).
* `date_partition_delimiter` - (Optional) Date separating delimiter to use during folder partitioning. Valid values are `SLASH`, `UNDERSCORE`, `DASH`, and `NONE`. Default is `SLASH`.
* `date_partition_enabled` - (Optional) Partition S3 bucket folders based on transaction commit dates. Default is `false`.
* `date_partition_sequence` - (Optional) Date format to use during folder partitioning. Use this parameter when `date_partition_enabled` is set to true. Valid values are `YYYYMMDD`, `YYYYMMDDHH`, `YYYYMM`, `MMYYYYDD`, and `DDMMYYYY`. Default is `YYYYMMDD`.
* `dict_page_size_limit` - (Optional) Maximum size in bytes of an encoded dictionary page of a column. Default is `1048576` (1 MiB).
* `enable_statistics` - (Optional) Whether to enable statistics for Parquet pages and row groups. Default is `true`.
* `encoding_type` - (Optional) Type of encoding to use. Value values are `rle_dictionary`, `plain`, and `plain_dictionary`. Default is `rle_dictionary`.
* `encryption_mode` - (Optional) Server-side encryption mode that you want to encrypt your .csv or .parquet object files copied to S3. Valid values are `SSE_S3` and `SSE_KMS`. Default is `SSE_S3`.
* `external_table_definition` - (Optional) JSON document that describes how AWS DMS should interpret the data.
* `ignore_headers_row` - (Optional) When this value is set to `1`, DMS ignores the first row header in a .csv file. Default is `0`.
* `include_op_for_full_load` - (Optional) Whether to enable a full load to write INSERT operations to the .csv output files only to indicate how the rows were added to the source database. Default is `false`.
* `max_file_size` - (Optional) Maximum size (in KB) of any .csv file to be created while migrating to an S3 target during full load. Valid values are from `1` to `1048576`. Default is `1048576` (1 GB).
* `parquet_timestamp_in_millisecond` - (Optional) - Specifies the precision of any TIMESTAMP column values written to an S3 object file in .parquet format. Default is `false`.
* `parquet_version` - (Optional) Version of the .parquet file format. Default is `parquet-1-0`. Valid values are `parquet-1-0` and `parquet-2-0`.
* `preserve_transactions` - (Optional) Whether DMS saves the transaction order for a CDC load on the S3 target specified by `cdc_path`. Default is `false`.
* `rfc_4180` - (Optional) For an S3 source, whether each leading double quotation mark has to be followed by an ending double quotation mark. Default is `true`.
* `row_group_length` - (Optional) Number of rows in a row group. Default is `10000`.
* `server_side_encryption_kms_key_id` - (Optional) If you set encryptionMode to `SSE_KMS`, set this parameter to the ARN for the AWS KMS key.
* `service_access_role_arn` - (Optional) ARN of the IAM Role with permissions to read from or write to the S3 Bucket.
* `timestamp_column_name` - (Optional) Column to add with timestamp information to the endpoint data for an Amazon S3 target.
* `use_csv_no_sup_value` - (Optional) Whether to use `csv_no_sup_value` for columns not included in the supplemental log.

## Attributes Reference

In addition to all arguments above, the following attributes are exported:

* `endpoint_arn` - ARN for the endpoint.
<<<<<<< HEAD
* `tags_all` - Map of tags assigned to the resource, including those inherited from the provider `default_tags` configuration block.

=======
* `tags_all` - Map of tags assigned to the resource, including those inherited from the provider [`default_tags` configuration block](https://registry.terraform.io/providers/hashicorp/aws/latest/docs#default_tags-configuration-block).
>>>>>>> abe4b515

## Import

Endpoints can be imported using the `endpoint_id`, e.g.,

```
$ terraform import aws_dms_endpoint.test test-dms-endpoint-tf
```<|MERGE_RESOLUTION|>--- conflicted
+++ resolved
@@ -62,11 +62,7 @@
 * `server_name` - (Optional) Host name of the server.
 * `service_access_role` - (Optional) ARN used by the service access IAM role for dynamodb endpoints.
 * `ssl_mode` - (Optional, Default: none) SSL mode to use for the connection. Valid values are `none`, `require`, `verify-ca`, `verify-full`
-<<<<<<< HEAD
 * `tags` - (Optional) Map of tags to assign to the resource. If configured with a provider `default_tags` configuration block present, tags with matching keys will overwrite those defined at the provider-level.
-=======
-* `tags` - (Optional) Map of tags to assign to the resource. If configured with a provider [`default_tags` configuration block](https://registry.terraform.io/providers/hashicorp/aws/latest/docs#default_tags-configuration-block) present, tags with matching keys will overwrite those defined at the provider-level.
->>>>>>> abe4b515
 * `username` - (Optional) User name to be used to login to the endpoint database.
 
 ### elasticsearch_settings
@@ -182,12 +178,7 @@
 In addition to all arguments above, the following attributes are exported:
 
 * `endpoint_arn` - ARN for the endpoint.
-<<<<<<< HEAD
 * `tags_all` - Map of tags assigned to the resource, including those inherited from the provider `default_tags` configuration block.
-
-=======
-* `tags_all` - Map of tags assigned to the resource, including those inherited from the provider [`default_tags` configuration block](https://registry.terraform.io/providers/hashicorp/aws/latest/docs#default_tags-configuration-block).
->>>>>>> abe4b515
 
 ## Import
 
