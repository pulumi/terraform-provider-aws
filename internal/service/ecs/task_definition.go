--- conflicted
+++ resolved
@@ -255,7 +255,7 @@
 				Optional: true,
 			},
 			"tags":     tftags.TagsSchema(),
-			"tags_all": tftags.TagsSchemaComputed(),
+			"tags_all": tftags.TagsSchemaTrulyComputed(),
 			"task_role_arn": {
 				Type:         schema.TypeString,
 				Optional:     true,
@@ -408,35 +408,7 @@
 							Optional: true,
 							ForceNew: true,
 						},
-<<<<<<< HEAD
-						"type": {
-							Type:         schema.TypeString,
-							Default:      ecs.ProxyConfigurationTypeAppmesh,
-							Optional:     true,
-							ForceNew:     true,
-							ValidateFunc: validation.StringInSlice(ecs.ProxyConfigurationType_Values(), false),
-						},
-					},
-				},
-			},
-
-			"tags":     tftags.TagsSchema(),
-			"tags_all": tftags.TagsSchemaTrulyComputed(),
-			"inference_accelerator": {
-				Type:     schema.TypeSet,
-				Optional: true,
-				ForceNew: true,
-				Elem: &schema.Resource{
-					Schema: map[string]*schema.Schema{
-						"device_name": {
-							Type:     schema.TypeString,
-							Required: true,
-							ForceNew: true,
-						},
-						"device_type": {
-=======
 						"name": {
->>>>>>> b3b3743f
 							Type:     schema.TypeString,
 							Required: true,
 							ForceNew: true,
