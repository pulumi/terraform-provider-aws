--- conflicted
+++ resolved
@@ -45,11 +45,7 @@
 
 * `name` - (Required) The name of the application.
 * `compute_platform` - (Optional) The compute platform can either be `ECS`, `Lambda`, or `Server`. Default is `Server`.
-<<<<<<< HEAD
 * `tags` - (Optional) Key-value map of resource tags. .If configured with a provider `default_tags` configuration block present, tags with matching keys will overwrite those defined at the provider-level.
-=======
-* `tags` - (Optional) Key-value map of resource tags. If configured with a provider [`default_tags` configuration block](https://registry.terraform.io/providers/hashicorp/aws/latest/docs#default_tags-configuration-block) present, tags with matching keys will overwrite those defined at the provider-level.
->>>>>>> abe4b515
 
 ## Attributes Reference
 
@@ -61,11 +57,7 @@
 * `name` - The application's name.
 * `github_account_name` - The name for a connection to a GitHub account.
 * `linked_to_github` - Whether the user has authenticated with GitHub for the specified application.
-<<<<<<< HEAD
-* `tags_all` - A map of tags assigned to the resource, including those inherited from the provider .
-=======
-* `tags_all` - A map of tags assigned to the resource, including those inherited from the provider [`default_tags` configuration block](https://registry.terraform.io/providers/hashicorp/aws/latest/docs#default_tags-configuration-block).
->>>>>>> abe4b515
+* `tags_all` - A map of tags assigned to the resource, including those inherited from the provider `default_tags` configuration block.
 
 ## Import
 
