--- conflicted
+++ resolved
@@ -387,11 +387,7 @@
 * `kms_key_id` - (Optional) KMS key ARN to use to encrypt the logs delivered by CloudTrail.
 * `s3_key_prefix` - (Optional) S3 key prefix that follows the name of the bucket you have designated for log file delivery.
 * `sns_topic_name` - (Optional) Name of the Amazon SNS topic defined for notification of log file delivery.
-<<<<<<< HEAD
 * `tags` - (Optional) Map of tags to assign to the trail. If configured with provider defaultTags present, tags with matching keys will overwrite those defined at the provider-level.
-=======
-* `tags` - (Optional) Map of tags to assign to the trail. If configured with a provider [`default_tags` configuration block](https://registry.terraform.io/providers/hashicorp/aws/latest/docs#default_tags-configuration-block) present, tags with matching keys will overwrite those defined at the provider-level.
->>>>>>> abe4b515
 
 ### event_selector
 
@@ -440,11 +436,7 @@
 * `arn` - ARN of the trail.
 * `home_region` - Region in which the trail was created.
 * `id` - Name of the trail.
-<<<<<<< HEAD
-* `tags_all` - Map of tags assigned to the resource, including those inherited from the provider.
-=======
-* `tags_all` - Map of tags assigned to the resource, including those inherited from the provider [`default_tags` configuration block](https://registry.terraform.io/providers/hashicorp/aws/latest/docs#default_tags-configuration-block).
->>>>>>> abe4b515
+* `tags_all` - Map of tags assigned to the resource, including those inherited from the provider `default_tags` configuration block.
 
 ## Import
 
