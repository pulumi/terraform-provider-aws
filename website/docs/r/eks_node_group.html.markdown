--- conflicted
+++ resolved
@@ -37,11 +37,7 @@
 
 ### Ignoring Changes to Desired Size
 
-<<<<<<< HEAD
 You can utilize [ignoreChanges](https://www.pulumi.com/docs/intro/concepts/programming-model/#ignorechanges) create an EKS Node Group with an initial size of running instances, then ignore any changes to that count caused externally (e.g. Application Autoscaling).
-=======
-You can utilize the generic Terraform resource [lifecycle configuration block](https://www.terraform.io/docs/configuration/meta-arguments/lifecycle.html) with `ignore_changes` to create an EKS Node Group with an initial size of running instances, then ignore any changes to that count caused externally (e.g. Application Autoscaling).
->>>>>>> b454050e
 
 ```hcl
 resource "aws_eks_node_group" "example" {
