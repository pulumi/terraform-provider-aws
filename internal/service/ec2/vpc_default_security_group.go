--- conflicted
+++ resolved
@@ -53,20 +53,14 @@
 				Type:     schema.TypeString,
 				Computed: true,
 			},
-<<<<<<< HEAD
-			"tags":     tftags.TagsSchema(),
-			"tags_all": tftags.TagsSchemaTrulyComputed(),
-			// This is not implemented. Added to prevent breaking changes.
-=======
 			// Not used.
->>>>>>> 6a7fc3c3
 			"revoke_rules_on_delete": {
 				Type:     schema.TypeBool,
 				Default:  false,
 				Optional: true,
 			},
 			"tags":     tftags.TagsSchema(),
-			"tags_all": tftags.TagsSchemaComputed(),
+			"tags_all": tftags.TagsSchemaTrulyComputed(),
 			"vpc_id": {
 				Type:     schema.TypeString,
 				Optional: true,
