---
subcategory: "SNS (Simple Notification)"
layout: "aws"
page_title: "AWS: aws_sns_platform_application"
description: |-
  Provides an SNS platform application resource.
---

# Resource: aws_sns_platform_application

Provides an SNS platform application resource

## Example Usage

### Apple Push Notification Service (APNS)

```terraform
resource "aws_sns_platform_application" "apns_application" {
  name                = "apns_application"
  platform            = "APNS"
  platform_credential = "<APNS PRIVATE KEY>"
  platform_principal  = "<APNS CERTIFICATE>"
}
```

### Google Cloud Messaging (GCM)

```terraform
resource "aws_sns_platform_application" "gcm_application" {
  name                = "gcm_application"
  platform            = "GCM"
  platform_credential = "<GCM API KEY>"
}
```

## Argument Reference

The following arguments are supported:

* `name` - (Required) The friendly name for the SNS platform application
* `platform` - (Required) The platform that the app is registered with. See [Platform][1] for supported platforms.
<<<<<<< HEAD
* `platform_credential` - (Required) Application Platform credential. See [Credential][1] for type of credential required for platform. The value of this attribute when stored into the state is only a hash of the real value, so therefore it is not practical to use this as an attribute for other resources.
* `event_delivery_failure_topic_arn` - (Optional) SNS Topic triggered when a delivery to any of the platform endpoints associated with your platform application encounters a permanent failure.
* `event_endpoint_created_topic_arn` - (Optional) SNS Topic triggered when a new platform endpoint is added to your platform application.
* `event_endpoint_deleted_topic_arn` - (Optional) SNS Topic triggered when an existing platform endpoint is deleted from your platform application.
* `event_endpoint_updated_topic_arn` - (Optional) SNS Topic triggered when an existing platform endpoint is changed from your platform application.
* `failure_feedback_role_arn` - (Optional) The IAM role permitted to receive failure feedback for this application.
* `platform_principal` - (Optional) Application Platform principal. See [Principal][2] for type of principal required for platform. The value of this attribute when stored into the state is only a hash of the real value, so therefore it is not practical to use this as an attribute for other resources.
* `success_feedback_role_arn` - (Optional) The IAM role permitted to receive success feedback for this application.
* `success_feedback_sample_rate` - (Optional) The percentage of success to sample (0-100)
=======
* `platform_credential` - (Required) Application Platform credential. See [Credential][1] for type of credential required for platform. The value of this attribute when stored into the Terraform state is only a hash of the real value, so therefore it is not practical to use this as an attribute for other resources.
* `event_delivery_failure_topic_arn` - (Optional) The ARN of the SNS Topic triggered when a delivery to any of the platform endpoints associated with your platform application encounters a permanent failure.
* `event_endpoint_created_topic_arn` - (Optional) The ARN of the SNS Topic triggered when a new platform endpoint is added to your platform application.
* `event_endpoint_deleted_topic_arn` - (Optional) The ARN of the SNS Topic triggered when an existing platform endpoint is deleted from your platform application.
* `event_endpoint_updated_topic_arn` - (Optional) The ARN of the SNS Topic triggered when an existing platform endpoint is changed from your platform application.
* `failure_feedback_role_arn` - (Optional) The IAM role ARN permitted to receive failure feedback for this application and give SNS write access to use CloudWatch logs on your behalf.
* `platform_principal` - (Optional) Application Platform principal. See [Principal][2] for type of principal required for platform. The value of this attribute when stored into the Terraform state is only a hash of the real value, so therefore it is not practical to use this as an attribute for other resources.
* `success_feedback_role_arn` - (Optional) The IAM role ARN permitted to receive success feedback for this application and give SNS write access to use CloudWatch logs on your behalf.
* `success_feedback_sample_rate` - (Optional) The sample rate percentage (0-100) of successfully delivered messages.
>>>>>>> 625bf9e8

## Attributes Reference

In addition to all arguments above, the following attributes are exported:

* `id` - The ARN of the SNS platform application
* `arn` - The ARN of the SNS platform application

[1]: http://docs.aws.amazon.com/sns/latest/dg/mobile-push-send-register.html
[2]: http://docs.aws.amazon.com/sns/latest/api/API_CreatePlatformApplication.html

## Import

SNS platform applications can be imported using the ARN, e.g.,

```
$ terraform import aws_sns_platform_application.gcm_application arn:aws:sns:us-west-2:0123456789012:app/GCM/gcm_application
```<|MERGE_RESOLUTION|>--- conflicted
+++ resolved
@@ -39,27 +39,15 @@
 
 * `name` - (Required) The friendly name for the SNS platform application
 * `platform` - (Required) The platform that the app is registered with. See [Platform][1] for supported platforms.
-<<<<<<< HEAD
 * `platform_credential` - (Required) Application Platform credential. See [Credential][1] for type of credential required for platform. The value of this attribute when stored into the state is only a hash of the real value, so therefore it is not practical to use this as an attribute for other resources.
-* `event_delivery_failure_topic_arn` - (Optional) SNS Topic triggered when a delivery to any of the platform endpoints associated with your platform application encounters a permanent failure.
-* `event_endpoint_created_topic_arn` - (Optional) SNS Topic triggered when a new platform endpoint is added to your platform application.
-* `event_endpoint_deleted_topic_arn` - (Optional) SNS Topic triggered when an existing platform endpoint is deleted from your platform application.
-* `event_endpoint_updated_topic_arn` - (Optional) SNS Topic triggered when an existing platform endpoint is changed from your platform application.
-* `failure_feedback_role_arn` - (Optional) The IAM role permitted to receive failure feedback for this application.
-* `platform_principal` - (Optional) Application Platform principal. See [Principal][2] for type of principal required for platform. The value of this attribute when stored into the state is only a hash of the real value, so therefore it is not practical to use this as an attribute for other resources.
-* `success_feedback_role_arn` - (Optional) The IAM role permitted to receive success feedback for this application.
-* `success_feedback_sample_rate` - (Optional) The percentage of success to sample (0-100)
-=======
-* `platform_credential` - (Required) Application Platform credential. See [Credential][1] for type of credential required for platform. The value of this attribute when stored into the Terraform state is only a hash of the real value, so therefore it is not practical to use this as an attribute for other resources.
 * `event_delivery_failure_topic_arn` - (Optional) The ARN of the SNS Topic triggered when a delivery to any of the platform endpoints associated with your platform application encounters a permanent failure.
 * `event_endpoint_created_topic_arn` - (Optional) The ARN of the SNS Topic triggered when a new platform endpoint is added to your platform application.
 * `event_endpoint_deleted_topic_arn` - (Optional) The ARN of the SNS Topic triggered when an existing platform endpoint is deleted from your platform application.
 * `event_endpoint_updated_topic_arn` - (Optional) The ARN of the SNS Topic triggered when an existing platform endpoint is changed from your platform application.
 * `failure_feedback_role_arn` - (Optional) The IAM role ARN permitted to receive failure feedback for this application and give SNS write access to use CloudWatch logs on your behalf.
-* `platform_principal` - (Optional) Application Platform principal. See [Principal][2] for type of principal required for platform. The value of this attribute when stored into the Terraform state is only a hash of the real value, so therefore it is not practical to use this as an attribute for other resources.
+* `platform_principal` - (Optional) Application Platform principal. See [Principal][2] for type of principal required for platform. The value of this attribute when stored into the state is only a hash of the real value, so therefore it is not practical to use this as an attribute for other resources.
 * `success_feedback_role_arn` - (Optional) The IAM role ARN permitted to receive success feedback for this application and give SNS write access to use CloudWatch logs on your behalf.
 * `success_feedback_sample_rate` - (Optional) The sample rate percentage (0-100) of successfully delivered messages.
->>>>>>> 625bf9e8
 
 ## Attributes Reference
 
