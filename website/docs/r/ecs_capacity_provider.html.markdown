--- conflicted
+++ resolved
@@ -10,11 +10,6 @@
 
 Provides an ECS cluster capacity provider. More information can be found on the [ECS Developer Guide](https://docs.aws.amazon.com/AmazonECS/latest/developerguide/cluster-capacity-providers.html).
 
-<<<<<<< HEAD
-~> **NOTE:** The AWS API does not currently support deleting ECS cluster capacity providers. Removing this resource will only remove the state for it.
-
-=======
->>>>>>> 11909c13
 ## Example Usage
 
 ```hcl
