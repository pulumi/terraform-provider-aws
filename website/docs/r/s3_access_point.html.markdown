--- conflicted
+++ resolved
@@ -10,13 +10,10 @@
 
 Provides a resource to manage an S3 Access Point.
 
-<<<<<<< HEAD
-=======
 ~> **NOTE on Access Points and Access Point Policies:** Terraform provides both a standalone [Access Point Policy](s3control_access_point_policy.html) resource and an Access Point resource with a resource policy defined in-line. You cannot use an Access Point with in-line resource policy in conjunction with an Access Point Policy resource. Doing so will cause a conflict of policies and will overwrite the access point's resource policy.
 
 -> Advanced usage: To use a custom API endpoint for this Terraform resource, use the [`s3control` endpoint provider configuration](/docs/providers/aws/index.html#s3control), not the `s3` endpoint provider configuration.
 
->>>>>>> f5cacad0
 ## Example Usage
 
 ### AWS Partition Bucket
