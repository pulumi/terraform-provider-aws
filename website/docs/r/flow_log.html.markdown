---
subcategory: "VPC (Virtual Private Cloud)"
layout: "aws"
page_title: "AWS: aws_flow_log"
description: |-
  Provides a VPC/Subnet/ENI Flow Log
---

# Resource: aws_flow_log

Provides a VPC/Subnet/ENI/Transit Gateway/Transit Gateway Attachment Flow Log to capture IP traffic for a specific network
interface, subnet, or VPC. Logs are sent to a CloudWatch Log Group or a S3 Bucket.

## Example Usage

### CloudWatch Logging

```terraform
resource "aws_flow_log" "example" {
  iam_role_arn    = aws_iam_role.example.arn
  log_destination = aws_cloudwatch_log_group.example.arn
  traffic_type    = "ALL"
  vpc_id          = aws_vpc.example.id
}

resource "aws_cloudwatch_log_group" "example" {
  name = "example"
}

resource "aws_iam_role" "example" {
  name = "example"

  assume_role_policy = <<EOF
{
  "Version": "2012-10-17",
  "Statement": [
    {
      "Sid": "",
      "Effect": "Allow",
      "Principal": {
        "Service": "vpc-flow-logs.amazonaws.com"
      },
      "Action": "sts:AssumeRole"
    }
  ]
}
EOF
}

resource "aws_iam_role_policy" "example" {
  name = "example"
  role = aws_iam_role.example.id

  policy = <<EOF
{
  "Version": "2012-10-17",
  "Statement": [
    {
      "Action": [
        "logs:CreateLogGroup",
        "logs:CreateLogStream",
        "logs:PutLogEvents",
        "logs:DescribeLogGroups",
        "logs:DescribeLogStreams"
      ],
      "Effect": "Allow",
      "Resource": "*"
    }
  ]
}
EOF
}
```

### S3 Logging

```terraform
resource "aws_flow_log" "example" {
  log_destination      = aws_s3_bucket.example.arn
  log_destination_type = "s3"
  traffic_type         = "ALL"
  vpc_id               = aws_vpc.example.id
}

resource "aws_s3_bucket" "example" {
  bucket = "example"
}
```

### S3 Logging in Apache Parquet format with per-hour partitions

```terraform
resource "aws_flow_log" "example" {
  log_destination      = aws_s3_bucket.example.arn
  log_destination_type = "s3"
  traffic_type         = "ALL"
  vpc_id               = aws_vpc.example.id
  destination_options {
    file_format        = "parquet"
    per_hour_partition = true
  }
}

resource "aws_s3_bucket" "example" {
  bucket = "example"
}
```

## Argument Reference

~> **NOTE:** One of `eni_id`, `subnet_id`, or `vpc_id` must be specified.

The following arguments are supported:

* `traffic_type` - (Required) The type of traffic to capture. Valid values: `ACCEPT`,`REJECT`, `ALL`.
* `eni_id` - (Optional) Elastic Network Interface ID to attach to
* `iam_role_arn` - (Optional) The ARN for the IAM role that's used to post flow logs to a CloudWatch Logs log group
* `log_destination_type` - (Optional) The type of the logging destination. Valid values: `cloud-watch-logs`, `s3`. Default: `cloud-watch-logs`.
* `log_destination` - (Optional) The ARN of the logging destination.
* `log_group_name` - (Optional) *Deprecated:* Use `log_destination` instead. The name of the CloudWatch log group.
* `subnet_id` - (Optional) Subnet ID to attach to
* `transit_gateway_id` - (Optional) Transit Gateway ID to attach to
* `transit_gateway_attachment_id` - (Optional) Transit Gateway Attachment ID to attach to
* `vpc_id` - (Optional) VPC ID to attach to
* `log_format` - (Optional) The fields to include in the flow log record, in the order in which they should appear.
* `max_aggregation_interval` - (Optional) The maximum interval of time
  during which a flow of packets is captured and aggregated into a flow
  log record. Valid Values: `60` seconds (1 minute) or `600` seconds (10
  minutes). Default: `600`.
* `tags` - (Optional) Key-value map of resource tags. .If configured with a provider `default_tags` configuration block present, tags with matching keys will overwrite those defined at the provider-level.
* `destination_options` - (Optional) Describes the destination options for a flow log. More details below.
<<<<<<< HEAD
=======
* `tags` - (Optional) Key-value map of resource tags. If configured with a provider [`default_tags` configuration block](https://registry.terraform.io/providers/hashicorp/aws/latest/docs#default_tags-configuration-block) present, tags with matching keys will overwrite those defined at the provider-level.
>>>>>>> abe4b515

### destination_options

Describes the destination options for a flow log.

* `file_format` - (Optional) The format for the flow log. Default value: `plain-text`. Valid values: `plain-text`, `parquet`.
* `hive_compatible_partitions` - (Optional) Indicates whether to use Hive-compatible prefixes for flow logs stored in Amazon S3. Default value: `false`.
* `per_hour_partition` - (Optional) Indicates whether to partition the flow log per hour. This reduces the cost and response time for queries. Default value: `false`.

## Attributes Reference

In addition to all arguments above, the following attributes are exported:

* `id` - The Flow Log ID
* `arn` - The ARN of the Flow Log.
<<<<<<< HEAD
* `tags_all` - A map of tags assigned to the resource, including those inherited from the provider .
=======
* `tags_all` - A map of tags assigned to the resource, including those inherited from the provider [`default_tags` configuration block](https://registry.terraform.io/providers/hashicorp/aws/latest/docs#default_tags-configuration-block).
>>>>>>> abe4b515

## Import

Flow Logs can be imported using the `id`, e.g.,

```
$ terraform import aws_flow_log.test_flow_log fl-1a2b3c4d
```<|MERGE_RESOLUTION|>--- conflicted
+++ resolved
@@ -129,10 +129,6 @@
   minutes). Default: `600`.
 * `tags` - (Optional) Key-value map of resource tags. .If configured with a provider `default_tags` configuration block present, tags with matching keys will overwrite those defined at the provider-level.
 * `destination_options` - (Optional) Describes the destination options for a flow log. More details below.
-<<<<<<< HEAD
-=======
-* `tags` - (Optional) Key-value map of resource tags. If configured with a provider [`default_tags` configuration block](https://registry.terraform.io/providers/hashicorp/aws/latest/docs#default_tags-configuration-block) present, tags with matching keys will overwrite those defined at the provider-level.
->>>>>>> abe4b515
 
 ### destination_options
 
@@ -148,11 +144,7 @@
 
 * `id` - The Flow Log ID
 * `arn` - The ARN of the Flow Log.
-<<<<<<< HEAD
-* `tags_all` - A map of tags assigned to the resource, including those inherited from the provider .
-=======
-* `tags_all` - A map of tags assigned to the resource, including those inherited from the provider [`default_tags` configuration block](https://registry.terraform.io/providers/hashicorp/aws/latest/docs#default_tags-configuration-block).
->>>>>>> abe4b515
+* `tags_all` - A map of tags assigned to the resource, including those inherited from the provider `default_tags` configuration block.
 
 ## Import
 
