---
subcategory: "RDS (Relational Database)"
layout: "aws"
page_title: "AWS: aws_db_cluster_snapshot"
description: |-
  Manages an RDS database cluster snapshot.
---

# Resource: aws_db_cluster_snapshot

Manages an RDS database cluster snapshot for Aurora clusters. For managing RDS database instance snapshots, see the `aws_db_snapshot` resource.

## Example Usage

```terraform
resource "aws_db_cluster_snapshot" "example" {
  db_cluster_identifier          = aws_rds_cluster.example.id
  db_cluster_snapshot_identifier = "resourcetestsnapshot1234"
}
```

## Argument Reference

The following arguments are supported:

* `db_cluster_identifier` - (Required) The DB Cluster Identifier from which to take the snapshot.
* `db_cluster_snapshot_identifier` - (Required) The Identifier for the snapshot.
<<<<<<< HEAD
* `tags` - (Optional) A map of tags to assign to the DB cluster. .If configured with a provider `default_tags` configuration block present, tags with matching keys will overwrite those defined at the provider-level.
=======
* `tags` - (Optional) A map of tags to assign to the DB cluster. If configured with a provider [`default_tags` configuration block](https://registry.terraform.io/providers/hashicorp/aws/latest/docs#default_tags-configuration-block) present, tags with matching keys will overwrite those defined at the provider-level.
>>>>>>> abe4b515

## Attributes Reference

In addition to all arguments above, the following attributes are exported:

* `allocated_storage` - Specifies the allocated storage size in gigabytes (GB).
* `availability_zones` - List of EC2 Availability Zones that instances in the DB cluster snapshot can be restored in.
* `db_cluster_snapshot_arn` - The Amazon Resource Name (ARN) for the DB Cluster Snapshot.
* `engine` - Specifies the name of the database engine.
* `engine_version` - Version of the database engine for this DB cluster snapshot.
* `kms_key_id` - If storage_encrypted is true, the AWS KMS key identifier for the encrypted DB cluster snapshot.
* `license_model` - License model information for the restored DB cluster.
* `port` - Port that the DB cluster was listening on at the time of the snapshot.
* `source_db_cluster_snapshot_identifier` - The DB Cluster Snapshot Arn that the DB Cluster Snapshot was copied from. It only has value in case of cross customer or cross region copy.
* `storage_encrypted` - Specifies whether the DB cluster snapshot is encrypted.
* `status` - The status of this DB Cluster Snapshot.
<<<<<<< HEAD
* `tags_all` - A map of tags assigned to the resource, including those inherited from the provider .
=======
* `tags_all` - A map of tags assigned to the resource, including those inherited from the provider [`default_tags` configuration block](https://registry.terraform.io/providers/hashicorp/aws/latest/docs#default_tags-configuration-block).
>>>>>>> abe4b515
* `vpc_id` - The VPC ID associated with the DB cluster snapshot.

## Timeouts

[Configuration options](https://www.terraform.io/docs/configuration/blocks/resources/syntax.html#operation-timeouts):

* `create` - (Default `20m`)

## Import

`aws_db_cluster_snapshot` can be imported by using the cluster snapshot identifier, e.g.,

```
$ terraform import aws_db_cluster_snapshot.example my-cluster-snapshot
```<|MERGE_RESOLUTION|>--- conflicted
+++ resolved
@@ -25,11 +25,7 @@
 
 * `db_cluster_identifier` - (Required) The DB Cluster Identifier from which to take the snapshot.
 * `db_cluster_snapshot_identifier` - (Required) The Identifier for the snapshot.
-<<<<<<< HEAD
-* `tags` - (Optional) A map of tags to assign to the DB cluster. .If configured with a provider `default_tags` configuration block present, tags with matching keys will overwrite those defined at the provider-level.
-=======
-* `tags` - (Optional) A map of tags to assign to the DB cluster. If configured with a provider [`default_tags` configuration block](https://registry.terraform.io/providers/hashicorp/aws/latest/docs#default_tags-configuration-block) present, tags with matching keys will overwrite those defined at the provider-level.
->>>>>>> abe4b515
+* `tags` - (Optional) A map of tags to assign to the DB cluster. If configured with a provider `default_tags` configuration block present, tags with matching keys will overwrite those defined at the provider-level.
 
 ## Attributes Reference
 
@@ -46,11 +42,7 @@
 * `source_db_cluster_snapshot_identifier` - The DB Cluster Snapshot Arn that the DB Cluster Snapshot was copied from. It only has value in case of cross customer or cross region copy.
 * `storage_encrypted` - Specifies whether the DB cluster snapshot is encrypted.
 * `status` - The status of this DB Cluster Snapshot.
-<<<<<<< HEAD
-* `tags_all` - A map of tags assigned to the resource, including those inherited from the provider .
-=======
-* `tags_all` - A map of tags assigned to the resource, including those inherited from the provider [`default_tags` configuration block](https://registry.terraform.io/providers/hashicorp/aws/latest/docs#default_tags-configuration-block).
->>>>>>> abe4b515
+* `tags_all` - A map of tags assigned to the resource, including those inherited from the provider `default_tags` configuration block.
 * `vpc_id` - The VPC ID associated with the DB cluster snapshot.
 
 ## Timeouts
