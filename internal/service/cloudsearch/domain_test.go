--- conflicted
+++ resolved
@@ -22,11 +22,7 @@
 	rName := testAccDomainName()
 
 	resource.ParallelTest(t, resource.TestCase{
-<<<<<<< HEAD
-		PreCheck:                 func() { acctest.PreCheck(ctx, t); acctest.PreCheckPartitionHasService(cloudsearch.EndpointsID, t) },
-=======
-		PreCheck:                 func() { acctest.PreCheck(t); acctest.PreCheckPartitionHasService(t, cloudsearch.EndpointsID) },
->>>>>>> 78d002fe
+		PreCheck:                 func() { acctest.PreCheck(ctx, t); acctest.PreCheckPartitionHasService(t, cloudsearch.EndpointsID) },
 		ErrorCheck:               acctest.ErrorCheck(t, cloudsearch.EndpointsID),
 		ProtoV5ProviderFactories: acctest.ProtoV5ProviderFactories,
 		CheckDestroy:             testAccCheckDomainDestroy(ctx),
@@ -65,11 +61,7 @@
 	rName := testAccDomainName()
 
 	resource.ParallelTest(t, resource.TestCase{
-<<<<<<< HEAD
-		PreCheck:                 func() { acctest.PreCheck(ctx, t); acctest.PreCheckPartitionHasService(cloudsearch.EndpointsID, t) },
-=======
-		PreCheck:                 func() { acctest.PreCheck(t); acctest.PreCheckPartitionHasService(t, cloudsearch.EndpointsID) },
->>>>>>> 78d002fe
+		PreCheck:                 func() { acctest.PreCheck(ctx, t); acctest.PreCheckPartitionHasService(t, cloudsearch.EndpointsID) },
 		ErrorCheck:               acctest.ErrorCheck(t, cloudsearch.EndpointsID),
 		ProtoV5ProviderFactories: acctest.ProtoV5ProviderFactories,
 		CheckDestroy:             testAccCheckDomainDestroy(ctx),
@@ -93,11 +85,7 @@
 	rName := testAccDomainName()
 
 	resource.ParallelTest(t, resource.TestCase{
-<<<<<<< HEAD
-		PreCheck:                 func() { acctest.PreCheck(ctx, t); acctest.PreCheckPartitionHasService(cloudsearch.EndpointsID, t) },
-=======
-		PreCheck:                 func() { acctest.PreCheck(t); acctest.PreCheckPartitionHasService(t, cloudsearch.EndpointsID) },
->>>>>>> 78d002fe
+		PreCheck:                 func() { acctest.PreCheck(ctx, t); acctest.PreCheckPartitionHasService(t, cloudsearch.EndpointsID) },
 		ErrorCheck:               acctest.ErrorCheck(t, cloudsearch.EndpointsID),
 		ProtoV5ProviderFactories: acctest.ProtoV5ProviderFactories,
 		CheckDestroy:             testAccCheckDomainDestroy(ctx),
@@ -162,11 +150,7 @@
 	rName := testAccDomainName()
 
 	resource.ParallelTest(t, resource.TestCase{
-<<<<<<< HEAD
-		PreCheck:                 func() { acctest.PreCheck(ctx, t); acctest.PreCheckPartitionHasService(cloudsearch.EndpointsID, t) },
-=======
-		PreCheck:                 func() { acctest.PreCheck(t); acctest.PreCheckPartitionHasService(t, cloudsearch.EndpointsID) },
->>>>>>> 78d002fe
+		PreCheck:                 func() { acctest.PreCheck(ctx, t); acctest.PreCheckPartitionHasService(t, cloudsearch.EndpointsID) },
 		ErrorCheck:               acctest.ErrorCheck(t, cloudsearch.EndpointsID),
 		ProtoV5ProviderFactories: acctest.ProtoV5ProviderFactories,
 		CheckDestroy:             testAccCheckDomainDestroy(ctx),
@@ -241,11 +225,7 @@
 	rName := testAccDomainName()
 
 	resource.ParallelTest(t, resource.TestCase{
-<<<<<<< HEAD
-		PreCheck:                 func() { acctest.PreCheck(ctx, t); acctest.PreCheckPartitionHasService(cloudsearch.EndpointsID, t) },
-=======
-		PreCheck:                 func() { acctest.PreCheck(t); acctest.PreCheckPartitionHasService(t, cloudsearch.EndpointsID) },
->>>>>>> 78d002fe
+		PreCheck:                 func() { acctest.PreCheck(ctx, t); acctest.PreCheckPartitionHasService(t, cloudsearch.EndpointsID) },
 		ErrorCheck:               acctest.ErrorCheck(t, cloudsearch.EndpointsID),
 		ProtoV5ProviderFactories: acctest.ProtoV5ProviderFactories,
 		CheckDestroy:             testAccCheckDomainDestroy(ctx),
