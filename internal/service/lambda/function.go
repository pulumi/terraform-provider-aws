--- conflicted
+++ resolved
@@ -346,73 +346,6 @@
 					return true
 				},
 			},
-<<<<<<< HEAD
-			"arn": {
-				Type:     schema.TypeString,
-				Computed: true,
-			},
-			"qualified_arn": {
-				Type:     schema.TypeString,
-				Computed: true,
-			},
-			"invoke_arn": {
-				Type:     schema.TypeString,
-				Computed: true,
-			},
-			"last_modified": {
-				Type:     schema.TypeString,
-				Computed: true,
-			},
-			"source_code_hash": {
-				Type:     schema.TypeString,
-				Optional: true,
-				Computed: true,
-			},
-			"source_code_size": {
-				Type:     schema.TypeInt,
-				Computed: true,
-			},
-			"environment": {
-				Type:     schema.TypeList,
-				Optional: true,
-				MaxItems: 1,
-				Elem: &schema.Resource{
-					Schema: map[string]*schema.Schema{
-						"variables": {
-							Type:     schema.TypeMap,
-							Optional: true,
-							Elem:     &schema.Schema{Type: schema.TypeString},
-						},
-					},
-				},
-			},
-			"tracing_config": {
-				Type:     schema.TypeList,
-				MaxItems: 1,
-				Optional: true,
-				Computed: true,
-				Elem: &schema.Resource{
-					Schema: map[string]*schema.Schema{
-						"mode": {
-							Type:     schema.TypeString,
-							Required: true,
-							ValidateFunc: validation.StringInSlice([]string{
-								lambda.TracingModeActive,
-								lambda.TracingModePassThrough},
-								true),
-						},
-					},
-				},
-			},
-			"kms_key_arn": {
-				Type:         schema.TypeString,
-				Optional:     true,
-				ValidateFunc: verify.ValidARN,
-			},
-			"tags":     tftags.TagsSchema(),
-			"tags_all": tftags.TagsSchemaTrulyComputed(),
-=======
->>>>>>> 5bfc7baf
 		},
 
 		CustomizeDiff: customdiff.Sequence(
