--- conflicted
+++ resolved
@@ -85,7 +85,7 @@
 				Computed: true,
 			},
 			"tags":     tftags.TagsSchema(),
-			"tags_all": tftags.TagsSchemaComputed(),
+			"tags_all": tftags.TagsSchemaTrulyComputed(),
 			"vpc": {
 				Type:          schema.TypeSet,
 				Optional:      true,
@@ -111,32 +111,6 @@
 				Type:     schema.TypeString,
 				Computed: true,
 			},
-<<<<<<< HEAD
-
-			"delegation_set_id": {
-				Type:          schema.TypeString,
-				Optional:      true,
-				ForceNew:      true,
-				ConflictsWith: []string{"vpc"},
-				ValidateFunc:  validation.StringLenBetween(0, 32),
-			},
-
-			"name_servers": {
-				Type:     schema.TypeList,
-				Elem:     &schema.Schema{Type: schema.TypeString},
-				Computed: true,
-			},
-
-			"tags":     tftags.TagsSchema(),
-			"tags_all": tftags.TagsSchemaTrulyComputed(),
-
-			"force_destroy": {
-				Type:     schema.TypeBool,
-				Optional: true,
-				Default:  false,
-			},
-=======
->>>>>>> 876f042d
 		},
 
 		CustomizeDiff: verify.SetTagsDiff,
