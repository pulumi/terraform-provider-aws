---
subcategory: "Connect"
layout: "aws"
page_title: "AWS: aws_connect_quick_connect"
description: |-
  Provides details about a specific Amazon Quick Connect
---

# Resource: aws_connect_quick_connect

Provides an Amazon Connect Quick Connect resource. For more information see
[Amazon Connect: Getting Started](https://docs.aws.amazon.com/connect/latest/adminguide/amazon-connect-get-started.html)

## Example Usage

```terraform
resource "aws_connect_quick_connect" "test" {
  instance_id = "aaaaaaaa-bbbb-cccc-dddd-111111111111"
  name        = "Example Name"
  description = "quick connect phone number"

  quick_connect_config {
    quick_connect_type = "PHONE_NUMBER"

    phone_config {
      phone_number = "+12345678912"
    }
  }

  tags = {
    "Name" = "Example Quick Connect"
  }
}
```

## Argument Reference

The following arguments are supported:

* `description` - (Optional) Specifies the description of the Quick Connect.
* `instance_id` - (Required) Specifies the identifier of the hosting Amazon Connect Instance.
* `name` - (Required) Specifies the name of the Quick Connect.
* `quick_connect_config` - (Required) A block that defines the configuration information for the Quick Connect: `quick_connect_type` and one of `phone_config`, `queue_config`, `user_config` . The Quick Connect Config block is documented below.
<<<<<<< HEAD
* `tags` - (Optional) Tags to apply to the Quick Connect. If configured with a provider `default_tags` configuration block present, tags with matching keys will overwrite those defined at the provider-level.
=======
* `tags` - (Optional) Tags to apply to the Quick Connect. If configured with a provider [`default_tags` configuration block](https://registry.terraform.io/providers/hashicorp/aws/latest/docs#default_tags-configuration-block) present, tags with matching keys will overwrite those defined at the provider-level.
>>>>>>> abe4b515

A `quick_connect_config` block supports the following arguments:

* `quick_connect_type` - (Required) Specifies the configuration type of the quick connect. valid values are `PHONE_NUMBER`, `QUEUE`, `USER`.
* `phone_config` - (Optional) Specifies the phone configuration of the Quick Connect. This is required only if `quick_connect_type` is `PHONE_NUMBER`. The `phone_config` block is documented below.
* `queue_config` - (Optional) Specifies the queue configuration of the Quick Connect. This is required only if `quick_connect_type` is `QUEUE`. The `queue_config` block is documented below.
* `user_config` - (Optional) Specifies the user configuration of the Quick Connect. This is required only if `quick_connect_type` is `USER`. The `user_config` block is documented below.

A `phone_config` block supports the following arguments:

* `phone_number` - (Required) Specifies the phone number in in E.164 format.

A `queue_config` block supports the following arguments:

* `contact_flow_id` - (Required) Specifies the identifier of the contact flow.
* `queue_id` - (Required) Specifies the identifier for the queue.

A `user_config` block supports the following arguments:

* `contact_flow_id` - (Required) Specifies the identifier of the contact flow.
* `user_id` - (Required) Specifies the identifier for the user.

## Attributes Reference

In addition to all arguments above, the following attributes are exported:

* `arn` - The Amazon Resource Name (ARN) of the Quick Connect.
* `quick_connect_id` - The identifier for the Quick Connect.
* `id` - The identifier of the hosting Amazon Connect Instance and identifier of the Quick Connect separated by a colon (`:`).
* `tags_all` - A map of tags assigned to the resource, including those inherited from the provider [`default_tags` configuration block](https://registry.terraform.io/providers/hashicorp/aws/latest/docs#default_tags-configuration-block).

## Import

Amazon Connect Quick Connects can be imported using the `instance_id` and `quick_connect_id` separated by a colon (`:`), e.g.,

```
$ terraform import aws_connect_quick_connect.example f1288a1f-6193-445a-b47e-af739b2:c1d4e5f6-1b3c-1b3c-1b3c-c1d4e5f6c1d4e5
```<|MERGE_RESOLUTION|>--- conflicted
+++ resolved
@@ -41,11 +41,7 @@
 * `instance_id` - (Required) Specifies the identifier of the hosting Amazon Connect Instance.
 * `name` - (Required) Specifies the name of the Quick Connect.
 * `quick_connect_config` - (Required) A block that defines the configuration information for the Quick Connect: `quick_connect_type` and one of `phone_config`, `queue_config`, `user_config` . The Quick Connect Config block is documented below.
-<<<<<<< HEAD
 * `tags` - (Optional) Tags to apply to the Quick Connect. If configured with a provider `default_tags` configuration block present, tags with matching keys will overwrite those defined at the provider-level.
-=======
-* `tags` - (Optional) Tags to apply to the Quick Connect. If configured with a provider [`default_tags` configuration block](https://registry.terraform.io/providers/hashicorp/aws/latest/docs#default_tags-configuration-block) present, tags with matching keys will overwrite those defined at the provider-level.
->>>>>>> abe4b515
 
 A `quick_connect_config` block supports the following arguments:
 
