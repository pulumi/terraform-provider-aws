---
subcategory: "CloudFront"
layout: "aws"
page_title: "AWS: aws_cloudfront_distribution"
description: |-
  Provides a CloudFront web distribution resource.
---

# Resource: aws_cloudfront_distribution

Creates an Amazon CloudFront web distribution.

For information about CloudFront distributions, see the
[Amazon CloudFront Developer Guide][1]. For specific information about creating
CloudFront web distributions, see the [POST Distribution][2] page in the Amazon
CloudFront API Reference.

~> **NOTE:** CloudFront distributions take about 15 minutes to reach a deployed
state after creation or modification. During this time, deletes to resources will
be blocked. If you need to delete a distribution that is enabled and you do not
want to wait, you need to use the `retain_on_delete` flag.

## Example Usage

The following example below creates a CloudFront distribution with an S3 origin.

```terraform
resource "aws_s3_bucket" "b" {
  bucket = "mybucket"

  tags = {
    Name = "My bucket"
  }
}

resource "aws_s3_bucket_acl" "b_acl" {
  bucket = aws_s3_bucket.b.id
  acl    = "private"
}

locals {
  s3_origin_id = "myS3Origin"
}

resource "aws_cloudfront_distribution" "s3_distribution" {
  origin {
    domain_name = aws_s3_bucket.b.bucket_regional_domain_name
    origin_id   = local.s3_origin_id

    s3_origin_config {
      origin_access_identity = "origin-access-identity/cloudfront/ABCDEFG1234567"
    }
  }

  enabled             = true
  is_ipv6_enabled     = true
  comment             = "Some comment"
  default_root_object = "index.html"

  logging_config {
    include_cookies = false
    bucket          = "mylogs.s3.amazonaws.com"
    prefix          = "myprefix"
  }

  aliases = ["mysite.example.com", "yoursite.example.com"]

  default_cache_behavior {
    allowed_methods  = ["DELETE", "GET", "HEAD", "OPTIONS", "PATCH", "POST", "PUT"]
    cached_methods   = ["GET", "HEAD"]
    target_origin_id = local.s3_origin_id

    forwarded_values {
      query_string = false

      cookies {
        forward = "none"
      }
    }

    viewer_protocol_policy = "allow-all"
    min_ttl                = 0
    default_ttl            = 3600
    max_ttl                = 86400
  }

  # Cache behavior with precedence 0
  ordered_cache_behavior {
    path_pattern     = "/content/immutable/*"
    allowed_methods  = ["GET", "HEAD", "OPTIONS"]
    cached_methods   = ["GET", "HEAD", "OPTIONS"]
    target_origin_id = local.s3_origin_id

    forwarded_values {
      query_string = false
      headers      = ["Origin"]

      cookies {
        forward = "none"
      }
    }

    min_ttl                = 0
    default_ttl            = 86400
    max_ttl                = 31536000
    compress               = true
    viewer_protocol_policy = "redirect-to-https"
  }

  # Cache behavior with precedence 1
  ordered_cache_behavior {
    path_pattern     = "/content/*"
    allowed_methods  = ["GET", "HEAD", "OPTIONS"]
    cached_methods   = ["GET", "HEAD"]
    target_origin_id = local.s3_origin_id

    forwarded_values {
      query_string = false

      cookies {
        forward = "none"
      }
    }

    min_ttl                = 0
    default_ttl            = 3600
    max_ttl                = 86400
    compress               = true
    viewer_protocol_policy = "redirect-to-https"
  }

  price_class = "PriceClass_200"

  restrictions {
    geo_restriction {
      restriction_type = "whitelist"
      locations        = ["US", "CA", "GB", "DE"]
    }
  }

  tags = {
    Environment = "production"
  }

  viewer_certificate {
    cloudfront_default_certificate = true
  }
}
```

The following example below creates a Cloudfront distribution with an origin group for failover routing:

```terraform
resource "aws_cloudfront_distribution" "s3_distribution" {
  origin_group {
    origin_id = "groupS3"

    failover_criteria {
      status_codes = [403, 404, 500, 502]
    }

    member {
      origin_id = "primaryS3"
    }

    member {
      origin_id = "failoverS3"
    }
  }

  origin {
    domain_name = aws_s3_bucket.primary.bucket_regional_domain_name
    origin_id   = "primaryS3"

    s3_origin_config {
      origin_access_identity = aws_cloudfront_origin_access_identity.default.cloudfront_access_identity_path
    }
  }

  origin {
    domain_name = aws_s3_bucket.failover.bucket_regional_domain_name
    origin_id   = "failoverS3"

    s3_origin_config {
      origin_access_identity = aws_cloudfront_origin_access_identity.default.cloudfront_access_identity_path
    }
  }

  default_cache_behavior {
    # ... other configuration ...
    target_origin_id = "groupS3"
  }

  # ... other configuration ...
}
```

## Argument Reference

The CloudFront distribution argument layout is a complex structure composed
of several sub-resources - these resources are laid out below.

### Top-Level Arguments

* `aliases` (Optional) - Extra CNAMEs (alternate domain names), if any, for
    this distribution.

* `comment` (Optional) - Any comments you want to include about the
    distribution.

* `custom_error_response` (Optional) - One or more [custom error response](#custom-error-response-arguments) elements (multiples allowed).

* `default_cache_behavior` (Required) - The [default cache behavior](#default-cache-behavior-arguments) for this distribution (maximum
    one).

* `default_root_object` (Optional) - The object that you want CloudFront to
    return (for example, index.html) when an end user requests the root URL.

* `enabled` (Required) - Whether the distribution is enabled to accept end
    user requests for content.

* `is_ipv6_enabled` (Optional) - Whether the IPv6 is enabled for the distribution.

* `http_version` (Optional) - The maximum HTTP version to support on the
    distribution. Allowed values are `http1.1` and `http2`. The default is
    `http2`.

* `logging_config` (Optional) - The [logging
    configuration](#logging-config-arguments) that controls how logs are written
    to your distribution (maximum one).

* `ordered_cache_behavior` (Optional) - An ordered list of [cache behaviors](#cache-behavior-arguments)
    resource for this distribution. List from top to bottom
    in order of precedence. The topmost cache behavior will have precedence 0.

* `origin` (Required) - One or more [origins](#origin-arguments) for this
    distribution (multiples allowed).

* `origin_group` (Optional) - One or more [origin_group](#origin-group-arguments) for this
  distribution (multiples allowed).

* `price_class` (Optional) - The price class for this distribution. One of
    `PriceClass_All`, `PriceClass_200`, `PriceClass_100`

* `restrictions` (Required) - The [restriction
    configuration](#restrictions-arguments) for this distribution (maximum one).

<<<<<<< HEAD
* `tags` - (Optional) A map of tags to assign to the resource. .If configured with a provider `default_tags` configuration block present, tags with matching keys will overwrite those defined at the provider-level.
=======
* `tags` - (Optional) A map of tags to assign to the resource. If configured with a provider [`default_tags` configuration block](https://registry.terraform.io/providers/hashicorp/aws/latest/docs#default_tags-configuration-block) present, tags with matching keys will overwrite those defined at the provider-level.
>>>>>>> abe4b515

* `viewer_certificate` (Required) - The [SSL
    configuration](#viewer-certificate-arguments) for this distribution (maximum
    one).

* `web_acl_id` (Optional) - A unique identifier that specifies the AWS WAF web ACL,
    if any, to associate with this distribution.  
    To specify a web ACL created using the latest version of AWS WAF (WAFv2), use the ACL ARN,
    for example `aws_wafv2_web_acl.example.arn`. To specify a web
    ACL created using AWS WAF Classic, use the ACL ID, for example `aws_waf_web_acl.example.id`.
    The WAF Web ACL must exist in the WAF Global (CloudFront) region and the
    credentials configuring this argument must have `waf:GetWebACL` permissions assigned.

  * `retain_on_delete` (Optional) - Disables the distribution instead of
    deleting it when destroying the resource. If this is set,
    the distribution needs to be deleted manually afterwards. Default: `false`.

* `wait_for_deployment` (Optional) - If enabled, the resource will wait for
    the distribution status to change from `InProgress` to `Deployed`. Setting
    this to`false` will skip the process. Default: `true`.

#### Cache Behavior Arguments

* `allowed_methods` (Required) - Controls which HTTP methods CloudFront
    processes and forwards to your Amazon S3 bucket or your custom origin.

* `cached_methods` (Required) - Controls whether CloudFront caches the
    response to requests using the specified HTTP methods.

* `cache_policy_id` (Optional) - The unique identifier of the cache policy that
    is attached to the cache behavior.

* `compress` (Optional) - Whether you want CloudFront to automatically
    compress content for web requests that include `Accept-Encoding: gzip` in
    the request header (default: `false`).

* `default_ttl` (Optional) - The default amount of time (in seconds) that an
    object is in a CloudFront cache before CloudFront forwards another request
    in the absence of an `Cache-Control max-age` or `Expires` header.

* `field_level_encryption_id` (Optional) - Field level encryption configuration ID

* `forwarded_values` (Optional) - The [forwarded values configuration](#forwarded-values-arguments) that specifies how CloudFront
    handles query strings, cookies and headers (maximum one).

* `lambda_function_association` (Optional) - A [config block](#lambda-function-association) that triggers a lambda
    function with specific actions (maximum 4).

* `function_association` (Optional) - A [config block](#function-association) that triggers a cloudfront
    function with specific actions (maximum 2).

* `max_ttl` (Optional) - The maximum amount of time (in seconds) that an
    object is in a CloudFront cache before CloudFront forwards another request
    to your origin to determine whether the object has been updated. Only
    effective in the presence of `Cache-Control max-age`, `Cache-Control
    s-maxage`, and `Expires` headers.

* `min_ttl` (Optional) - The minimum amount of time that you want objects to
    stay in CloudFront caches before CloudFront queries your origin to see
    whether the object has been updated. Defaults to 0 seconds.

* `origin_request_policy_id` (Optional) - The unique identifier of the origin request policy
    that is attached to the behavior.

* `path_pattern` (Required) - The pattern (for example, `images/*.jpg`) that
    specifies which requests you want this cache behavior to apply to.

* `realtime_log_config_arn` (Optional) - The ARN of the [real-time log configuration](cloudfront_realtime_log_config.html)
    that is attached to this cache behavior.
  
* `response_headers_policy_id` (Optional) - The identifier for a response headers policy.

* `smooth_streaming` (Optional) - Indicates whether you want to distribute
    media files in Microsoft Smooth Streaming format using the origin that is
    associated with this cache behavior.

* `target_origin_id` (Required) - The value of ID for the origin that you want
    CloudFront to route requests to when a request matches the path pattern
    either for a cache behavior or for the default cache behavior.

* `trusted_key_groups` (Optional) - A list of key group IDs that CloudFront can use to validate signed URLs or signed cookies.
See the [CloudFront User Guide](https://docs.aws.amazon.com/AmazonCloudFront/latest/DeveloperGuide/private-content-trusted-signers.html) for more information about this feature.

* `trusted_signers` (Optional) - List of AWS account IDs (or `self`) that you want to allow to create signed URLs for private content.
See the [CloudFront User Guide](https://docs.aws.amazon.com/AmazonCloudFront/latest/DeveloperGuide/private-content-trusted-signers.html) for more information about this feature.

* `viewer_protocol_policy` (Required) - Use this element to specify the
    protocol that users can use to access the files in the origin specified by
    TargetOriginId when a request matches the path pattern in PathPattern. One
    of `allow-all`, `https-only`, or `redirect-to-https`.

##### Forwarded Values Arguments

* `cookies` (Required) - The [forwarded values cookies](#cookies-arguments)
    that specifies how CloudFront handles cookies (maximum one).

* `headers` (Optional) - Specifies the Headers, if any, that you want
    CloudFront to vary upon for this cache behavior. Specify `*` to include all
    headers.

* `query_string` (Required) - Indicates whether you want CloudFront to forward
    query strings to the origin that is associated with this cache behavior.

* `query_string_cache_keys` (Optional) - When specified, along with a value of
    `true` for `query_string`, all query strings are forwarded, however only the
    query string keys listed in this argument are cached. When omitted with a
    value of `true` for `query_string`, all query string keys are cached.

##### Lambda Function Association

Lambda@Edge allows you to associate an AWS Lambda Function with a predefined
event. You can associate a single function per event type. See [What is
Lambda@Edge](http://docs.aws.amazon.com/AmazonCloudFront/latest/DeveloperGuide/what-is-lambda-at-edge.html)
for more information.

Example configuration:

```terraform
resource "aws_cloudfront_distribution" "example" {
  # ... other configuration ...

  # lambda_function_association is also supported by default_cache_behavior
  ordered_cache_behavior {
    # ... other configuration ...

    lambda_function_association {
      event_type   = "viewer-request"
      lambda_arn   = aws_lambda_function.example.qualified_arn
      include_body = false
    }
  }
}
```

* `event_type` (Required) - The specific event to trigger this function.
  Valid values: `viewer-request`, `origin-request`, `viewer-response`,
  `origin-response`
* `lambda_arn` (Required) - ARN of the Lambda function.
* `include_body` (Optional) - When set to true it exposes the request body to the lambda function. Defaults to false. Valid values: `true`, `false`.

##### Function Association

With CloudFront Functions in Amazon CloudFront, you can write lightweight functions in JavaScript for high-scale, latency-sensitive CDN customizations. You can associate a single function per event type. See [Cloudfront Functions](https://docs.aws.amazon.com/AmazonCloudFront/latest/DeveloperGuide/cloudfront-functions.html)
for more information.

Example configuration:

```terraform
resource "aws_cloudfront_distribution" "example" {
  # ... other configuration ...

  # function_association is also supported by default_cache_behavior
  ordered_cache_behavior {
    # ... other configuration ...

    function_association {
      event_type   = "viewer-request"
      function_arn = aws_cloudfront_function.example.arn
    }
  }
}
```

* `event_type` (Required) - The specific event to trigger this function.
  Valid values: `viewer-request` or `viewer-response`
* `function_arn` (Required) - ARN of the Cloudfront function.

##### Cookies Arguments

* `forward` (Required) - Specifies whether you want CloudFront to forward
    cookies to the origin that is associated with this cache behavior. You can
    specify `all`, `none` or `whitelist`. If `whitelist`, you must include the
    subsequent `whitelisted_names`

* `whitelisted_names` (Optional) - If you have specified `whitelist` to
    `forward`, the whitelisted cookies that you want CloudFront to forward to
    your origin.

#### Custom Error Response Arguments

* `error_caching_min_ttl` (Optional) - The minimum amount of time you want
    HTTP error codes to stay in CloudFront caches before CloudFront queries your
    origin to see whether the object has been updated.

* `error_code` (Required) - The 4xx or 5xx HTTP status code that you want to
    customize.

* `response_code` (Optional) - The HTTP status code that you want CloudFront
    to return with the custom error page to the viewer.

* `response_page_path` (Optional) - The path of the custom error page (for
    example, `/custom_404.html`).

#### Default Cache Behavior Arguments

The arguments for `default_cache_behavior` are the same as for
[`ordered_cache_behavior`](#cache-behavior-arguments), except for the `path_pattern`
argument should not be specified.

#### Logging Config Arguments

* `bucket` (Required) - The Amazon S3 bucket to store the access logs in, for
    example, `myawslogbucket.s3.amazonaws.com`.

* `include_cookies` (Optional) - Specifies whether you want CloudFront to
    include cookies in access logs (default: `false`).

* `prefix` (Optional) - An optional string that you want CloudFront to prefix
    to the access log filenames for this distribution, for example, `myprefix/`.

#### Origin Arguments

* `connection_attempts` (Optional) - The number of times that CloudFront attempts to connect to the origin. Must be between 1-3. Defaults to 3.

* `connection_timeout` (Optional) - The number of seconds that CloudFront waits when trying to establish a connection to the origin. Must be between 1-10. Defaults to 10.

* `custom_origin_config` - The [CloudFront custom
    origin](#custom-origin-config-arguments) configuration information. If an S3
    origin is required, use `s3_origin_config` instead.

* `domain_name` (Required) - The DNS domain name of either the S3 bucket, or
    web site of your custom origin.

* `custom_header` (Optional) - One or more sub-resources with `name` and
    `value` parameters that specify header data that will be sent to the origin
    (multiples allowed).

* `origin_id` (Required) - A unique identifier for the origin.

* `origin_path` (Optional) - An optional element that causes CloudFront to
    request your content from a directory in your Amazon S3 bucket or your
    custom origin.

* `origin_shield` - The [CloudFront Origin Shield](#origin-shield-arguments)
    configuration information. Using Origin Shield can help reduce the load on your origin. For more information, see [Using Origin Shield](https://docs.aws.amazon.com/AmazonCloudFront/latest/DeveloperGuide/origin-shield.html) in the Amazon CloudFront Developer Guide.

* `s3_origin_config` - The [CloudFront S3 origin](#s3-origin-config-arguments)
    configuration information. If a custom origin is required, use
    `custom_origin_config` instead.

##### Custom Origin Config Arguments

* `http_port` (Required) - The HTTP port the custom origin listens on.

* `https_port` (Required) - The HTTPS port the custom origin listens on.

* `origin_protocol_policy` (Required) - The origin protocol policy to apply to
    your origin. One of `http-only`, `https-only`, or `match-viewer`.

* `origin_ssl_protocols` (Required) - The SSL/TLS protocols that you want
    CloudFront to use when communicating with your origin over HTTPS. A list of
    one or more of `SSLv3`, `TLSv1`, `TLSv1.1`, and `TLSv1.2`.

* `origin_keepalive_timeout` - (Optional) The Custom KeepAlive timeout, in seconds. By default, AWS enforces a limit of `60`. But you can request an [increase](http://docs.aws.amazon.com/AmazonCloudFront/latest/DeveloperGuide/RequestAndResponseBehaviorCustomOrigin.html#request-custom-request-timeout).

* `origin_read_timeout` - (Optional) The Custom Read timeout, in seconds. By default, AWS enforces a limit of `60`. But you can request an [increase](http://docs.aws.amazon.com/AmazonCloudFront/latest/DeveloperGuide/RequestAndResponseBehaviorCustomOrigin.html#request-custom-request-timeout).

##### Origin Shield Arguments

* `enabled` (Required) - A flag that specifies whether Origin Shield is enabled.

* `origin_shield_region` (Required) - The AWS Region for Origin Shield. To specify a region, use the region code, not the region name. For example, specify the US East (Ohio) region as us-east-2.

##### S3 Origin Config Arguments

* `origin_access_identity` (Optional) - The [CloudFront origin access
  identity][5] to associate with the origin.

#### Origin Group Arguments

* `origin_id` (Required) - A unique identifier for the origin group.

* `failover_criteria` (Required) - The [failover criteria](#failover-criteria-arguments) for when to failover to the secondary origin

* `member` (Required) - Ordered [member](#member-arguments) configuration blocks assigned to the origin group, where the first member is the primary origin. You must specify two members.

##### Failover Criteria Arguments

* `status_codes` (Required) - A list of HTTP status codes for the origin group

##### Member Arguments

* `origin_id` (Required) - The unique identifier of the member origin

#### Restrictions Arguments

The `restrictions` sub-resource takes another single sub-resource named
`geo_restriction` (see the example for usage).

The arguments of `geo_restriction` are:

* `locations` (Optional) - The [ISO 3166-1-alpha-2 codes][4] for which you
    want CloudFront either to distribute your content (`whitelist`) or not
    distribute your content (`blacklist`).

* `restriction_type` (Required) - The method that you want to use to restrict
    distribution of your content by country: `none`, `whitelist`, or
    `blacklist`.

#### Viewer Certificate Arguments

* `acm_certificate_arn` - The ARN of the [AWS Certificate Manager][6]
    certificate that you wish to use with this distribution. Specify this,
    `cloudfront_default_certificate`, or `iam_certificate_id`.  The ACM
    certificate must be in  US-EAST-1.

* `cloudfront_default_certificate` - `true` if you want viewers to use HTTPS
    to request your objects and you're using the CloudFront domain name for your
    distribution. Specify this, `acm_certificate_arn`, or `iam_certificate_id`.

* `iam_certificate_id` - The IAM certificate identifier of the custom viewer
    certificate for this distribution if you are using a custom domain. Specify
    this, `acm_certificate_arn`, or `cloudfront_default_certificate`.

* `minimum_protocol_version` - The minimum version of the SSL protocol that
    you want CloudFront to use for HTTPS connections. Can only be set if
    `cloudfront_default_certificate = false`. See all possible values in
    [this](https://docs.aws.amazon.com/AmazonCloudFront/latest/DeveloperGuide/secure-connections-supported-viewer-protocols-ciphers.html)
    table under "Security policy." Some examples include: `TLSv1.2_2019` and
    `TLSv1.2_2021`. Default: `TLSv1`. **NOTE**:
    If you are using a custom certificate (specified with `acm_certificate_arn`
    or `iam_certificate_id`), and have specified `sni-only` in
    `ssl_support_method`, `TLSv1` or later must be specified. If you have
    specified `vip` in `ssl_support_method`, only `SSLv3` or `TLSv1` can be
    specified. If you have specified `cloudfront_default_certificate`, `TLSv1`
    must be specified.

* `ssl_support_method`: Specifies how you want CloudFront to serve HTTPS
    requests. One of `vip` or `sni-only`. Required if you specify
    `acm_certificate_arn` or `iam_certificate_id`. **NOTE:** `vip` causes
    CloudFront to use a dedicated IP address and may incur extra charges.

## Attributes Reference

In addition to all arguments above, the following attributes are exported:

* `id` - The identifier for the distribution. For example: `EDFDVBD632BHDS5`.

* `arn` - The ARN (Amazon Resource Name) for the distribution. For example: `arn:aws:cloudfront::123456789012:distribution/EDFDVBD632BHDS5`, where `123456789012` is your AWS account ID.

* `caller_reference` - Internal value used by CloudFront to allow future
    updates to the distribution configuration.

* `status` - The current status of the distribution. `Deployed` if the
    distribution's information is fully propagated throughout the Amazon
    CloudFront system.

<<<<<<< HEAD
* `tags_all` - A map of tags assigned to the resource, including those inherited from the provider .
=======
* `tags_all` - A map of tags assigned to the resource, including those inherited from the provider [`default_tags` configuration block](https://registry.terraform.io/providers/hashicorp/aws/latest/docs#default_tags-configuration-block).
>>>>>>> abe4b515

* `trusted_key_groups` - List of nested attributes for active trusted key groups, if the distribution is set up to serve private content with signed URLs
    * `enabled` - `true` if any of the key groups have public keys that CloudFront can use to verify the signatures of signed URLs and signed cookies
    * `items` - List of nested attributes for each key group
        * `key_group_id` - The ID of the key group that contains the public keys
        * `key_pair_ids` - Set of CloudFront key pair IDs

* `trusted_signers` - List of nested attributes for active trusted signers, if the distribution is set up to serve private content with signed URLs
    * `enabled` - `true` if any of the AWS accounts listed as trusted signers have active CloudFront key pairs
    * `items` - List of nested attributes for each trusted signer
        * `aws_account_number` - AWS account ID or `self`
        * `key_pair_ids` - Set of active CloudFront key pairs associated with the signer account

* `domain_name` - The domain name corresponding to the distribution. For
    example: `d604721fxaaqy9.cloudfront.net`.

* `last_modified_time` - The date and time the distribution was last modified.

* `in_progress_validation_batches` - The number of invalidation batches
    currently in progress.

* `etag` - The current version of the distribution's information. For example:
    `E2QWRUHAPOMQZL`.

* `hosted_zone_id` - The CloudFront Route 53 zone ID that can be used to
     route an [Alias Resource Record Set][7] to. This attribute is simply an
     alias for the zone ID `Z2FDTNDATAQYW2`.

[1]: http://docs.aws.amazon.com/AmazonCloudFront/latest/DeveloperGuide/Introduction.html
[2]: https://docs.aws.amazon.com/cloudfront/latest/APIReference/API_CreateDistribution.html
[3]: http://docs.aws.amazon.com/AmazonCloudFront/latest/DeveloperGuide/private-content-restricting-access-to-s3.html
[4]: http://www.iso.org/iso/country_codes/iso_3166_code_lists/country_names_and_code_elements.htm
[5]: /docs/providers/aws/r/cloudfront_origin_access_identity.html
[6]: https://aws.amazon.com/certificate-manager/
[7]: http://docs.aws.amazon.com/Route53/latest/APIReference/CreateAliasRRSAPI.html

## Import

Cloudfront Distributions can be imported using the `id`, e.g.,

```
$ terraform import aws_cloudfront_distribution.distribution E74FTE3EXAMPLE
```<|MERGE_RESOLUTION|>--- conflicted
+++ resolved
@@ -245,11 +245,7 @@
 * `restrictions` (Required) - The [restriction
     configuration](#restrictions-arguments) for this distribution (maximum one).
 
-<<<<<<< HEAD
 * `tags` - (Optional) A map of tags to assign to the resource. .If configured with a provider `default_tags` configuration block present, tags with matching keys will overwrite those defined at the provider-level.
-=======
-* `tags` - (Optional) A map of tags to assign to the resource. If configured with a provider [`default_tags` configuration block](https://registry.terraform.io/providers/hashicorp/aws/latest/docs#default_tags-configuration-block) present, tags with matching keys will overwrite those defined at the provider-level.
->>>>>>> abe4b515
 
 * `viewer_certificate` (Required) - The [SSL
     configuration](#viewer-certificate-arguments) for this distribution (maximum
@@ -597,11 +593,7 @@
     distribution's information is fully propagated throughout the Amazon
     CloudFront system.
 
-<<<<<<< HEAD
-* `tags_all` - A map of tags assigned to the resource, including those inherited from the provider .
-=======
-* `tags_all` - A map of tags assigned to the resource, including those inherited from the provider [`default_tags` configuration block](https://registry.terraform.io/providers/hashicorp/aws/latest/docs#default_tags-configuration-block).
->>>>>>> abe4b515
+* `tags_all` - A map of tags assigned to the resource, including those inherited from the provider `default_tags` configuration block.
 
 * `trusted_key_groups` - List of nested attributes for active trusted key groups, if the distribution is set up to serve private content with signed URLs
     * `enabled` - `true` if any of the key groups have public keys that CloudFront can use to verify the signatures of signed URLs and signed cookies
