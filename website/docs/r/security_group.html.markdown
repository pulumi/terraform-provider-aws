---
subcategory: "VPC (Virtual Private Cloud)"
layout: "aws"
page_title: "AWS: aws_security_group"
description: |-
  Provides a security group resource.
---

# Resource: aws_security_group

Provides a security group resource.

~> **NOTE on Security Groups and Security Group Rules:** This provider currently
provides both a standalone Security Group Rule resource (a single `ingress` or
`egress` rule), and a Security Group resource with `ingress` and `egress` rules
defined in-line. At this time you cannot use a Security Group with in-line rules
in conjunction with any Security Group Rule resources. Doing so will cause
a conflict of rule settings and will overwrite rules.

~> **NOTE:** Referencing Security Groups across VPC peering has certain restrictions. More information is available in the [VPC Peering User Guide](https://docs.aws.amazon.com/vpc/latest/peering/vpc-peering-security-groups.html).

~> **NOTE:** Due to [AWS Lambda improved VPC networking changes that began deploying in September 2019](https://aws.amazon.com/blogs/compute/announcing-improved-vpc-networking-for-aws-lambda-functions/), security groups associated with Lambda Functions can take up to 45 minutes to successfully delete.

## Example Usage

### Basic Usage

```terraform
resource "aws_security_group" "allow_tls" {
  name        = "allow_tls"
  description = "Allow TLS inbound traffic"
  vpc_id      = aws_vpc.main.id

  ingress {
    description      = "TLS from VPC"
    from_port        = 443
    to_port          = 443
    protocol         = "tcp"
    cidr_blocks      = [aws_vpc.main.cidr_block]
    ipv6_cidr_blocks = [aws_vpc.main.ipv6_cidr_block]
  }

  egress {
    from_port        = 0
    to_port          = 0
    protocol         = "-1"
    cidr_blocks      = ["0.0.0.0/0"]
    ipv6_cidr_blocks = ["::/0"]
  }

  tags = {
    Name = "allow_tls"
  }
}
```

~> **NOTE on Egress rules:** By default, AWS creates an `ALLOW ALL` egress rule when creating a new Security Group inside of a VPC. When creating a new Security Group inside a VPC, **this provider will remove this default rule**, and require you specifically re-create it if you desire that rule. We feel this leads to fewer surprises in terms of controlling your egress rules. If you desire this rule to be in place, you can use this `egress` block:

```terraform
resource "aws_security_group" "example" {
  # ... other configuration ...

  egress {
    from_port        = 0
    to_port          = 0
    protocol         = "-1"
    cidr_blocks      = ["0.0.0.0/0"]
    ipv6_cidr_blocks = ["::/0"]
  }
}
```

### Usage With Prefix List IDs

Prefix Lists are either managed by AWS internally, or created by the customer using a
Prefix List resource. Prefix Lists provided by
AWS are associated with a prefix list name, or service name, that is linked to a specific region.
Prefix list IDs are exported on VPC Endpoints, so you can use this format:

```terraform
resource "aws_security_group" "example" {
  # ... other configuration ...

  egress {
    from_port       = 0
    to_port         = 0
    protocol        = "-1"
    prefix_list_ids = [aws_vpc_endpoint.my_endpoint.prefix_list_id]
  }
}

resource "aws_vpc_endpoint" "my_endpoint" {
  # ... other configuration ...
}
```

You can also find a specific Prefix List using the `aws_prefix_list` data source.

### Change of name or name-prefix value

Security Group's Name [cannot be edited after the resource is created](https://docs.aws.amazon.com/AWSEC2/latest/UserGuide/working-with-security-groups.html#creating-security-group). In fact, the `name` and `name-prefix` arguments force the creation of a new Security Group resource when they change value. In that case, Terraform first deletes the existing Security Group resource and then it creates a new one. If the existing Security Group is associated to a Network Interface resource, the deletion cannot complete. The reason is that Network Interface resources cannot be left with no Security Group attached and the new one is not yet available at that point.

You must invert the default behavior of Terraform. That is, first the new Security Group resource must be created, then associated to possible Network Interface resources and finally the old Security Group can be detached and deleted. To force this behavior, you must set the [create_before_destroy](https://www.terraform.io/language/meta-arguments/lifecycle#create_before_destroy) property:

```terraform
resource "aws_security_group" "sg_with_changeable_name" {
  name = "changeable-name"
  # ... other configuration ...

  lifecycle {
    # Necessary if changing 'name' or 'name_prefix' properties.
    create_before_destroy = true
  }
}
```

## Argument Reference

The following arguments are supported:

* `description` - (Optional, Forces new resource) Security group description. Defaults to `Managed by Pulumi`. Cannot be `""`. __NOTE__: This field maps to the AWS `GroupDescription` attribute, for which there is no Update API. If you'd like to classify your security groups in a way that can be updated, use `tags`.
* `egress` - (Optional, VPC only) Configuration block for egress rules. Can be specified multiple times for each egress rule. Each egress block supports fields documented below.
* `ingress` - (Optional) Configuration block for egress rules. Can be specified multiple times for each ingress rule. Each ingress block supports fields documented below.
* `name_prefix` - (Optional, Forces new resource) Creates a unique name beginning with the specified prefix. Conflicts with `name`.
* `name` - (Optional, Forces new resource) Name of the security group. If omitted, this provider will assign a random, unique name.
* `revoke_rules_on_delete` - (Optional) Instruct this provider to revoke all of the Security Groups attached ingress and egress rules before deleting the rule itself. This is normally not needed, however certain AWS services such as Elastic Map Reduce may automatically add required rules to security groups used with the service, and those rules may contain a cyclic dependency that prevent the security groups from being destroyed without removing the dependency first. Default `false`.
* `tags` - (Optional) Map of tags to assign to the resource. If configured with a provider `default_tags` configuration block present, tags with matching keys will overwrite those defined at the provider-level.
* `vpc_id` - (Optional, Forces new resource) VPC ID.

### ingress

This argument is processed in [attribute-as-blocks mode](https://www.terraform.io/docs/configuration/attr-as-blocks.html).

The following arguments are required:

* `from_port` - (Required) Start port (or ICMP type number if protocol is `icmp` or `icmpv6`).
* `to_port` - (Required) End range port (or ICMP code if protocol is `icmp`).
* `protocol` - (Required) Protocol. If you select a protocol of `-1` (semantically equivalent to `all`, which is not a valid value here), you must specify a `from_port` and `to_port` equal to 0.  The supported values are defined in the `IpProtocol` argument on the [IpPermission](https://docs.aws.amazon.com/AWSEC2/latest/APIReference/API_IpPermission.html) API reference. This argument is normalized to a lowercase value to match the AWS API requirement when using with Terraform 0.12.x and above, please make sure that the value of the protocol is specified as lowercase when using with older version of Terraform to avoid an issue during upgrade.

The following arguments are optional:

* `cidr_blocks` - (Optional) List of CIDR blocks.
* `description` - (Optional) Description of this ingress rule.
* `ipv6_cidr_blocks` - (Optional) List of IPv6 CIDR blocks.
* `prefix_list_ids` - (Optional) List of Prefix List IDs.
* `security_groups` - (Optional) List of security groups. A group name can be used relative to the default VPC. Otherwise, group ID.
* `self` - (Optional) Whether the security group itself will be added as a source to this ingress rule.

### egress

This argument is processed in [attribute-as-blocks mode](https://www.terraform.io/docs/configuration/attr-as-blocks.html).

The following arguments are required:

* `from_port` - (Required) Start port (or ICMP type number if protocol is `icmp`)
* `to_port` - (Required) End range port (or ICMP code if protocol is `icmp`).

The following arguments are optional:

* `cidr_blocks` - (Optional) List of CIDR blocks.
* `description` - (Optional) Description of this egress rule.
* `ipv6_cidr_blocks` - (Optional) List of IPv6 CIDR blocks.
* `prefix_list_ids` - (Optional) List of Prefix List IDs.
<<<<<<< HEAD
* `protocol` - (Required) Protocol. If you select a protocol of `-1` (semantically equivalent to `all`, which is not a valid value here), you must specify a `from_port` and `to_port` equal to 0.  The supported values are defined in the `IpProtocol` argument in the [IpPermission](https://docs.aws.amazon.com/AWSEC2/latest/APIReference/API_IpPermission.html) API reference. This argument is normalized to a lowercase value.
* `security_groups` - (Optional) List of security group Group Names if using EC2-Classic, or Group IDs if using a VPC.
=======
* `protocol` - (Required) Protocol. If you select a protocol of `-1` (semantically equivalent to `all`, which is not a valid value here), you must specify a `from_port` and `to_port` equal to 0.  The supported values are defined in the `IpProtocol` argument in the [IpPermission](https://docs.aws.amazon.com/AWSEC2/latest/APIReference/API_IpPermission.html) API reference. This argument is normalized to a lowercase value to match the AWS API requirement when using Terraform 0.12.x and above. Please make sure that the value of the protocol is specified as lowercase when used with older version of Terraform to avoid issues during upgrade.
* `security_groups` - (Optional) List of security groups. A group name can be used relative to the default VPC. Otherwise, group ID.
>>>>>>> 4f356579
* `self` - (Optional) Whether the security group itself will be added as a source to this egress rule.

## Attributes Reference

In addition to all arguments above, the following attributes are exported:

* `arn` - ARN of the security group.
* `id` - ID of the security group.
* `owner_id` - Owner ID.
* `tags_all` - A map of tags assigned to the resource, including those inherited from the provider `default_tags` configuration block.

## Timeouts

[Configuration options](https://www.terraform.io/docs/configuration/blocks/resources/syntax.html#operation-timeouts):

- `create` - (Default `10m`)
- `delete` - (Default `15m`)

## Import

Security Groups can be imported using the `security group id`, e.g.,

```
$ terraform import aws_security_group.elb_sg sg-903004f8
```<|MERGE_RESOLUTION|>--- conflicted
+++ resolved
@@ -98,9 +98,7 @@
 
 ### Change of name or name-prefix value
 
-Security Group's Name [cannot be edited after the resource is created](https://docs.aws.amazon.com/AWSEC2/latest/UserGuide/working-with-security-groups.html#creating-security-group). In fact, the `name` and `name-prefix` arguments force the creation of a new Security Group resource when they change value. In that case, Terraform first deletes the existing Security Group resource and then it creates a new one. If the existing Security Group is associated to a Network Interface resource, the deletion cannot complete. The reason is that Network Interface resources cannot be left with no Security Group attached and the new one is not yet available at that point.
-
-You must invert the default behavior of Terraform. That is, first the new Security Group resource must be created, then associated to possible Network Interface resources and finally the old Security Group can be detached and deleted. To force this behavior, you must set the [create_before_destroy](https://www.terraform.io/language/meta-arguments/lifecycle#create_before_destroy) property:
+Security Group's Name [cannot be edited after the resource is created](https://docs.aws.amazon.com/AWSEC2/latest/UserGuide/working-with-security-groups.html#creating-security-group). In fact, the `name` and `name-prefix` arguments force the creation of a new Security Group resource when they change value. In that case, this provider first deletes the existing Security Group resource and then it creates a new one. If the existing Security Group is associated to a Network Interface resource, the deletion cannot complete. The reason is that Network Interface resources cannot be left with no Security Group attached and the new one is not yet available at that point.
 
 ```terraform
 resource "aws_security_group" "sg_with_changeable_name" {
@@ -129,13 +127,11 @@
 
 ### ingress
 
-This argument is processed in [attribute-as-blocks mode](https://www.terraform.io/docs/configuration/attr-as-blocks.html).
-
 The following arguments are required:
 
 * `from_port` - (Required) Start port (or ICMP type number if protocol is `icmp` or `icmpv6`).
 * `to_port` - (Required) End range port (or ICMP code if protocol is `icmp`).
-* `protocol` - (Required) Protocol. If you select a protocol of `-1` (semantically equivalent to `all`, which is not a valid value here), you must specify a `from_port` and `to_port` equal to 0.  The supported values are defined in the `IpProtocol` argument on the [IpPermission](https://docs.aws.amazon.com/AWSEC2/latest/APIReference/API_IpPermission.html) API reference. This argument is normalized to a lowercase value to match the AWS API requirement when using with Terraform 0.12.x and above, please make sure that the value of the protocol is specified as lowercase when using with older version of Terraform to avoid an issue during upgrade.
+* `protocol` - (Required) Protocol. If you select a protocol of `-1` (semantically equivalent to `all`, which is not a valid value here), you must specify a `from_port` and `to_port` equal to 0.  The supported values are defined in the `IpProtocol` argument on the [IpPermission](https://docs.aws.amazon.com/AWSEC2/latest/APIReference/API_IpPermission.html) API reference.
 
 The following arguments are optional:
 
@@ -148,8 +144,6 @@
 
 ### egress
 
-This argument is processed in [attribute-as-blocks mode](https://www.terraform.io/docs/configuration/attr-as-blocks.html).
-
 The following arguments are required:
 
 * `from_port` - (Required) Start port (or ICMP type number if protocol is `icmp`)
@@ -161,13 +155,8 @@
 * `description` - (Optional) Description of this egress rule.
 * `ipv6_cidr_blocks` - (Optional) List of IPv6 CIDR blocks.
 * `prefix_list_ids` - (Optional) List of Prefix List IDs.
-<<<<<<< HEAD
-* `protocol` - (Required) Protocol. If you select a protocol of `-1` (semantically equivalent to `all`, which is not a valid value here), you must specify a `from_port` and `to_port` equal to 0.  The supported values are defined in the `IpProtocol` argument in the [IpPermission](https://docs.aws.amazon.com/AWSEC2/latest/APIReference/API_IpPermission.html) API reference. This argument is normalized to a lowercase value.
-* `security_groups` - (Optional) List of security group Group Names if using EC2-Classic, or Group IDs if using a VPC.
-=======
-* `protocol` - (Required) Protocol. If you select a protocol of `-1` (semantically equivalent to `all`, which is not a valid value here), you must specify a `from_port` and `to_port` equal to 0.  The supported values are defined in the `IpProtocol` argument in the [IpPermission](https://docs.aws.amazon.com/AWSEC2/latest/APIReference/API_IpPermission.html) API reference. This argument is normalized to a lowercase value to match the AWS API requirement when using Terraform 0.12.x and above. Please make sure that the value of the protocol is specified as lowercase when used with older version of Terraform to avoid issues during upgrade.
+* `protocol` - (Required) Protocol. If you select a protocol of `-1` (semantically equivalent to `all`, which is not a valid value here), you must specify a `from_port` and `to_port` equal to 0.  The supported values are defined in the `IpProtocol` argument in the [IpPermission](https://docs.aws.amazon.com/AWSEC2/latest/APIReference/API_IpPermission.html) API reference.
 * `security_groups` - (Optional) List of security groups. A group name can be used relative to the default VPC. Otherwise, group ID.
->>>>>>> 4f356579
 * `self` - (Optional) Whether the security group itself will be added as a source to this egress rule.
 
 ## Attributes Reference
