---
subcategory: "Route 53"
layout: "aws"
page_title: "AWS: aws_route53_zone"
description: |-
  Manages a Route53 Hosted Zone
---

# Resource: aws_route53_zone

Manages a Route53 Hosted Zone. For managing Domain Name System Security Extensions (DNSSEC), see the `aws_route53_key_signing_key` and `aws_route53_hosted_zone_dnssec` resources.

## Example Usage

### Public Zone

```terraform
resource "aws_route53_zone" "primary" {
  name = "example.com"
}
```

### Public Subdomain Zone

For use in subdomains, note that you need to create a
`aws_route53_record` of type `NS` as well as the subdomain
zone.

```terraform
resource "aws_route53_zone" "main" {
  name = "example.com"
}

resource "aws_route53_zone" "dev" {
  name = "dev.example.com"

  tags = {
    Environment = "dev"
  }
}

resource "aws_route53_record" "dev-ns" {
  zone_id = aws_route53_zone.main.zone_id
  name    = "dev.example.com"
  type    = "NS"
  ttl     = "30"
  records = aws_route53_zone.dev.name_servers
}
```

### Private Zone

~> **NOTE:** This provider provides both exclusive VPC associations defined in-line in this resource via `vpc` configuration blocks and a separate `Zone VPC Association resource. At this time, you cannot use in-line VPC associations in conjunction with any `aws_route53_zone_association` resources with the same zone ID otherwise it will cause a perpetual difference in plan output. You can optionally use [`ignoreChanges`](https://www.pulumi.com/docs/intro/concepts/programming-model/#ignorechanges) to manage additional associations via the `aws_route53_zone_association` resource.

~> **NOTE:** Private zones require at least one VPC association at all times.

```terraform
resource "aws_route53_zone" "private" {
  name = "example.com"

  vpc {
    vpc_id = aws_vpc.example.id
  }
}
```

## Argument Reference

The following arguments are supported:

* `name` - (Required) This is the name of the hosted zone.
* `comment` - (Optional) A comment for the hosted zone. Defaults to 'Managed by Pulumi'.
* `delegation_set_id` - (Optional) The ID of the reusable delegation set whose NS records you want to assign to the hosted zone. Conflicts with `vpc` as delegation sets can only be used for public zones.
* `force_destroy` - (Optional) Whether to destroy all records (possibly managed outside of this provider) in the zone when destroying the zone.
* `tags` - (Optional) A mapping of tags to assign to the zone. If configured with a provider `default_tags` configuration block present, tags with matching keys will overwrite those defined at the provider-level.
* `vpc` - (Optional) Configuration block(s) specifying VPC(s) to associate with a private hosted zone. Conflicts with the `delegation_set_id` argument in this resource and any `aws_route53_zone_association` resource specifying the same zone ID. Detailed below.

### vpc Argument Reference

* `vpc_id` - (Required) ID of the VPC to associate.
* `vpc_region` - (Optional) Region of the VPC to associate. Defaults to AWS provider region.

## Attributes Reference

In addition to all arguments above, the following attributes are exported:

* `arn` - The Amazon Resource Name (ARN) of the Hosted Zone.
* `zone_id` - The Hosted Zone ID. This can be referenced by zone records.
* `name_servers` - A list of name servers in associated (or default) delegation set.
  Find more about delegation sets in [AWS docs](https://docs.aws.amazon.com/Route53/latest/APIReference/actions-on-reusable-delegation-sets.html).
<<<<<<< HEAD
* `tags_all` - A map of tags assigned to the resource, including those inherited from the provider `default_tags` configuration block.
=======
* `primary_name_server` - The Route 53 name server that created the SOA record.
* `tags_all` - A map of tags assigned to the resource, including those inherited from the provider [`default_tags` configuration block](https://registry.terraform.io/providers/hashicorp/aws/latest/docs#default_tags-configuration-block).
>>>>>>> 876f042d

## Import

Route53 Zones can be imported using the `zone id`, e.g.,

```
$ terraform import aws_route53_zone.myzone Z1D633PJN98FT9
```<|MERGE_RESOLUTION|>--- conflicted
+++ resolved
@@ -88,12 +88,8 @@
 * `zone_id` - The Hosted Zone ID. This can be referenced by zone records.
 * `name_servers` - A list of name servers in associated (or default) delegation set.
   Find more about delegation sets in [AWS docs](https://docs.aws.amazon.com/Route53/latest/APIReference/actions-on-reusable-delegation-sets.html).
-<<<<<<< HEAD
+* `primary_name_server` - The Route 53 name server that created the SOA record.
 * `tags_all` - A map of tags assigned to the resource, including those inherited from the provider `default_tags` configuration block.
-=======
-* `primary_name_server` - The Route 53 name server that created the SOA record.
-* `tags_all` - A map of tags assigned to the resource, including those inherited from the provider [`default_tags` configuration block](https://registry.terraform.io/providers/hashicorp/aws/latest/docs#default_tags-configuration-block).
->>>>>>> 876f042d
 
 ## Import
 
