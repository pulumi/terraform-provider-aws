--- conflicted
+++ resolved
@@ -11,7 +11,7 @@
 Creates an entry (a rule) in a network ACL with the specified rule number.
 
 ~> **NOTE on Network ACLs and Network ACL Rules:** This provider currently
-provides both a standalone Network ACL Rule resource and a [Network ACL](network_acl.html) resource with rules
+provides both a standalone Network ACL Rule resource and a Network ACL resource with rules
 defined in-line. At this time you cannot use a Network ACL with in-line rules
 in conjunction with any Network ACL Rule resources. Doing so will cause
 a conflict of rule settings and will overwrite rules.
@@ -67,13 +67,8 @@
 
 ## Import
 
-<<<<<<< HEAD
 Individual rules can be imported using `NETWORK_ACL_ID:RULE_NUMBER:PROTOCOL:EGRESS`, where `PROTOCOL` can be a decimal (e.g. 6) or string (e.g. tcp) value.
 If importing a rule previously provisioned by the provider, the `PROTOCOL` must be the input value used at creation time.
-=======
-Individual rules can be imported using `NETWORK_ACL_ID:RULE_NUMBER:PROTOCOL:EGRESS`, where `PROTOCOL` can be a decimal (e.g., 6) or string (e.g., tcp) value.
-If importing a rule previously provisioned by Terraform, the `PROTOCOL` must be the input value used at creation time.
->>>>>>> 3345e46f
 For more information on protocol numbers and keywords, see here: https://www.iana.org/assignments/protocol-numbers/protocol-numbers.xhtml
 
 For example, import a network ACL Rule with an argument like this:
