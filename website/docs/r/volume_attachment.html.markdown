--- conflicted
+++ resolved
@@ -11,11 +11,7 @@
 Provides an AWS EBS Volume Attachment as a top level resource, to attach and
 detach volumes from AWS Instances.
 
-<<<<<<< HEAD
-~> **NOTE on EBS block devices:** If you use `ebs_block_device` on an `aws_instance`, this provider will assume management over the full set of non-root EBS block devices for the instance, and treats additional block devices as drift. For this reason, `ebs_block_device` cannot be mixed with external `aws_ebs_volume` + `aws_ebs_volume_attachment` resources for a given instance.
-=======
-~> **NOTE on EBS block devices:** If you use `ebs_block_device` on an `aws_instance`, Terraform will assume management over the full set of non-root EBS block devices for the instance, and treats additional block devices as drift. For this reason, `ebs_block_device` cannot be mixed with external `aws_ebs_volume` + `aws_volume_attachment` resources for a given instance.
->>>>>>> 7298684d
+~> **NOTE on EBS block devices:** If you use `ebs_block_device` on an `aws_instance`, this provider will assume management over the full set of non-root EBS block devices for the instance, and treats additional block devices as drift. For this reason, `ebs_block_device` cannot be mixed with external `aws_ebs_volume` + `aws_volume_attachment` resources for a given instance.
 
 ## Example Usage
 
