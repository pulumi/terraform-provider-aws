--- conflicted
+++ resolved
@@ -58,13 +58,8 @@
 If it is greater than 0, API Gateway caches authorizer responses. The maximum value is 3600, or 1 hour. Defaults to `300`.
 Supported only for HTTP API Lambda authorizers.
 * `authorizer_uri` - (Optional) The authorizer's Uniform Resource Identifier (URI).
-<<<<<<< HEAD
 For `REQUEST` authorizers this must be a well-formed Lambda function URI, such as the `invoke_arn` attribute of the `aws_lambda_function` resource.
-Supported only for `REQUEST` authorizers.
-=======
-For `REQUEST` authorizers this must be a well-formed Lambda function URI, such as the `invoke_arn` attribute of the [`aws_lambda_function`](/docs/providers/aws/r/lambda_function.html) resource.
 Supported only for `REQUEST` authorizers. Must be between 1 and 2048 characters in length.
->>>>>>> 9cc63247
 * `enable_simple_responses` - (Optional) Whether a Lambda authorizer returns a response in a simple format. If enabled, the Lambda authorizer can return a boolean value instead of an IAM policy.
 Supported only for HTTP APIs.
 * `identity_sources` - (Optional) The identity sources for which authorization is requested.
