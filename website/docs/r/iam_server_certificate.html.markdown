--- conflicted
+++ resolved
@@ -104,11 +104,7 @@
     included, it defaults to a slash (/). If this certificate is for use with
     AWS CloudFront, the path must be in format `/cloudfront/your_path_here`.
     See [IAM Identifiers][1] for more details on IAM Paths.
-<<<<<<< HEAD
 * `tags` - (Optional) Map of resource tags for the server certificate. .If configured with a provider `default_tags` configuration block present, tags with matching keys will overwrite those defined at the provider-level.
-=======
-* `tags` - (Optional) Map of resource tags for the server certificate. If configured with a provider [`default_tags` configuration block](https://registry.terraform.io/providers/hashicorp/aws/latest/docs#default_tags-configuration-block) present, tags with matching keys will overwrite those defined at the provider-level.
->>>>>>> abe4b515
 
 ~> **NOTE:** AWS performs behind-the-scenes modifications to some certificate files if they do not adhere to a specific format. These modifications will result in this provider forever believing that it needs to update the resources since the local and AWS file contents will not match after theses modifications occur. In order to prevent this from happening you must ensure that all your PEM-encoded files use UNIX line-breaks and that `certificate_body` contains only one certificate. All other certificates should go in `certificate_chain`. It is common for some Certificate Authorities to issue certificate files that have DOS line-breaks and that are actually multiple certificates concatenated together in order to form a full certificate chain.
 
@@ -120,11 +116,7 @@
 * `expiration` - Date and time in [RFC3339 format](https://tools.ietf.org/html/rfc3339#section-5.8) on which the certificate is set to expire.
 * `id` - The unique Server Certificate name
 * `name` - The name of the Server Certificate
-<<<<<<< HEAD
-* `tags_all` - A map of tags assigned to the resource, including those inherited from the provider .
-=======
-* `tags_all` - A map of tags assigned to the resource, including those inherited from the provider [`default_tags` configuration block](https://registry.terraform.io/providers/hashicorp/aws/latest/docs#default_tags-configuration-block).
->>>>>>> abe4b515
+* `tags_all` - A map of tags assigned to the resource, including those inherited from the provider `default_tags` configuration block.
 * `upload_date` - Date and time in [RFC3339 format](https://tools.ietf.org/html/rfc3339#section-5.8) when the server certificate was uploaded.
 
 ## Import
