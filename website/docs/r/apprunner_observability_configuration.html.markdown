--- conflicted
+++ resolved
@@ -31,13 +31,8 @@
 The following arguments supported:
 
 * `observability_configuration_name` - (Required, Forces new resource) Name of the observability configuration.
-<<<<<<< HEAD
-* `trace_configuration` - (Optional) The configuration of the tracing feature within this observability configuration. If you don't specify it, App Runner doesn't enable tracing. See [Trace Configuration](#trace-configuration) below for more details.
+* `trace_configuration` - (Optional) Configuration of the tracing feature within this observability configuration. If you don't specify it, App Runner doesn't enable tracing. See [Trace Configuration](#trace-configuration) below for more details.
 * `tags` - (Optional) Key-value map of resource tags. If configured with a provider `default_tags` configuration block present, tags with matching keys will overwrite those defined at the provider-level.
-=======
-* `trace_configuration` - (Optional) Configuration of the tracing feature within this observability configuration. If you don't specify it, App Runner doesn't enable tracing. See [Trace Configuration](#trace-configuration) below for more details.
-* `tags` - (Optional) Key-value map of resource tags. If configured with a provider [`default_tags` configuration block](https://registry.terraform.io/providers/hashicorp/aws/latest/docs#default_tags-configuration-block) present, tags with matching keys will overwrite those defined at the provider-level.
->>>>>>> 4f356579
 
 ### Trace Configuration
 
@@ -53,7 +48,7 @@
 * `observability_configuration_revision` - The revision of this observability configuration.
 * `latest` - Whether the observability configuration has the highest `observability_configuration_revision` among all configurations that share the same `observability_configuration_name`.
 * `status` - Current state of the observability configuration. An INACTIVE configuration revision has been deleted and can't be used. It is permanently removed some time after deletion.
-* `tags_all` - Map of tags assigned to the resource, including those inherited from the provider [`default_tags` configuration block](https://registry.terraform.io/providers/hashicorp/aws/latest/docs#default_tags-configuration-block).
+* `tags_all` - Map of tags assigned to the resource, including those inherited from the provider `default_tags` configuration block.
 
 ## Import
 
