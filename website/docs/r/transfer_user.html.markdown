---
subcategory: "Transfer Family"
layout: "aws"
page_title: "AWS: aws_transfer_user"
description: |-
  Provides a AWS Transfer User resource.
---

# Resource: aws_transfer_user

Provides a AWS Transfer User resource. Managing SSH keys can be accomplished with the `aws_transfer_ssh_key` resource.

## Example Usage

```terraform
resource "aws_transfer_server" "foo" {
  identity_provider_type = "SERVICE_MANAGED"

  tags = {
    NAME = "tf-acc-test-transfer-server"
  }
}

resource "aws_iam_role" "foo" {
  name = "tf-test-transfer-user-iam-role"

  assume_role_policy = <<EOF
{
	"Version": "2012-10-17",
	"Statement": [
		{
		"Effect": "Allow",
		"Principal": {
			"Service": "transfer.amazonaws.com"
		},
		"Action": "sts:AssumeRole"
		}
	]
}
EOF
}

resource "aws_iam_role_policy" "foo" {
  name = "tf-test-transfer-user-iam-policy"
  role = aws_iam_role.foo.id

  policy = <<POLICY
{
	"Version": "2012-10-17",
	"Statement": [
		{
			"Sid": "AllowFullAccesstoS3",
			"Effect": "Allow",
			"Action": [
				"s3:*"
			],
			"Resource": "*"
		}
	]
}
POLICY
}

resource "aws_transfer_user" "foo" {
  server_id = aws_transfer_server.foo.id
  user_name = "tftestuser"
  role      = aws_iam_role.foo.arn

  home_directory_type = "LOGICAL"
  home_directory_mappings {
    entry  = "/test.pdf"
    target = "/bucket3/test-path/tftestuser.pdf"
  }
}
```

## Argument Reference

The following arguments are supported:

* `server_id` - (Required) The Server ID of the Transfer Server (e.g., `s-12345678`)
* `user_name` - (Required) The name used for log in to your SFTP server.
* `home_directory` - (Optional) The landing directory (folder) for a user when they log in to the server using their SFTP client.  It should begin with a `/`.  The first item in the path is the name of the home bucket (accessible as `${Transfer:HomeBucket}` in the policy) and the rest is the home directory (accessible as `${Transfer:HomeDirectory}` in the policy). For example, `/example-bucket-1234/username` would set the home bucket to `example-bucket-1234` and the home directory to `username`.
* `home_directory_mappings` - (Optional) Logical directory mappings that specify what S3 paths and keys should be visible to your user and how you want to make them visible. See [Home Directory Mappings](#home-directory-mappings) below.
* `home_directory_type` - (Optional) The type of landing directory (folder) you mapped for your users' home directory. Valid values are `PATH` and `LOGICAL`.
* `policy` - (Optional) An IAM JSON policy document that scopes down user access to portions of their Amazon S3 bucket. IAM variables you can use inside this policy include `${Transfer:UserName}`, `${Transfer:HomeDirectory}`, and `${Transfer:HomeBucket}`. These are evaluated on-the-fly when navigating the bucket.
* `posix_profile` - (Optional) Specifies the full POSIX identity, including user ID (Uid), group ID (Gid), and any secondary groups IDs (SecondaryGids), that controls your users' access to your Amazon EFS file systems. See [Posix Profile](#posix-profile) below.
* `role` - (Required) Amazon Resource Name (ARN) of an IAM role that allows the service to controls your user’s access to your Amazon S3 bucket.
<<<<<<< HEAD
* `tags` - (Optional) A map of tags to assign to the resource. If configured with a provider `default_tags` configuration block, tags with matching keys will overwrite those defined at the provider-level.
=======
* `tags` - (Optional) A map of tags to assign to the resource. If configured with a provider [`default_tags` configuration block](https://registry.terraform.io/providers/hashicorp/aws/latest/docs#default_tags-configuration-block) present, tags with matching keys will overwrite those defined at the provider-level.
>>>>>>> abe4b515


### Home Directory Mappings

* `entry` - (Required) Represents an entry and a target.
* `target` - (Required) Represents the map target.

The `Restricted` option is achieved using the following mapping:

```
home_directory_mappings {
	entry  = "/"
	target = "/${aws_s3_bucket.foo.id}/$${Transfer:UserName}"
}
```

### Posix Profile

* `gid` - (Required) The POSIX group ID used for all EFS operations by this user.
* `uid` - (Required) The POSIX user ID used for all EFS operations by this user.
* `secondary_gids` - (Optional) The secondary POSIX group IDs used for all EFS operations by this user.

## Attributes Reference
In addition to all arguments above, the following attributes are exported:

* `arn` - Amazon Resource Name (ARN) of Transfer User
<<<<<<< HEAD
* `tags_all` - A map of tags assigned to the resource, including those inherited from the provider.
=======
* `tags_all` - A map of tags assigned to the resource, including those inherited from the provider [`default_tags` configuration block](https://registry.terraform.io/providers/hashicorp/aws/latest/docs#default_tags-configuration-block).
>>>>>>> abe4b515

## Import

Transfer Users can be imported using the `server_id` and `user_name` separated by `/`.

```
$ terraform import aws_transfer_user.bar s-12345678/test-username
```<|MERGE_RESOLUTION|>--- conflicted
+++ resolved
@@ -86,11 +86,7 @@
 * `policy` - (Optional) An IAM JSON policy document that scopes down user access to portions of their Amazon S3 bucket. IAM variables you can use inside this policy include `${Transfer:UserName}`, `${Transfer:HomeDirectory}`, and `${Transfer:HomeBucket}`. These are evaluated on-the-fly when navigating the bucket.
 * `posix_profile` - (Optional) Specifies the full POSIX identity, including user ID (Uid), group ID (Gid), and any secondary groups IDs (SecondaryGids), that controls your users' access to your Amazon EFS file systems. See [Posix Profile](#posix-profile) below.
 * `role` - (Required) Amazon Resource Name (ARN) of an IAM role that allows the service to controls your user’s access to your Amazon S3 bucket.
-<<<<<<< HEAD
 * `tags` - (Optional) A map of tags to assign to the resource. If configured with a provider `default_tags` configuration block, tags with matching keys will overwrite those defined at the provider-level.
-=======
-* `tags` - (Optional) A map of tags to assign to the resource. If configured with a provider [`default_tags` configuration block](https://registry.terraform.io/providers/hashicorp/aws/latest/docs#default_tags-configuration-block) present, tags with matching keys will overwrite those defined at the provider-level.
->>>>>>> abe4b515
 
 
 ### Home Directory Mappings
@@ -117,11 +113,7 @@
 In addition to all arguments above, the following attributes are exported:
 
 * `arn` - Amazon Resource Name (ARN) of Transfer User
-<<<<<<< HEAD
-* `tags_all` - A map of tags assigned to the resource, including those inherited from the provider.
-=======
-* `tags_all` - A map of tags assigned to the resource, including those inherited from the provider [`default_tags` configuration block](https://registry.terraform.io/providers/hashicorp/aws/latest/docs#default_tags-configuration-block).
->>>>>>> abe4b515
+* `tags_all` - A map of tags assigned to the resource, including those inherited from the provider `default_tags` configuration block.
 
 ## Import
 
