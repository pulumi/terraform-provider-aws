--- conflicted
+++ resolved
@@ -31,12 +31,8 @@
 * `connections_bandwidth` - (Required) The bandwidth of the individual physical connections bundled by the LAG. Valid values: 50Mbps, 100Mbps, 200Mbps, 300Mbps, 400Mbps, 500Mbps, 1Gbps, 2Gbps, 5Gbps, 10Gbps and 100Gbps. Case sensitive.
 * `location` - (Required) The AWS Direct Connect location in which the LAG should be allocated. See [DescribeLocations](https://docs.aws.amazon.com/directconnect/latest/APIReference/API_DescribeLocations.html) for the list of AWS Direct Connect locations. Use `locationCode`.
 * `force_destroy` - (Optional, Default:false) A boolean that indicates all connections associated with the LAG should be deleted so that the LAG can be destroyed without error. These objects are *not* recoverable.
-<<<<<<< HEAD
+* `provider_name` - (Optional) The name of the service provider associated with the LAG.
 * `tags` - (Optional) A map of tags to assign to the resource. .If configured with a provider `default_tags` configuration block present, tags with matching keys will overwrite those defined at the provider-level.
-=======
-* `provider_name` - (Optional) The name of the service provider associated with the LAG.
-* `tags` - (Optional) A map of tags to assign to the resource. If configured with a provider [`default_tags` configuration block](/docs/providers/aws/index.html#default_tags-configuration-block) present, tags with matching keys will overwrite those defined at the provider-level.
->>>>>>> 740ba75a
 
 ## Attributes Reference
 
@@ -44,14 +40,10 @@
 
 * `arn` - The ARN of the LAG.
 * `has_logical_redundancy` - Indicates whether the LAG supports a secondary BGP peer in the same address family (IPv4/IPv6).
-<<<<<<< HEAD
-* `tags_all` - A map of tags assigned to the resource, including those inherited from the provider .
-=======
 * `id` - The ID of the LAG.
 * `jumbo_frame_capable` -Indicates whether jumbo frames (9001 MTU) are supported.
 * `owner_account_id` - The ID of the AWS account that owns the LAG.
-* `tags_all` - A map of tags assigned to the resource, including those inherited from the provider [`default_tags` configuration block](/docs/providers/aws/index.html#default_tags-configuration-block).
->>>>>>> 740ba75a
+* `tags_all` - A map of tags assigned to the resource, including those inherited from the provider `default_tags` configuration block.
 
 ## Import
 
