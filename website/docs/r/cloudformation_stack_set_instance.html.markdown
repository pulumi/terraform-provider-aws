---
subcategory: "CloudFormation"
layout: "aws"
page_title: "AWS: aws_cloudformation_stack_set_instance"
description: |-
  Manages a CloudFormation StackSet Instance.
---

# Resource: aws_cloudformation_stack_set_instance

Manages a CloudFormation StackSet Instance. Instances are managed in the account and region of the StackSet after the target account permissions have been configured. Additional information about StackSets can be found in the [AWS CloudFormation User Guide](https://docs.aws.amazon.com/AWSCloudFormation/latest/UserGuide/what-is-cfnstacksets.html).

~> **NOTE:** All target accounts must have an IAM Role created that matches the name of the execution role configured in the StackSet (the `execution_role_name` argument in the `aws_cloudformation_stack_set` resource) in a trust relationship with the administrative account or administration IAM Role. The execution role must have appropriate permissions to manage resources defined in the template along with those required for StackSets to operate. See the [AWS CloudFormation User Guide](https://docs.aws.amazon.com/AWSCloudFormation/latest/UserGuide/stacksets-prereqs.html) for more details.

~> **NOTE:** To retain the Stack during resource destroy, ensure `retain_stack` has been set to `true` in the state first. This must be completed _before_ a deployment that would destroy the resource.

## Example Usage

```terraform
resource "aws_cloudformation_stack_set_instance" "example" {
  account_id     = "123456789012"
  region         = "us-east-1"
  stack_set_name = aws_cloudformation_stack_set.example.name
}
```

### Example IAM Setup in Target Account

```terraform
data "aws_iam_policy_document" "AWSCloudFormationStackSetExecutionRole_assume_role_policy" {
  statement {
    actions = ["sts:AssumeRole"]
    effect  = "Allow"

    principals {
      identifiers = [aws_iam_role.AWSCloudFormationStackSetAdministrationRole.arn]
      type        = "AWS"
    }
  }
}

resource "aws_iam_role" "AWSCloudFormationStackSetExecutionRole" {
  assume_role_policy = data.aws_iam_policy_document.AWSCloudFormationStackSetExecutionRole_assume_role_policy.json
  name               = "AWSCloudFormationStackSetExecutionRole"
}

# Documentation: https://docs.aws.amazon.com/AWSCloudFormation/latest/UserGuide/stacksets-prereqs.html
# Additional IAM permissions necessary depend on the resources defined in the StackSet template
data "aws_iam_policy_document" "AWSCloudFormationStackSetExecutionRole_MinimumExecutionPolicy" {
  statement {
    actions = [
      "cloudformation:*",
      "s3:*",
      "sns:*",
    ]

    effect    = "Allow"
    resources = ["*"]
  }
}

resource "aws_iam_role_policy" "AWSCloudFormationStackSetExecutionRole_MinimumExecutionPolicy" {
  name   = "MinimumExecutionPolicy"
  policy = data.aws_iam_policy_document.AWSCloudFormationStackSetExecutionRole_MinimumExecutionPolicy.json
  role   = aws_iam_role.AWSCloudFormationStackSetExecutionRole.name
}
```

### Example Deployment across Organizations account

```terraform
resource "aws_cloudformation_stack_set_instance" "example" {
  deployment_targets {
    organizational_unit_ids = [aws_organizations_organization.example.roots[0].id]
  }

  region         = "us-east-1"
  stack_set_name = aws_cloudformation_stack_set.example.name
}
```

## Argument Reference

The following arguments are supported:

* `stack_set_name` - (Required) Name of the StackSet.
* `account_id` - (Optional) Target AWS Account ID to create a Stack based on the StackSet. Defaults to current account.
* `deployment_targets` - (Optional) The AWS Organizations accounts to which StackSets deploys. StackSets doesn't deploy stack instances to the organization management account, even if the organization management account is in your organization or in an OU in your organization. Drift detection is not possible for this argument. See [deployment_targets](#deployment_targets-argument-reference) below.
* `parameter_overrides` - (Optional) Key-value map of input parameters to override from the StackSet for this Instance.
* `region` - (Optional) Target AWS Region to create a Stack based on the StackSet. Defaults to current region.
<<<<<<< HEAD
* `retain_stack` - (Optional) During resource destroy, remove Instance from StackSet while keeping the Stack and its associated resources. Must be enabled in the state _before_ destroy operation to take effect. You cannot reassociate a retained Stack or add an existing, saved Stack to a new StackSet. Defaults to `false`.
=======
* `retain_stack` - (Optional) During Terraform resource destroy, remove Instance from StackSet while keeping the Stack and its associated resources. Must be enabled in Terraform state _before_ destroy operation to take effect. You cannot reassociate a retained Stack or add an existing, saved Stack to a new StackSet. Defaults to `false`.
* `call_as` - (Optional) Specifies whether you are acting as an account administrator in the organization's management account or as a delegated administrator in a member account. Valid values: `SELF` (default), `DELEGATED_ADMIN`.
>>>>>>> 613e21b0

### `deployment_targets` Argument Reference

The `deployment_targets` configuration block supports the following arguments:

*`organizational_unit_ids` - (Optional) The organization root ID or organizational unit (OU) IDs to which StackSets deploys.

## Attributes Reference

In addition to all arguments above, the following attributes are exported:

* `id` - StackSet name, target AWS account ID, and target AWS region separated by commas (`,`)
* `organizational_unit_id` - The organization root ID or organizational unit (OU) IDs specified for `deployment_targets`.
* `stack_id` - Stack identifier

## Timeouts

`aws_cloudformation_stack_set_instance` provides the following [Timeouts](https://www.terraform.io/docs/configuration/blocks/resources/syntax.html#operation-timeouts) configuration options:

* `create` - (Default `30m`) How long to wait for a Stack to be created.
* `update` - (Default `30m`) How long to wait for a Stack to be updated.
* `delete` - (Default `30m`) How long to wait for a Stack to be deleted.

## Import

CloudFormation StackSet Instances can be imported using the StackSet name, target AWS account ID, and target AWS region separated by commas (`,`) e.g.,

```
$ terraform import aws_cloudformation_stack_set_instance.example example,123456789012,us-east-1
```<|MERGE_RESOLUTION|>--- conflicted
+++ resolved
@@ -88,12 +88,8 @@
 * `deployment_targets` - (Optional) The AWS Organizations accounts to which StackSets deploys. StackSets doesn't deploy stack instances to the organization management account, even if the organization management account is in your organization or in an OU in your organization. Drift detection is not possible for this argument. See [deployment_targets](#deployment_targets-argument-reference) below.
 * `parameter_overrides` - (Optional) Key-value map of input parameters to override from the StackSet for this Instance.
 * `region` - (Optional) Target AWS Region to create a Stack based on the StackSet. Defaults to current region.
-<<<<<<< HEAD
 * `retain_stack` - (Optional) During resource destroy, remove Instance from StackSet while keeping the Stack and its associated resources. Must be enabled in the state _before_ destroy operation to take effect. You cannot reassociate a retained Stack or add an existing, saved Stack to a new StackSet. Defaults to `false`.
-=======
-* `retain_stack` - (Optional) During Terraform resource destroy, remove Instance from StackSet while keeping the Stack and its associated resources. Must be enabled in Terraform state _before_ destroy operation to take effect. You cannot reassociate a retained Stack or add an existing, saved Stack to a new StackSet. Defaults to `false`.
 * `call_as` - (Optional) Specifies whether you are acting as an account administrator in the organization's management account or as a delegated administrator in a member account. Valid values: `SELF` (default), `DELEGATED_ADMIN`.
->>>>>>> 613e21b0
 
 ### `deployment_targets` Argument Reference
 
