--- conflicted
+++ resolved
@@ -369,13 +369,8 @@
 * `termination_policies` (Optional) A list of policies to decide how the instances in the Auto Scaling Group should be terminated. The allowed values are `OldestInstance`, `NewestInstance`, `OldestLaunchConfiguration`, `ClosestToNextInstanceHour`, `OldestLaunchTemplate`, `AllocationStrategy`, `Default`.
 * `suspended_processes` - (Optional) A list of processes to suspend for the Auto Scaling Group. The allowed values are `Launch`, `Terminate`, `HealthCheck`, `ReplaceUnhealthy`, `AZRebalance`, `AlarmNotification`, `ScheduledActions`, `AddToLoadBalancer`.
 Note that if you suspend either the `Launch` or `Terminate` process types, it can prevent your Auto Scaling Group from functioning properly.
-<<<<<<< HEAD
-* `tag` (Optional) Configuration block(s) containing resource tags. Conflicts with `tags_collection`. Documented below.
-* `tags` (Optional) Set of maps containing resource tags. Conflicts with `tag`. Documented below.
-=======
 * `tag` (Optional) Configuration block(s) containing resource tags. Conflicts with `tags`. See [Tag](#tag-and-tags) below for more details.
 * `tags` (Optional, **Deprecated** use `tag` instead) Set of maps containing resource tags. Conflicts with `tag`. See [Tags](#tag-and-tags) below for more details.
->>>>>>> 7a066468
 * `placement_group` (Optional) The name of the placement group into which you'll launch your instances, if any.
 * `metrics_granularity` - (Optional) The granularity to associate with the metrics to collect. The only valid value is `1Minute`. Default is `1Minute`.
 * `enabled_metrics` - (Optional) A list of metrics to collect. The allowed values are defined by the [underlying AWS API](https://docs.aws.amazon.com/autoscaling/ec2/APIReference/API_EnableMetricsCollection.html).
