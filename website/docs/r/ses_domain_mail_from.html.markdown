--- conflicted
+++ resolved
@@ -10,11 +10,7 @@
 
 Provides an SES domain MAIL FROM resource.
 
-<<<<<<< HEAD
-~> **NOTE:** For the MAIL FROM domain to be fully usable, this resource should be paired with the `aws_ses_domain_identity` resource. To validate the MAIL FROM domain, a DNS MX record is required. To pass SPF checks, a DNS TXT record may also be required. See the [Amazon SES MAIL FROM documentation](https://docs.aws.amazon.com/ses/latest/DeveloperGuide/mail-from-set.html) for more information.
-=======
-~> **NOTE:** For the MAIL FROM domain to be fully usable, this resource should be paired with the [aws_ses_domain_identity resource](/docs/providers/aws/r/ses_domain_identity.html). To validate the MAIL FROM domain, a DNS MX record is required. To pass SPF checks, a DNS TXT record may also be required. See the [Amazon SES MAIL FROM documentation](https://docs.aws.amazon.com/ses/latest/dg/mail-from.html) for more information.
->>>>>>> 0fb073f9
+~> **NOTE:** For the MAIL FROM domain to be fully usable, this resource should be paired with the `aws_ses_domain_identity` resource. To validate the MAIL FROM domain, a DNS MX record is required. To pass SPF checks, a DNS TXT record may also be required. See the [Amazon SES MAIL FROM documentation](https://docs.aws.amazon.com/ses/latest/dg/mail-from.html) for more information.
 
 ## Example Usage
 
@@ -70,5 +66,5 @@
 MAIL FROM domain can be imported using the `domain` attribute, e.g.,
 
 ```
-$ terraform import aws_ses_domain_mail_from.example example.com
+terraform import aws_ses_domain_mail_from.example example.com
 ```