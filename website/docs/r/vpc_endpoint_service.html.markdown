---
subcategory: "VPC (Virtual Private Cloud)"
layout: "aws"
page_title: "AWS: aws_vpc_endpoint_service"
description: |-
  Provides a VPC Endpoint Service resource.
---

# Resource: aws_vpc_endpoint_service

Provides a VPC Endpoint Service resource.
Service consumers can create an _Interface_ [VPC Endpoint](vpc_endpoint.html) to connect to the service.

~> **NOTE on VPC Endpoint Services and VPC Endpoint Service Allowed Principals:** This provider provides
both a standalone [VPC Endpoint Service Allowed Principal](vpc_endpoint_service_allowed_principal.html) resource
and a VPC Endpoint Service resource with an `allowed_principals` attribute. Do not use the same principal ARN in both
a VPC Endpoint Service resource and a VPC Endpoint Service Allowed Principal resource. Doing so will cause a conflict
and will overwrite the association.

## Example Usage

### Network Load Balancers

```terraform
resource "aws_vpc_endpoint_service" "example" {
  acceptance_required        = false
  network_load_balancer_arns = [aws_lb.example.arn]
}
```

### Gateway Load Balancers

```terraform
resource "aws_vpc_endpoint_service" "example" {
  acceptance_required        = false
  gateway_load_balancer_arns = [aws_lb.example.arn]
}
```

## Argument Reference

The following arguments are supported:

* `acceptance_required` - (Required) Whether or not VPC endpoint connection requests to the service must be accepted by the service owner - `true` or `false`.
* `allowed_principals` - (Optional) The ARNs of one or more principals allowed to discover the endpoint service.
* `gateway_load_balancer_arns` - (Optional) Amazon Resource Names (ARNs) of one or more Gateway Load Balancers for the endpoint service.
* `network_load_balancer_arns` - (Optional) Amazon Resource Names (ARNs) of one or more Network Load Balancers for the endpoint service.
<<<<<<< HEAD
* `tags` - (Optional) A map of tags to assign to the resource. .If configured with a provider `default_tags` configuration block present, tags with matching keys will overwrite those defined at the provider-level.
=======
* `tags` - (Optional) A map of tags to assign to the resource. If configured with a provider [`default_tags` configuration block](https://registry.terraform.io/providers/hashicorp/aws/latest/docs#default_tags-configuration-block) present, tags with matching keys will overwrite those defined at the provider-level.
>>>>>>> abe4b515
* `private_dns_name` - (Optional) The private DNS name for the service.
* `supported_ip_address_types` - (Optional) The supported IP address types. The possible values are `ipv4` and `ipv6`.

## Attributes Reference

In addition to all arguments above, the following attributes are exported:

* `id` - The ID of the VPC endpoint service.
* `availability_zones` - A set of Availability Zones in which the service is available.
* `arn` - The Amazon Resource Name (ARN) of the VPC endpoint service.
* `base_endpoint_dns_names` - A set of DNS names for the service.
* `manages_vpc_endpoints` - Whether or not the service manages its VPC endpoints - `true` or `false`.
* `service_name` - The service name.
* `service_type` - The service type, `Gateway` or `Interface`.
* `state` - The state of the VPC endpoint service.
* `private_dns_name_configuration` - List of objects containing information about the endpoint service private DNS name configuration.
    * `name` - Name of the record subdomain the service provider needs to create.
    * `state` - Verification state of the VPC endpoint service. Consumers of the endpoint service can use the private name only when the state is `verified`.
    * `type` - Endpoint service verification type, for example `TXT`.
    * `value` - Value the service provider adds to the private DNS name domain record before verification.
<<<<<<< HEAD
* `tags_all` - A map of tags assigned to the resource, including those inherited from the provider .
=======
* `tags_all` - A map of tags assigned to the resource, including those inherited from the provider [`default_tags` configuration block](https://registry.terraform.io/providers/hashicorp/aws/latest/docs#default_tags-configuration-block).
>>>>>>> abe4b515

## Import

VPC Endpoint Services can be imported using the `VPC endpoint service id`, e.g.,

```
$ terraform import aws_vpc_endpoint_service.foo vpce-svc-0f97a19d3fa8220bc
```<|MERGE_RESOLUTION|>--- conflicted
+++ resolved
@@ -45,11 +45,7 @@
 * `allowed_principals` - (Optional) The ARNs of one or more principals allowed to discover the endpoint service.
 * `gateway_load_balancer_arns` - (Optional) Amazon Resource Names (ARNs) of one or more Gateway Load Balancers for the endpoint service.
 * `network_load_balancer_arns` - (Optional) Amazon Resource Names (ARNs) of one or more Network Load Balancers for the endpoint service.
-<<<<<<< HEAD
 * `tags` - (Optional) A map of tags to assign to the resource. .If configured with a provider `default_tags` configuration block present, tags with matching keys will overwrite those defined at the provider-level.
-=======
-* `tags` - (Optional) A map of tags to assign to the resource. If configured with a provider [`default_tags` configuration block](https://registry.terraform.io/providers/hashicorp/aws/latest/docs#default_tags-configuration-block) present, tags with matching keys will overwrite those defined at the provider-level.
->>>>>>> abe4b515
 * `private_dns_name` - (Optional) The private DNS name for the service.
 * `supported_ip_address_types` - (Optional) The supported IP address types. The possible values are `ipv4` and `ipv6`.
 
@@ -70,11 +66,7 @@
     * `state` - Verification state of the VPC endpoint service. Consumers of the endpoint service can use the private name only when the state is `verified`.
     * `type` - Endpoint service verification type, for example `TXT`.
     * `value` - Value the service provider adds to the private DNS name domain record before verification.
-<<<<<<< HEAD
-* `tags_all` - A map of tags assigned to the resource, including those inherited from the provider .
-=======
-* `tags_all` - A map of tags assigned to the resource, including those inherited from the provider [`default_tags` configuration block](https://registry.terraform.io/providers/hashicorp/aws/latest/docs#default_tags-configuration-block).
->>>>>>> abe4b515
+* `tags_all` - A map of tags assigned to the resource, including those inherited from the provider `default_tags` configuration block.
 
 ## Import
 
