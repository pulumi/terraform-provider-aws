---
subcategory: "EMR"
layout: "aws"
page_title: "AWS: aws_emr_cluster"
description: |-
  Provides an Elastic MapReduce Cluster
---

# Resource: aws_emr_cluster

Provides an Elastic MapReduce Cluster, a web service that makes it easy to process large amounts of data efficiently. See [Amazon Elastic MapReduce Documentation](https://aws.amazon.com/documentation/elastic-mapreduce/) for more information.

To configure [Instance Groups](https://docs.aws.amazon.com/emr/latest/ManagementGuide/emr-instance-group-configuration.html#emr-plan-instance-groups) for [task nodes](https://docs.aws.amazon.com/emr/latest/ManagementGuide/emr-master-core-task-nodes.html#emr-plan-task), see the `aws_emr_instance_group` resource.

## Example Usage

```terraform
resource "aws_emr_cluster" "cluster" {
  name          = "emr-test-arn"
  release_label = "emr-4.6.0"
  applications  = ["Spark"]

  additional_info = <<EOF
{
  "instanceAwsClientConfiguration": {
    "proxyPort": 8099,
    "proxyHost": "myproxy.example.com"
  }
}
EOF

  termination_protection            = false
  keep_job_flow_alive_when_no_steps = true

  ec2_attributes {
    subnet_id                         = aws_subnet.main.id
    emr_managed_master_security_group = aws_security_group.sg.id
    emr_managed_slave_security_group  = aws_security_group.sg.id
    instance_profile                  = aws_iam_instance_profile.emr_profile.arn
  }

  master_instance_group {
    instance_type = "m4.large"
  }

  core_instance_group {
    instance_type  = "c4.large"
    instance_count = 1

    ebs_config {
      size                 = "40"
      type                 = "gp2"
      volumes_per_instance = 1
    }

    bid_price = "0.30"

    autoscaling_policy = <<EOF
{
"Constraints": {
  "MinCapacity": 1,
  "MaxCapacity": 2
},
"Rules": [
  {
    "Name": "ScaleOutMemoryPercentage",
    "Description": "Scale out if YARNMemoryAvailablePercentage is less than 15",
    "Action": {
      "SimpleScalingPolicyConfiguration": {
        "AdjustmentType": "CHANGE_IN_CAPACITY",
        "ScalingAdjustment": 1,
        "CoolDown": 300
      }
    },
    "Trigger": {
      "CloudWatchAlarmDefinition": {
        "ComparisonOperator": "LESS_THAN",
        "EvaluationPeriods": 1,
        "MetricName": "YARNMemoryAvailablePercentage",
        "Namespace": "AWS/ElasticMapReduce",
        "Period": 300,
        "Statistic": "AVERAGE",
        "Threshold": 15.0,
        "Unit": "PERCENT"
      }
    }
  }
]
}
EOF
  }

  ebs_root_volume_size = 100

  tags = {
    role = "rolename"
    env  = "env"
  }

  bootstrap_action {
    path = "s3://elasticmapreduce/bootstrap-actions/run-if"
    name = "runif"
    args = ["instance.isMaster=true", "echo running on master node"]
  }

  configurations_json = <<EOF
  [
    {
      "Classification": "hadoop-env",
      "Configurations": [
        {
          "Classification": "export",
          "Properties": {
            "JAVA_HOME": "/usr/lib/jvm/java-1.8.0"
          }
        }
      ],
      "Properties": {}
    },
    {
      "Classification": "spark-env",
      "Configurations": [
        {
          "Classification": "export",
          "Properties": {
            "JAVA_HOME": "/usr/lib/jvm/java-1.8.0"
          }
        }
      ],
      "Properties": {}
    }
  ]
EOF

  service_role = aws_iam_role.iam_emr_service_role.arn
}
```

The `aws_emr_cluster` resource typically requires two IAM roles, one for the EMR Cluster to use as a service, and another to place on your Cluster Instances to interact with AWS from those instances. The suggested role policy template for the EMR service is `AmazonElasticMapReduceRole`, and `AmazonElasticMapReduceforEC2Role` for the EC2 profile. See the [Getting Started](https://docs.aws.amazon.com/ElasticMapReduce/latest/ManagementGuide/emr-gs-launch-sample-cluster.html) guide for more information on these IAM roles.

### Instance Fleet

```terraform
resource "aws_emr_cluster" "example" {
  # ... other configuration ...
  master_instance_fleet {
    instance_type_configs {
      instance_type = "m4.xlarge"
    }
    target_on_demand_capacity = 1
  }
  core_instance_fleet {
    instance_type_configs {
      bid_price_as_percentage_of_on_demand_price = 80
      ebs_config {
        size                 = 100
        type                 = "gp2"
        volumes_per_instance = 1
      }
      instance_type     = "m3.xlarge"
      weighted_capacity = 1
    }
    instance_type_configs {
      bid_price_as_percentage_of_on_demand_price = 100
      ebs_config {
        size                 = 100
        type                 = "gp2"
        volumes_per_instance = 1
      }
      instance_type     = "m4.xlarge"
      weighted_capacity = 1
    }
    instance_type_configs {
      bid_price_as_percentage_of_on_demand_price = 100
      ebs_config {
        size                 = 100
        type                 = "gp2"
        volumes_per_instance = 1
      }
      instance_type     = "m4.2xlarge"
      weighted_capacity = 2
    }
    launch_specifications {
      spot_specification {
        allocation_strategy      = "capacity-optimized"
        block_duration_minutes   = 0
        timeout_action           = "SWITCH_TO_ON_DEMAND"
        timeout_duration_minutes = 10
      }
    }
    name                      = "core fleet"
    target_on_demand_capacity = 2
    target_spot_capacity      = 2
  }
}

resource "aws_emr_instance_fleet" "task" {
  cluster_id = aws_emr_cluster.example.id
  instance_type_configs {
    bid_price_as_percentage_of_on_demand_price = 100
    ebs_config {
      size                 = 100
      type                 = "gp2"
      volumes_per_instance = 1
    }
    instance_type     = "m4.xlarge"
    weighted_capacity = 1
  }
  instance_type_configs {
    bid_price_as_percentage_of_on_demand_price = 100
    ebs_config {
      size                 = 100
      type                 = "gp2"
      volumes_per_instance = 1
    }
    instance_type     = "m4.2xlarge"
    weighted_capacity = 2
  }
  launch_specifications {
    spot_specification {
      allocation_strategy      = "capacity-optimized"
      block_duration_minutes   = 0
      timeout_action           = "TERMINATE_CLUSTER"
      timeout_duration_minutes = 10
    }
  }
  name                      = "task fleet"
  target_on_demand_capacity = 1
  target_spot_capacity      = 1
}
```

### Enable Debug Logging

[Debug logging in EMR](https://docs.aws.amazon.com/emr/latest/ManagementGuide/emr-plan-debugging.html) is implemented as a step. It is highly recommended that you utilize the resource options configuration with `ignoreChanges` if other steps are being managed outside of this provider.

```terraform
resource "aws_emr_cluster" "example" {
  # ... other configuration ...

  step {
    action_on_failure = "TERMINATE_CLUSTER"
    name              = "Setup Hadoop Debugging"

    hadoop_jar_step {
      jar  = "command-runner.jar"
      args = ["state-pusher-script"]
    }
  }

  # Optional: ignore outside changes to running cluster steps
  lifecycle {
    ignore_changes = [step]
  }
}
```

### Multiple Node Master Instance Group

Available in EMR version 5.23.0 and later, an EMR Cluster can be launched with three master nodes for high availability. Additional information about this functionality and its requirements can be found in the [EMR Management Guide](https://docs.aws.amazon.com/emr/latest/ManagementGuide/emr-plan-ha.html).

```terraform
# This configuration is for illustrative purposes and highlights
# only relevant configurations for working with this functionality.

# Map public IP on launch must be enabled for public (Internet accessible) subnets
resource "aws_subnet" "example" {
  # ... other configuration ...

  map_public_ip_on_launch = true
}

resource "aws_emr_cluster" "example" {
  # ... other configuration ...

  # EMR version must be 5.23.0 or later
  release_label = "emr-5.24.1"

  # Termination protection is automatically enabled for multiple masters
  # To destroy the cluster, this must be configured to false and applied first
  termination_protection = true

  ec2_attributes {
    # ... other configuration ...

    subnet_id = aws_subnet.example.id
  }

  master_instance_group {
    # ... other configuration ...

    # Master instance count must be set to 3
    instance_count = 3
  }

  # core_instance_group must be configured
  core_instance_group {
    # ... other configuration ...
  }
}
```

### Bootable Cluster

**NOTE:** This configuration demonstrates a minimal configuration needed to boot an example EMR Cluster. It is not meant to display best practices. As with all examples, use at your own risk.

```terraform
resource "aws_emr_cluster" "cluster" {
  name          = "emr-test-arn"
  release_label = "emr-4.6.0"
  applications  = ["Spark"]

  ec2_attributes {
    subnet_id                         = aws_subnet.main.id
    emr_managed_master_security_group = aws_security_group.allow_all.id
    emr_managed_slave_security_group  = aws_security_group.allow_all.id
    instance_profile                  = aws_iam_instance_profile.emr_profile.arn
  }

  master_instance_group {
    instance_type = "m5.xlarge"
  }

  core_instance_group {
    instance_count = 1
    instance_type  = "m5.xlarge"
  }

  tags = {
    role     = "rolename"
    dns_zone = "env_zone"
    env      = "env"
    name     = "name-env"
  }

  bootstrap_action {
    path = "s3://elasticmapreduce/bootstrap-actions/run-if"
    name = "runif"
    args = ["instance.isMaster=true", "echo running on master node"]
  }

  configurations_json = <<EOF
  [
    {
      "Classification": "hadoop-env",
      "Configurations": [
        {
          "Classification": "export",
          "Properties": {
            "JAVA_HOME": "/usr/lib/jvm/java-1.8.0"
          }
        }
      ],
      "Properties": {}
    },
    {
      "Classification": "spark-env",
      "Configurations": [
        {
          "Classification": "export",
          "Properties": {
            "JAVA_HOME": "/usr/lib/jvm/java-1.8.0"
          }
        }
      ],
      "Properties": {}
    }
  ]
EOF

  service_role = aws_iam_role.iam_emr_service_role.arn
}

resource "aws_security_group" "allow_access" {
  name        = "allow_access"
  description = "Allow inbound traffic"
  vpc_id      = aws_vpc.main.id

  ingress {
    from_port   = 0
    to_port     = 0
    protocol    = "-1"
    cidr_blocks = aws_vpc.main.cidr_block
  }

  egress {
    from_port   = 0
    to_port     = 0
    protocol    = "-1"
    cidr_blocks = ["0.0.0.0/0"]
  }

  depends_on = [aws_subnet.main]

  lifecycle {
    ignore_changes = [
      ingress,
      egress,
    ]
  }

  tags = {
    name = "emr_test"
  }
}

resource "aws_vpc" "main" {
  cidr_block           = "168.31.0.0/16"
  enable_dns_hostnames = true

  tags = {
    name = "emr_test"
  }
}

resource "aws_subnet" "main" {
  vpc_id     = aws_vpc.main.id
  cidr_block = "168.31.0.0/20"

  tags = {
    name = "emr_test"
  }
}

resource "aws_internet_gateway" "gw" {
  vpc_id = aws_vpc.main.id
}

resource "aws_route_table" "r" {
  vpc_id = aws_vpc.main.id

  route {
    cidr_block = "0.0.0.0/0"
    gateway_id = aws_internet_gateway.gw.id
  }
}

resource "aws_main_route_table_association" "a" {
  vpc_id         = aws_vpc.main.id
  route_table_id = aws_route_table.r.id
}

###

# IAM Role setups

###

# IAM role for EMR Service
resource "aws_iam_role" "iam_emr_service_role" {
  name = "iam_emr_service_role"

  assume_role_policy = <<EOF
{
  "Version": "2008-10-17",
  "Statement": [
    {
      "Sid": "",
      "Effect": "Allow",
      "Principal": {
        "Service": "elasticmapreduce.amazonaws.com"
      },
      "Action": "sts:AssumeRole"
    }
  ]
}
EOF
}

resource "aws_iam_role_policy" "iam_emr_service_policy" {
  name = "iam_emr_service_policy"
  role = aws_iam_role.iam_emr_service_role.id

  policy = <<EOF
{
    "Version": "2012-10-17",
    "Statement": [{
        "Effect": "Allow",
        "Resource": "*",
        "Action": [
            "ec2:AuthorizeSecurityGroupEgress",
            "ec2:AuthorizeSecurityGroupIngress",
            "ec2:CancelSpotInstanceRequests",
            "ec2:CreateNetworkInterface",
            "ec2:CreateSecurityGroup",
            "ec2:CreateTags",
            "ec2:DeleteNetworkInterface",
            "ec2:DeleteSecurityGroup",
            "ec2:DeleteTags",
            "ec2:DescribeAvailabilityZones",
            "ec2:DescribeAccountAttributes",
            "ec2:DescribeDhcpOptions",
            "ec2:DescribeInstanceStatus",
            "ec2:DescribeInstances",
            "ec2:DescribeKeyPairs",
            "ec2:DescribeNetworkAcls",
            "ec2:DescribeNetworkInterfaces",
            "ec2:DescribePrefixLists",
            "ec2:DescribeRouteTables",
            "ec2:DescribeSecurityGroups",
            "ec2:DescribeSpotInstanceRequests",
            "ec2:DescribeSpotPriceHistory",
            "ec2:DescribeSubnets",
            "ec2:DescribeVpcAttribute",
            "ec2:DescribeVpcEndpoints",
            "ec2:DescribeVpcEndpointServices",
            "ec2:DescribeVpcs",
            "ec2:DetachNetworkInterface",
            "ec2:ModifyImageAttribute",
            "ec2:ModifyInstanceAttribute",
            "ec2:RequestSpotInstances",
            "ec2:RevokeSecurityGroupEgress",
            "ec2:RunInstances",
            "ec2:TerminateInstances",
            "ec2:DeleteVolume",
            "ec2:DescribeVolumeStatus",
            "ec2:DescribeVolumes",
            "ec2:DetachVolume",
            "iam:GetRole",
            "iam:GetRolePolicy",
            "iam:ListInstanceProfiles",
            "iam:ListRolePolicies",
            "iam:PassRole",
            "s3:CreateBucket",
            "s3:Get*",
            "s3:List*",
            "sdb:BatchPutAttributes",
            "sdb:Select",
            "sqs:CreateQueue",
            "sqs:Delete*",
            "sqs:GetQueue*",
            "sqs:PurgeQueue",
            "sqs:ReceiveMessage"
        ]
    }]
}
EOF
}

# IAM Role for EC2 Instance Profile
resource "aws_iam_role" "iam_emr_profile_role" {
  name = "iam_emr_profile_role"

  assume_role_policy = <<EOF
{
  "Version": "2008-10-17",
  "Statement": [
    {
      "Sid": "",
      "Effect": "Allow",
      "Principal": {
        "Service": "ec2.amazonaws.com"
      },
      "Action": "sts:AssumeRole"
    }
  ]
}
EOF
}

resource "aws_iam_instance_profile" "emr_profile" {
  name = "emr_profile"
  role = aws_iam_role.iam_emr_profile_role.name
}

resource "aws_iam_role_policy" "iam_emr_profile_policy" {
  name = "iam_emr_profile_policy"
  role = aws_iam_role.iam_emr_profile_role.id

  policy = <<EOF
{
    "Version": "2012-10-17",
    "Statement": [{
        "Effect": "Allow",
        "Resource": "*",
        "Action": [
            "cloudwatch:*",
            "dynamodb:*",
            "ec2:Describe*",
            "elasticmapreduce:Describe*",
            "elasticmapreduce:ListBootstrapActions",
            "elasticmapreduce:ListClusters",
            "elasticmapreduce:ListInstanceGroups",
            "elasticmapreduce:ListInstances",
            "elasticmapreduce:ListSteps",
            "kinesis:CreateStream",
            "kinesis:DeleteStream",
            "kinesis:DescribeStream",
            "kinesis:GetRecords",
            "kinesis:GetShardIterator",
            "kinesis:MergeShards",
            "kinesis:PutRecord",
            "kinesis:SplitShard",
            "rds:Describe*",
            "s3:*",
            "sdb:*",
            "sns:*",
            "sqs:*"
        ]
    }]
}
EOF
}
```

## Argument Reference

The following arguments are required:

* `name` - (Required) Name of the job flow.
* `release_label` - (Required) Release label for the Amazon EMR release.
* `service_role` - (Required) IAM role that will be assumed by the Amazon EMR service to access AWS resources.

The following arguments are optional:

<<<<<<< HEAD
* `additional_info` - (Optional) JSON string for selecting additional features such as adding proxy information. Note: Currently there is no API to retrieve the value of this argument after EMR cluster creation from provider, therefore this provider cannot detect drift from the actual EMR cluster if its value is changed outside this provider.
* `applications` - (Optional) List of applications for the cluster. Valid values are: `Flink`, `Hadoop`, `Hive`, `Mahout`, `Pig`, `Spark`, and `JupyterHub` (as of EMR 5.14.0). Case insensitive.
=======
* `additional_info` - (Optional) JSON string for selecting additional features such as adding proxy information. Note: Currently there is no API to retrieve the value of this argument after EMR cluster creation from provider, therefore Terraform cannot detect drift from the actual EMR cluster if its value is changed outside Terraform.
* `applications` - (Optional) A case-insensitive list of applications for Amazon EMR to install and configure when launching the cluster. For a list of applications available for each Amazon EMR release version, see the [Amazon EMR Release Guide](https://docs.aws.amazon.com/emr/latest/ReleaseGuide/emr-release-components.html).
>>>>>>> bbb52466
* `autoscaling_role` - (Optional) IAM role for automatic scaling policies. The IAM role provides permissions that the automatic scaling feature requires to launch and terminate EC2 instances in an instance group.
* `auto_termination_policy` - (Optional) An auto-termination policy for an Amazon EMR cluster. An auto-termination policy defines the amount of idle time in seconds after which a cluster automatically terminates. See [Auto Termination Policy](#auto_termination_policy) Below.
* `bootstrap_action` - (Optional) Ordered list of bootstrap actions that will be run before Hadoop is started on the cluster nodes. See below.
* `configurations` - (Optional) List of configurations supplied for the EMR cluster you are creating. Supply a configuration object for applications to override their default configuration. See [AWS Documentation](https://docs.aws.amazon.com/emr/latest/ReleaseGuide/emr-configure-apps.html) for more information.
* `configurations_json` - (Optional) JSON string for supplying list of configurations for the EMR cluster.

~> **NOTE on `configurations_json`:** If the `Configurations` value is empty then you should skip the `Configurations` field instead of providing an empty list as a value, `"Configurations": []`.

```terraform
resource "aws_emr_cluster" "cluster" {
  # ... other configuration ...

  configurations_json = <<EOF
  [
    {
      "Classification": "hadoop-env",
      "Configurations": [
        {
          "Classification": "export",
          "Properties": {
            "JAVA_HOME": "/usr/lib/jvm/java-1.8.0"
          }
        }
      ],
      "Properties": {}
    }
  ]
EOF
}
```

* `core_instance_fleet` - (Optional) Configuration block to use an [Instance Fleet](https://docs.aws.amazon.com/emr/latest/ManagementGuide/emr-instance-fleet.html) for the core node type. Cannot be specified if any `core_instance_group` configuration blocks are set. Detailed below.
* `core_instance_group` - (Optional) Configuration block to use an [Instance Group](https://docs.aws.amazon.com/emr/latest/ManagementGuide/emr-instance-group-configuration.html#emr-plan-instance-groups) for the [core node type](https://docs.aws.amazon.com/emr/latest/ManagementGuide/emr-master-core-task-nodes.html#emr-plan-core).
* `custom_ami_id` - (Optional) Custom Amazon Linux AMI for the cluster (instead of an EMR-owned AMI). Available in Amazon EMR version 5.7.0 and later.
* `ebs_root_volume_size` - (Optional) Size in GiB of the EBS root device volume of the Linux AMI that is used for each EC2 instance. Available in Amazon EMR version 4.x and later.
* `ec2_attributes` - (Optional) Attributes for the EC2 instances running the job flow. See below.
* `keep_job_flow_alive_when_no_steps` - (Optional) Switch on/off run cluster with no steps or when all steps are complete (default is on)
* `kerberos_attributes` - (Optional) Kerberos configuration for the cluster. See below.
* `log_encryption_kms_key_id` - (Optional) AWS KMS customer master key (CMK) key ID or arn used for encrypting log files. This attribute is only available with EMR version 5.30.0 and later, excluding EMR 6.0.0.
* `log_uri` - (Optional) S3 bucket to write the log files of the job flow. If a value is not provided, logs are not created.
* `master_instance_fleet` - (Optional) Configuration block to use an [Instance Fleet](https://docs.aws.amazon.com/emr/latest/ManagementGuide/emr-instance-fleet.html) for the master node type. Cannot be specified if any `master_instance_group` configuration blocks are set. Detailed below.
* `master_instance_group` - (Optional) Configuration block to use an [Instance Group](https://docs.aws.amazon.com/emr/latest/ManagementGuide/emr-instance-group-configuration.html#emr-plan-instance-groups) for the [master node type](https://docs.aws.amazon.com/emr/latest/ManagementGuide/emr-master-core-task-nodes.html#emr-plan-master).
* `scale_down_behavior` - (Optional) Way that individual Amazon EC2 instances terminate when an automatic scale-in activity occurs or an `instance group` is resized.
* `security_configuration` - (Optional) Security configuration name to attach to the EMR cluster. Only valid for EMR clusters with `release_label` 4.8.0 or greater.
* `step` - (Optional) List of steps to run when creating the cluster. See below. It is highly recommended to utilize the lifecycle resource options block with `ignoreChanges` if other steps are being managed outside of this provider.
* `step_concurrency_level` - (Optional) Number of steps that can be executed concurrently. You can specify a maximum of 256 steps. Only valid for EMR clusters with `release_label` 5.28.0 or greater (default is 1).
* `tags` - (Optional) list of tags to apply to the EMR Cluster. If configured with a provider `default_tags` configuration block present, tags with matching keys will overwrite those defined at the provider-level.
* `termination_protection` - (Optional) Switch on/off termination protection (default is `false`, except when using multiple master nodes). Before attempting to destroy the resource when termination protection is enabled, this configuration must be applied with its value set to `false`.
* `visible_to_all_users` - (Optional) Whether the job flow is visible to all IAM users of the AWS account associated with the job flow. Default value is `true`.

### bootstrap_action

* `args` - (Optional) List of command line arguments to pass to the bootstrap action script.
* `name` - (Required) Name of the bootstrap action.
* `path` - (Required) Location of the script to run during a bootstrap action. Can be either a location in Amazon S3 or on a local file system.

### auto_termination_policy

* `idle_timeout` - (Optional) Specifies the amount of idle time in seconds after which the cluster automatically terminates. You can specify a minimum of `60` seconds and a maximum of `604800` seconds (seven days).

### configurations

A configuration classification that applies when provisioning cluster instances, which can include configurations for applications and software that run on the cluster. See [Configuring Applications](https://docs.aws.amazon.com/emr/latest/ReleaseGuide/emr-configure-apps.html).

* `classification` - (Optional) Classification within a configuration.
* `properties` - (Optional) Map of properties specified within a configuration classification.

### core_instance_fleet

* `instance_type_configs` - (Optional) Configuration block for instance fleet.
* `launch_specifications` - (Optional) Configuration block for launch specification.
* `name` - (Optional) Friendly name given to the instance fleet.
* `target_on_demand_capacity` - (Optional)  The target capacity of On-Demand units for the instance fleet, which determines how many On-Demand instances to provision.
* `target_spot_capacity` - (Optional) Target capacity of Spot units for the instance fleet, which determines how many Spot instances to provision.

#### instance_type_configs

* `bid_price` - (Optional) Bid price for each EC2 Spot instance type as defined by `instance_type`. Expressed in USD. If neither `bid_price` nor `bid_price_as_percentage_of_on_demand_price` is provided, `bid_price_as_percentage_of_on_demand_price` defaults to 100%.
* `bid_price_as_percentage_of_on_demand_price` - (Optional) Bid price, as a percentage of On-Demand price, for each EC2 Spot instance as defined by `instance_type`. Expressed as a number (for example, 20 specifies 20%). If neither `bid_price` nor `bid_price_as_percentage_of_on_demand_price` is provided, `bid_price_as_percentage_of_on_demand_price` defaults to 100%.
* `configurations` - (Optional) Configuration classification that applies when provisioning cluster instances, which can include configurations for applications and software that run on the cluster. List of `configuration` blocks.
* `ebs_config` - (Optional) Configuration block(s) for EBS volumes attached to each instance in the instance group. Detailed below.
* `instance_type` - (Required) EC2 instance type, such as m4.xlarge.
* `weighted_capacity` - (Optional) Number of units that a provisioned instance of this type provides toward fulfilling the target capacities defined in `aws_emr_instance_fleet`.

#### launch_specifications

* `on_demand_specification` - (Optional) Configuration block for on demand instances launch specifications.
* `spot_specification` - (Optional) Configuration block for spot instances launch specifications.

##### on_demand_specification

The launch specification for On-Demand instances in the instance fleet, which determines the allocation strategy.
The instance fleet configuration is available only in Amazon EMR versions 4.8.0 and later, excluding 5.0.x versions. On-Demand instances allocation strategy is available in Amazon EMR version 5.12.1 and later.

* `allocation_strategy` - (Required) Specifies the strategy to use in launching On-Demand instance fleets. Currently, the only option is `lowest-price` (the default), which launches the lowest price first.

##### spot_specification

The launch specification for Spot instances in the fleet, which determines the defined duration, provisioning timeout behavior, and allocation strategy.

* `allocation_strategy` - (Required) Specifies the strategy to use in launching Spot instance fleets. Currently, the only option is `capacity-optimized` (the default), which launches instances from Spot instance pools with optimal capacity for the number of instances that are launching.
* `block_duration_minutes` - (Optional) Defined duration for Spot instances (also known as Spot blocks) in minutes. When specified, the Spot instance does not terminate before the defined duration expires, and defined duration pricing for Spot instances applies. Valid values are 60, 120, 180, 240, 300, or 360. The duration period starts as soon as a Spot instance receives its instance ID. At the end of the duration, Amazon EC2 marks the Spot instance for termination and provides a Spot instance termination notice, which gives the instance a two-minute warning before it terminates.
* `timeout_action` - (Required) Action to take when TargetSpotCapacity has not been fulfilled when the TimeoutDurationMinutes has expired; that is, when all Spot instances could not be provisioned within the Spot provisioning timeout. Valid values are `TERMINATE_CLUSTER` and `SWITCH_TO_ON_DEMAND`. SWITCH_TO_ON_DEMAND specifies that if no Spot instances are available, On-Demand Instances should be provisioned to fulfill any remaining Spot capacity.
* `timeout_duration_minutes` - (Required) Spot provisioning timeout period in minutes. If Spot instances are not provisioned within this time period, the TimeOutAction is taken. Minimum value is 5 and maximum value is 1440. The timeout applies only during initial provisioning, when the cluster is first created.

### core_instance_group

* `autoscaling_policy` - (Optional) String containing the [EMR Auto Scaling Policy](https://docs.aws.amazon.com/emr/latest/ManagementGuide/emr-automatic-scaling.html) JSON.
* `bid_price` - (Optional) Bid price for each EC2 instance in the instance group, expressed in USD. By setting this attribute, the instance group is being declared as a Spot Instance, and will implicitly create a Spot request. Leave this blank to use On-Demand Instances.
* `ebs_config` - (Optional) Configuration block(s) for EBS volumes attached to each instance in the instance group. Detailed below.
* `instance_count` - (Optional) Target number of instances for the instance group. Must be at least 1. Defaults to 1.
* `instance_type` - (Required) EC2 instance type for all instances in the instance group.
* `name` - (Optional) Friendly name given to the instance group.

#### ebs_config

* `iops` - (Optional) Number of I/O operations per second (IOPS) that the volume supports.
* `size` - (Required) Volume size, in gibibytes (GiB).
* `type` - (Required) Volume type. Valid options are `gp2`, `io1`, `standard` and `st1`. See [EBS Volume Types](https://docs.aws.amazon.com/AWSEC2/latest/UserGuide/EBSVolumeTypes.html).
* `volumes_per_instance` - (Optional) Number of EBS volumes with this configuration to attach to each EC2 instance in the instance group (default is 1).

### ec2_attributes

Attributes for the Amazon EC2 instances running the job flow:

* `additional_master_security_groups` - (Optional) String containing a comma separated list of additional Amazon EC2 security group IDs for the master node.
* `additional_slave_security_groups` - (Optional) String containing a comma separated list of additional Amazon EC2 security group IDs for the slave nodes as a comma separated string.
* `emr_managed_master_security_group` - (Optional) Identifier of the Amazon EC2 EMR-Managed security group for the master node.
* `emr_managed_slave_security_group` - (Optional) Identifier of the Amazon EC2 EMR-Managed security group for the slave nodes.
* `instance_profile` - (Required) Instance Profile for EC2 instances of the cluster assume this role.
* `key_name` - (Optional) Amazon EC2 key pair that can be used to ssh to the master node as the user called `hadoop`.
* `service_access_security_group` - (Optional) Identifier of the Amazon EC2 service-access security group - required when the cluster runs on a private subnet.
* `subnet_id` - (Optional) VPC subnet id where you want the job flow to launch. Cannot specify the `cc1.4xlarge` instance type for nodes of a job flow launched in an Amazon VPC.
* `subnet_ids` - (Optional) List of VPC subnet id-s where you want the job flow to launch.  Amazon EMR identifies the best Availability Zone to launch instances according to your fleet specifications.

~> **NOTE on EMR-Managed security groups:** These security groups will have any missing inbound or outbound access rules added and maintained by AWS, to ensure proper communication between instances in a cluster. The EMR service will maintain these rules for groups provided in `emr_managed_master_security_group` and `emr_managed_slave_security_group`; attempts to remove the required rules may succeed, only for the EMR service to re-add them in a matter of minutes. This may cause this provider to fail to destroy an environment that contains an EMR cluster, because the EMR service does not revoke rules added on deletion, leaving a cyclic dependency between the security groups that prevents their deletion. To avoid this, use the `revoke_rules_on_delete` optional attribute for any Security Group used in `emr_managed_master_security_group` and `emr_managed_slave_security_group`. See [Amazon EMR-Managed Security Groups](http://docs.aws.amazon.com/emr/latest/ManagementGuide/emr-man-sec-groups.html) for more information about the EMR-managed security group rules.

### kerberos_attributes

* `ad_domain_join_password` - (Optional) Active Directory password for `ad_domain_join_user`. This provider cannot perform drift detection of this configuration.
* `ad_domain_join_user` - (Optional) Required only when establishing a cross-realm trust with an Active Directory domain. A user with sufficient privileges to join resources to the domain. This provider cannot perform drift detection of this configuration.
* `cross_realm_trust_principal_password` - (Optional) Required only when establishing a cross-realm trust with a KDC in a different realm. The cross-realm principal password, which must be identical across realms. This provider cannot perform drift detection of this configuration.
* `kdc_admin_password` - (Required) Password used within the cluster for the kadmin service on the cluster-dedicated KDC, which maintains Kerberos principals, password policies, and keytabs for the cluster. This provider cannot perform drift detection of this configuration.
* `realm` - (Required) Name of the Kerberos realm to which all nodes in a cluster belong. For example, `EC2.INTERNAL`

### master_instance_fleet

* `instance_type_configs` - (Optional) Configuration block for instance fleet.
* `launch_specifications` - (Optional) Configuration block for launch specification.
* `name` - (Optional) Friendly name given to the instance fleet.
* `target_on_demand_capacity` - (Optional) Target capacity of On-Demand units for the instance fleet, which determines how many On-Demand instances to provision.
* `target_spot_capacity` - (Optional) Target capacity of Spot units for the instance fleet, which determines how many Spot instances to provision.

#### instance_type_configs

See `instance_type_configs` above, under `core_instance_fleet`.

#### launch_specifications

See `launch_specifications` above, under `core_instance_fleet`.

### master_instance_group

Supported nested arguments for the `master_instance_group` configuration block:

* `bid_price` - (Optional) Bid price for each EC2 instance in the instance group, expressed in USD. By setting this attribute, the instance group is being declared as a Spot Instance, and will implicitly create a Spot request. Leave this blank to use On-Demand Instances.
* `ebs_config` - (Optional) Configuration block(s) for EBS volumes attached to each instance in the instance group. Detailed below.
* `instance_count` - (Optional) Target number of instances for the instance group. Must be 1 or 3. Defaults to 1. Launching with multiple master nodes is only supported in EMR version 5.23.0+, and requires this resource's `core_instance_group` to be configured. Public (Internet accessible) instances must be created in VPC subnets that have map public IP on launch enabled. Termination protection is automatically enabled when launched with multiple master nodes and this provider must have the `termination_protection = false` configuration applied before destroying this resource.
* `instance_type` - (Required) EC2 instance type for all instances in the instance group.
* `name` - (Optional) Friendly name given to the instance group.

#### ebs_config

See `ebs_config` under `core_instance_group` above.

### step

* `action_on_failure` - (Required) Action to take if the step fails. Valid values: `TERMINATE_JOB_FLOW`, `TERMINATE_CLUSTER`, `CANCEL_AND_WAIT`, and `CONTINUE`
* `hadoop_jar_step` - (Required) JAR file used for the step. See below.
* `name` - (Required) Name of the step.

#### hadoop_jar_step

* `args` - (Optional) List of command line arguments passed to the JAR file's main function when executed.
* `jar` - (Required) Path to a JAR file run during the step.
* `main_class` - (Optional) Name of the main class in the specified Java file. If not specified, the JAR file should specify a Main-Class in its manifest file.
* `properties` - (Optional) Key-Value map of Java properties that are set when the step runs. You can use these properties to pass key value pairs to your main function.

## Attributes Reference

In addition to all arguments above, the following attributes are exported:

* `applications` - Applications installed on this cluster.
* `arn`- ARN of the cluster.
* `bootstrap_action` - List of bootstrap actions that will be run before Hadoop is started on the cluster nodes.
* `configurations` - List of Configurations supplied to the EMR cluster.
* `core_instance_group.0.id` - Core node type Instance Group ID, if using Instance Group for this node type.
* `ec2_attributes` - Provides information about the EC2 instances in a cluster grouped by category: key name, subnet ID, IAM instance profile, and so on.
* `id` - ID of the cluster.
* `log_uri` - Path to the Amazon S3 location where logs for this cluster are stored.
* `master_instance_group.0.id` - Master node type Instance Group ID, if using Instance Group for this node type.
* `master_public_dns` - The DNS name of the master node. If the cluster is on a private subnet, this is the private DNS name. On a public subnet, this is the public DNS name.
* `name` - Name of the cluster.
* `release_label` - Release label for the Amazon EMR release.
* `service_role` - IAM role that will be assumed by the Amazon EMR service to access AWS resources on your behalf.
* `tags_all` - Map of tags assigned to the resource, including those inherited from the provider `default_tags` configuration block.
* `visible_to_all_users` - Indicates whether the job flow is visible to all IAM users of the AWS account associated with the job flow.

## Import

EMR clusters can be imported using the `id`, e.g.,

```
$ terraform import aws_emr_cluster.cluster j-123456ABCDEF
```

Since the API does not return the actual values for Kerberos configurations, environments with those configurations will need to use the resource options configuration block `ignoreChanges` argument available to all provider resources to prevent perpetual differences, e.g.

```terraform
resource "aws_emr_cluster" "example" {
  # ... other configuration ...

  lifecycle {
    ignore_changes = [kerberos_attributes]
  }
}
```<|MERGE_RESOLUTION|>--- conflicted
+++ resolved
@@ -613,13 +613,8 @@
 
 The following arguments are optional:
 
-<<<<<<< HEAD
-* `additional_info` - (Optional) JSON string for selecting additional features such as adding proxy information. Note: Currently there is no API to retrieve the value of this argument after EMR cluster creation from provider, therefore this provider cannot detect drift from the actual EMR cluster if its value is changed outside this provider.
-* `applications` - (Optional) List of applications for the cluster. Valid values are: `Flink`, `Hadoop`, `Hive`, `Mahout`, `Pig`, `Spark`, and `JupyterHub` (as of EMR 5.14.0). Case insensitive.
-=======
-* `additional_info` - (Optional) JSON string for selecting additional features such as adding proxy information. Note: Currently there is no API to retrieve the value of this argument after EMR cluster creation from provider, therefore Terraform cannot detect drift from the actual EMR cluster if its value is changed outside Terraform.
+* `additional_info` - (Optional) JSON string for selecting additional features such as adding proxy information. Note: Currently there is no API to retrieve the value of this argument after EMR cluster creation from provider, therefore this provider cannot detect drift from the actual EMR cluster if its value is changed outside of the provider.
 * `applications` - (Optional) A case-insensitive list of applications for Amazon EMR to install and configure when launching the cluster. For a list of applications available for each Amazon EMR release version, see the [Amazon EMR Release Guide](https://docs.aws.amazon.com/emr/latest/ReleaseGuide/emr-release-components.html).
->>>>>>> bbb52466
 * `autoscaling_role` - (Optional) IAM role for automatic scaling policies. The IAM role provides permissions that the automatic scaling feature requires to launch and terminate EC2 instances in an instance group.
 * `auto_termination_policy` - (Optional) An auto-termination policy for an Amazon EMR cluster. An auto-termination policy defines the amount of idle time in seconds after which a cluster automatically terminates. See [Auto Termination Policy](#auto_termination_policy) Below.
 * `bootstrap_action` - (Optional) Ordered list of bootstrap actions that will be run before Hadoop is started on the cluster nodes. See below.
