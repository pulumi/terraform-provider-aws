--- conflicted
+++ resolved
@@ -10,16 +10,10 @@
 
 Provides a VPC Endpoint resource.
 
-<<<<<<< HEAD
-~> **NOTE on VPC Endpoints and VPC Endpoint Associations:** This provider provides both standalone VPC Endpoint Associations for
-[Route Tables](vpc_endpoint_route_table_association.html) - (an association between a VPC endpoint and a single `route_table_id`) and
-[Subnets](vpc_endpoint_subnet_association.html) - (an association between a VPC endpoint and a single `subnet_id`) and
-=======
 ~> **NOTE on VPC Endpoints and VPC Endpoint Associations:** Terraform provides both standalone VPC Endpoint Associations for
-[Route Tables](vpc_endpoint_route_table_association.html) - (an association between a VPC endpoint and a single `route_table_id`),
-[Security Groups](vpc_endpoint_security_group_association.html) - (an association between a VPC endpoint and a single `security_group_id`),
-and [Subnets](vpc_endpoint_subnet_association.html) - (an association between a VPC endpoint and a single `subnet_id`) and
->>>>>>> 613e21b0
+Route Table - (an association between a VPC endpoint and a single `route_table_id`),
+Security Groups - (an association between a VPC endpoint and a single `security_group_id`),
+and Subnets - (an association between a VPC endpoint and a single `subnet_id`) and
 a VPC Endpoint resource with `route_table_ids` and `subnet_ids` attributes.
 Do not use the same resource ID in both a VPC Endpoint resource and a VPC Endpoint Association resource.
 Doing so will cause a conflict of associations and will overwrite the association.
@@ -128,14 +122,9 @@
 Defaults to `false`.
 * `route_table_ids` - (Optional) One or more route table IDs. Applicable for endpoints of type `Gateway`.
 * `subnet_ids` - (Optional) The ID of one or more subnets in which to create a network interface for the endpoint. Applicable for endpoints of type `GatewayLoadBalancer` and `Interface`.
-<<<<<<< HEAD
-* `security_group_ids` - (Optional) The ID of one or more security groups to associate with the network interface. Required for endpoints of type `Interface`.
-* `tags` - (Optional) A map of tags to assign to the resource. .If configured with a provider `default_tags` configuration block present, tags with matching keys will overwrite those defined at the provider-level.
-=======
 * `security_group_ids` - (Optional) The ID of one or more security groups to associate with the network interface. Applicable for endpoints of type `Interface`.
 If no security groups are specified, the VPC's [default security group](https://docs.aws.amazon.com/vpc/latest/userguide/VPC_SecurityGroups.html#DefaultSecurityGroup) is associated with the endpoint.
-* `tags` - (Optional) A map of tags to assign to the resource. If configured with a provider [`default_tags` configuration block](/docs/providers/aws/index.html#default_tags-configuration-block) present, tags with matching keys will overwrite those defined at the provider-level.
->>>>>>> 613e21b0
+* `tags` - (Optional) A map of tags to assign to the resource. If configured with a provider `default_tags` configuration block present, tags with matching keys will overwrite those defined at the provider-level.
 * `vpc_endpoint_type` - (Optional) The VPC endpoint type, `Gateway`, `GatewayLoadBalancer`, or `Interface`. Defaults to `Gateway`.
 
 ### Timeouts
