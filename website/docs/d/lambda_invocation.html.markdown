---
subcategory: "Lambda"
layout: "aws"
page_title: "AWS: aws_lambda_invocation"
description: |-
  Invoke AWS Lambda Function as data source
---

# Data Source: aws_lambda_invocation

Use this data source to invoke custom lambda functions as data source.
The lambda function is invoked with [RequestResponse](https://docs.aws.amazon.com/lambda/latest/dg/API_Invoke.html#API_Invoke_RequestSyntax)
invocation type.

## Example Usage

```hcl
data "aws_lambda_invocation" "example" {
  function_name = "${aws_lambda_function.lambda_function_test.function_name}"

  input = <<JSON
{
  "key1": "value1",
  "key2": "value2"
}
JSON
}

output "result" {
  description = "String result of Lambda execution"
  value       = "${data.aws_lambda_invocation.example.result}"
}

output "result_entry_tf012" {
  value = jsondecode(data.aws_lambda_invocation.example.result)["key1"]
}
```

## Argument Reference

* `function_name` - (Required) The name of the lambda function.
* `input` - (Required) A string in JSON format that is passed as payload to the lambda function.
* `qualifier` - (Optional) The qualifier (a.k.a version) of the lambda function. Defaults
 to `$LATEST`.

## Attributes Reference

<<<<<<< HEAD
 * `result` - String result of the lambda function invocation.
 * `result_map` - (**DEPRECATED**) This field is set only if result is a map of primitive types, where the map is string keys and string values.
=======
* `result` - String result of the lambda function invocation.
* `result_map` - (**DEPRECATED**) This field is set only if result is a map of primitive types, where the map is string keys and string values. In Terraform 0.12 and later, use the [`jsondecode()` function](/docs/configuration/functions/jsondecode.html) with the `result` attribute instead to convert the result to all supported native Terraform types.
>>>>>>> 947fccad
<|MERGE_RESOLUTION|>--- conflicted
+++ resolved
@@ -45,10 +45,5 @@
 
 ## Attributes Reference
 
-<<<<<<< HEAD
  * `result` - String result of the lambda function invocation.
- * `result_map` - (**DEPRECATED**) This field is set only if result is a map of primitive types, where the map is string keys and string values.
-=======
-* `result` - String result of the lambda function invocation.
-* `result_map` - (**DEPRECATED**) This field is set only if result is a map of primitive types, where the map is string keys and string values. In Terraform 0.12 and later, use the [`jsondecode()` function](/docs/configuration/functions/jsondecode.html) with the `result` attribute instead to convert the result to all supported native Terraform types.
->>>>>>> 947fccad
+ * `result_map` - (**DEPRECATED**) This field is set only if result is a map of primitive types, where the map is string keys and string values.