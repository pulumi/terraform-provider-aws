package lightsail

import (
	"fmt"
	"log"

	"github.com/aws/aws-sdk-go/aws"
	"github.com/aws/aws-sdk-go/service/lightsail"
	"github.com/hashicorp/aws-sdk-go-base/v2/awsv1shim/v2/tfawserr"
	"github.com/hashicorp/terraform-plugin-sdk/v2/helper/schema"
	"github.com/hashicorp/terraform-provider-aws/internal/conns"
)

func ResourceStaticIPAttachment() *schema.Resource {
	return &schema.Resource{
		Create: resourceStaticIPAttachmentCreate,
		Read:   resourceStaticIPAttachmentRead,
		Delete: resourceStaticIPAttachmentDelete,

		Schema: map[string]*schema.Schema{
			"static_ip_name": {
				Type:     schema.TypeString,
				Required: true,
				ForceNew: true,
			},
			"instance_name": {
				Type:     schema.TypeString,
				Required: true,
				ForceNew: true,
			},
			"ip_address": {
				Type:     schema.TypeString,
				Computed: true,
			},
		},
	}
}

func resourceStaticIPAttachmentCreate(d *schema.ResourceData, meta interface{}) error {
	conn := meta.(*conns.AWSClient).LightsailConn()

	staticIpName := d.Get("static_ip_name").(string)
	log.Printf("[INFO] Creating Lightsail Static IP Attachment: %q", staticIpName)
	_, err := conn.AttachStaticIp(&lightsail.AttachStaticIpInput{
		StaticIpName: aws.String(staticIpName),
		InstanceName: aws.String(d.Get("instance_name").(string)),
	})
	if err != nil {
		return fmt.Errorf("creating Lightsail Static IP Attachment: %w", err)
	}

	d.SetId(staticIpName)

	return resourceStaticIPAttachmentRead(d, meta)
}

func resourceStaticIPAttachmentRead(d *schema.ResourceData, meta interface{}) error {
	conn := meta.(*conns.AWSClient).LightsailConn()

	staticIpName := d.Get("static_ip_name").(string)
	log.Printf("[INFO] Reading Lightsail Static IP Attachment: %q", staticIpName)
	out, err := conn.GetStaticIp(&lightsail.GetStaticIpInput{
		StaticIpName: aws.String(staticIpName),
	})
	if err != nil {
		if tfawserr.ErrCodeEquals(err, lightsail.ErrCodeNotFoundException) {
<<<<<<< HEAD
			log.Printf("[WARN] Lightsail Static IP (%s) not found, removing from state", d.Id())
=======
			log.Printf("[WARN] Lightsail Static IP Attachment (%s) not found, removing from state", d.Id())
>>>>>>> c0d8d884
			d.SetId("")
			return nil
		}
		return fmt.Errorf("reading Lightsail Static IP Attachment (%s):%w", d.Id(), err)
	}
	if !*out.StaticIp.IsAttached {
		log.Printf("[WARN] Lightsail Static IP Attachment (%s) is not attached, removing from state", d.Id())
		d.SetId("")
		return nil
	}

	d.Set("instance_name", out.StaticIp.AttachedTo)
	d.Set("ip_address", out.StaticIp.IpAddress)

	return nil
}

func resourceStaticIPAttachmentDelete(d *schema.ResourceData, meta interface{}) error {
	conn := meta.(*conns.AWSClient).LightsailConn()

	name := d.Get("static_ip_name").(string)
	_, err := conn.DetachStaticIp(&lightsail.DetachStaticIpInput{
		StaticIpName: aws.String(name),
	})
	if err != nil {
		return fmt.Errorf("deleting Lightsail Static IP Attachment (%s):%w", d.Id(), err)
	}
	return nil
}<|MERGE_RESOLUTION|>--- conflicted
+++ resolved
@@ -64,11 +64,7 @@
 	})
 	if err != nil {
 		if tfawserr.ErrCodeEquals(err, lightsail.ErrCodeNotFoundException) {
-<<<<<<< HEAD
-			log.Printf("[WARN] Lightsail Static IP (%s) not found, removing from state", d.Id())
-=======
 			log.Printf("[WARN] Lightsail Static IP Attachment (%s) not found, removing from state", d.Id())
->>>>>>> c0d8d884
 			d.SetId("")
 			return nil
 		}
