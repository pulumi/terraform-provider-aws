--- conflicted
+++ resolved
@@ -208,12 +208,8 @@
 * `log_config` - (Optional) Nested argument containing logging configuration. Defined below.
 * `openid_connect_config` - (Optional) Nested argument containing OpenID Connect configuration. Defined below.
 * `user_pool_config` - (Optional) The Amazon Cognito User Pool configuration. Defined below.
-<<<<<<< HEAD
+* `lambda_authorizer_config` - (Optional) Nested argument containing Lambda authorizer configuration. Defined below.
 * `schema` - (Optional) The schema definition, in GraphQL schema language format. This provider cannot perform drift detection of this configuration.
-=======
-* `lambda_authorizer_config` - (Optional) Nested argument containing Lambda authorizer configuration. Defined below.
-* `schema` - (Optional) The schema definition, in GraphQL schema language format. Terraform cannot perform drift detection of this configuration.
->>>>>>> 1d1e82f5
 * `additional_authentication_provider` - (Optional) One or more additional authentication providers for the GraphqlApi. Defined below.
 * `tags` - (Optional) A map of tags to assign to the resource. .If configured with a provider `default_tags` configuration block present, tags with matching keys will overwrite those defined at the provider-level.
 * `xray_enabled` - (Optional) Whether tracing with X-ray is enabled. Defaults to false.
