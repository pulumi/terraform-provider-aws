--- conflicted
+++ resolved
@@ -47,11 +47,6 @@
 * `name` - (Optional, Forces new resource) The profile's name. If omitted, this provider will assign a random, unique name.
 * `name_prefix` - (Optional, Forces new resource) Creates a unique name beginning with the specified prefix. Conflicts with `name`.
 * `path` - (Optional, default "/") Path in which to create the profile.
-<<<<<<< HEAD
-* `roles` - (**Deprecated**)
-A list of role names to include in the profile.  The current default is 1.  If you see an error message similar to `Cannot exceed quota for InstanceSessionsPerInstanceProfile: 1`, then you must contact AWS support and ask for a limit increase.
-=======
->>>>>>> 9612edda
 * `role` - (Optional) The role name to include in the profile.
 
 ## Attribute Reference
