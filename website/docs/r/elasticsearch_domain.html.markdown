---
subcategory: "ElasticSearch"
layout: "aws"
page_title: "AWS: aws_elasticsearch_domain"
description: |-
  Provides a resource for managing an AWS Elasticsearch Domain.
---

# Resource: aws_elasticsearch_domain

Manages an AWS Elasticsearch Domain.

## Example Usage

### Basic Usage

```terraform
resource "aws_elasticsearch_domain" "example" {
  domain_name           = "example"
  elasticsearch_version = "1.5"

  cluster_config {
    instance_type = "r4.large.elasticsearch"
  }

  snapshot_options {
    automated_snapshot_start_hour = 23
  }

  tags = {
    Domain = "TestDomain"
  }
}
```

### Access Policy

-> See also: `aws_elasticsearch_domain_policy` resource

```terraform
variable "domain" {
  default = "tf-test"
}

data "aws_region" "current" {}

data "aws_caller_identity" "current" {}

resource "aws_elasticsearch_domain" "example" {
  domain_name = var.domain

  # ... other configuration ...

  access_policies = <<POLICY
{
  "Version": "2012-10-17",
  "Statement": [
    {
      "Action": "es:*",
      "Principal": "*",
      "Effect": "Allow",
      "Resource": "arn:aws:es:${data.aws_region.current.name}:${data.aws_caller_identity.current.account_id}:domain/${var.domain}/*",
      "Condition": {
        "IpAddress": {"aws:SourceIp": ["66.193.100.22/32"]}
      }
    }
  ]
}
POLICY
}
```

### Log Publishing to CloudWatch Logs

```terraform
resource "aws_cloudwatch_log_group" "example" {
  name = "example"
}

resource "aws_cloudwatch_log_resource_policy" "example" {
  policy_name = "example"

  policy_document = <<CONFIG
{
  "Version": "2012-10-17",
  "Statement": [
    {
      "Effect": "Allow",
      "Principal": {
        "Service": "es.amazonaws.com"
      },
      "Action": [
        "logs:PutLogEvents",
        "logs:PutLogEventsBatch",
        "logs:CreateLogStream"
      ],
      "Resource": "arn:aws:logs:*"
    }
  ]
}
CONFIG
}

resource "aws_elasticsearch_domain" "example" {
  # .. other configuration ...

  log_publishing_options {
    cloudwatch_log_group_arn = aws_cloudwatch_log_group.example.arn
    log_type                 = "INDEX_SLOW_LOGS"
  }
}
```

### VPC based ES

```terraform
variable "vpc" {}

variable "domain" {
  default = "tf-test"
}

data "aws_vpc" "selected" {
  tags = {
    Name = var.vpc
  }
}

data "aws_subnet_ids" "selected" {
  vpc_id = data.aws_vpc.selected.id

  tags = {
    Tier = "private"
  }
}

data "aws_region" "current" {}

data "aws_caller_identity" "current" {}

resource "aws_security_group" "es" {
  name        = "${var.vpc}-elasticsearch-${var.domain}"
  description = "Managed by Pulumi"
  vpc_id      = data.aws_vpc.selected.id

  ingress {
    from_port = 443
    to_port   = 443
    protocol  = "tcp"

    cidr_blocks = [
      data.aws_vpc.selected.cidr_block,
    ]
  }
}

resource "aws_iam_service_linked_role" "es" {
  aws_service_name = "es.amazonaws.com"
}

resource "aws_elasticsearch_domain" "es" {
  domain_name           = var.domain
  elasticsearch_version = "6.3"

  cluster_config {
    instance_type = "m4.large.elasticsearch"
  }

  vpc_options {
    subnet_ids = [
      data.aws_subnet_ids.selected.ids[0],
      data.aws_subnet_ids.selected.ids[1],
    ]

    security_group_ids = [aws_security_group.es.id]
  }

  advanced_options = {
    "rest.action.multi.allow_explicit_index" = "true"
  }

  access_policies = <<CONFIG
{
	"Version": "2012-10-17",
	"Statement": [
		{
			"Action": "es:*",
			"Principal": "*",
			"Effect": "Allow",
			"Resource": "arn:aws:es:${data.aws_region.current.name}:${data.aws_caller_identity.current.account_id}:domain/${var.domain}/*"
		}
	]
}
CONFIG

  snapshot_options {
    automated_snapshot_start_hour = 23
  }

  tags = {
    Domain = "TestDomain"
  }

  depends_on = [aws_iam_service_linked_role.es]
}
```

## Argument Reference

The following arguments are required:

* `domain_name` - (Required) Name of the domain.
<<<<<<< HEAD
* `access_policies` - (Optional) IAM policy document specifying the access policies for the domain
* `advanced_options` - (Optional) Key-value string pairs to specify advanced configuration options.
   Note that the values for these configuration options must be strings (wrapped in quotes) or they
   may be wrong and cause a perpetual diff, causing this provider to want to recreate your Elasticsearch
   domain on every apply.
* `advanced_security_options` - (Optional) Options for [fine-grained access control](https://docs.aws.amazon.com/elasticsearch-service/latest/developerguide/fgac.html). See below for more details.
* `ebs_options` - (Optional) EBS related options, may be required based on chosen [instance size](https://aws.amazon.com/elasticsearch-service/pricing/). See below.
* `encrypt_at_rest` - (Optional) Encrypt at rest options. Only available for [certain instance types](http://docs.aws.amazon.com/elasticsearch-service/latest/developerguide/aes-supported-instance-types.html). See below.
* `node_to_node_encryption` - (Optional) Node-to-node encryption options. See below.
* `cluster_config` - (Optional) Cluster configuration of the domain, see below.
* `snapshot_options` - (Optional) Snapshot related options, see below.
* `vpc_options` - (Optional) VPC related options, see below. Adding or removing this configuration forces a new resource ([documentation](https://docs.aws.amazon.com/elasticsearch-service/latest/developerguide/es-vpc.html#es-vpc-limitations)).
* `log_publishing_options` - (Optional) Options for publishing slow  and application logs to CloudWatch Logs. This block can be declared multiple times, for each log_type, within the same resource.
* `cognito_options` - (Optional) Options for authenticating Kibana with Cognito. See below.
* `elasticsearch_version` - (Optional) The version of Elasticsearch to deploy. Defaults to `1.5`
* `domain_endpoint_options` - (Optional) Domain endpoint HTTP(S) related options. See below.
* `tags` - (Optional) A map of tags to assign to the resource

The **advanced_security_options** block supports the following attributes:

* `enabled` - (Required, Forces new resource) Whether advanced security is enabled
=======

The following arguments are optional:

* `access_policies` - (Optional) IAM policy document specifying the access policies for the domain.
* `advanced_options` - (Optional) Key-value string pairs to specify advanced configuration options. Note that the values for these configuration options must be strings (wrapped in quotes) or they may be wrong and cause a perpetual diff, causing Terraform to want to recreate your Elasticsearch domain on every apply.
* `advanced_security_options` - (Optional) Configuration block for [fine-grained access control](https://docs.aws.amazon.com/elasticsearch-service/latest/developerguide/fgac.html). Detailed below.
* `cluster_config` - (Optional) Configuration block for the cluster of the domain. Detailed below.
* `cognito_options` - (Optional) Configuration block for authenticating Kibana with Cognito. Detailed below.
* `domain_endpoint_options` - (Optional) Configuration block for domain endpoint HTTP(S) related options. Detailed below.
* `ebs_options` - (Optional) Configuration block for EBS related options, may be required based on chosen [instance size](https://aws.amazon.com/elasticsearch-service/pricing/). Detailed below.
* `elasticsearch_version` - (Optional) Version of Elasticsearch to deploy. Defaults to `1.5`.
* `encrypt_at_rest` - (Optional) Configuration block for encrypt at rest options. Only available for [certain instance types](http://docs.aws.amazon.com/elasticsearch-service/latest/developerguide/aes-supported-instance-types.html). Detailed below.
* `log_publishing_options` - (Optional) Configuration block for publishing slow and application logs to CloudWatch Logs. This block can be declared multiple times, for each log_type, within the same resource. Detailed below.
* `node_to_node_encryption` - (Optional) Configuration block for node-to-node encryption options. Detailed below.
* `snapshot_options` - (Optional) Configuration block for snapshot related options. Detailed below.
* `tags` - (Optional) Map of tags to assign to the resource. If configured with a provider [`default_tags` configuration block](https://www.terraform.io/docs/providers/aws/index.html#default_tags-configuration-block) present, tags with matching keys will overwrite those defined at the provider-level.
* `vpc_options` - (Optional) Configuration block for VPC related options. Adding or removing this configuration forces a new resource ([documentation](https://docs.aws.amazon.com/elasticsearch-service/latest/developerguide/es-vpc.html#es-vpc-limitations)). Detailed below.

### advanced_security_options

* `enabled` - (Required, Forces new resource) Whether advanced security is enabled.
>>>>>>> 19e8e245
* `internal_user_database_enabled` - (Optional, Default: false) Whether the internal user database is enabled. If not set, defaults to `false` by the AWS API.
* `master_user_options` - (Optional) Configuration block for the main user. Detailed below.

#### master_user_options

* `master_user_arn` - (Optional) ARN for the main user. Only specify if `internal_user_database_enabled` is not set or set to `false`.
* `master_user_name` - (Optional) Main user's username, which is stored in the Amazon Elasticsearch Service domain's internal database. Only specify if `internal_user_database_enabled` is set to `true`.
* `master_user_password` - (Optional) Main user's password, which is stored in the Amazon Elasticsearch Service domain's internal database. Only specify if `internal_user_database_enabled` is set to `true`.

### cluster_config

* `dedicated_master_count` - (Optional) Number of dedicated main nodes in the cluster.
* `dedicated_master_enabled` - (Optional) Whether dedicated main nodes are enabled for the cluster.
* `dedicated_master_type` - (Optional) Instance type of the dedicated main nodes in the cluster.
* `instance_count` - (Optional) Number of instances in the cluster.
* `instance_type` - (Optional) Instance type of data nodes in the cluster.
* `warm_count` - (Optional) Number of warm nodes in the cluster. Valid values are between `2` and `150`. `warm_count` can be only and must be set when `warm_enabled` is set to `true`.
* `warm_enabled` - (Optional) Whether to enable warm storage.
* `warm_type` - (Optional) Instance type for the Elasticsearch cluster's warm nodes. Valid values are `ultrawarm1.medium.elasticsearch`, `ultrawarm1.large.elasticsearch` and `ultrawarm1.xlarge.elasticsearch`. `warm_type` can be only and must be set when `warm_enabled` is set to `true`.
* `zone_awareness_config` - (Optional) Configuration block containing zone awareness settings. Detailed below.
* `zone_awareness_enabled` - (Optional) Whether zone awareness is enabled, set to `true` for multi-az deployment. To enable awareness with three Availability Zones, the `availability_zone_count` within the `zone_awareness_config` must be set to `3`.

#### zone_awareness_config

<<<<<<< HEAD
* `enforce_https` - (Optional) Whether or not to require HTTPS. Defaults to `true`.
* `tls_security_policy` - (Optional) The name of the TLS security policy that needs to be applied to the HTTPS endpoint. Valid values:  `Policy-Min-TLS-1-0-2019-07` and `Policy-Min-TLS-1-2-2019-07`. This provider will only perform drift detection if a configuration value is provided.
* `custom_endpoint_enabled` - (Optional) Whether to enable custom endpoint for the Elasticsearch domain
* `custom_endpoint` - (Optional) Fully qualified domain for your custom endpoint
* `custom_endpoint_certificate_arn` - (Optional) ACM certificate ARN for your custom endpoint
=======
* `availability_zone_count` - (Optional) Number of Availability Zones for the domain to use with `zone_awareness_enabled`. Defaults to `2`. Valid values: `2` or `3`.
>>>>>>> 19e8e245

### cognito_options

AWS documentation: [Amazon Cognito Authentication for Kibana](https://docs.aws.amazon.com/elasticsearch-service/latest/developerguide/es-cognito-auth.html)

* `enabled` - (Optional, Default: false) Whether Amazon Cognito authentication with Kibana is enabled or not.
* `identity_pool_id` - (Required) ID of the Cognito Identity Pool to use.
* `role_arn` - (Required) ARN of the IAM role that has the AmazonESCognitoAccess policy attached.
* `user_pool_id` - (Required) ID of the Cognito User Pool to use.

### domain_endpoint_options

* `custom_endpoint_certificate_arn` - (Optional) ACM certificate ARN for your custom endpoint.
* `custom_endpoint_enabled` - (Optional) Whether to enable custom endpoint for the Elasticsearch domain.
* `custom_endpoint` - (Optional) Fully qualified domain for your custom endpoint.
* `enforce_https` - (Optional) Whether or not to require HTTPS. Defaults to `true`.
* `tls_security_policy` - (Optional) Name of the TLS security policy that needs to be applied to the HTTPS endpoint. Valid values:  `Policy-Min-TLS-1-0-2019-07` and `Policy-Min-TLS-1-2-2019-07`. Terraform will only perform drift detection if a configuration value is provided.

### ebs_options

* `ebs_enabled` - (Required) Whether EBS volumes are attached to data nodes in the domain.
* `iops` - (Optional) Baseline input/output (I/O) performance of EBS volumes attached to data nodes. Applicable only for the Provisioned IOPS EBS volume type.
* `volume_size` - (Required if `ebs_enabled` is set to `true`.) Size of EBS volumes attached to data nodes (in GiB).
* `volume_type` - (Optional) Type of EBS volumes attached to data nodes.

### encrypt_at_rest

* `enabled` - (Required) Whether to enable encryption at rest. If the `encrypt_at_rest` block is not provided then this defaults to `false`.
* `kms_key_id` - (Optional) KMS key id to encrypt the Elasticsearch domain with. If not specified then it defaults to using the `aws/es` service KMS key.

### log_publishing_options

* `cloudwatch_log_group_arn` - (Required) ARN of the Cloudwatch log group to which log needs to be published.
* `enabled` - (Optional, Default: true) Whether given log publishing option is enabled or not.
* `log_type` - (Required) Type of Elasticsearch log. Valid values: `INDEX_SLOW_LOGS`, `SEARCH_SLOW_LOGS`, `ES_APPLICATION_LOGS`, `AUDIT_LOGS`.

### node_to_node_encryption

* `enabled` - (Required) Whether to enable node-to-node encryption. If the `node_to_node_encryption` block is not provided then this defaults to `false`.

### snapshot_options

* `automated_snapshot_start_hour` - (Required) Hour during which the service takes an automated daily snapshot of the indices in the domain.

### vpc_options

AWS documentation: [VPC Support for Amazon Elasticsearch Service Domains](https://docs.aws.amazon.com/elasticsearch-service/latest/developerguide/es-vpc.html)

~> **Note:** You must have created the service linked role for the Elasticsearch service to use `vpc_options`. If you need to create the service linked role at the same time as the Elasticsearch domain then you must use `depends_on` to make sure that the role is created before the Elasticsearch domain. See the [VPC based ES domain example](#vpc-based-es) above.

-> Security Groups and Subnets referenced in these attributes must all be within the same VPC. This determines what VPC the endpoints are created in.

* `security_group_ids` - (Optional) List of VPC Security Group IDs to be applied to the Elasticsearch domain endpoints. If omitted, the default Security Group for the VPC will be used.
* `subnet_ids` - (Required) List of VPC Subnet IDs for the Elasticsearch domain endpoints to be created in.

## Attributes Reference

In addition to all arguments above, the following attributes are exported:

* `arn` - ARN of the domain.
* `domain_id` - Unique identifier for the domain.
* `domain_name` - Name of the Elasticsearch domain.
* `endpoint` - Domain-specific endpoint used to submit index, search, and data upload requests.
* `kibana_endpoint` - Domain-specific endpoint for kibana without https scheme.
* `tags_all` - Map of tags assigned to the resource, including those inherited from the provider [`default_tags` configuration block](https://www.terraform.io/docs/providers/aws/index.html#default_tags-configuration-block).
* `vpc_options.0.availability_zones` - If the domain was created inside a VPC, the names of the availability zones the configured `subnet_ids` were created inside.
* `vpc_options.0.vpc_id` - If the domain was created inside a VPC, the ID of the VPC.

## Timeouts

`aws_elasticsearch_domain` provides the following [Timeouts](https://www.terraform.io/docs/configuration/blocks/resources/syntax.html#operation-timeouts) configuration options:

* `update` - (Optional, Default: `60m`) How long to wait for updates.

## Import

Elasticsearch domains can be imported using the `domain_name`, e.g.

```
$ terraform import aws_elasticsearch_domain.example domain_name
```<|MERGE_RESOLUTION|>--- conflicted
+++ resolved
@@ -210,29 +210,6 @@
 The following arguments are required:
 
 * `domain_name` - (Required) Name of the domain.
-<<<<<<< HEAD
-* `access_policies` - (Optional) IAM policy document specifying the access policies for the domain
-* `advanced_options` - (Optional) Key-value string pairs to specify advanced configuration options.
-   Note that the values for these configuration options must be strings (wrapped in quotes) or they
-   may be wrong and cause a perpetual diff, causing this provider to want to recreate your Elasticsearch
-   domain on every apply.
-* `advanced_security_options` - (Optional) Options for [fine-grained access control](https://docs.aws.amazon.com/elasticsearch-service/latest/developerguide/fgac.html). See below for more details.
-* `ebs_options` - (Optional) EBS related options, may be required based on chosen [instance size](https://aws.amazon.com/elasticsearch-service/pricing/). See below.
-* `encrypt_at_rest` - (Optional) Encrypt at rest options. Only available for [certain instance types](http://docs.aws.amazon.com/elasticsearch-service/latest/developerguide/aes-supported-instance-types.html). See below.
-* `node_to_node_encryption` - (Optional) Node-to-node encryption options. See below.
-* `cluster_config` - (Optional) Cluster configuration of the domain, see below.
-* `snapshot_options` - (Optional) Snapshot related options, see below.
-* `vpc_options` - (Optional) VPC related options, see below. Adding or removing this configuration forces a new resource ([documentation](https://docs.aws.amazon.com/elasticsearch-service/latest/developerguide/es-vpc.html#es-vpc-limitations)).
-* `log_publishing_options` - (Optional) Options for publishing slow  and application logs to CloudWatch Logs. This block can be declared multiple times, for each log_type, within the same resource.
-* `cognito_options` - (Optional) Options for authenticating Kibana with Cognito. See below.
-* `elasticsearch_version` - (Optional) The version of Elasticsearch to deploy. Defaults to `1.5`
-* `domain_endpoint_options` - (Optional) Domain endpoint HTTP(S) related options. See below.
-* `tags` - (Optional) A map of tags to assign to the resource
-
-The **advanced_security_options** block supports the following attributes:
-
-* `enabled` - (Required, Forces new resource) Whether advanced security is enabled
-=======
 
 The following arguments are optional:
 
@@ -248,13 +225,12 @@
 * `log_publishing_options` - (Optional) Configuration block for publishing slow and application logs to CloudWatch Logs. This block can be declared multiple times, for each log_type, within the same resource. Detailed below.
 * `node_to_node_encryption` - (Optional) Configuration block for node-to-node encryption options. Detailed below.
 * `snapshot_options` - (Optional) Configuration block for snapshot related options. Detailed below.
-* `tags` - (Optional) Map of tags to assign to the resource. If configured with a provider [`default_tags` configuration block](https://www.terraform.io/docs/providers/aws/index.html#default_tags-configuration-block) present, tags with matching keys will overwrite those defined at the provider-level.
+* `tags` - (Optional) Map of tags to assign to the resource.
 * `vpc_options` - (Optional) Configuration block for VPC related options. Adding or removing this configuration forces a new resource ([documentation](https://docs.aws.amazon.com/elasticsearch-service/latest/developerguide/es-vpc.html#es-vpc-limitations)). Detailed below.
 
 ### advanced_security_options
 
 * `enabled` - (Required, Forces new resource) Whether advanced security is enabled.
->>>>>>> 19e8e245
 * `internal_user_database_enabled` - (Optional, Default: false) Whether the internal user database is enabled. If not set, defaults to `false` by the AWS API.
 * `master_user_options` - (Optional) Configuration block for the main user. Detailed below.
 
@@ -279,15 +255,7 @@
 
 #### zone_awareness_config
 
-<<<<<<< HEAD
-* `enforce_https` - (Optional) Whether or not to require HTTPS. Defaults to `true`.
-* `tls_security_policy` - (Optional) The name of the TLS security policy that needs to be applied to the HTTPS endpoint. Valid values:  `Policy-Min-TLS-1-0-2019-07` and `Policy-Min-TLS-1-2-2019-07`. This provider will only perform drift detection if a configuration value is provided.
-* `custom_endpoint_enabled` - (Optional) Whether to enable custom endpoint for the Elasticsearch domain
-* `custom_endpoint` - (Optional) Fully qualified domain for your custom endpoint
-* `custom_endpoint_certificate_arn` - (Optional) ACM certificate ARN for your custom endpoint
-=======
 * `availability_zone_count` - (Optional) Number of Availability Zones for the domain to use with `zone_awareness_enabled`. Defaults to `2`. Valid values: `2` or `3`.
->>>>>>> 19e8e245
 
 ### cognito_options
 
