---
subcategory: "ACM PCA (Certificate Manager Private Certificate Authority)"
layout: "aws"
page_title: "AWS: aws_acmpca_certificate_authority"
description: |-
  Provides a resource to manage AWS Certificate Manager Private Certificate Authorities
---

# Resource: aws_acmpca_certificate_authority

Provides a resource to manage AWS Certificate Manager Private Certificate Authorities (ACM PCA Certificate Authorities).

~> **NOTE:** Creating this resource will leave the certificate authority in a `PENDING_CERTIFICATE` status, which means it cannot yet issue certificates. To complete this setup, you must fully sign the certificate authority CSR available in the `certificate_signing_request` attribute and import the signed certificate using the AWS SDK, CLI or Console. This provider can support another resource to manage that workflow automatically in the future.

## Example Usage

### Basic

```terraform
resource "aws_acmpca_certificate_authority" "example" {
  certificate_authority_configuration {
    key_algorithm     = "RSA_4096"
    signing_algorithm = "SHA512WITHRSA"

    subject {
      common_name = "example.com"
    }
  }

  permanent_deletion_time_in_days = 7
}
```

### Short-lived certificate

```terraform
resource "aws_acmpca_certificate_authority" "example" {
  usage_mode = "SHORT_LIVED_CERTIFICATE"
  certificate_authority_configuration {
    key_algorithm     = "RSA_4096"
    signing_algorithm = "SHA512WITHRSA"

    subject {
      common_name = "example.com"
    }
  }
}
```

### Enable Certificate Revocation List

```terraform
resource "aws_s3_bucket" "example" {
  bucket = "example"
}

data "aws_iam_policy_document" "acmpca_bucket_access" {
  statement {
    actions = [
      "s3:GetBucketAcl",
      "s3:GetBucketLocation",
      "s3:PutObject",
      "s3:PutObjectAcl",
    ]

    resources = [
      aws_s3_bucket.example.arn,
      "${aws_s3_bucket.example.arn}/*",
    ]

    principals {
      identifiers = ["acm-pca.amazonaws.com"]
      type        = "Service"
    }
  }
}

resource "aws_s3_bucket_policy" "example" {
  bucket = aws_s3_bucket.example.id
  policy = data.aws_iam_policy_document.acmpca_bucket_access.json
}

resource "aws_acmpca_certificate_authority" "example" {
  certificate_authority_configuration {
    key_algorithm     = "RSA_4096"
    signing_algorithm = "SHA512WITHRSA"

    subject {
      common_name = "example.com"
    }
  }

  revocation_configuration {
    crl_configuration {
      custom_cname       = "crl.example.com"
      enabled            = true
      expiration_in_days = 7
      s3_bucket_name     = aws_s3_bucket.example.id
    }
  }

  depends_on = [aws_s3_bucket_policy.example]
}
```

## Argument Reference

The following arguments are supported:

* `certificate_authority_configuration` - (Required) Nested argument containing algorithms and certificate subject information. Defined below.
* `enabled` - (Optional) Whether the certificate authority is enabled or disabled. Defaults to `true`.
* `revocation_configuration` - (Optional) Nested argument containing revocation configuration. Defined below.
<<<<<<< HEAD
* `tags` - (Optional) Key-value map of user-defined tags that are attached to the certificate authority. If configured with a provider `default_tags` configuration block present, tags with matching keys will overwrite those defined at the provider-level.
=======
* `usage_mode` - (Optional) Specifies whether the CA issues general-purpose certificates that typically require a revocation mechanism, or short-lived certificates that may optionally omit revocation because they expire quickly. Short-lived certificate validity is limited to seven days. Defaults to `GENERAL_PURPOSE`. Valid values: `GENERAL_PURPOSE` and `SHORT_LIVED_CERTIFICATE`.
* `tags` - (Optional) Key-value map of user-defined tags that are attached to the certificate authority. If configured with a provider [`default_tags` configuration block](https://registry.terraform.io/providers/hashicorp/aws/latest/docs#default_tags-configuration-block) present, tags with matching keys will overwrite those defined at the provider-level.
>>>>>>> 3cf15a22
* `type` - (Optional) Type of the certificate authority. Defaults to `SUBORDINATE`. Valid values: `ROOT` and `SUBORDINATE`.
* `permanent_deletion_time_in_days` - (Optional) Number of days to make a CA restorable after it has been deleted, must be between 7 to 30 days, with default to 30 days.

### certificate_authority_configuration

* `key_algorithm` - (Required) Type of the public key algorithm and size, in bits, of the key pair that your key pair creates when it issues a certificate. Valid values can be found in the [ACM PCA Documentation](https://docs.aws.amazon.com/privateca/latest/APIReference/API_CertificateAuthorityConfiguration.html).
* `signing_algorithm` - (Required) Name of the algorithm your private CA uses to sign certificate requests. Valid values can be found in the [ACM PCA Documentation](https://docs.aws.amazon.com/privateca/latest/APIReference/API_CertificateAuthorityConfiguration.html).
* `subject` - (Required) Nested argument that contains X.500 distinguished name information. At least one nested attribute must be specified.

#### subject

Contains information about the certificate subject. Identifies the entity that owns or controls the public key in the certificate. The entity can be a user, computer, device, or service.

* `common_name` - (Optional) Fully qualified domain name (FQDN) associated with the certificate subject. Must be less than or equal to 64 characters in length.
* `country` - (Optional) Two digit code that specifies the country in which the certificate subject located. Must be less than or equal to 2 characters in length.
* `distinguished_name_qualifier` - (Optional) Disambiguating information for the certificate subject. Must be less than or equal to 64 characters in length.
* `generation_qualifier` - (Optional) Typically a qualifier appended to the name of an individual. Examples include Jr. for junior, Sr. for senior, and III for third. Must be less than or equal to 3 characters in length.
* `given_name` - (Optional) First name. Must be less than or equal to 16 characters in length.
* `initials` - (Optional) Concatenation that typically contains the first letter of the `given_name`, the first letter of the middle name if one exists, and the first letter of the `surname`. Must be less than or equal to 5 characters in length.
* `locality` - (Optional) Locality (such as a city or town) in which the certificate subject is located. Must be less than or equal to 128 characters in length.
* `organization` - (Optional) Legal name of the organization with which the certificate subject is affiliated. Must be less than or equal to 64 characters in length.
* `organizational_unit` - (Optional) Subdivision or unit of the organization (such as sales or finance) with which the certificate subject is affiliated. Must be less than or equal to 64 characters in length.
* `pseudonym` - (Optional) Typically a shortened version of a longer `given_name`. For example, Jonathan is often shortened to John. Elizabeth is often shortened to Beth, Liz, or Eliza. Must be less than or equal to 128 characters in length.
* `state` - (Optional) State in which the subject of the certificate is located. Must be less than or equal to 128 characters in length.
* `surname` - (Optional) Family name. In the US and the UK for example, the surname of an individual is ordered last. In Asian cultures the surname is typically ordered first. Must be less than or equal to 40 characters in length.
* `title` - (Optional) Title such as Mr. or Ms. which is pre-pended to the name to refer formally to the certificate subject. Must be less than or equal to 64 characters in length.

### revocation_configuration

* `crl_configuration` - (Optional) Nested argument containing configuration of the certificate revocation list (CRL), if any, maintained by the certificate authority. Defined below.
* `ocsp_configuration` - (Optional) Nested argument containing configuration of
the custom OCSP responder endpoint. Defined below.

#### crl_configuration

* `custom_cname` - (Optional) Name inserted into the certificate CRL Distribution Points extension that enables the use of an alias for the CRL distribution point. Use this value if you don't want the name of your S3 bucket to be public. Must be less than or equal to 253 characters in length.
* `enabled` - (Optional) Boolean value that specifies whether certificate revocation lists (CRLs) are enabled. Defaults to `false`.
* `expiration_in_days` - (Required) Number of days until a certificate expires. Must be between 1 and 5000.
* `s3_bucket_name` - (Optional) Name of the S3 bucket that contains the CRL. If you do not provide a value for the `custom_cname` argument, the name of your S3 bucket is placed into the CRL Distribution Points extension of the issued certificate. You must specify a bucket policy that allows ACM PCA to write the CRL to your bucket. Must be less than or equal to 255 characters in length.
* `s3_object_acl` - (Optional) Determines whether the CRL will be publicly readable or privately held in the CRL Amazon S3 bucket. Defaults to `PUBLIC_READ`.

#### ocsp_configuration

* `enabled` - (Required) Boolean value that specifies whether a custom OCSP responder is enabled.
* `ocsp_custom_cname` - (Optional) CNAME specifying a customized OCSP domain. Note: The value of the CNAME must not include a protocol prefix such as "http://" or "https://".

## Attributes Reference

In addition to all arguments above, the following attributes are exported:

* `id` - ARN of the certificate authority.
* `arn` - ARN of the certificate authority.
* `certificate` - Base64-encoded certificate authority (CA) certificate. Only available after the certificate authority certificate has been imported.
* `certificate_chain` - Base64-encoded certificate chain that includes any intermediate certificates and chains up to root on-premises certificate that you used to sign your private CA certificate. The chain does not include your private CA certificate. Only available after the certificate authority certificate has been imported.
* `certificate_signing_request` - The base64 PEM-encoded certificate signing request (CSR) for your private CA certificate.
* `not_after` - Date and time after which the certificate authority is not valid. Only available after the certificate authority certificate has been imported.
* `not_before` - Date and time before which the certificate authority is not valid. Only available after the certificate authority certificate has been imported.
* `serial` - Serial number of the certificate authority. Only available after the certificate authority certificate has been imported.
* `status` - (**Deprecated** use the `enabled` attribute instead) Status of the certificate authority.
* `tags_all` - Map of tags assigned to the resource, including those inherited from the provider `default_tags` configuration block.

## Timeouts

[Configuration options](https://www.terraform.io/docs/configuration/blocks/resources/syntax.html#operation-timeouts):

* `create` - (Default `1m`)

## Import

`aws_acmpca_certificate_authority` can be imported by using the certificate authority ARN, e.g.,

```
$ terraform import aws_acmpca_certificate_authority.example arn:aws:acm-pca:us-east-1:123456789012:certificate-authority/12345678-1234-1234-1234-123456789012
```<|MERGE_RESOLUTION|>--- conflicted
+++ resolved
@@ -110,12 +110,8 @@
 * `certificate_authority_configuration` - (Required) Nested argument containing algorithms and certificate subject information. Defined below.
 * `enabled` - (Optional) Whether the certificate authority is enabled or disabled. Defaults to `true`.
 * `revocation_configuration` - (Optional) Nested argument containing revocation configuration. Defined below.
-<<<<<<< HEAD
+* `usage_mode` - (Optional) Specifies whether the CA issues general-purpose certificates that typically require a revocation mechanism, or short-lived certificates that may optionally omit revocation because they expire quickly. Short-lived certificate validity is limited to seven days. Defaults to `GENERAL_PURPOSE`. Valid values: `GENERAL_PURPOSE` and `SHORT_LIVED_CERTIFICATE`.
 * `tags` - (Optional) Key-value map of user-defined tags that are attached to the certificate authority. If configured with a provider `default_tags` configuration block present, tags with matching keys will overwrite those defined at the provider-level.
-=======
-* `usage_mode` - (Optional) Specifies whether the CA issues general-purpose certificates that typically require a revocation mechanism, or short-lived certificates that may optionally omit revocation because they expire quickly. Short-lived certificate validity is limited to seven days. Defaults to `GENERAL_PURPOSE`. Valid values: `GENERAL_PURPOSE` and `SHORT_LIVED_CERTIFICATE`.
-* `tags` - (Optional) Key-value map of user-defined tags that are attached to the certificate authority. If configured with a provider [`default_tags` configuration block](https://registry.terraform.io/providers/hashicorp/aws/latest/docs#default_tags-configuration-block) present, tags with matching keys will overwrite those defined at the provider-level.
->>>>>>> 3cf15a22
 * `type` - (Optional) Type of the certificate authority. Defaults to `SUBORDINATE`. Valid values: `ROOT` and `SUBORDINATE`.
 * `permanent_deletion_time_in_days` - (Optional) Number of days to make a CA restorable after it has been deleted, must be between 7 to 30 days, with default to 30 days.
 
