--- conflicted
+++ resolved
@@ -48,13 +48,8 @@
 * `availability_zone` - (Optional, Computed) The EC2 Availability Zone that the DB instance is created in. See [docs](https://docs.aws.amazon.com/documentdb/latest/developerguide/API_CreateDBInstance.html) about the details.
 * `cluster_identifier` - (Required) The identifier of the `aws_docdb_cluster` in which to launch this instance.
 * `engine` - (Optional) The name of the database engine to be used for the DocDB instance. Defaults to `docdb`. Valid Values: `docdb`.
-<<<<<<< HEAD
 * `identifier` - (Optional, Forces new resource) The indentifier for the DocDB instance, if omitted, this provider will assign a random, unique identifier.
 * `identifier_prefix` - (Optional, Forces new resource) Creates a unique identifier beginning with the specified prefix. Conflicts with `identifer`.
-=======
-* `identifier` - (Optional, Forces new resource) The indentifier for the DocDB instance, if omitted, Terraform will assign a random, unique identifier.
-* `identifier_prefix` - (Optional, Forces new resource) Creates a unique identifier beginning with the specified prefix. Conflicts with `identifier`.
->>>>>>> 947fccad
 * `instance_class` - (Required) The instance class to use. For details on CPU and memory, see [Scaling for DocDB Instances][2]. DocDB currently
   supports the below instance classes. Please see [AWS Documentation][4] for complete details.
     - db.r4.large
