--- conflicted
+++ resolved
@@ -28,49 +28,14 @@
   bucket = "my_tf_test_bucket"
 }
 
-<<<<<<< HEAD
-resource "aws_s3_bucket_policy" "b" {
-  bucket = aws_s3_bucket.b.id
-=======
 resource "aws_s3_bucket" "foo" {
   bucket        = "tf-test-trail"
   force_destroy = true
 }
->>>>>>> bbb52466
 
 resource "aws_s3_bucket_policy" "foo" {
   bucket = aws_s3_bucket.foo.id
   policy = <<POLICY
-<<<<<<< HEAD
-  {
-      "Version": "2012-10-17",
-      "Statement": [
-          {
-              "Sid": "AWSCloudTrailAclCheck",
-              "Effect": "Allow",
-              "Principal": {
-                "Service": "cloudtrail.amazonaws.com"
-              },
-              "Action": "s3:GetBucketAcl",
-              "Resource": "arn:aws:s3:::${aws_s3_bucket.b.id}"
-          },
-          {
-              "Sid": "AWSCloudTrailWrite",
-              "Effect": "Allow",
-              "Principal": {
-                "Service": "cloudtrail.amazonaws.com"
-              },
-              "Action": "s3:PutObject",
-              "Resource": "arn:aws:s3:::${aws_s3_bucket.b.id}/prefix/AWSLogs/${data.aws_caller_identity.current.account_id}/*",
-              "Condition": {
-                  "StringEquals": {
-                      "s3:x-amz-acl": "bucket-owner-full-control"
-                  }
-              }
-          }
-      ]
-  }
-=======
 {
     "Version": "2012-10-17",
     "Statement": [
@@ -99,7 +64,6 @@
         }
     ]
 }
->>>>>>> bbb52466
 POLICY
 }
 
