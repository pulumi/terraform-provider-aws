---
subcategory: "FSx"
layout: "aws"
page_title: "AWS: aws_fsx_openzfs_snapshot"
description: |-
  Manages an Amazon FSx for OpenZFS snapshot.
---

# Resource: aws_fsx_openzfs_snapshot

Manages an Amazon FSx for OpenZFS volume.
See the [FSx OpenZFS User Guide](https://docs.aws.amazon.com/fsx/latest/OpenZFSGuide/what-is-fsx.html) for more information.


## Example Usage

### Root volume Example

```terraform
resource "aws_fsx_openzfs_snapshot" "example" {
  name      = "example"
  volume_id = aws_fsx_openzfs_file_system.example.root_volume_id
}

resource "aws_fsx_openzfs_file_system" "example" {
  storage_capacity    = 64
  subnet_ids          = [aws_subnet.example.id]
  deployment_type     = "SINGLE_AZ_1"
  throughput_capacity = 64
}
```

### Child volume Example

```terraform
resource "aws_fsx_openzfs_snapshot" "example" {
  name      = "example"
  volume_id = aws_fsx_openzfs_volume.example.id
}

resource "aws_fsx_openzfs_volume" "example" {
  name             = "example"
  parent_volume_id = aws_fsx_openzfs_file_system.example.root_volume_id
}

resource "aws_fsx_openzfs_file_system" "example" {
  storage_capacity    = 64
  subnet_ids          = [aws_subnet.example.id]
  deployment_type     = "SINGLE_AZ_1"
  throughput_capacity = 64
}
```


## Argument Reference

The following arguments are supported:

* `name` - (Required) The name of the Snapshot. You can use a maximum of 203 alphanumeric characters plus either _ or -  or : or . for the name.
<<<<<<< HEAD
* `tags` - (Optional) A map of tags to assign to the file system. If configured with a provider `default_tags` configuration block present, tags with matching keys will overwrite those defined at the provider-level. If you have set `copy_tags_to_backups` to true, and you specify one or more tags, no existing file system tags are copied from the file system to the backup.
=======
* `tags` - (Optional) A map of tags to assign to the file system. If configured with a provider [`default_tags` configuration block](https://registry.terraform.io/providers/hashicorp/aws/latest/docs#default_tags-configuration-block) present, tags with matching keys will overwrite those defined at the provider-level. If you have set `copy_tags_to_backups` to true, and you specify one or more tags, no existing file system tags are copied from the file system to the backup.
>>>>>>> abe4b515
* `volume_id` - (Optional) The ID of the volume to snapshot. This can be the root volume or a child volume.

## Attributes Reference

In addition to all arguments above, the following attributes are exported:

* `arn` - Amazon Resource Name of the snapshot.
* `id` - Identifier of the snapshot, e.g., `fsvolsnap-12345678`
* `tags_all` - A map of tags assigned to the resource, including those inherited from the provider [`default_tags` configuration block](https://registry.terraform.io/providers/hashicorp/aws/latest/docs#default_tags-configuration-block).

## Timeouts

[Configuration options](https://www.terraform.io/docs/configuration/blocks/resources/syntax.html#operation-timeouts):

* `create` - (Default `30m`)
* `delete` - (Default `30m`)
* `update` - (Default `30m`)

## Import

FSx OpenZFS snapshot can be imported using the `id`, e.g.,

```
$ terraform import aws_fsx_openzfs_snapshot.example fs-543ab12b1ca672f33
```<|MERGE_RESOLUTION|>--- conflicted
+++ resolved
@@ -57,11 +57,7 @@
 The following arguments are supported:
 
 * `name` - (Required) The name of the Snapshot. You can use a maximum of 203 alphanumeric characters plus either _ or -  or : or . for the name.
-<<<<<<< HEAD
 * `tags` - (Optional) A map of tags to assign to the file system. If configured with a provider `default_tags` configuration block present, tags with matching keys will overwrite those defined at the provider-level. If you have set `copy_tags_to_backups` to true, and you specify one or more tags, no existing file system tags are copied from the file system to the backup.
-=======
-* `tags` - (Optional) A map of tags to assign to the file system. If configured with a provider [`default_tags` configuration block](https://registry.terraform.io/providers/hashicorp/aws/latest/docs#default_tags-configuration-block) present, tags with matching keys will overwrite those defined at the provider-level. If you have set `copy_tags_to_backups` to true, and you specify one or more tags, no existing file system tags are copied from the file system to the backup.
->>>>>>> abe4b515
 * `volume_id` - (Optional) The ID of the volume to snapshot. This can be the root volume or a child volume.
 
 ## Attributes Reference
