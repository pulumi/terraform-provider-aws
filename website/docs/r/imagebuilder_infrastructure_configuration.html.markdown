--- conflicted
+++ resolved
@@ -55,11 +55,7 @@
 * `security_group_ids` - (Optional) Set of EC2 Security Group identifiers.
 * `sns_topic_arn` - (Optional) Amazon Resource Name (ARN) of SNS Topic.
 * `subnet_id` - (Optional) EC2 Subnet identifier. Also requires `security_group_ids` argument.
-<<<<<<< HEAD
 * `tags` - (Optional) Key-value map of resource tags to assign to the configuration. .If configured with a provider `default_tags` configuration block present, tags with matching keys will overwrite those defined at the provider-level.
-=======
-* `tags` - (Optional) Key-value map of resource tags to assign to the configuration. If configured with a provider [`default_tags` configuration block](https://registry.terraform.io/providers/hashicorp/aws/latest/docs#default_tags-configuration-block) present, tags with matching keys will overwrite those defined at the provider-level.
->>>>>>> abe4b515
 * `terminate_instance_on_failure` - (Optional) Enable if the instance should be terminated when the pipeline fails. Defaults to `false`.
 
 ### instance_metadata_options
@@ -93,11 +89,7 @@
 * `arn` - Amazon Resource Name (ARN) of the configuration.
 * `date_created` - Date when the configuration was created.
 * `date_updated` - Date when the configuration was updated.
-<<<<<<< HEAD
-* `tags_all` - A map of tags assigned to the resource, including those inherited from the provider .
-=======
-* `tags_all` - A map of tags assigned to the resource, including those inherited from the provider [`default_tags` configuration block](https://registry.terraform.io/providers/hashicorp/aws/latest/docs#default_tags-configuration-block).
->>>>>>> abe4b515
+* `tags_all` - A map of tags assigned to the resource, including those inherited from the provider `default_tags` configuration block.
 
 ## Import
 
