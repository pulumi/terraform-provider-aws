---
subcategory: "ECS (Elastic Container)"
layout: "aws"
page_title: "AWS: aws_ecs_task_definition"
description: |-
  Manages a revision of an ECS task definition.
---

# Resource: aws_ecs_task_definition

Manages a revision of an ECS task definition to be used in `aws_ecs_service`.

## Example Usage

### Basic Example

```terraform
resource "aws_ecs_task_definition" "service" {
  family = "service"
  container_definitions = jsonencode([
    {
      name      = "first"
      image     = "service-first"
      cpu       = 10
      memory    = 512
      essential = true
      portMappings = [
        {
          containerPort = 80
          hostPort      = 80
        }
      ]
    },
    {
      name      = "second"
      image     = "service-second"
      cpu       = 10
      memory    = 256
      essential = true
      portMappings = [
        {
          containerPort = 443
          hostPort      = 443
        }
      ]
    }
  ])

  volume {
    name      = "service-storage"
    host_path = "/ecs/service-storage"
  }

  placement_constraints {
    type       = "memberOf"
    expression = "attribute:ecs.availability-zone in [us-west-2a, us-west-2b]"
  }
}
```

### With AppMesh Proxy

```terraform
resource "aws_ecs_task_definition" "service" {
  family                = "service"
  container_definitions = file("task-definitions/service.json")

  proxy_configuration {
    type           = "APPMESH"
    container_name = "applicationContainerName"
    properties = {
      AppPorts         = "8080"
      EgressIgnoredIPs = "169.254.170.2,169.254.169.254"
      IgnoredUID       = "1337"
      ProxyEgressPort  = 15001
      ProxyIngressPort = 15000
    }
  }
}
```

### Example Using `docker_volume_configuration`

```terraform
resource "aws_ecs_task_definition" "service" {
  family                = "service"
  container_definitions = file("task-definitions/service.json")

  volume {
    name = "service-storage"

    docker_volume_configuration {
      scope         = "shared"
      autoprovision = true
      driver        = "local"

      driver_opts = {
        "type"   = "nfs"
        "device" = "${aws_efs_file_system.fs.dns_name}:/"
        "o"      = "addr=${aws_efs_file_system.fs.dns_name},rsize=1048576,wsize=1048576,hard,timeo=600,retrans=2,noresvport"
      }
    }
  }
}
```

### Example Using `efs_volume_configuration`

```terraform
resource "aws_ecs_task_definition" "service" {
  family                = "service"
  container_definitions = file("task-definitions/service.json")

  volume {
    name = "service-storage"

    efs_volume_configuration {
      file_system_id          = aws_efs_file_system.fs.id
      root_directory          = "/opt/data"
      transit_encryption      = "ENABLED"
      transit_encryption_port = 2999
      authorization_config {
        access_point_id = aws_efs_access_point.test.id
        iam             = "ENABLED"
      }
    }
  }
}
```

### Example Using `fsx_windows_file_server_volume_configuration`

```terraform
resource "aws_ecs_task_definition" "service" {
  family                = "service"
  container_definitions = file("task-definitions/service.json")

  volume {
    name = "service-storage"

    fsx_windows_file_server_volume_configuration {
      file_system_id = aws_fsx_windows_file_system.test.id
      root_directory = "\\data"

      authorization_config {
        credentials_parameter = aws_secretsmanager_secret_version.test.arn
        domain                = aws_directory_service_directory.test.name
      }
    }
  }
}

resource "aws_secretsmanager_secret_version" "test" {
  secret_id     = aws_secretsmanager_secret.test.id
  secret_string = jsonencode({ username : "admin", password : aws_directory_service_directory.test.password })
}
```

### Example Using `container_definitions` and `inference_accelerator`

```terraform
resource "aws_ecs_task_definition" "test" {
  family                = "test"
  container_definitions = <<TASK_DEFINITION
[
  {
    "cpu": 10,
    "command": ["sleep", "10"],
    "entryPoint": ["/"],
    "environment": [
      {"name": "VARNAME", "value": "VARVAL"}
    ],
    "essential": true,
    "image": "jenkins",
    "memory": 128,
    "name": "jenkins",
    "portMappings": [
      {
        "containerPort": 80,
        "hostPort": 8080
      }
    ],
        "resourceRequirements":[
            {
                "type":"InferenceAccelerator",
                "value":"device_1"
            }
        ]
  }
]
TASK_DEFINITION

  inference_accelerator {
    device_name = "device_1"
    device_type = "eia1.medium"
  }
}
```

### Example Using `runtime_platform` and `fargate`

```terraform
resource "aws_ecs_task_definition" "test" {
  family                   = "test"
  requires_compatibilities = ["FARGATE"]
  network_mode             = "awsvpc"
  cpu                      = 1024
  memory                   = 2048
  container_definitions    = <<TASK_DEFINITION
[
  {
    "name": "iis",
    "image": "mcr.microsoft.com/windows/servercore/iis",
    "cpu": 1024,
    "memory": 2048,
    "essential": true
  }
]
TASK_DEFINITION

  runtime_platform {
    operating_system_family = "WINDOWS_SERVER_2019_CORE"
    cpu_architecture        = "X86_64"
  }
}
```

## Argument Reference

<<<<<<< HEAD
~> **NOTE**: Proper escaping is required for JSON field values containing quotes (`"`) such as `environment` values. If directly setting the JSON, they should be escaped as `\"` in the JSON,  e.g., `"value": "I \"love\" escaped quotes"`. If using a variable value, they should be escaped as `\\\"` in the variable, e.g., `value = "I \\\"love\\\" escaped quotes"` in the variable and `"value": "${var.myvariable}"` in the JSON.
=======
~> **NOTE:** Proper escaping is required for JSON field values containing quotes (`"`) such as `environment` values. If directly setting the JSON, they should be escaped as `\"` in the JSON,  e.g., `"value": "I \"love\" escaped quotes"`. If using a Terraform variable value, they should be escaped as `\\\"` in the variable, e.g., `value = "I \\\"love\\\" escaped quotes"` in the variable and `"value": "${var.myvariable}"` in the JSON.
>>>>>>> d3e0b7e7

The following arguments are required:

* `container_definitions` - (Required) A list of valid [container definitions](http://docs.aws.amazon.com/AmazonECS/latest/APIReference/API_ContainerDefinition.html) provided as a single valid JSON document. Please note that you should only provide values that are part of the container definition document. For a detailed description of what parameters are available, see the [Task Definition Parameters](https://docs.aws.amazon.com/AmazonECS/latest/developerguide/task_definition_parameters.html) section from the official [Developer Guide](https://docs.aws.amazon.com/AmazonECS/latest/developerguide).
* `family` - (Required) A unique name for your task definition.

The following arguments are optional:

* `cpu` - (Optional) Number of cpu units used by the task. If the `requires_compatibilities` is `FARGATE` this field is required.
* `execution_role_arn` - (Optional) ARN of the task execution role that the Amazon ECS container agent and the Docker daemon can assume.
* `inference_accelerator` - (Optional) Configuration block(s) with Inference Accelerators settings. [Detailed below.](#inference_accelerator)
* `ipc_mode` - (Optional) IPC resource namespace to be used for the containers in the task The valid values are `host`, `task`, and `none`.
* `memory` - (Optional) Amount (in MiB) of memory used by the task. If the `requires_compatibilities` is `FARGATE` this field is required.
* `network_mode` - (Optional) Docker networking mode to use for the containers in the task. Valid values are `none`, `bridge`, `awsvpc`, and `host`.
* `runtime_platform` - (Optional) Configuration block for [runtime_platform](#runtime_platform) that containers in your task may use.
* `pid_mode` - (Optional) Process namespace to use for the containers in the task. The valid values are `host` and `task`.
* `placement_constraints` - (Optional) Configuration block for rules that are taken into consideration during task placement. Maximum number of `placement_constraints` is `10`. [Detailed below](#placement_constraints).
* `proxy_configuration` - (Optional) Configuration block for the App Mesh proxy. [Detailed below.](#proxy_configuration)
* `ephemeral_storage` - (Optional)  The amount of ephemeral storage to allocate for the task. This parameter is used to expand the total amount of ephemeral storage available, beyond the default amount, for tasks hosted on AWS Fargate. See [Ephemeral Storage](#ephemeral_storage).
* `requires_compatibilities` - (Optional) Set of launch types required by the task. The valid values are `EC2` and `FARGATE`.
* `skip_destroy` - (Optional) Whether to retain the old revision when the resource is destroyed or replacement is necessary. Default is `false`.
* `tags` - (Optional) Key-value map of resource tags. If configured with a provider `default_tags` configuration block present, tags with matching keys will overwrite those defined at the provider-level.
* `task_role_arn` - (Optional) ARN of IAM role that allows your Amazon ECS container task to make calls to other AWS services.
* `volume` - (Optional) Configuration block for [volumes](#volume) that containers in your task may use. Detailed below.

### volume

* `docker_volume_configuration` - (Optional) Configuration block to configure a [docker volume](#docker_volume_configuration). Detailed below.
* `efs_volume_configuration` - (Optional) Configuration block for an [EFS volume](#efs_volume_configuration). Detailed below.
* `fsx_windows_file_server_volume_configuration` - (Optional) Configuration block for an [FSX Windows File Server volume](#fsx_windows_file_server_volume_configuration). Detailed below.
* `host_path` - (Optional) Path on the host container instance that is presented to the container. If not set, ECS will create a nonpersistent data volume that starts empty and is deleted after the task has finished.
* `name` - (Required) Name of the volume. This name is referenced in the `sourceVolume`
parameter of container definition in the `mountPoints` section.

### docker_volume_configuration

For more information, see [Specifying a Docker volume in your Task Definition Developer Guide](https://docs.aws.amazon.com/AmazonECS/latest/developerguide/docker-volumes.html#specify-volume-config)

* `autoprovision` - (Optional) If this value is `true`, the Docker volume is created if it does not already exist. *Note*: This field is only used if the scope is `shared`.
* `driver_opts` - (Optional) Map of Docker driver specific options.
* `driver` - (Optional) Docker volume driver to use. The driver value must match the driver name provided by Docker because it is used for task placement.
* `labels` - (Optional) Map of custom metadata to add to your Docker volume.
* `scope` - (Optional) Scope for the Docker volume, which determines its lifecycle, either `task` or `shared`.  Docker volumes that are scoped to a `task` are automatically provisioned when the task starts and destroyed when the task stops. Docker volumes that are scoped as `shared` persist after the task stops.

### efs_volume_configuration

For more information, see [Specifying an EFS volume in your Task Definition Developer Guide](https://docs.aws.amazon.com/AmazonECS/latest/developerguide/efs-volumes.html#specify-efs-config)

* `file_system_id` - (Required) ID of the EFS File System.
* `root_directory` - (Optional) Directory within the Amazon EFS file system to mount as the root directory inside the host. If this parameter is omitted, the root of the Amazon EFS volume will be used. Specifying / will have the same effect as omitting this parameter. This argument is ignored when using `authorization_config`.
* `transit_encryption` - (Optional) Whether or not to enable encryption for Amazon EFS data in transit between the Amazon ECS host and the Amazon EFS server. Transit encryption must be enabled if Amazon EFS IAM authorization is used. Valid values: `ENABLED`, `DISABLED`. If this parameter is omitted, the default value of `DISABLED` is used.
* `transit_encryption_port` - (Optional) Port to use for transit encryption. If you do not specify a transit encryption port, it will use the port selection strategy that the Amazon EFS mount helper uses.
* `authorization_config` - (Optional) Configuration block for [authorization](#authorization_config) for the Amazon EFS file system. Detailed below.

### runtime_platform

* `operating_system_family` - (Optional) If the `requires_compatibilities` is `FARGATE` this field is required; must be set to a valid option from the [operating system family in the runtime platform](https://docs.aws.amazon.com/AmazonECS/latest/developerguide/task_definition_parameters.html#runtime-platform) setting
* `cpu_architecture` - (Optional) Must be set to either `X86_64` or `ARM64`; see [cpu architecture](https://docs.aws.amazon.com/AmazonECS/latest/developerguide/task_definition_parameters.html#runtime-platform)

#### authorization_config

* `access_point_id` - (Optional) Access point ID to use. If an access point is specified, the root directory value will be relative to the directory set for the access point. If specified, transit encryption must be enabled in the EFSVolumeConfiguration.
* `iam` - (Optional) Whether or not to use the Amazon ECS task IAM role defined in a task definition when mounting the Amazon EFS file system. If enabled, transit encryption must be enabled in the EFSVolumeConfiguration. Valid values: `ENABLED`, `DISABLED`. If this parameter is omitted, the default value of `DISABLED` is used.

### fsx_windows_file_server_volume_configuration

For more information, see [Specifying an FSX Windows File Server volume in your Task Definition Developer Guide](https://docs.aws.amazon.com/AmazonECS/latest/developerguide/tutorial-wfsx-volumes.html)

* `file_system_id` - (Required) The Amazon FSx for Windows File Server file system ID to use.
* `root_directory` - (Required) The directory within the Amazon FSx for Windows File Server file system to mount as the root directory inside the host.
* `authorization_config` - (Required) Configuration block for [authorization](#authorization_config) for the Amazon FSx for Windows File Server file system detailed below.

#### authorization_config

* `credentials_parameter` - (Required) The authorization credential option to use. The authorization credential options can be provided using either the Amazon Resource Name (ARN) of an AWS Secrets Manager secret or AWS Systems Manager Parameter Store parameter. The ARNs refer to the stored credentials.
* `domain` - (Required) A fully qualified domain name hosted by an AWS Directory Service Managed Microsoft AD (Active Directory) or self-hosted AD on Amazon EC2.

### placement_constraints

* `expression` -  (Optional) Cluster Query Language expression to apply to the constraint. For more information, see [Cluster Query Language in the Amazon EC2 Container Service Developer Guide](http://docs.aws.amazon.com/AmazonECS/latest/developerguide/cluster-query-language.html).
* `type` - (Required) Type of constraint. Use `memberOf` to restrict selection to a group of valid candidates. Note that `distinctInstance` is not supported in task definitions.

### proxy_configuration

* `container_name` - (Required) Name of the container that will serve as the App Mesh proxy.
* `properties` - (Required) Set of network configuration parameters to provide the Container Network Interface (CNI) plugin, specified a key-value mapping.
* `type` - (Optional) Proxy type. The default value is `APPMESH`. The only supported value is `APPMESH`.

### ephemeral_storage

* `size_in_gib` - (Required) The total amount, in GiB, of ephemeral storage to set for the task. The minimum supported value is `21` GiB and the maximum supported value is `200` GiB.

### inference_accelerator

* `device_name` - (Required) Elastic Inference accelerator device name. The deviceName must also be referenced in a container definition as a ResourceRequirement.
* `device_type` - (Required) Elastic Inference accelerator type to use.

## Attributes Reference

In addition to all arguments above, the following attributes are exported:

* `arn` - Full ARN of the Task Definition (including both `family` and `revision`).
* `revision` - Revision of the task in a particular family.
* `tags_all` - Map of tags assigned to the resource, including those inherited from the provider `default_tags` configuration block.

## Import

ECS Task Definitions can be imported via their Amazon Resource Name (ARN):

```
$ terraform import aws_ecs_task_definition.example arn:aws:ecs:us-east-1:012345678910:task-definition/mytaskfamily:123
```<|MERGE_RESOLUTION|>--- conflicted
+++ resolved
@@ -227,11 +227,7 @@
 
 ## Argument Reference
 
-<<<<<<< HEAD
-~> **NOTE**: Proper escaping is required for JSON field values containing quotes (`"`) such as `environment` values. If directly setting the JSON, they should be escaped as `\"` in the JSON,  e.g., `"value": "I \"love\" escaped quotes"`. If using a variable value, they should be escaped as `\\\"` in the variable, e.g., `value = "I \\\"love\\\" escaped quotes"` in the variable and `"value": "${var.myvariable}"` in the JSON.
-=======
-~> **NOTE:** Proper escaping is required for JSON field values containing quotes (`"`) such as `environment` values. If directly setting the JSON, they should be escaped as `\"` in the JSON,  e.g., `"value": "I \"love\" escaped quotes"`. If using a Terraform variable value, they should be escaped as `\\\"` in the variable, e.g., `value = "I \\\"love\\\" escaped quotes"` in the variable and `"value": "${var.myvariable}"` in the JSON.
->>>>>>> d3e0b7e7
+~> **NOTE:** Proper escaping is required for JSON field values containing quotes (`"`) such as `environment` values. If directly setting the JSON, they should be escaped as `\"` in the JSON,  e.g., `"value": "I \"love\" escaped quotes"`. If using a variable value, they should be escaped as `\\\"` in the variable, e.g., `value = "I \\\"love\\\" escaped quotes"` in the variable and `"value": "${var.myvariable}"` in the JSON.
 
 The following arguments are required:
 
