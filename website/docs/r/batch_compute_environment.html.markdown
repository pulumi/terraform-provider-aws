---
subcategory: "Batch"
layout: "aws"
page_title: "AWS: aws_batch_compute_environment"
description: |-
  Creates a AWS Batch compute environment.
---

# Resource: aws_batch_compute_environment

Creates a AWS Batch compute environment. Compute environments contain the Amazon ECS container instances that are used to run containerized batch jobs.

For information about AWS Batch, see [What is AWS Batch?][1] .
For information about compute environment, see [Compute Environments][2] .

~> **Note:** To prevent a race condition during environment deletion, make sure to set `depends_on` to the related `aws_iam_role_policy_attachment`;
otherwise, the policy may be destroyed too soon and the compute environment will then get stuck in the `DELETING` state, see [Troubleshooting AWS Batch][3] .

## Example Usage

### EC2 Type

```terraform
resource "aws_iam_role" "ecs_instance_role" {
  name = "ecs_instance_role"

  assume_role_policy = <<EOF
{
    "Version": "2012-10-17",
    "Statement": [
	{
	    "Action": "sts:AssumeRole",
	    "Effect": "Allow",
	    "Principal": {
	        "Service": "ec2.amazonaws.com"
	    }
	}
    ]
}
EOF
}

resource "aws_iam_role_policy_attachment" "ecs_instance_role" {
  role       = aws_iam_role.ecs_instance_role.name
  policy_arn = "arn:aws:iam::aws:policy/service-role/AmazonEC2ContainerServiceforEC2Role"
}

resource "aws_iam_instance_profile" "ecs_instance_role" {
  name = "ecs_instance_role"
  role = aws_iam_role.ecs_instance_role.name
}

resource "aws_iam_role" "aws_batch_service_role" {
  name = "aws_batch_service_role"

  assume_role_policy = <<EOF
{
    "Version": "2012-10-17",
    "Statement": [
	{
	    "Action": "sts:AssumeRole",
	    "Effect": "Allow",
	    "Principal": {
		"Service": "batch.amazonaws.com"
	    }
	}
    ]
}
EOF
}

resource "aws_iam_role_policy_attachment" "aws_batch_service_role" {
  role       = aws_iam_role.aws_batch_service_role.name
  policy_arn = "arn:aws:iam::aws:policy/service-role/AWSBatchServiceRole"
}

resource "aws_vpc" "sample" {
  cidr_block = "10.1.0.0/16"
}

resource "aws_security_group" "sample" {
  name   = "aws_batch_compute_environment_security_group"
  vpc_id = aws_vpc.sample.id

  egress {
    from_port   = 0
    to_port     = 0
    protocol    = "-1"
    cidr_blocks = ["0.0.0.0/0"]
  }
}

resource "aws_subnet" "sample" {
  vpc_id     = aws_vpc.sample.id
  cidr_block = "10.1.1.0/24"
}

resource "aws_batch_compute_environment" "sample" {
  compute_environment_name = "sample"

  compute_resources {
    instance_role = aws_iam_instance_profile.ecs_instance_role.arn

    instance_type = [
      "c4.large",
    ]

    max_vcpus = 16
    min_vcpus = 0

    security_group_ids = [
      aws_security_group.sample.id,
    ]

    subnets = [
      aws_subnet.sample.id,
    ]

    type = "EC2"
  }

  service_role = aws_iam_role.aws_batch_service_role.arn
  type         = "MANAGED"
  depends_on   = [aws_iam_role_policy_attachment.aws_batch_service_role]
}
```

### Fargate Type

```hcl
resource "aws_batch_compute_environment" "sample" {
  compute_environment_name = "sample"

  compute_resources {
    max_vcpus = 16

    security_group_ids = [
      aws_security_group.sample.id
    ]

    subnets = [
      aws_subnet.sample.id
    ]

    type = "FARGATE"
  }

  service_role = aws_iam_role.aws_batch_service_role.arn
  type         = "MANAGED"
  depends_on   = [aws_iam_role_policy_attachment.aws_batch_service_role]
}
```

## Argument Reference

* `compute_environment_name` - (Optional, Forces new resource) The name for your compute environment. Up to 128 letters (uppercase and lowercase), numbers, and underscores are allowed. If omitted, this provider will assign a random, unique name.
* `compute_environment_name_prefix` - (Optional, Forces new resource) Creates a unique compute environment name beginning with the specified prefix. Conflicts with `compute_environment_name`.
* `compute_resources` - (Optional) Details of the compute resources managed by the compute environment. This parameter is required for managed compute environments. See details below.
* `service_role` - (Required) The full Amazon Resource Name (ARN) of the IAM role that allows AWS Batch to make calls to other AWS services on your behalf.
* `state` - (Optional) The state of the compute environment. If the state is `ENABLED`, then the compute environment accepts jobs from a queue and can scale out automatically based on queues. Valid items are `ENABLED` or `DISABLED`. Defaults to `ENABLED`.
<<<<<<< HEAD
* `tags` - (Optional) Key-value map of resource tags. .If configured with a provider `default_tags` configuration block present, tags with matching keys will overwrite those defined at the provider-level.
=======
* `tags` - (Optional) Key-value map of resource tags. If configured with a provider [`default_tags` configuration block](https://registry.terraform.io/providers/hashicorp/aws/latest/docs#default_tags-configuration-block) present, tags with matching keys will overwrite those defined at the provider-level.
>>>>>>> abe4b515
* `type` - (Required) The type of the compute environment. Valid items are `MANAGED` or `UNMANAGED`.

### compute_resources

* `allocation_strategy` - (Optional) The allocation strategy to use for the compute resource in case not enough instances of the best fitting instance type can be allocated. Valid items are `BEST_FIT_PROGRESSIVE`, `SPOT_CAPACITY_OPTIMIZED` or `BEST_FIT`. Defaults to `BEST_FIT`. See [AWS docs](https://docs.aws.amazon.com/batch/latest/userguide/allocation-strategies.html) for details. This parameter isn't applicable to jobs running on Fargate resources, and shouldn't be specified.
* `bid_percentage` - (Optional) Integer of maximum percentage that a Spot Instance price can be when compared with the On-Demand price for that instance type before instances are launched. For example, if your bid percentage is 20% (`20`), then the Spot price must be below 20% of the current On-Demand price for that EC2 instance. If you leave this field empty, the default value is 100% of the On-Demand price. This parameter isn't applicable to jobs running on Fargate resources, and shouldn't be specified.
* `desired_vcpus` - (Optional) The desired number of EC2 vCPUS in the compute environment. This parameter isn't applicable to jobs running on Fargate resources, and shouldn't be specified.
* `ec2_configuration` - (Optional) Provides information used to select Amazon Machine Images (AMIs) for EC2 instances in the compute environment. If Ec2Configuration isn't specified, the default is ECS_AL2. This parameter isn't applicable to jobs that are running on Fargate resources, and shouldn't be specified.
* `ec2_key_pair` - (Optional) The EC2 key pair that is used for instances launched in the compute environment. This parameter isn't applicable to jobs running on Fargate resources, and shouldn't be specified.
* `image_id` - (Optional) The Amazon Machine Image (AMI) ID used for instances launched in the compute environment. This parameter isn't applicable to jobs running on Fargate resources, and shouldn't be specified. (Deprecated, use [`ec2_configuration`](#ec2_configuration) `image_id_override` instead)
* `instance_role` - (Optional) The Amazon ECS instance role applied to Amazon EC2 instances in a compute environment. This parameter isn't applicable to jobs running on Fargate resources, and shouldn't be specified.
* `instance_type` - (Optional) A list of instance types that may be launched. This parameter isn't applicable to jobs running on Fargate resources, and shouldn't be specified.
* `launch_template` - (Optional) The launch template to use for your compute resources. See details below. This parameter isn't applicable to jobs running on Fargate resources, and shouldn't be specified.
* `max_vcpus` - (Required) The maximum number of EC2 vCPUs that an environment can reach.
* `min_vcpus` - (Optional) The minimum number of EC2 vCPUs that an environment should maintain. For `EC2` or `SPOT` compute environments, if the parameter is not explicitly defined, a `0` default value will be set. This parameter isn't applicable to jobs running on Fargate resources, and shouldn't be specified.
* `security_group_ids` - (Required) A list of EC2 security group that are associated with instances launched in the compute environment.
* `spot_iam_fleet_role` - (Optional) The Amazon Resource Name (ARN) of the Amazon EC2 Spot Fleet IAM role applied to a SPOT compute environment. This parameter is required for SPOT compute environments. This parameter isn't applicable to jobs running on Fargate resources, and shouldn't be specified.
* `subnets` - (Required) A list of VPC subnets into which the compute resources are launched.
* `tags` - (Optional) Key-value pair tags to be applied to resources that are launched in the compute environment. This parameter isn't applicable to jobs running on Fargate resources, and shouldn't be specified.
* `type` - (Required) The type of compute environment. Valid items are `EC2`, `SPOT`, `FARGATE` or `FARGATE_SPOT`.

### ec2_configuration

`ec2_configuration` supports the following:

* `image_id_override` - (Optional) The AMI ID used for instances launched in the compute environment that match the image type. This setting overrides the `image_id` argument in the [`compute_resources`](#compute_resources) block.
* `image_type` - (Optional) The image type to match with the instance type to select an AMI. If the `image_id_override` parameter isn't specified, then a recent [Amazon ECS-optimized Amazon Linux 2 AMI](https://docs.aws.amazon.com/AmazonECS/latest/developerguide/ecs-optimized_AMI.html#al2ami) (`ECS_AL2`) is used.

### launch_template

`launch_template` supports the following:

* `launch_template_id` - (Optional) ID of the launch template. You must specify either the launch template ID or launch template name in the request, but not both.
* `launch_template_name` - (Optional) Name of the launch template.
* `version` - (Optional) The version number of the launch template. Default: The default version of the launch template.

## Attributes Reference

In addition to all arguments above, the following attributes are exported:

* `arn` - The Amazon Resource Name (ARN) of the compute environment.
* `ecs_cluster_arn` - The Amazon Resource Name (ARN) of the underlying Amazon ECS cluster used by the compute environment.
* `status` - The current status of the compute environment (for example, CREATING or VALID).
* `status_reason` - A short, human-readable string to provide additional details about the current status of the compute environment.
<<<<<<< HEAD
* `tags_all` - A map of tags assigned to the resource, including those inherited from the provider .
=======
* `tags_all` - A map of tags assigned to the resource, including those inherited from the provider [`default_tags` configuration block](https://registry.terraform.io/providers/hashicorp/aws/latest/docs#default_tags-configuration-block).
>>>>>>> abe4b515

## Import

AWS Batch compute can be imported using the `compute_environment_name`, e.g.,

```
$ terraform import aws_batch_compute_environment.sample sample
```

[1]: http://docs.aws.amazon.com/batch/latest/userguide/what-is-batch.html
[2]: http://docs.aws.amazon.com/batch/latest/userguide/compute_environments.html
[3]: http://docs.aws.amazon.com/batch/latest/userguide/troubleshooting.html
[4]: https://docs.aws.amazon.com/batch/latest/userguide/allocation-strategies.html<|MERGE_RESOLUTION|>--- conflicted
+++ resolved
@@ -158,11 +158,7 @@
 * `compute_resources` - (Optional) Details of the compute resources managed by the compute environment. This parameter is required for managed compute environments. See details below.
 * `service_role` - (Required) The full Amazon Resource Name (ARN) of the IAM role that allows AWS Batch to make calls to other AWS services on your behalf.
 * `state` - (Optional) The state of the compute environment. If the state is `ENABLED`, then the compute environment accepts jobs from a queue and can scale out automatically based on queues. Valid items are `ENABLED` or `DISABLED`. Defaults to `ENABLED`.
-<<<<<<< HEAD
 * `tags` - (Optional) Key-value map of resource tags. .If configured with a provider `default_tags` configuration block present, tags with matching keys will overwrite those defined at the provider-level.
-=======
-* `tags` - (Optional) Key-value map of resource tags. If configured with a provider [`default_tags` configuration block](https://registry.terraform.io/providers/hashicorp/aws/latest/docs#default_tags-configuration-block) present, tags with matching keys will overwrite those defined at the provider-level.
->>>>>>> abe4b515
 * `type` - (Required) The type of the compute environment. Valid items are `MANAGED` or `UNMANAGED`.
 
 ### compute_resources
@@ -207,11 +203,7 @@
 * `ecs_cluster_arn` - The Amazon Resource Name (ARN) of the underlying Amazon ECS cluster used by the compute environment.
 * `status` - The current status of the compute environment (for example, CREATING or VALID).
 * `status_reason` - A short, human-readable string to provide additional details about the current status of the compute environment.
-<<<<<<< HEAD
-* `tags_all` - A map of tags assigned to the resource, including those inherited from the provider .
-=======
-* `tags_all` - A map of tags assigned to the resource, including those inherited from the provider [`default_tags` configuration block](https://registry.terraform.io/providers/hashicorp/aws/latest/docs#default_tags-configuration-block).
->>>>>>> abe4b515
+* `tags_all` - A map of tags assigned to the resource, including those inherited from the provider `default_tags` configuration block.
 
 ## Import
 
