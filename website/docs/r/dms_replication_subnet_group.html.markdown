--- conflicted
+++ resolved
@@ -39,21 +39,13 @@
     - Must not be "default".
 
 * `subnet_ids` - (Required) A list of the EC2 subnet IDs for the subnet group.
-<<<<<<< HEAD
 * `tags` - (Optional) A map of tags to assign to the resource. .If configured with a provider `default_tags` configuration block present, tags with matching keys will overwrite those defined at the provider-level.
-=======
-* `tags` - (Optional) A map of tags to assign to the resource. If configured with a provider [`default_tags` configuration block](https://registry.terraform.io/providers/hashicorp/aws/latest/docs#default_tags-configuration-block) present, tags with matching keys will overwrite those defined at the provider-level.
->>>>>>> abe4b515
 
 ## Attributes Reference
 
 In addition to all arguments above, the following attributes are exported:
 
-<<<<<<< HEAD
-* `tags_all` - A map of tags assigned to the resource, including those inherited from the provider .
-=======
-* `tags_all` - A map of tags assigned to the resource, including those inherited from the provider [`default_tags` configuration block](https://registry.terraform.io/providers/hashicorp/aws/latest/docs#default_tags-configuration-block).
->>>>>>> abe4b515
+* `tags_all` - A map of tags assigned to the resource, including those inherited from the provider `default_tags` configuration block.
 * `vpc_id` - The ID of the VPC the subnet group is in.
 
 ## Import
