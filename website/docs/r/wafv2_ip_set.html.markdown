---
subcategory: "WAF"
layout: "aws"
page_title: "AWS: aws_wafv2_ip_set"
description: |-
  Provides an AWS WAFv2 IP Set resource.
---

# Resource: aws_wafv2_ip_set

Provides a WAFv2 IP Set Resource

## Example Usage

```terraform
resource "aws_wafv2_ip_set" "example" {
  name               = "example"
  description        = "Example IP set"
  scope              = "REGIONAL"
  ip_address_version = "IPV4"
  addresses          = ["1.2.3.4/32", "5.6.7.8/32"]

  tags = {
    Tag1 = "Value1"
    Tag2 = "Value2"
  }
}
```

## Argument Reference

The following arguments are supported:

* `name` - (Required) A friendly name of the IP set.
* `description` - (Optional) A friendly description of the IP set.
* `scope` - (Required) Specifies whether this is for an AWS CloudFront distribution or for a regional application. Valid values are `CLOUDFRONT` or `REGIONAL`. To work with CloudFront, you must also specify the Region US East (N. Virginia).
* `ip_address_version` - (Required) Specify IPV4 or IPV6. Valid values are `IPV4` or `IPV6`.
* `addresses` - (Required) Contains an array of strings that specify one or more IP addresses or blocks of IP addresses in Classless Inter-Domain Routing (CIDR) notation. AWS WAF supports all address ranges for IP versions IPv4 and IPv6.
<<<<<<< HEAD
* `tags` - (Optional) An array of key:value pairs to associate with the resource. .If configured with a provider `default_tags` configuration block present, tags with matching keys will overwrite those defined at the provider-level.
=======
* `tags` - (Optional) An array of key:value pairs to associate with the resource. If configured with a provider [`default_tags` configuration block](https://registry.terraform.io/providers/hashicorp/aws/latest/docs#default_tags-configuration-block) present, tags with matching keys will overwrite those defined at the provider-level.
>>>>>>> abe4b515

## Attributes Reference

In addition to all arguments above, the following attributes are exported:

* `id` - A unique identifier for the set.
* `arn` - The Amazon Resource Name (ARN) that identifies the cluster.
<<<<<<< HEAD
* `tags_all` - A map of tags assigned to the resource, including those inherited from the provider .
=======
* `tags_all` - A map of tags assigned to the resource, including those inherited from the provider [`default_tags` configuration block](https://registry.terraform.io/providers/hashicorp/aws/latest/docs#default_tags-configuration-block).
>>>>>>> abe4b515

## Import

WAFv2 IP Sets can be imported using `ID/name/scope`

```
$ terraform import aws_wafv2_ip_set.example a1b2c3d4-d5f6-7777-8888-9999aaaabbbbcccc/example/REGIONAL
```<|MERGE_RESOLUTION|>--- conflicted
+++ resolved
@@ -36,11 +36,7 @@
 * `scope` - (Required) Specifies whether this is for an AWS CloudFront distribution or for a regional application. Valid values are `CLOUDFRONT` or `REGIONAL`. To work with CloudFront, you must also specify the Region US East (N. Virginia).
 * `ip_address_version` - (Required) Specify IPV4 or IPV6. Valid values are `IPV4` or `IPV6`.
 * `addresses` - (Required) Contains an array of strings that specify one or more IP addresses or blocks of IP addresses in Classless Inter-Domain Routing (CIDR) notation. AWS WAF supports all address ranges for IP versions IPv4 and IPv6.
-<<<<<<< HEAD
-* `tags` - (Optional) An array of key:value pairs to associate with the resource. .If configured with a provider `default_tags` configuration block present, tags with matching keys will overwrite those defined at the provider-level.
-=======
-* `tags` - (Optional) An array of key:value pairs to associate with the resource. If configured with a provider [`default_tags` configuration block](https://registry.terraform.io/providers/hashicorp/aws/latest/docs#default_tags-configuration-block) present, tags with matching keys will overwrite those defined at the provider-level.
->>>>>>> abe4b515
+* `tags` - (Optional) An array of key:value pairs to associate with the resource. If configured with a provider `default_tags` configuration block present, tags with matching keys will overwrite those defined at the provider-level.
 
 ## Attributes Reference
 
@@ -48,11 +44,7 @@
 
 * `id` - A unique identifier for the set.
 * `arn` - The Amazon Resource Name (ARN) that identifies the cluster.
-<<<<<<< HEAD
-* `tags_all` - A map of tags assigned to the resource, including those inherited from the provider .
-=======
-* `tags_all` - A map of tags assigned to the resource, including those inherited from the provider [`default_tags` configuration block](https://registry.terraform.io/providers/hashicorp/aws/latest/docs#default_tags-configuration-block).
->>>>>>> abe4b515
+* `tags_all` - A map of tags assigned to the resource, including those inherited from the provider `default_tags` configuration block.
 
 ## Import
 
