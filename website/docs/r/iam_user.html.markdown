--- conflicted
+++ resolved
@@ -57,15 +57,9 @@
 * `path` - (Optional, default "/") Path in which to create the user.
 * `permissions_boundary` - (Optional) The ARN of the policy that is used to set the permissions boundary for the user.
 * `force_destroy` - (Optional, default false) When destroying this user, destroy even if it
-<<<<<<< HEAD
   has non-provider-managed IAM access keys, login profile or MFA devices. Without `force_destroy`
   a user with non-provider-managed access keys and login profile will fail to be destroyed.
 * `tags` - Key-value mapping of tags for the IAM user
-=======
-  has non-Terraform-managed IAM access keys, login profile or MFA devices. Without `force_destroy`
-  a user with non-Terraform-managed access keys and login profile will fail to be destroyed.
-* `tags` - Key-value map of tags for the IAM user. If configured with a provider [`default_tags` configuration block](/docs/providers/aws/index.html#default_tags-configuration-block) present, tags with matching keys will overwrite those defined at the provider-level.
->>>>>>> 19e8e245
 
 ## Attributes Reference
 
@@ -73,7 +67,7 @@
 
 * `arn` - The ARN assigned by AWS for this user.
 * `name` - The user's name.
-* `tags_all` - A map of tags assigned to the resource, including those inherited from the provider [`default_tags` configuration block](/docs/providers/aws/index.html#default_tags-configuration-block).
+* `tags_all` - A map of tags assigned to the resource, including those inherited from the provider.
 * `unique_id` - The [unique ID][1] assigned by AWS.
 
   [1]: https://docs.aws.amazon.com/IAM/latest/UserGuide/Using_Identifiers.html#GUIDs
