package aws

import (
	"fmt"
	"log"

	"github.com/aws/aws-sdk-go/aws"
	"github.com/aws/aws-sdk-go/aws/arn"
	"github.com/aws/aws-sdk-go/service/directconnect"
	"github.com/hashicorp/aws-sdk-go-base/tfawserr"
	"github.com/hashicorp/terraform-plugin-sdk/v2/helper/schema"
	"github.com/terraform-providers/terraform-provider-aws/aws/internal/keyvaluetags"
	"github.com/terraform-providers/terraform-provider-aws/aws/internal/service/directconnect/finder"
	"github.com/terraform-providers/terraform-provider-aws/aws/internal/service/directconnect/waiter"
	"github.com/terraform-providers/terraform-provider-aws/aws/internal/tfresource"
)

func resourceAwsDxLag() *schema.Resource {
	return &schema.Resource{
		Create: resourceAwsDxLagCreate,
		Read:   resourceAwsDxLagRead,
		Update: resourceAwsDxLagUpdate,
		Delete: resourceAwsDxLagDelete,
		Importer: &schema.ResourceImporter{
			State: schema.ImportStatePassthrough,
		},

		Schema: map[string]*schema.Schema{
			"arn": {
				Type:     schema.TypeString,
				Computed: true,
			},
			"connections_bandwidth": {
				Type:         schema.TypeString,
				Required:     true,
				ForceNew:     true,
				ValidateFunc: validateDxConnectionBandWidth(),
			},
			"force_destroy": {
				Type:     schema.TypeBool,
				Optional: true,
				Default:  false,
			},
			"has_logical_redundancy": {
				Type:     schema.TypeString,
				Computed: true,
			},
			"jumbo_frame_capable": {
				Type:     schema.TypeBool,
				Computed: true,
			},
<<<<<<< HEAD
			"tags":     tagsSchema(),
			"tags_all": tagsSchemaTrulyComputed(),
			"has_logical_redundancy": {
=======
			"location": {
				Type:     schema.TypeString,
				Required: true,
				ForceNew: true,
			},
			"name": {
				Type:     schema.TypeString,
				Required: true,
			},
			"owner_account_id": {
>>>>>>> 740ba75a
				Type:     schema.TypeString,
				Computed: true,
			},
			"provider_name": {
				Type:     schema.TypeString,
				Optional: true,
				ForceNew: true,
			},
			"tags":     tagsSchema(),
			"tags_all": tagsSchemaComputed(),
		},

		CustomizeDiff: SetTagsDiff,
	}
}

func resourceAwsDxLagCreate(d *schema.ResourceData, meta interface{}) error {
	conn := meta.(*AWSClient).dxconn
	defaultTagsConfig := meta.(*AWSClient).DefaultTagsConfig
	tags := defaultTagsConfig.MergeTags(keyvaluetags.New(d.Get("tags").(map[string]interface{})))

	name := d.Get("name").(string)
	input := &directconnect.CreateLagInput{
		ConnectionsBandwidth: aws.String(d.Get("connections_bandwidth").(string)),
		LagName:              aws.String(name),
		Location:             aws.String(d.Get("location").(string)),
		NumberOfConnections:  aws.Int64(int64(1)),
	}

	if v, ok := d.GetOk("provider_name"); ok {
		input.ProviderName = aws.String(v.(string))
	}

	if len(tags) > 0 {
		input.Tags = tags.IgnoreAws().DirectconnectTags()
	}

	log.Printf("[DEBUG] Creating Direct Connect LAG: %s", input)
	output, err := conn.CreateLag(input)

	if err != nil {
		return fmt.Errorf("error creating Direct Connect LAG (%s): %w", name, err)
	}

	d.SetId(aws.StringValue(output.LagId))

	// Delete unmanaged connection.
	err = deleteDirectConnectConnection(conn, aws.StringValue(output.Connections[0].ConnectionId))

	if err != nil {
		return err
	}

	return resourceAwsDxLagRead(d, meta)
}

func resourceAwsDxLagRead(d *schema.ResourceData, meta interface{}) error {
	conn := meta.(*AWSClient).dxconn
	defaultTagsConfig := meta.(*AWSClient).DefaultTagsConfig
	ignoreTagsConfig := meta.(*AWSClient).IgnoreTagsConfig

	lag, err := finder.LagByID(conn, d.Id())

	if !d.IsNewResource() && tfresource.NotFound(err) {
		log.Printf("[WARN] Direct Connect LAG (%s) not found, removing from state", d.Id())
		d.SetId("")
		return nil
	}

	if err != nil {
		return fmt.Errorf("error reading Direct Connect LAG (%s): %w", d.Id(), err)
	}

	arn := arn.ARN{
		Partition: meta.(*AWSClient).partition,
		Region:    aws.StringValue(lag.Region),
		Service:   "directconnect",
		AccountID: aws.StringValue(lag.OwnerAccount),
		Resource:  fmt.Sprintf("dxlag/%s", d.Id()),
	}.String()
	d.Set("arn", arn)
	d.Set("connections_bandwidth", lag.ConnectionsBandwidth)
	d.Set("has_logical_redundancy", lag.HasLogicalRedundancy)
	d.Set("jumbo_frame_capable", lag.JumboFrameCapable)
	d.Set("location", lag.Location)
	d.Set("name", lag.LagName)
	d.Set("owner_account_id", lag.OwnerAccount)
	d.Set("provider_name", lag.ProviderName)

	tags, err := keyvaluetags.DirectconnectListTags(conn, arn)

	if err != nil {
		return fmt.Errorf("error listing tags for Direct Connect LAG (%s): %w", arn, err)
	}

	tags = tags.IgnoreAws().IgnoreConfig(ignoreTagsConfig)

	//lintignore:AWSR002
	if err := d.Set("tags", tags.RemoveDefaultConfig(defaultTagsConfig).Map()); err != nil {
		return fmt.Errorf("error setting tags: %w", err)
	}

	if err := d.Set("tags_all", tags.Map()); err != nil {
		return fmt.Errorf("error setting tags_all: %w", err)
	}

	return nil
}

func resourceAwsDxLagUpdate(d *schema.ResourceData, meta interface{}) error {
	conn := meta.(*AWSClient).dxconn

	if d.HasChange("name") {
		input := &directconnect.UpdateLagInput{
			LagId:   aws.String(d.Id()),
			LagName: aws.String(d.Get("name").(string)),
		}

		log.Printf("[DEBUG] Updating Direct Connect LAG: %s", input)
		_, err := conn.UpdateLag(input)

		if err != nil {
			return fmt.Errorf("error updating Direct Connect LAG (%s): %w", d.Id(), err)
		}
	}

	arn := d.Get("arn").(string)
	if d.HasChange("tags_all") {
		o, n := d.GetChange("tags_all")

		if err := keyvaluetags.DirectconnectUpdateTags(conn, arn, o, n); err != nil {
			return fmt.Errorf("error updating Direct Connect LAG (%s) tags: %w", arn, err)
		}
	}

	return resourceAwsDxLagRead(d, meta)
}

func resourceAwsDxLagDelete(d *schema.ResourceData, meta interface{}) error {
	conn := meta.(*AWSClient).dxconn

	if d.Get("force_destroy").(bool) {
		lag, err := finder.LagByID(conn, d.Id())

		if tfresource.NotFound(err) {
			return nil
		}

		for _, connection := range lag.Connections {
			err = deleteDirectConnectConnection(conn, aws.StringValue(connection.ConnectionId))

			if err != nil {
				return err
			}
		}
	}

	log.Printf("[DEBUG] Deleting Direct Connect LAG: %s", d.Id())
	_, err := conn.DeleteLag(&directconnect.DeleteLagInput{
		LagId: aws.String(d.Id()),
	})

	if tfawserr.ErrMessageContains(err, directconnect.ErrCodeClientException, "Could not find Lag with ID") {
		return nil
	}

	if err != nil {
		return fmt.Errorf("error deleting Direct Connect LAG (%s): %w", d.Id(), err)
	}

	_, err = waiter.LagDeleted(conn, d.Id())

	if err != nil {
		return fmt.Errorf("error waiting for Direct Connect LAG (%s) delete: %w", d.Id(), err)
	}

	return nil
}<|MERGE_RESOLUTION|>--- conflicted
+++ resolved
@@ -49,11 +49,6 @@
 				Type:     schema.TypeBool,
 				Computed: true,
 			},
-<<<<<<< HEAD
-			"tags":     tagsSchema(),
-			"tags_all": tagsSchemaTrulyComputed(),
-			"has_logical_redundancy": {
-=======
 			"location": {
 				Type:     schema.TypeString,
 				Required: true,
@@ -64,7 +59,6 @@
 				Required: true,
 			},
 			"owner_account_id": {
->>>>>>> 740ba75a
 				Type:     schema.TypeString,
 				Computed: true,
 			},
