---
subcategory: "DocumentDB"
layout: "aws"
page_title: "AWS: aws_docdb"
description: |-
  Manages a DocDB Aurora Cluster
---

# Resource: aws_docdb_cluster

Manages a DocDB Cluster.

Changes to a DocDB Cluster can occur when you manually change a
parameter, such as `port`, and are reflected in the next maintenance
window. Because of this, this provider may report a difference in its planning
phase because a modification has not yet taken place. You can use the
`apply_immediately` flag to instruct the service to apply the change immediately
(see documentation below).

~> **Note:** using `apply_immediately` can result in a brief downtime as the server reboots.
~> **Note:** All arguments including the username and password will be stored in the raw state as plain-text.

## Example Usage

```hcl
resource "aws_docdb_cluster" "docdb" {
  cluster_identifier      = "my-docdb-cluster"
  engine                  = "docdb"
  master_username         = "foo"
  master_password         = "mustbeeightchars"
  backup_retention_period = 5
  preferred_backup_window = "07:00-09:00"
  skip_final_snapshot     = true
}
```

## Argument Reference

For more detailed documentation about each argument, refer to
the [AWS official documentation](https://docs.aws.amazon.com/cli/latest/reference/docdb/create-db-cluster.html).

The following arguments are supported:

* `apply_immediately` - (Optional) Specifies whether any cluster modifications
     are applied immediately, or during the next maintenance window. Default is
     `false`.
* `availability_zones` - (Optional) A list of EC2 Availability Zones that
  instances in the DB cluster can be created in.
* `backup_retention_period` - (Optional) The days to retain backups for. Default `1`
<<<<<<< HEAD
* `cluster_identifier_prefix` - (Optional, Forces new resource) Creates a unique cluster identifier beginning with the specified prefix. Conflicts with `cluster_identifer`.
* `cluster_identifier` - (Optional, Forces new resources) The cluster identifier. If omitted, this provider will assign a random, unique identifier.
=======
* `cluster_identifier_prefix` - (Optional, Forces new resource) Creates a unique cluster identifier beginning with the specified prefix. Conflicts with `cluster_identifier`.
* `cluster_identifier` - (Optional, Forces new resources) The cluster identifier. If omitted, Terraform will assign a random, unique identifier.
>>>>>>> 947fccad
* `db_subnet_group_name` - (Optional) A DB subnet group to associate with this DB instance.
* `db_cluster_parameter_group_name` - (Optional) A cluster parameter group to associate with the cluster.
* `deletion_protection` - (Optional) A value that indicates whether the DB cluster has deletion protection enabled. The database can't be deleted when deletion protection is enabled. By default, deletion protection is disabled.
* `enabled_cloudwatch_logs_exports` - (Optional) List of log types to export to cloudwatch. If omitted, no logs will be exported.
   The following log types are supported: `audit`, `profiler`.
* `engine_version` - (Optional) The database engine version. Updating this argument results in an outage.
* `engine` - (Optional) The name of the database engine to be used for this DB cluster. Defaults to `docdb`. Valid Values: `docdb`
* `final_snapshot_identifier` - (Optional) The name of your final DB snapshot
    when this DB cluster is deleted. If omitted, no final snapshot will be
    made.
* `kms_key_id` - (Optional) The ARN for the KMS encryption key. When specifying `kms_key_id`, `storage_encrypted` needs to be set to true.
* `master_password` - (Required unless a `snapshot_identifier` is provided) Password for the master DB user. Note that this may
    show up in logs, and it will be stored in the state file. Please refer to the DocDB Naming Constraints.
* `master_username` - (Required unless a `snapshot_identifier` is provided) Username for the master DB user. 
* `port` - (Optional) The port on which the DB accepts connections
* `preferred_backup_window` - (Optional) The daily time range during which automated backups are created if automated backups are enabled using the BackupRetentionPeriod parameter.Time in UTC
Default: A 30-minute window selected at random from an 8-hour block of time per region. e.g. 04:00-09:00
* `skip_final_snapshot` - (Optional) Determines whether a final DB snapshot is created before the DB cluster is deleted. If true is specified, no DB snapshot is created. If false is specified, a DB snapshot is created before the DB cluster is deleted, using the value from `final_snapshot_identifier`. Default is `false`.
* `snapshot_identifier` - (Optional) Specifies whether or not to create this cluster from a snapshot. You can use either the name or ARN when specifying a DB cluster snapshot, or the ARN when specifying a DB snapshot.
* `storage_encrypted` - (Optional) Specifies whether the DB cluster is encrypted. The default is `false`.
* `tags` - (Optional) A map of tags to assign to the DB cluster.
* `vpc_security_group_ids` - (Optional) List of VPC security groups to associate
  with the Cluster

## Attributes Reference

In addition to all arguments above, the following attributes are exported:

* `arn` - Amazon Resource Name (ARN) of cluster
* `cluster_members` – List of DocDB Instances that are a part of this cluster
* `cluster_resource_id` - The DocDB Cluster Resource ID
* `endpoint` - The DNS address of the DocDB instance
* `hosted_zone_id` - The Route53 Hosted Zone ID of the endpoint
* `id` - The DocDB Cluster Identifier
* `maintenance_window` - The instance maintenance window
* `reader_endpoint` - A read-only endpoint for the DocDB cluster, automatically load-balanced across replicas

## Timeouts

`aws_docdb_cluster` provides the following
[Timeouts](/docs/configuration/resources.html#timeouts) configuration options:

- `create` - (Default `120 minutes`) Used for Cluster creation
- `update` - (Default `120 minutes`) Used for Cluster modifications
- `delete` - (Default `120 minutes`) Used for destroying cluster. This includes
any cleanup task during the destroying process.

## Import

DocDB Clusters can be imported using the `cluster_identifier`, e.g.

```
$ terraform import aws_docdb_cluster.docdb_cluster docdb-prod-cluster
```<|MERGE_RESOLUTION|>--- conflicted
+++ resolved
@@ -47,13 +47,8 @@
 * `availability_zones` - (Optional) A list of EC2 Availability Zones that
   instances in the DB cluster can be created in.
 * `backup_retention_period` - (Optional) The days to retain backups for. Default `1`
-<<<<<<< HEAD
 * `cluster_identifier_prefix` - (Optional, Forces new resource) Creates a unique cluster identifier beginning with the specified prefix. Conflicts with `cluster_identifer`.
 * `cluster_identifier` - (Optional, Forces new resources) The cluster identifier. If omitted, this provider will assign a random, unique identifier.
-=======
-* `cluster_identifier_prefix` - (Optional, Forces new resource) Creates a unique cluster identifier beginning with the specified prefix. Conflicts with `cluster_identifier`.
-* `cluster_identifier` - (Optional, Forces new resources) The cluster identifier. If omitted, Terraform will assign a random, unique identifier.
->>>>>>> 947fccad
 * `db_subnet_group_name` - (Optional) A DB subnet group to associate with this DB instance.
 * `db_cluster_parameter_group_name` - (Optional) A cluster parameter group to associate with the cluster.
 * `deletion_protection` - (Optional) A value that indicates whether the DB cluster has deletion protection enabled. The database can't be deleted when deletion protection is enabled. By default, deletion protection is disabled.
@@ -67,7 +62,7 @@
 * `kms_key_id` - (Optional) The ARN for the KMS encryption key. When specifying `kms_key_id`, `storage_encrypted` needs to be set to true.
 * `master_password` - (Required unless a `snapshot_identifier` is provided) Password for the master DB user. Note that this may
     show up in logs, and it will be stored in the state file. Please refer to the DocDB Naming Constraints.
-* `master_username` - (Required unless a `snapshot_identifier` is provided) Username for the master DB user. 
+* `master_username` - (Required unless a `snapshot_identifier` is provided) Username for the master DB user.
 * `port` - (Optional) The port on which the DB accepts connections
 * `preferred_backup_window` - (Optional) The daily time range during which automated backups are created if automated backups are enabled using the BackupRetentionPeriod parameter.Time in UTC
 Default: A 30-minute window selected at random from an 8-hour block of time per region. e.g. 04:00-09:00
