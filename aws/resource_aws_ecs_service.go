--- conflicted
+++ resolved
@@ -244,13 +244,6 @@
 					},
 				},
 			},
-
-<<<<<<< HEAD
-			"wait_for_steady_state": {
-				Type:     schema.TypeBool,
-				Optional: true,
-				Default:  false,
-=======
 			"service_registries": {
 				Type:     schema.TypeSet,
 				Optional: true,
@@ -279,7 +272,11 @@
 						},
 					},
 				},
->>>>>>> 9094839f
+			},
+			"wait_for_steady_state": {
+				Type:     schema.TypeBool,
+				Optional: true,
+				Default:  false,
 			},
 		},
 	}
