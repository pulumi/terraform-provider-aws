--- conflicted
+++ resolved
@@ -520,45 +520,8 @@
 					},
 				},
 			},
-<<<<<<< HEAD
 			"tags":     tftags.TagsSchema(),
 			"tags_all": tftags.TagsSchemaTrulyComputed(),
-			"configurations": {
-				Type:          schema.TypeString,
-				ForceNew:      true,
-				Optional:      true,
-				ConflictsWith: []string{"configurations_json"},
-			},
-			"configurations_json": {
-				Type:             schema.TypeString,
-				Optional:         true,
-				ForceNew:         true,
-				ConflictsWith:    []string{"configurations"},
-				ValidateFunc:     validation.StringIsJSON,
-				DiffSuppressFunc: verify.SuppressEquivalentJSONDiffs,
-				StateFunc: func(v interface{}) string {
-					json, _ := structure.NormalizeJsonString(v)
-					return json
-				},
-			},
-			"service_role": {
-				Type:     schema.TypeString,
-				ForceNew: true,
-				Required: true,
-			},
-			"scale_down_behavior": {
-				Type:         schema.TypeString,
-				ForceNew:     true,
-=======
-			"step_concurrency_level": {
-				Type:         schema.TypeInt,
->>>>>>> f932b7af
-				Optional:     true,
-				Default:      1,
-				ValidateFunc: validation.IntBetween(1, 256),
-			},
-			"tags":     tftags.TagsSchema(),
-			"tags_all": tftags.TagsSchemaComputed(),
 			"termination_protection": {
 				Type:     schema.TypeBool,
 				Optional: true,
