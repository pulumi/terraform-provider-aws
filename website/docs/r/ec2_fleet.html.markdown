---
subcategory: "EC2 (Elastic Compute Cloud)"
layout: "aws"
page_title: "AWS: aws_ec2_fleet"
description: |-
  Provides a resource to manage EC2 Fleets
---

# Resource: aws_ec2_fleet

Provides a resource to manage EC2 Fleets.

## Example Usage

```terraform
resource "aws_ec2_fleet" "example" {
  launch_template_config {
    launch_template_specification {
      launch_template_id = aws_launch_template.example.id
      version            = aws_launch_template.example.latest_version
    }
  }

  target_capacity_specification {
    default_target_capacity_type = "spot"
    total_target_capacity        = 5
  }
}
```

## Argument Reference

The following arguments are supported:

* `launch_template_config` - (Required) Nested argument containing EC2 Launch Template configurations. Defined below.
* `target_capacity_specification` - (Required) Nested argument containing target capacity configurations. Defined below.
* `context` - (Optional) Reserved.
* `excess_capacity_termination_policy` - (Optional) Whether running instances should be terminated if the total target capacity of the EC2 Fleet is decreased below the current size of the EC2. Valid values: `no-termination`, `termination`. Defaults to `termination`.
* `on_demand_options` - (Optional) Nested argument containing On-Demand configurations. Defined below.
* `replace_unhealthy_instances` - (Optional) Whether EC2 Fleet should replace unhealthy instances. Defaults to `false`.
* `spot_options` - (Optional) Nested argument containing Spot configurations. Defined below.
<<<<<<< HEAD
* `tags` - (Optional) Map of Fleet tags. To tag instances at launch, specify the tags in the Launch Template. If configured with a provider `default_tags` configuration block present, tags with matching keys will overwrite those defined at the provider-level.
=======
* `tags` - (Optional) Map of Fleet tags. To tag instances at launch, specify the tags in the Launch Template. If configured with a provider [`default_tags` configuration block](https://registry.terraform.io/providers/hashicorp/aws/latest/docs#default_tags-configuration-block) present, tags with matching keys will overwrite those defined at the provider-level.
>>>>>>> abe4b515
* `terminate_instances` - (Optional) Whether to terminate instances for an EC2 Fleet if it is deleted successfully. Defaults to `false`.
* `terminate_instances_with_expiration` - (Optional) Whether running instances should be terminated when the EC2 Fleet expires. Defaults to `false`.
* `type` - (Optional) The type of request. Indicates whether the EC2 Fleet only requests the target capacity, or also attempts to maintain it. Valid values: `maintain`, `request`. Defaults to `maintain`.

### launch_template_config

* `launch_template_specification` - (Required) Nested argument containing EC2 Launch Template to use. Defined below.
* `override` - (Optional) Nested argument(s) containing parameters to override the same parameters in the Launch Template. Defined below.

#### launch_template_specification

~> *NOTE:* Either `launch_template_id` or `launch_template_name` must be specified.

* `version` - (Required) Version number of the launch template.
* `launch_template_id` - (Optional) ID of the launch template.
* `launch_template_name` - (Optional) Name of the launch template.

#### override

Example:

```terraform
resource "aws_ec2_fleet" "example" {
  # ... other configuration ...

  launch_template_config {
    # ... other configuration ...

    override {
      instance_type     = "m4.xlarge"
      weighted_capacity = 1
    }

    override {
      instance_type     = "m4.2xlarge"
      weighted_capacity = 2
    }
  }
}
```

* `availability_zone` - (Optional) Availability Zone in which to launch the instances.
* `instance_requirements` - (Optional) Override the instance type in the Launch Template with instance types that satisfy the requirements.
* `instance_type` - (Optional) Instance type.
* `max_price` - (Optional) Maximum price per unit hour that you are willing to pay for a Spot Instance.
* `priority` - (Optional) Priority for the launch template override. If `on_demand_options` `allocation_strategy` is set to `prioritized`, EC2 Fleet uses priority to determine which launch template override to use first in fulfilling On-Demand capacity. The highest priority is launched first. The lower the number, the higher the priority. If no number is set, the launch template override has the lowest priority. Valid values are whole numbers starting at 0.
* `subnet_id` - (Optional) ID of the subnet in which to launch the instances.
* `weighted_capacity` - (Optional) Number of units provided by the specified instance type.

##### instance_requirements

This configuration block supports the following:

~> **NOTE**: Both `memory_mib.min` and `vcpu_count.min` must be specified.

* `accelerator_count` - (Optional) Block describing the minimum and maximum number of accelerators (GPUs, FPGAs, or AWS Inferentia chips). Default is no minimum or maximum.
    * `min` - (Optional) Minimum.
    * `max` - (Optional) Maximum. Set to `0` to exclude instance types with accelerators.
* `accelerator_manufacturers` - (Optional) List of accelerator manufacturer names. Default is any manufacturer.

    ```
    Valid names:
      * amazon-web-services
      * amd
      * nvidia
      * xilinx
    ```

* `accelerator_names` - (Optional) List of accelerator names. Default is any acclerator.

    ```
    Valid names:
      * a100            - NVIDIA A100 GPUs
      * v100            - NVIDIA V100 GPUs
      * k80             - NVIDIA K80 GPUs
      * t4              - NVIDIA T4 GPUs
      * m60             - NVIDIA M60 GPUs
      * radeon-pro-v520 - AMD Radeon Pro V520 GPUs
      * vu9p            - Xilinx VU9P FPGAs
    ```

* `accelerator_total_memory_mib` - (Optional) Block describing the minimum and maximum total memory of the accelerators. Default is no minimum or maximum.
    * `min` - (Optional) Minimum.
    * `max` - (Optional) Maximum.
* `accelerator_types` - (Optional) List of accelerator types. Default is any accelerator type.

    ```
    Valid types:
      * fpga
      * gpu
      * inference
    ```

* `bare_metal` - (Optional) Indicate whether bare metal instace types should be `included`, `excluded`, or `required`. Default is `excluded`.
* `baseline_ebs_bandwidth_mbps` - (Optional) Block describing the minimum and maximum baseline EBS bandwidth, in Mbps. Default is no minimum or maximum.
    * `min` - (Optional) Minimum.
    * `max` - (Optional) Maximum.
* `burstable_performance` - (Optional) Indicate whether burstable performance instance types should be `included`, `excluded`, or `required`. Default is `excluded`.
* `cpu_manufacturers` (Optional) List of CPU manufacturer names. Default is any manufacturer.

    ~> **NOTE**: Don't confuse the CPU hardware manufacturer with the CPU hardware architecture. Instances will be launched with a compatible CPU architecture based on the Amazon Machine Image (AMI) that you specify in your launch template.

    ```
    Valid names:
      * amazon-web-services
      * amd
      * intel
    ```

* `excluded_instance_types` - (Optional) List of instance types to exclude. You can use strings with one or more wild cards, represented by an asterisk (\*). The following are examples: `c5*`, `m5a.*`, `r*`, `*3*`. For example, if you specify `c5*`, you are excluding the entire C5 instance family, which includes all C5a and C5n instance types. If you specify `m5a.*`, you are excluding all the M5a instance types, but not the M5n instance types. Maximum of 400 entries in the list; each entry is limited to 30 characters. Default is no excluded instance types.
* `instance_generations` - (Optional) List of instance generation names. Default is any generation.

    ```
    Valid names:
      * current  - Recommended for best performance.
      * previous - For existing applications optimized for older instance types.
    ```

* `local_storage` - (Optional) Indicate whether instance types with local storage volumes are `included`, `excluded`, or `required`. Default is `included`.
* `local_storage_types` - (Optional) List of local storage type names. Default any storage type.

    ```
    Value names:
      * hdd - hard disk drive
      * ssd - solid state drive
    ```

* `memory_gib_per_vcpu` - (Optional) Block describing the minimum and maximum amount of memory (GiB) per vCPU. Default is no minimum or maximum.
    * `min` - (Optional) Minimum. May be a decimal number, e.g. `0.5`.
    * `max` - (Optional) Maximum. May be a decimal number, e.g. `0.5`.
* `memory_mib` - (Required) Block describing the minimum and maximum amount of memory (MiB). Default is no maximum.
    * `min` - (Required) Minimum.
    * `max` - (Optional) Maximum.
* `network_interface_count` - (Optional) Block describing the minimum and maximum number of network interfaces. Default is no minimum or maximum.
    * `min` - (Optional) Minimum.
    * `max` - (Optional) Maximum.
* `on_demand_max_price_percentage_over_lowest_price` - (Optional) The price protection threshold for On-Demand Instances. This is the maximum you’ll pay for an On-Demand Instance, expressed as a percentage higher than the cheapest M, C, or R instance type with your specified attributes. When Amazon EC2 Auto Scaling selects instance types with your attributes, we will exclude instance types whose price is higher than your threshold. The parameter accepts an integer, which Amazon EC2 Auto Scaling interprets as a percentage. To turn off price protection, specify a high value, such as 999999. Default is 20.

    If you set DesiredCapacityType to vcpu or memory-mib, the price protection threshold is applied based on the per vCPU or per memory price instead of the per instance price.
* `require_hibernate_support` - (Optional) Indicate whether instance types must support On-Demand Instance Hibernation, either `true` or `false`. Default is `false`.
* `spot_max_price_percentage_over_lowest_price` - (Optional) The price protection threshold for Spot Instances. This is the maximum you’ll pay for a Spot Instance, expressed as a percentage higher than the cheapest M, C, or R instance type with your specified attributes. When Amazon EC2 Auto Scaling selects instance types with your attributes, we will exclude instance types whose price is higher than your threshold. The parameter accepts an integer, which Amazon EC2 Auto Scaling interprets as a percentage. To turn off price protection, specify a high value, such as 999999. Default is 100.

    If you set DesiredCapacityType to vcpu or memory-mib, the price protection threshold is applied based on the per vCPU or per memory price instead of the per instance price.
* `total_local_storage_gb` - (Optional) Block describing the minimum and maximum total local storage (GB). Default is no minimum or maximum.
    * `min` - (Optional) Minimum. May be a decimal number, e.g. `0.5`.
    * `max` - (Optional) Maximum. May be a decimal number, e.g. `0.5`.
* `vcpu_count` - (Required) Block describing the minimum and maximum number of vCPUs. Default is no maximum.
    * `min` - (Required) Minimum.
    * `max` - (Optional) Maximum.

### on_demand_options

* `allocation_strategy` - (Optional) The order of the launch template overrides to use in fulfilling On-Demand capacity. Valid values: `lowestPrice`, `prioritized`. Default: `lowestPrice`.

### spot_options

* `allocation_strategy` - (Optional) How to allocate the target capacity across the Spot pools. Valid values: `diversified`, `lowestPrice`, `capacity-optimized` and `capacity-optimized-prioritized`. Default: `lowestPrice`.
* `instance_interruption_behavior` - (Optional) Behavior when a Spot Instance is interrupted. Valid values: `hibernate`, `stop`, `terminate`. Default: `terminate`.
* `instance_pools_to_use_count` - (Optional) Number of Spot pools across which to allocate your target Spot capacity. Valid only when Spot `allocation_strategy` is set to `lowestPrice`. Default: `1`.
* `maintenance_strategies` - (Optional) Nested argument containing maintenance strategies for managing your Spot Instances that are at an elevated risk of being interrupted. Defined below.


### maintenance_strategies

* `capacity_rebalance` - (Optional) Nested argument containing the capacity rebalance for your fleet request. Defined below.

### capacity_rebalance

* `replacement_strategy` - (Optional) The replacement strategy to use. Only available for fleets of `type` set to `maintain`. Valid values: `launch`.



### target_capacity_specification

* `default_target_capacity_type` - (Required) Default target capacity type. Valid values: `on-demand`, `spot`.
* `total_target_capacity` - (Required) The number of units to request, filled using `default_target_capacity_type`.
* `on_demand_target_capacity` - (Optional) The number of On-Demand units to request.
* `spot_target_capacity` - (Optional) The number of Spot units to request.

## Attributes Reference

In addition to all arguments above, the following attributes are exported:

* `id` - Fleet identifier
* `arn` - The ARN of the fleet
<<<<<<< HEAD
* `tags_all` - A map of tags assigned to the resource, including those inherited from the provider `default_tags` configuration block.
=======
* `tags_all` - A map of tags assigned to the resource, including those inherited from the provider [`default_tags` configuration block](https://registry.terraform.io/providers/hashicorp/aws/latest/docs#default_tags-configuration-block).
>>>>>>> abe4b515

## Timeouts

[Configuration options](https://www.terraform.io/docs/configuration/blocks/resources/syntax.html#operation-timeouts):

* `create` - (Default `10m`)
* `update` - (Default `10m`)
* `delete` - (Default `10m`)

## Import

`aws_ec2_fleet` can be imported by using the Fleet identifier, e.g.,

```
$ terraform import aws_ec2_fleet.example fleet-b9b55d27-c5fc-41ac-a6f3-48fcc91f080c
```<|MERGE_RESOLUTION|>--- conflicted
+++ resolved
@@ -39,11 +39,7 @@
 * `on_demand_options` - (Optional) Nested argument containing On-Demand configurations. Defined below.
 * `replace_unhealthy_instances` - (Optional) Whether EC2 Fleet should replace unhealthy instances. Defaults to `false`.
 * `spot_options` - (Optional) Nested argument containing Spot configurations. Defined below.
-<<<<<<< HEAD
 * `tags` - (Optional) Map of Fleet tags. To tag instances at launch, specify the tags in the Launch Template. If configured with a provider `default_tags` configuration block present, tags with matching keys will overwrite those defined at the provider-level.
-=======
-* `tags` - (Optional) Map of Fleet tags. To tag instances at launch, specify the tags in the Launch Template. If configured with a provider [`default_tags` configuration block](https://registry.terraform.io/providers/hashicorp/aws/latest/docs#default_tags-configuration-block) present, tags with matching keys will overwrite those defined at the provider-level.
->>>>>>> abe4b515
 * `terminate_instances` - (Optional) Whether to terminate instances for an EC2 Fleet if it is deleted successfully. Defaults to `false`.
 * `terminate_instances_with_expiration` - (Optional) Whether running instances should be terminated when the EC2 Fleet expires. Defaults to `false`.
 * `type` - (Optional) The type of request. Indicates whether the EC2 Fleet only requests the target capacity, or also attempts to maintain it. Valid values: `maintain`, `request`. Defaults to `maintain`.
@@ -229,11 +225,7 @@
 
 * `id` - Fleet identifier
 * `arn` - The ARN of the fleet
-<<<<<<< HEAD
 * `tags_all` - A map of tags assigned to the resource, including those inherited from the provider `default_tags` configuration block.
-=======
-* `tags_all` - A map of tags assigned to the resource, including those inherited from the provider [`default_tags` configuration block](https://registry.terraform.io/providers/hashicorp/aws/latest/docs#default_tags-configuration-block).
->>>>>>> abe4b515
 
 ## Timeouts
 
