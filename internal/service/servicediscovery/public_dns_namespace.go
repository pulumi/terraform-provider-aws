package servicediscovery

import (
	"context"
	"log"

	"github.com/aws/aws-sdk-go/aws"
	"github.com/aws/aws-sdk-go/service/servicediscovery"
	"github.com/hashicorp/terraform-plugin-sdk/v2/diag"
	"github.com/hashicorp/terraform-plugin-sdk/v2/helper/resource"
	"github.com/hashicorp/terraform-plugin-sdk/v2/helper/schema"
	"github.com/hashicorp/terraform-provider-aws/internal/conns"
	tftags "github.com/hashicorp/terraform-provider-aws/internal/tags"
	"github.com/hashicorp/terraform-provider-aws/internal/tfresource"
	"github.com/hashicorp/terraform-provider-aws/internal/verify"
)

func ResourcePublicDNSNamespace() *schema.Resource {
	return &schema.Resource{
		CreateWithoutTimeout: resourcePublicDNSNamespaceCreate,
		ReadWithoutTimeout:   resourcePublicDNSNamespaceRead,
		UpdateWithoutTimeout: resourcePublicDNSNamespaceUpdate,
		DeleteWithoutTimeout: resourcePublicDNSNamespaceDelete,

		Importer: &schema.ResourceImporter{
			State: schema.ImportStatePassthrough,
		},

		Schema: map[string]*schema.Schema{
			"arn": {
				Type:     schema.TypeString,
				Computed: true,
			},
			"description": {
				Type:     schema.TypeString,
				Optional: true,
				ForceNew: true,
			},
<<<<<<< HEAD
			"tags":     tftags.TagsSchema(),
			"tags_all": tftags.TagsSchemaTrulyComputed(),
			"arn": {
				Type:     schema.TypeString,
				Computed: true,
			},
=======
>>>>>>> af8e10dc
			"hosted_zone": {
				Type:     schema.TypeString,
				Computed: true,
			},
			"name": {
				Type:         schema.TypeString,
				Required:     true,
				ForceNew:     true,
				ValidateFunc: validNamespaceName,
			},
			"tags":     tftags.TagsSchema(),
			"tags_all": tftags.TagsSchemaComputed(),
		},

		CustomizeDiff: verify.SetTagsDiff,
	}
}

func resourcePublicDNSNamespaceCreate(ctx context.Context, d *schema.ResourceData, meta interface{}) diag.Diagnostics {
	conn := meta.(*conns.AWSClient).ServiceDiscoveryConn
	defaultTagsConfig := meta.(*conns.AWSClient).DefaultTagsConfig
	tags := defaultTagsConfig.MergeTags(tftags.New(d.Get("tags").(map[string]interface{})))

	name := d.Get("name").(string)
	input := &servicediscovery.CreatePublicDnsNamespaceInput{
		CreatorRequestId: aws.String(resource.UniqueId()),
		Name:             aws.String(name),
	}

	if v, ok := d.GetOk("description"); ok {
		input.Description = aws.String(v.(string))
	}

	if len(tags) > 0 {
		input.Tags = Tags(tags.IgnoreAWS())
	}

	log.Printf("[DEBUG] Creating Service Discovery Public DNS Namespace: %s", input)
	output, err := conn.CreatePublicDnsNamespaceWithContext(ctx, input)

	if err != nil {
		return diag.Errorf("creating Service Discovery Public DNS Namespace (%s): %s", name, err)
	}

	operation, err := WaitOperationSuccess(ctx, conn, aws.StringValue(output.OperationId))

	if err != nil {
		return diag.Errorf("waiting for Service Discovery Public DNS Namespace (%s) create: %s", name, err)
	}

	namespaceID, ok := operation.Targets[servicediscovery.OperationTargetTypeNamespace]

	if !ok {
		return diag.Errorf("creating Service Discovery Public DNS Namespace (%s): operation response missing Namespace ID", name)
	}

	d.SetId(aws.StringValue(namespaceID))

	return resourcePublicDNSNamespaceRead(ctx, d, meta)
}

func resourcePublicDNSNamespaceRead(ctx context.Context, d *schema.ResourceData, meta interface{}) diag.Diagnostics {
	conn := meta.(*conns.AWSClient).ServiceDiscoveryConn
	defaultTagsConfig := meta.(*conns.AWSClient).DefaultTagsConfig
	ignoreTagsConfig := meta.(*conns.AWSClient).IgnoreTagsConfig

	ns, err := FindNamespaceByID(ctx, conn, d.Id())

	if !d.IsNewResource() && tfresource.NotFound(err) {
		log.Printf("[WARN] Service Discovery Public DNS Namespace %s not found, removing from state", d.Id())
		d.SetId("")
		return nil
	}

	if err != nil {
		return diag.Errorf("reading Service Discovery Public DNS Namespace (%s): %s", d.Id(), err)
	}

	arn := aws.StringValue(ns.Arn)
	d.Set("arn", arn)
	d.Set("description", ns.Description)
	if ns.Properties != nil && ns.Properties.DnsProperties != nil {
		d.Set("hosted_zone", ns.Properties.DnsProperties.HostedZoneId)
	} else {
		d.Set("hosted_zone", nil)
	}
	d.Set("name", ns.Name)

	tags, err := ListTagsWithContext(ctx, conn, arn)

	if err != nil {
		return diag.Errorf("listing tags for Service Discovery Public DNS Namespace (%s): %s", arn, err)
	}

	tags = tags.IgnoreAWS().IgnoreConfig(ignoreTagsConfig)

	//lintignore:AWSR002
	if err := d.Set("tags", tags.RemoveDefaultConfig(defaultTagsConfig).Map()); err != nil {
		return diag.Errorf("setting tags: %s", err)
	}

	if err := d.Set("tags_all", tags.Map()); err != nil {
		return diag.Errorf("setting tags_all: %s", err)
	}

	return nil
}

func resourcePublicDNSNamespaceUpdate(ctx context.Context, d *schema.ResourceData, meta interface{}) diag.Diagnostics {
	conn := meta.(*conns.AWSClient).ServiceDiscoveryConn

	if d.HasChange("tags_all") {
		o, n := d.GetChange("tags_all")

		if err := UpdateTagsWithContext(ctx, conn, d.Get("arn").(string), o, n); err != nil {
			return diag.Errorf("updating Service Discovery Public DNS Namespace (%s) tags: %s", d.Id(), err)
		}
	}

	return resourcePublicDNSNamespaceRead(ctx, d, meta)
}

func resourcePublicDNSNamespaceDelete(ctx context.Context, d *schema.ResourceData, meta interface{}) diag.Diagnostics {
	conn := meta.(*conns.AWSClient).ServiceDiscoveryConn

	log.Printf("[INFO] Deleting Service Discovery Public DNS Namespace: %s", d.Id())
	output, err := conn.DeleteNamespaceWithContext(ctx, &servicediscovery.DeleteNamespaceInput{
		Id: aws.String(d.Id()),
	})

	if err != nil {
		return diag.Errorf("deleting Service Discovery Public DNS Namespace (%s): %s", d.Id(), err)
	}

	if output != nil && output.OperationId != nil {
		if _, err := WaitOperationSuccess(ctx, conn, aws.StringValue(output.OperationId)); err != nil {
			return diag.Errorf("waiting for Service Discovery Public DNS Namespace (%s) delete: %s", d.Id(), err)
		}
	}

	return nil
}<|MERGE_RESOLUTION|>--- conflicted
+++ resolved
@@ -36,15 +36,6 @@
 				Optional: true,
 				ForceNew: true,
 			},
-<<<<<<< HEAD
-			"tags":     tftags.TagsSchema(),
-			"tags_all": tftags.TagsSchemaTrulyComputed(),
-			"arn": {
-				Type:     schema.TypeString,
-				Computed: true,
-			},
-=======
->>>>>>> af8e10dc
 			"hosted_zone": {
 				Type:     schema.TypeString,
 				Computed: true,
@@ -56,7 +47,7 @@
 				ValidateFunc: validNamespaceName,
 			},
 			"tags":     tftags.TagsSchema(),
-			"tags_all": tftags.TagsSchemaComputed(),
+			"tags_all": tftags.TagsSchemaTrulyComputed(),
 		},
 
 		CustomizeDiff: verify.SetTagsDiff,
