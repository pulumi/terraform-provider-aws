--- conflicted
+++ resolved
@@ -224,13 +224,8 @@
 * `s3_bucket` - (Optional) S3 bucket location containing the function's deployment package. Conflicts with `filename` and `image_uri`. This bucket must reside in the same AWS region where you are creating the Lambda function.
 * `s3_key` - (Optional) S3 key of an object containing the function's deployment package. Conflicts with `filename` and `image_uri`.
 * `s3_object_version` - (Optional) Object version containing the function's deployment package. Conflicts with `filename` and `image_uri`.
-<<<<<<< HEAD
 * `source_code_hash` - (Optional) Used to trigger updates. Must be set to a base64-encoded SHA256 hash of the package file specified with either `filename` or `s3_key`. The usual way to set this is `filebase64sha256("file.zip")`, where "file.zip" is the local filename of the lambda function source archive.
 * `tags` - (Optional) Map of tags to assign to the object.
-=======
-* `source_code_hash` - (Optional) Used to trigger updates. Must be set to a base64-encoded SHA256 hash of the package file specified with either `filename` or `s3_key`. The usual way to set this is `filebase64sha256("file.zip")` (Terraform 0.11.12 and later) or `base64sha256(file("file.zip"))` (Terraform 0.11.11 and earlier), where "file.zip" is the local filename of the lambda function source archive.
-* `tags` - (Optional) Map of tags to assign to the object. If configured with a provider [`default_tags` configuration block](/docs/providers/aws/index.html#default_tags-configuration-block) present, tags with matching keys will overwrite those defined at the provider-level.
->>>>>>> 19e8e245
 * `timeout` - (Optional) Amount of time your Lambda Function has to run in seconds. Defaults to `3`. See [Limits][5].
 * `tracing_config` - (Optional) Configuration block. Detailed below.
 * `vpc_config` - (Optional) Configuration block. Detailed below.
@@ -284,7 +279,7 @@
 * `signing_job_arn` - ARN of the signing job.
 * `signing_profile_version_arn` - ARN of the signing profile version.
 * `source_code_size` - Size in bytes of the function .zip file.
-* `tags_all` - A map of tags assigned to the resource, including those inherited from the provider [`default_tags` configuration block](/docs/providers/aws/index.html#default_tags-configuration-block).
+* `tags_all` - A map of tags assigned to the resource, including those inherited from the provider .
 * `version` - Latest published version of your Lambda Function.
 * `vpc_config.vpc_id` - ID of the VPC.
 
