---
subcategory: "VPC"
layout: "aws"
page_title: "AWS: aws_default_subnet"
description: |-
  Manage a default subnet resource.
---

# Resource: aws_default_subnet

Provides a resource to manage a [default subnet](http://docs.aws.amazon.com/AmazonVPC/latest/UserGuide/default-vpc.html#default-vpc-basics) in the current region.

<<<<<<< HEAD
The `aws_default_subnet` behaves differently from normal resources, in that this provider does not _create_ this resource but instead "adopts" it into management.

The `aws_default_subnet` resource allows you to manage a region's default VPC subnet but this provider cannot destroy it. Removing this resource from your configuration will remove it from your statefile and the provider management.
=======
**This is an advanced resource** and has special caveats to be aware of when using it. Please read this document in its entirety before using this resource.

The `aws_default_subnet` resource behaves differently from normal resources in that if a default subnet exists in the specified Availability Zone, Terraform does not _create_ this resource, but instead "adopts" it into management.
If no default subnet exists, Terraform creates a new default subnet.
By default, `terraform destroy` does not delete the default subnet but does remove the resource from Terraform state.
Set the `force_destroy` argument to `true` to delete the default subnet.
>>>>>>> 7a066468

## Example Usage

```terraform
resource "aws_default_subnet" "default_az1" {
  availability_zone = "us-west-2a"

  tags = {
    Name = "Default subnet for us-west-2a"
  }
}
```

## Argument Reference

The arguments of an `aws_default_subnet` differ slightly from those of [`aws_subnet`](subnet.html):

* `availability_zone` is required
* The `availability_zone_id`, `cidr_block` and `vpc_id` arguments become computed attributes
* The default value for `map_public_ip_on_launch` is `true`

The following additional arguments are supported:

* `force_destroy` - (Optional) Whether destroying the resource deletes the default subnet. Default: `false`

## Attributes Reference

In addition to all arguments above, the following attributes are exported:

* `availability_zone_id` - The AZ ID of the subnet
* `cidr_block` - The IPv4 CIDR block assigned to the subnet
* `vpc_id` - The ID of the VPC the subnet is in

## Import

Subnets can be imported using the `subnet id`, e.g.,

```
$ terraform import aws_default_subnet.public_subnet subnet-9d4a7b6c
```<|MERGE_RESOLUTION|>--- conflicted
+++ resolved
@@ -10,18 +10,12 @@
 
 Provides a resource to manage a [default subnet](http://docs.aws.amazon.com/AmazonVPC/latest/UserGuide/default-vpc.html#default-vpc-basics) in the current region.
 
-<<<<<<< HEAD
-The `aws_default_subnet` behaves differently from normal resources, in that this provider does not _create_ this resource but instead "adopts" it into management.
-
-The `aws_default_subnet` resource allows you to manage a region's default VPC subnet but this provider cannot destroy it. Removing this resource from your configuration will remove it from your statefile and the provider management.
-=======
 **This is an advanced resource** and has special caveats to be aware of when using it. Please read this document in its entirety before using this resource.
 
-The `aws_default_subnet` resource behaves differently from normal resources in that if a default subnet exists in the specified Availability Zone, Terraform does not _create_ this resource, but instead "adopts" it into management.
-If no default subnet exists, Terraform creates a new default subnet.
-By default, `terraform destroy` does not delete the default subnet but does remove the resource from Terraform state.
+The `aws_default_subnet` resource behaves differently from normal resources in that if a default subnet exists in the specified Availability Zone, this provider does not _create_ this resource, but instead "adopts" it into management.
+If no default subnet exists, this provider creates a new default subnet.
+By default, `pulumi destroy` does not delete the default subnet but does remove the resource from the state.
 Set the `force_destroy` argument to `true` to delete the default subnet.
->>>>>>> 7a066468
 
 ## Example Usage
 
@@ -37,7 +31,7 @@
 
 ## Argument Reference
 
-The arguments of an `aws_default_subnet` differ slightly from those of [`aws_subnet`](subnet.html):
+The arguments of an `aws_default_subnet` differ slightly from those of `aws_subnet`:
 
 * `availability_zone` is required
 * The `availability_zone_id`, `cidr_block` and `vpc_id` arguments become computed attributes
