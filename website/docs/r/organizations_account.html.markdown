--- conflicted
+++ resolved
@@ -50,11 +50,7 @@
 $ terraform import aws_organizations_account.my_org 111111111111
 ```
 
-<<<<<<< HEAD
 Certain resource arguments, like `role_name`, do not have an Organizations API method for reading the information after account creation. If the argument is set in the this provider configuration on an imported resource, this provider will always show a difference. To workaround this behavior, either omit the argument from the this provider configuration or use [`ignoreChanges`](https://www.pulumi.com/docs/intro/concepts/programming-model/#ignorechanges) to hide the difference, e.g.
-=======
-Certain resource arguments, like `role_name`, do not have an Organizations API method for reading the information after account creation. If the argument is set in the Terraform configuration on an imported resource, Terraform will always show a difference. To workaround this behavior, either omit the argument from the Terraform configuration or use [`ignore_changes`](https://www.terraform.io/docs/configuration/meta-arguments/lifecycle.html#ignore_changes) to hide the difference, e.g.,
->>>>>>> 3345e46f
 
 ```terraform
 resource "aws_organizations_account" "account" {
