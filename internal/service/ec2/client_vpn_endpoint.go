package ec2

import (
	"fmt"
	"log"

	"github.com/aws/aws-sdk-go/aws"
	"github.com/aws/aws-sdk-go/aws/arn"
	"github.com/aws/aws-sdk-go/service/ec2"
	"github.com/hashicorp/aws-sdk-go-base/v2/awsv1shim/v2/tfawserr"
	"github.com/hashicorp/terraform-plugin-sdk/v2/helper/schema"
	"github.com/hashicorp/terraform-plugin-sdk/v2/helper/validation"
	"github.com/hashicorp/terraform-provider-aws/internal/conns"
	"github.com/hashicorp/terraform-provider-aws/internal/flex"
	tftags "github.com/hashicorp/terraform-provider-aws/internal/tags"
	"github.com/hashicorp/terraform-provider-aws/internal/tfresource"
	"github.com/hashicorp/terraform-provider-aws/internal/verify"
)

func ResourceClientVPNEndpoint() *schema.Resource {
	return &schema.Resource{
		Create: resourceClientVPNEndpointCreate,
		Read:   resourceClientVPNEndpointRead,
		Delete: resourceClientVPNEndpointDelete,
		Update: resourceClientVPNEndpointUpdate,
		Importer: &schema.ResourceImporter{
			State: schema.ImportStatePassthrough,
		},

		CustomizeDiff: verify.SetTagsDiff,

		Schema: map[string]*schema.Schema{
			"arn": {
				Type:     schema.TypeString,
				Computed: true,
			},
			"authentication_options": {
				Type:     schema.TypeList,
				Required: true,
				ForceNew: true,
				MaxItems: 2,
				Elem: &schema.Resource{
					Schema: map[string]*schema.Schema{
						"active_directory_id": {
							Type:     schema.TypeString,
							Optional: true,
							ForceNew: true,
						},
						"root_certificate_chain_arn": {
							Type:         schema.TypeString,
							Optional:     true,
							ForceNew:     true,
							ValidateFunc: verify.ValidARN,
						},
						"saml_provider_arn": {
							Type:         schema.TypeString,
							Optional:     true,
							ForceNew:     true,
							ValidateFunc: verify.ValidARN,
						},
						"self_service_saml_provider_arn": {
							Type:         schema.TypeString,
							Optional:     true,
							ForceNew:     true,
							ValidateFunc: verify.ValidARN,
						},
						"type": {
							Type:         schema.TypeString,
							Required:     true,
							ForceNew:     true,
							ValidateFunc: validation.StringInSlice(ec2.ClientVpnAuthenticationType_Values(), false),
						},
					},
				},
			},
			"client_cidr_block": {
				Type:         schema.TypeString,
				Required:     true,
				ForceNew:     true,
				ValidateFunc: validation.IsCIDR,
			},
			"client_connect_options": {
				Type:     schema.TypeList,
				Optional: true,
				Computed: true,
				MaxItems: 1,
				Elem: &schema.Resource{
					Schema: map[string]*schema.Schema{
						"enabled": {
							Type:     schema.TypeBool,
							Optional: true,
							Computed: true,
						},
						"lambda_function_arn": {
							Type:         schema.TypeString,
							Optional:     true,
							Computed:     true,
							ValidateFunc: verify.ValidARN,
						},
					},
				},
			},
			"client_login_banner_options": {
				Type:     schema.TypeList,
				Optional: true,
				Computed: true,
				MaxItems: 1,
				Elem: &schema.Resource{
					Schema: map[string]*schema.Schema{
						"banner_text": {
							Type:         schema.TypeString,
							Optional:     true,
							Computed:     true,
							ValidateFunc: validation.StringLenBetween(0, 1400),
						},
						"enabled": {
							Type:     schema.TypeBool,
							Optional: true,
							Computed: true,
						},
					},
				},
			},
			"connection_log_options": {
				Type:     schema.TypeList,
				Required: true,
				MaxItems: 1,
				Elem: &schema.Resource{
					Schema: map[string]*schema.Schema{
						"cloudwatch_log_group": {
							Type:     schema.TypeString,
							Optional: true,
						},
						"cloudwatch_log_stream": {
							Type:     schema.TypeString,
							Optional: true,
							Computed: true,
						},
						"enabled": {
							Type:     schema.TypeBool,
							Required: true,
						},
					},
				},
			},
			"description": {
				Type:     schema.TypeString,
				Optional: true,
			},
			"dns_name": {
				Type:     schema.TypeString,
				Computed: true,
			},
			"dns_servers": {
				Type:     schema.TypeList,
				Optional: true,
				Elem:     &schema.Schema{Type: schema.TypeString},
			},
			"security_group_ids": {
				Type:     schema.TypeSet,
				MinItems: 1,
				MaxItems: 5,
				Optional: true,
				Computed: true,
				Elem:     &schema.Schema{Type: schema.TypeString},
			},
			"self_service_portal": {
				Type:         schema.TypeString,
				Optional:     true,
				Default:      ec2.SelfServicePortalDisabled,
				ValidateFunc: validation.StringInSlice(ec2.SelfServicePortal_Values(), false),
			},
			"server_certificate_arn": {
				Type:         schema.TypeString,
				Required:     true,
				ValidateFunc: verify.ValidARN,
			},
			"session_timeout_hours": {
				Type:         schema.TypeInt,
				Optional:     true,
				Default:      24,
				ValidateFunc: validation.IntInSlice([]int{8, 10, 12, 24}),
			},
			"split_tunnel": {
				Type:     schema.TypeBool,
				Optional: true,
				Default:  false,
			},
			"status": {
				Type:       schema.TypeString,
				Computed:   true,
				Deprecated: `This attribute has been deprecated.`,
			},
			"tags":     tftags.TagsSchema(),
<<<<<<< HEAD
			"tags_all": tftags.TagsSchemaTrulyComputed(),
			"arn": {
=======
			"tags_all": tftags.TagsSchemaComputed(),
			"transport_protocol": {
				Type:         schema.TypeString,
				Optional:     true,
				ForceNew:     true,
				Default:      ec2.TransportProtocolUdp,
				ValidateFunc: validation.StringInSlice(ec2.TransportProtocol_Values(), false),
			},
			"vpc_id": {
>>>>>>> 7a066468
				Type:     schema.TypeString,
				Optional: true,
				Computed: true,
			},
			"vpn_port": {
				Type:     schema.TypeInt,
				Optional: true,
				Default:  443,
				ValidateFunc: validation.IntInSlice([]int{
					443,
					1194,
				}),
			},
		},
	}
}

func resourceClientVPNEndpointCreate(d *schema.ResourceData, meta interface{}) error {
	conn := meta.(*conns.AWSClient).EC2Conn
	defaultTagsConfig := meta.(*conns.AWSClient).DefaultTagsConfig
	tags := defaultTagsConfig.MergeTags(tftags.New(d.Get("tags").(map[string]interface{})))

	input := &ec2.CreateClientVpnEndpointInput{
		ClientCidrBlock:      aws.String(d.Get("client_cidr_block").(string)),
		ServerCertificateArn: aws.String(d.Get("server_certificate_arn").(string)),
		SplitTunnel:          aws.Bool(d.Get("split_tunnel").(bool)),
		TagSpecifications:    ec2TagSpecificationsFromKeyValueTags(tags, ec2.ResourceTypeClientVpnEndpoint),
		TransportProtocol:    aws.String(d.Get("transport_protocol").(string)),
		VpnPort:              aws.Int64(int64(d.Get("vpn_port").(int))),
	}

	if v, ok := d.GetOk("authentication_options"); ok && len(v.([]interface{})) > 0 {
		input.AuthenticationOptions = expandClientVpnAuthenticationRequests(v.([]interface{}))
	}

	if v, ok := d.GetOk("client_connect_options"); ok && len(v.([]interface{})) > 0 && v.([]interface{})[0] != nil {
		input.ClientConnectOptions = expandClientConnectOptions(v.([]interface{})[0].(map[string]interface{}))
	}

	if v, ok := d.GetOk("client_login_banner_options"); ok && len(v.([]interface{})) > 0 && v.([]interface{})[0] != nil {
		input.ClientLoginBannerOptions = expandClientLoginBannerOptions(v.([]interface{})[0].(map[string]interface{}))
	}

	if v, ok := d.GetOk("connection_log_options"); ok && len(v.([]interface{})) > 0 && v.([]interface{})[0] != nil {
		input.ConnectionLogOptions = expandConnectionLogOptions(v.([]interface{})[0].(map[string]interface{}))
	}

	if v, ok := d.GetOk("description"); ok {
		input.Description = aws.String(v.(string))
	}

	if v, ok := d.GetOk("dns_servers"); ok && len(v.([]interface{})) > 0 {
		input.DnsServers = flex.ExpandStringList(v.([]interface{}))
	}

	if v, ok := d.GetOk("security_group_ids"); ok {
		input.SecurityGroupIds = flex.ExpandStringSet(v.(*schema.Set))
	}

	if v, ok := d.GetOk("self_service_portal"); ok {
		input.SelfServicePortal = aws.String(v.(string))
	}

	if v, ok := d.GetOk("session_timeout_hours"); ok {
		input.SessionTimeoutHours = aws.Int64(int64(v.(int)))
	}

	if v, ok := d.GetOk("vpc_id"); ok {
		input.VpcId = aws.String(v.(string))
	}

	log.Printf("[DEBUG] Creating EC2 Client VPN Endpoint: %s", input)
	output, err := conn.CreateClientVpnEndpoint(input)

	if err != nil {
		return fmt.Errorf("error creating EC2 Client VPN Endpoint: %w", err)
	}

	d.SetId(aws.StringValue(output.ClientVpnEndpointId))

	return resourceClientVPNEndpointRead(d, meta)
}

func resourceClientVPNEndpointRead(d *schema.ResourceData, meta interface{}) error {
	conn := meta.(*conns.AWSClient).EC2Conn
	defaultTagsConfig := meta.(*conns.AWSClient).DefaultTagsConfig
	ignoreTagsConfig := meta.(*conns.AWSClient).IgnoreTagsConfig

	ep, err := FindClientVPNEndpointByID(conn, d.Id())

	if !d.IsNewResource() && tfresource.NotFound(err) {
		log.Printf("[WARN] EC2 Client VPN Endpoint (%s) not found, removing from state", d.Id())
		d.SetId("")
		return nil
	}

	if err != nil {
		return fmt.Errorf("error reading EC2 Client VPN Endpoint (%s): %w", d.Id(), err)
	}

	arn := arn.ARN{
		Partition: meta.(*conns.AWSClient).Partition,
		Service:   ec2.ServiceName,
		Region:    meta.(*conns.AWSClient).Region,
		AccountID: meta.(*conns.AWSClient).AccountID,
		Resource:  fmt.Sprintf("client-vpn-endpoint/%s", d.Id()),
	}.String()
	d.Set("arn", arn)
	if err := d.Set("authentication_options", flattenClientVpnAuthentications(ep.AuthenticationOptions)); err != nil {
		return fmt.Errorf("error setting authentication_options: %w", err)
	}
	d.Set("client_cidr_block", ep.ClientCidrBlock)
	if ep.ClientConnectOptions != nil {
		if err := d.Set("client_connect_options", []interface{}{flattenClientConnectResponseOptions(ep.ClientConnectOptions)}); err != nil {
			return fmt.Errorf("error setting client_connect_options: %w", err)
		}
	} else {
		d.Set("client_connect_options", nil)
	}
	if ep.ClientLoginBannerOptions != nil {
		if err := d.Set("client_login_banner_options", []interface{}{flattenClientLoginBannerResponseOptions(ep.ClientLoginBannerOptions)}); err != nil {
			return fmt.Errorf("error setting client_login_banner_options: %w", err)
		}
	} else {
		d.Set("client_login_banner_options", nil)
	}
	if ep.ConnectionLogOptions != nil {
		if err := d.Set("connection_log_options", []interface{}{flattenConnectionLogResponseOptions(ep.ConnectionLogOptions)}); err != nil {
			return fmt.Errorf("error setting connection_log_options: %w", err)
		}
	} else {
		d.Set("connection_log_options", nil)
	}
	d.Set("description", ep.Description)
	d.Set("dns_name", ep.DnsName)
	d.Set("dns_servers", aws.StringValueSlice(ep.DnsServers))
	d.Set("security_group_ids", aws.StringValueSlice(ep.SecurityGroupIds))
	if aws.StringValue(ep.SelfServicePortalUrl) != "" {
		d.Set("self_service_portal", ec2.SelfServicePortalEnabled)
	} else {
		d.Set("self_service_portal", ec2.SelfServicePortalDisabled)
	}
	d.Set("server_certificate_arn", ep.ServerCertificateArn)
	d.Set("session_timeout_hours", ep.SessionTimeoutHours)
	d.Set("split_tunnel", ep.SplitTunnel)
	d.Set("status", ep.Status.Code)
	d.Set("transport_protocol", ep.TransportProtocol)
	d.Set("vpc_id", ep.VpcId)
	d.Set("vpn_port", ep.VpnPort)

	tags := KeyValueTags(ep.Tags).IgnoreAWS().IgnoreConfig(ignoreTagsConfig)

	//lintignore:AWSR002
	if err := d.Set("tags", tags.RemoveDefaultConfig(defaultTagsConfig).Map()); err != nil {
		return fmt.Errorf("error setting tags: %w", err)
	}

	if err := d.Set("tags_all", tags.Map()); err != nil {
		return fmt.Errorf("error setting tags_all: %w", err)
	}

	return nil
}

func resourceClientVPNEndpointUpdate(d *schema.ResourceData, meta interface{}) error {
	conn := meta.(*conns.AWSClient).EC2Conn

	if d.HasChangesExcept("tags", "tags_all") {
		var waitForClientConnectResponseOptionsUpdate bool
		input := &ec2.ModifyClientVpnEndpointInput{
			ClientVpnEndpointId: aws.String(d.Id()),
		}

		if d.HasChange("client_connect_options") {
			waitForClientConnectResponseOptionsUpdate = true

			if v, ok := d.GetOk("client_connect_options"); ok && len(v.([]interface{})) > 0 && v.([]interface{})[0] != nil {
				input.ClientConnectOptions = expandClientConnectOptions(v.([]interface{})[0].(map[string]interface{}))
			}
		}

		if d.HasChange("client_login_banner_options") {
			if v, ok := d.GetOk("client_login_banner_options"); ok && len(v.([]interface{})) > 0 && v.([]interface{})[0] != nil {
				input.ClientLoginBannerOptions = expandClientLoginBannerOptions(v.([]interface{})[0].(map[string]interface{}))
			}
		}

		if d.HasChange("connection_log_options") {
			if v, ok := d.GetOk("connection_log_options"); ok && len(v.([]interface{})) > 0 && v.([]interface{})[0] != nil {
				input.ConnectionLogOptions = expandConnectionLogOptions(v.([]interface{})[0].(map[string]interface{}))
			}
		}

		if d.HasChange("description") {
			input.Description = aws.String(d.Get("description").(string))
		}

		if d.HasChange("dns_servers") {
			dnsServers := d.Get("dns_servers").([]interface{})
			enabled := len(dnsServers) > 0

			input.DnsServers = &ec2.DnsServersOptionsModifyStructure{
				Enabled: aws.Bool(enabled),
			}
			if enabled {
				input.DnsServers.CustomDnsServers = flex.ExpandStringList(dnsServers)
			}
		}

		if d.HasChange("security_group_ids") {
			input.SecurityGroupIds = flex.ExpandStringSet(d.Get("security_group_ids").(*schema.Set))
			// "InvalidParameterValue: Security Groups cannot be modified without specifying Vpc Id"
			input.VpcId = aws.String(d.Get("vpc_id").(string))
		}

		if d.HasChange("self_service_portal") {
			input.SelfServicePortal = aws.String(d.Get("self_service_portal").(string))
		}

		if d.HasChange("session_timeout_hours") {
			input.SessionTimeoutHours = aws.Int64(int64(d.Get("session_timeout_hours").(int)))
		}

		if d.HasChange("server_certificate_arn") {
			input.ServerCertificateArn = aws.String(d.Get("server_certificate_arn").(string))
		}

		if d.HasChange("split_tunnel") {
			input.SplitTunnel = aws.Bool(d.Get("split_tunnel").(bool))
		}

		if d.HasChange("vpn_port") {
			input.VpnPort = aws.Int64(int64(d.Get("vpn_port").(int)))
		}

		if d.HasChange("vpc_id") {
			input.VpcId = aws.String(d.Get("vpc_id").(string))
		}

		if _, err := conn.ModifyClientVpnEndpoint(input); err != nil {
			return fmt.Errorf("error modifying EC2 Client VPN Endpoint (%s): %w", d.Id(), err)
		}

		if waitForClientConnectResponseOptionsUpdate {
			if _, err := WaitClientVPNEndpointClientConnectResponseOptionsUpdated(conn, d.Id()); err != nil {
				return fmt.Errorf("error waiting for EC2 Client VPN Endpoint (%s) ClientConnectResponseOptions update: %w", d.Id(), err)
			}
		}
	}

	if d.HasChange("tags_all") {
		o, n := d.GetChange("tags_all")

		if err := UpdateTags(conn, d.Id(), o, n); err != nil {
			return fmt.Errorf("error updating EC2 Client VPN Endpoint (%s) tags: %w", d.Id(), err)
		}
	}

	return resourceClientVPNEndpointRead(d, meta)
}

func resourceClientVPNEndpointDelete(d *schema.ResourceData, meta interface{}) error {
	conn := meta.(*conns.AWSClient).EC2Conn

	log.Printf("[DEBUG] Deleting EC2 Client VPN Endpoint: %s", d.Id())
	_, err := conn.DeleteClientVpnEndpoint(&ec2.DeleteClientVpnEndpointInput{
		ClientVpnEndpointId: aws.String(d.Id()),
	})

	if tfawserr.ErrCodeEquals(err, ErrCodeInvalidClientVpnEndpointIdNotFound) {
		return nil
	}

	if err != nil {
		return fmt.Errorf("error deleting EC2 Client VPN Endpoint (%s): %w", d.Id(), err)
	}

	if _, err := WaitClientVPNEndpointDeleted(conn, d.Id()); err != nil {
		return fmt.Errorf("error waiting for EC2 Client VPN Endpoint (%s) delete: %w", d.Id(), err)
	}

	return nil
}

func expandClientVpnAuthenticationRequest(tfMap map[string]interface{}) *ec2.ClientVpnAuthenticationRequest {
	if tfMap == nil {
		return nil
	}

	apiObject := &ec2.ClientVpnAuthenticationRequest{}

	var authnType string
	if v, ok := tfMap["type"].(string); ok && v != "" {
		authnType = v
		apiObject.Type = aws.String(v)
	}

	switch authnType {
	case ec2.ClientVpnAuthenticationTypeCertificateAuthentication:
		if v, ok := tfMap["root_certificate_chain_arn"].(string); ok && v != "" {
			apiObject.MutualAuthentication = &ec2.CertificateAuthenticationRequest{
				ClientRootCertificateChainArn: aws.String(v),
			}
		}

	case ec2.ClientVpnAuthenticationTypeDirectoryServiceAuthentication:
		if v, ok := tfMap["active_directory_id"].(string); ok && v != "" {
			apiObject.ActiveDirectory = &ec2.DirectoryServiceAuthenticationRequest{
				DirectoryId: aws.String(v),
			}
		}

	case ec2.ClientVpnAuthenticationTypeFederatedAuthentication:
		if v, ok := tfMap["saml_provider_arn"].(string); ok && v != "" {
			apiObject.FederatedAuthentication = &ec2.FederatedAuthenticationRequest{
				SAMLProviderArn: aws.String(v),
			}

			if v, ok := tfMap["self_service_saml_provider_arn"].(string); ok && v != "" {
				apiObject.FederatedAuthentication.SelfServiceSAMLProviderArn = aws.String(v)
			}
		}
	}

	return apiObject
}

func expandClientVpnAuthenticationRequests(tfList []interface{}) []*ec2.ClientVpnAuthenticationRequest {
	if len(tfList) == 0 {
		return nil
	}

	var apiObjects []*ec2.ClientVpnAuthenticationRequest

	for _, tfMapRaw := range tfList {
		tfMap, ok := tfMapRaw.(map[string]interface{})

		if !ok {
			continue
		}

		apiObject := expandClientVpnAuthenticationRequest(tfMap)

		if apiObject == nil {
			continue
		}

		apiObjects = append(apiObjects, apiObject)
	}

	return apiObjects
}

func flattenClientVpnAuthentication(apiObject *ec2.ClientVpnAuthentication) map[string]interface{} {
	if apiObject == nil {
		return nil
	}

	tfMap := map[string]interface{}{}

	if v := apiObject.Type; v != nil {
		tfMap["type"] = aws.StringValue(v)
	}

	if apiObject.MutualAuthentication != nil {
		if v := apiObject.MutualAuthentication.ClientRootCertificateChain; v != nil {
			tfMap["root_certificate_chain_arn"] = aws.StringValue(v)
		}
	} else if apiObject.ActiveDirectory != nil {
		if v := apiObject.ActiveDirectory.DirectoryId; v != nil {
			tfMap["active_directory_id"] = aws.StringValue(v)
		}
	} else if apiObject.FederatedAuthentication != nil {
		if v := apiObject.FederatedAuthentication.SamlProviderArn; v != nil {
			tfMap["saml_provider_arn"] = aws.StringValue(v)
		}

		if v := apiObject.FederatedAuthentication.SelfServiceSamlProviderArn; v != nil {
			tfMap["self_service_saml_provider_arn"] = aws.StringValue(v)
		}
	}

	return tfMap
}

func flattenClientVpnAuthentications(apiObjects []*ec2.ClientVpnAuthentication) []interface{} {
	if len(apiObjects) == 0 {
		return nil
	}

	var tfList []interface{}

	for _, apiObject := range apiObjects {
		if apiObject == nil {
			continue
		}

		tfList = append(tfList, flattenClientVpnAuthentication(apiObject))
	}

	return tfList
}

func expandClientConnectOptions(tfMap map[string]interface{}) *ec2.ClientConnectOptions {
	if tfMap == nil {
		return nil
	}

	apiObject := &ec2.ClientConnectOptions{}

	var enabled bool
	if v, ok := tfMap["enabled"].(bool); ok {
		enabled = v
	}

	if enabled {
		if v, ok := tfMap["lambda_function_arn"].(string); ok && v != "" {
			apiObject.LambdaFunctionArn = aws.String(v)
		}
	}

	apiObject.Enabled = aws.Bool(enabled)

	return apiObject
}

func flattenClientConnectResponseOptions(apiObject *ec2.ClientConnectResponseOptions) map[string]interface{} {
	if apiObject == nil {
		return nil
	}

	tfMap := map[string]interface{}{}

	if v := apiObject.Enabled; v != nil {
		tfMap["enabled"] = aws.BoolValue(v)
	}

	if v := apiObject.LambdaFunctionArn; v != nil {
		tfMap["lambda_function_arn"] = aws.StringValue(v)
	}

	return tfMap
}

func expandClientLoginBannerOptions(tfMap map[string]interface{}) *ec2.ClientLoginBannerOptions {
	if tfMap == nil {
		return nil
	}

	apiObject := &ec2.ClientLoginBannerOptions{}

	var enabled bool
	if v, ok := tfMap["enabled"].(bool); ok {
		enabled = v
	}

	if enabled {
		if v, ok := tfMap["banner_text"].(string); ok && v != "" {
			apiObject.BannerText = aws.String(v)
		}
	}

	apiObject.Enabled = aws.Bool(enabled)

	return apiObject
}

func flattenClientLoginBannerResponseOptions(apiObject *ec2.ClientLoginBannerResponseOptions) map[string]interface{} {
	if apiObject == nil {
		return nil
	}

	tfMap := map[string]interface{}{}

	if v := apiObject.BannerText; v != nil {
		tfMap["banner_text"] = aws.StringValue(v)
	}

	if v := apiObject.Enabled; v != nil {
		tfMap["enabled"] = aws.BoolValue(v)
	}

	return tfMap
}

func expandConnectionLogOptions(tfMap map[string]interface{}) *ec2.ConnectionLogOptions {
	if tfMap == nil {
		return nil
	}

	apiObject := &ec2.ConnectionLogOptions{}

	var enabled bool
	if v, ok := tfMap["enabled"].(bool); ok {
		enabled = v
	}

	if enabled {
		if v, ok := tfMap["cloudwatch_log_group"].(string); ok && v != "" {
			apiObject.CloudwatchLogGroup = aws.String(v)
		}

		if v, ok := tfMap["cloudwatch_log_stream"].(string); ok && v != "" {
			apiObject.CloudwatchLogStream = aws.String(v)
		}
	}

	apiObject.Enabled = aws.Bool(enabled)

	return apiObject
}

func flattenConnectionLogResponseOptions(apiObject *ec2.ConnectionLogResponseOptions) map[string]interface{} {
	if apiObject == nil {
		return nil
	}

	tfMap := map[string]interface{}{}

	if v := apiObject.CloudwatchLogGroup; v != nil {
		tfMap["cloudwatch_log_group"] = aws.StringValue(v)
	}

	if v := apiObject.CloudwatchLogStream; v != nil {
		tfMap["cloudwatch_log_stream"] = aws.StringValue(v)
	}

	if v := apiObject.Enabled; v != nil {
		tfMap["enabled"] = aws.BoolValue(v)
	}

	return tfMap
}<|MERGE_RESOLUTION|>--- conflicted
+++ resolved
@@ -192,11 +192,7 @@
 				Deprecated: `This attribute has been deprecated.`,
 			},
 			"tags":     tftags.TagsSchema(),
-<<<<<<< HEAD
 			"tags_all": tftags.TagsSchemaTrulyComputed(),
-			"arn": {
-=======
-			"tags_all": tftags.TagsSchemaComputed(),
 			"transport_protocol": {
 				Type:         schema.TypeString,
 				Optional:     true,
@@ -205,7 +201,6 @@
 				ValidateFunc: validation.StringInSlice(ec2.TransportProtocol_Values(), false),
 			},
 			"vpc_id": {
->>>>>>> 7a066468
 				Type:     schema.TypeString,
 				Optional: true,
 				Computed: true,
