--- conflicted
+++ resolved
@@ -89,12 +89,7 @@
 the use of the secret key in automation.
 * `encrypted_secret` - The encrypted secret, base64 encoded, if `pgp_key` was specified.
 ~> **NOTE:** The encrypted secret may be decrypted using the command line,
-<<<<<<< HEAD
-* `ses_smtp_password` - **DEPRECATED** The secret access key converted into an SES SMTP
-  password by applying [AWS's documented conversion
-=======
    for example: `terraform output encrypted_secret | base64 --decode | keybase pgp decrypt`.
->>>>>>> 9612edda
 * `ses_smtp_password_v4` - The secret access key converted into an SES SMTP
   password by applying [AWS's documented Sigv4 conversion
   algorithm](https://docs.aws.amazon.com/ses/latest/DeveloperGuide/smtp-credentials.html#smtp-credentials-convert).
