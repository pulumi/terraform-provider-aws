---
subcategory: "DMS (Database Migration)"
layout: "aws"
page_title: "AWS: aws_dms_event_subscription"
description: |-
  Provides a DMS (Data Migration Service) event subscription resource.
---

# Resource: aws_dms_event_subscription

Provides a DMS (Data Migration Service) event subscription resource.

## Example Usage

```terraform
resource "aws_dms_event_subscription" "example" {
  enabled          = true
  event_categories = ["creation", "failure"]
  name             = "my-favorite-event-subscription"
  sns_topic_arn    = aws_sns_topic.example.arn
  source_ids       = [aws_dms_replication_task.example.replication_task_id]
  source_type      = "replication-task"

  tags = {
    Name = "example"
  }
}
```

## Argument Reference

The following arguments are supported:

* `name` - (Required) Name of event subscription.
* `enabled` - (Optional, Default: true) Whether the event subscription should be enabled.
* `event_categories` - (Optional) List of event categories to listen for, see `DescribeEventCategories` for a canonical list.
* `source_type` - (Optional, Default: all events) Type of source for events. Valid values: `replication-instance` or `replication-task`
* `source_ids` - (Required) Ids of sources to listen to.
* `sns_topic_arn` - (Required) SNS topic arn to send events on.
<<<<<<< HEAD
* `tags` - (Optional) Map of resource tags to assign to the resource. .If configured with a provider `default_tags` configuration block present, tags with matching keys will overwrite those defined at the provider-level.
=======
* `tags` - (Optional) Map of resource tags to assign to the resource. If configured with a provider [`default_tags` configuration block](https://registry.terraform.io/providers/hashicorp/aws/latest/docs#default_tags-configuration-block) present, tags with matching keys will overwrite those defined at the provider-level.
>>>>>>> abe4b515

## Attributes Reference

In addition to all arguments above, the following attributes are exported:

* `arn` - Amazon Resource Name (ARN) of the DMS Event Subscription.
<<<<<<< HEAD
* `tags_all` - A map of tags assigned to the resource, including those inherited from the provider .
=======
* `tags_all` - A map of tags assigned to the resource, including those inherited from the provider [`default_tags` configuration block](https://registry.terraform.io/providers/hashicorp/aws/latest/docs#default_tags-configuration-block).
>>>>>>> abe4b515

## Timeouts

[Configuration options](https://www.terraform.io/docs/configuration/blocks/resources/syntax.html#operation-timeouts):

- `create` - (Default `10m`)
- `update` - (Default `10m`)
- `delete` - (Default `10m`)

## Import

Event subscriptions can be imported using the `name`, e.g.,

```
$ terraform import aws_dms_event_subscription.test my-awesome-event-subscription
```<|MERGE_RESOLUTION|>--- conflicted
+++ resolved
@@ -37,22 +37,14 @@
 * `source_type` - (Optional, Default: all events) Type of source for events. Valid values: `replication-instance` or `replication-task`
 * `source_ids` - (Required) Ids of sources to listen to.
 * `sns_topic_arn` - (Required) SNS topic arn to send events on.
-<<<<<<< HEAD
-* `tags` - (Optional) Map of resource tags to assign to the resource. .If configured with a provider `default_tags` configuration block present, tags with matching keys will overwrite those defined at the provider-level.
-=======
-* `tags` - (Optional) Map of resource tags to assign to the resource. If configured with a provider [`default_tags` configuration block](https://registry.terraform.io/providers/hashicorp/aws/latest/docs#default_tags-configuration-block) present, tags with matching keys will overwrite those defined at the provider-level.
->>>>>>> abe4b515
+* `tags` - (Optional) Map of resource tags to assign to the resource. If configured with a provider `default_tags` configuration block present, tags with matching keys will overwrite those defined at the provider-level.
 
 ## Attributes Reference
 
 In addition to all arguments above, the following attributes are exported:
 
 * `arn` - Amazon Resource Name (ARN) of the DMS Event Subscription.
-<<<<<<< HEAD
-* `tags_all` - A map of tags assigned to the resource, including those inherited from the provider .
-=======
-* `tags_all` - A map of tags assigned to the resource, including those inherited from the provider [`default_tags` configuration block](https://registry.terraform.io/providers/hashicorp/aws/latest/docs#default_tags-configuration-block).
->>>>>>> abe4b515
+* `tags_all` - A map of tags assigned to the resource, including those inherited from the provider `default_tags` configuration block.
 
 ## Timeouts
 
