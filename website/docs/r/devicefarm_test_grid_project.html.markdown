--- conflicted
+++ resolved
@@ -32,11 +32,7 @@
 * `name` - (Required) The name of the Selenium testing project.
 * `description` - (Optional) Human-readable description of the project.
 * `vpc_config` - (Required) The VPC security groups and subnets that are attached to a project. See [VPC Config](#vpc-config) below.
-<<<<<<< HEAD
 * `tags` - (Optional) A map of tags to assign to the resource. If configured with a provider `default_tags` configuration block present, tags with matching keys will overwrite those defined at the provider-level.
-=======
-* `tags` - (Optional) A map of tags to assign to the resource. If configured with a provider [`default_tags` configuration block](https://registry.terraform.io/providers/hashicorp/aws/latest/docs#default_tags-configuration-block) present, tags with matching keys will overwrite those defined at the provider-level.
->>>>>>> abe4b515
 
 ### VPC Config
 
