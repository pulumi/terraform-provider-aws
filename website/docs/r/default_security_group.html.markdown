---
subcategory: "VPC (Virtual Private Cloud)"
layout: "aws"
page_title: "AWS: aws_default_security_group"
description: |-
  Manage a default security group resource.
---

# Resource: aws_default_security_group

Provides a resource to manage a default security group. This resource can manage the default security group of the default or a non-default VPC.

~> **NOTE:** This is an advanced resource with special caveats. Please read this document in its entirety before using this resource. The `aws_default_security_group` resource behaves differently from normal resources. This provider does not _create_ this resource but instead attempts to "adopt" it into management.

<<<<<<< HEAD
For EC2 Classic accounts, each region comes with a default security group. Additionally, each VPC created in AWS comes with a default security group that can be managed but not destroyed.

When the provider first adopts the default security group, it **immediately removes all ingress and egress rules in the Security Group**. It then creates any rules specified in the configuration. This way only the rules specified in the configuration are created.
=======
When Terraform first begins managing the default security group, it **immediately removes all ingress and egress rules in the Security Group**. It then creates any rules specified in the configuration. This way only the rules specified in the configuration are created.
>>>>>>> 4f356579

This resource treats its inline rules as absolute; only the rules defined inline are created, and any additions/removals external to this resource will result in diff shown. For these reasons, this resource is incompatible with the `aws_security_group_rule` resource.

For more information about default security groups, see the AWS documentation on [Default Security Groups][aws-default-security-groups]. To manage normal security groups, see the `aws_security_group` resource.

## Example Usage

The following config gives the default security group the same rules that AWS provides by default but under management by this provider. This means that any ingress or egress rules added or changed will be detected as drift.

```terraform
resource "aws_vpc" "mainvpc" {
  cidr_block = "10.1.0.0/16"
}

resource "aws_default_security_group" "default" {
  vpc_id = aws_vpc.mainvpc.id

  ingress {
    protocol  = -1
    self      = true
    from_port = 0
    to_port   = 0
  }

  egress {
    from_port   = 0
    to_port     = 0
    protocol    = "-1"
    cidr_blocks = ["0.0.0.0/0"]
  }
}
```

### Example Config To Deny All Egress Traffic, Allowing Ingress

The following denies all Egress traffic by omitting any `egress` rules, while including the default `ingress` rule to allow all traffic.

```terraform
resource "aws_vpc" "mainvpc" {
  cidr_block = "10.1.0.0/16"
}

resource "aws_default_security_group" "default" {
  vpc_id = aws_vpc.mainvpc.id

  ingress {
    protocol  = -1
    self      = true
    from_port = 0
    to_port   = 0
  }
}
```

### Removing `aws_default_security_group` From Your Configuration

Removing this resource from your configuration will remove it from your statefile and management, but will not destroy the Security Group. All ingress or egress rules will be left as they are at the time of removal. You can resume managing them via the AWS Console.

## Argument Reference

The following arguments are optional:

* `egress` - (Optional, VPC only) Configuration block. Detailed below.
* `ingress` - (Optional) Configuration block. Detailed below.
* `tags` - (Optional) Map of tags to assign to the resource. If configured with a provider `default_tags` configuration block present, tags with matching keys will overwrite those defined at the provider-level.
* `vpc_id` - (Optional, Forces new resource) VPC ID. **Note that changing the `vpc_id` will _not_ restore any default security group rules that were modified, added, or removed.** It will be left in its current state.

### egress and ingress

Both arguments are processed in [attribute-as-blocks mode](https://www.terraform.io/docs/configuration/attr-as-blocks.html).

Both `egress` and `ingress` objects have the same arguments.

* `cidr_blocks` - (Optional) List of CIDR blocks.
* `description` - (Optional) Description of this rule.
* `from_port` - (Required) Start port (or ICMP type number if protocol is `icmp`)
* `ipv6_cidr_blocks` - (Optional) List of IPv6 CIDR blocks.
* `prefix_list_ids` - (Optional) List of prefix list IDs (for allowing access to VPC endpoints)
* `protocol` - (Required) Protocol. If you select a protocol of "-1" (semantically equivalent to `all`, which is not a valid value here), you must specify a `from_port` and `to_port` equal to `0`. If not `icmp`, `tcp`, `udp`, or `-1` use the [protocol number](https://www.iana.org/assignments/protocol-numbers/protocol-numbers.xhtml).
* `security_groups` - (Optional) List of security groups. A group name can be used relative to the default VPC. Otherwise, group ID.
* `self` - (Optional) Whether the security group itself will be added as a source to this egress rule.
* `to_port` - (Required) End range port (or ICMP code if protocol is `icmp`).

## Attributes Reference

In addition to all arguments above, the following attributes are exported:

* `arn` - ARN of the security group.
* `description` - Description of the security group.
* `id` - ID of the security group.
* `name` - Name of the security group.
* `owner_id` - Owner ID.
* `tags_all` - A map of tags assigned to the resource, including those inherited from the provider `default_tags` configuration block.

[aws-default-security-groups]: http://docs.aws.amazon.com/AWSEC2/latest/UserGuide/using-network-security.html#default-security-group

## Import

Security Groups can be imported using the `security group id`, e.g.,

```
$ terraform import aws_default_security_group.default_sg sg-903004f8
```<|MERGE_RESOLUTION|>--- conflicted
+++ resolved
@@ -12,13 +12,7 @@
 
 ~> **NOTE:** This is an advanced resource with special caveats. Please read this document in its entirety before using this resource. The `aws_default_security_group` resource behaves differently from normal resources. This provider does not _create_ this resource but instead attempts to "adopt" it into management.
 
-<<<<<<< HEAD
-For EC2 Classic accounts, each region comes with a default security group. Additionally, each VPC created in AWS comes with a default security group that can be managed but not destroyed.
-
-When the provider first adopts the default security group, it **immediately removes all ingress and egress rules in the Security Group**. It then creates any rules specified in the configuration. This way only the rules specified in the configuration are created.
-=======
-When Terraform first begins managing the default security group, it **immediately removes all ingress and egress rules in the Security Group**. It then creates any rules specified in the configuration. This way only the rules specified in the configuration are created.
->>>>>>> 4f356579
+When the provider first begins managing the default security group, it **immediately removes all ingress and egress rules in the Security Group**. It then creates any rules specified in the configuration. This way only the rules specified in the configuration are created.
 
 This resource treats its inline rules as absolute; only the rules defined inline are created, and any additions/removals external to this resource will result in diff shown. For these reasons, this resource is incompatible with the `aws_security_group_rule` resource.
 
@@ -88,8 +82,6 @@
 
 ### egress and ingress
 
-Both arguments are processed in [attribute-as-blocks mode](https://www.terraform.io/docs/configuration/attr-as-blocks.html).
-
 Both `egress` and `ingress` objects have the same arguments.
 
 * `cidr_blocks` - (Optional) List of CIDR blocks.
