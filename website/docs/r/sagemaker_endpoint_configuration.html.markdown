---
subcategory: "Sagemaker"
layout: "aws"
page_title: "AWS: aws_sagemaker_endpoint_configuration"
description: |-
  Provides a SageMaker Endpoint Configuration resource.
---

# Resource: aws_sagemaker_endpoint_configuration

Provides a SageMaker endpoint configuration resource.

## Example Usage


Basic usage:

```hcl
resource "aws_sagemaker_endpoint_configuration" "ec" {
  name = "my-endpoint-config"

  production_variants {
    variant_name           = "variant-1"
    model_name             = aws_sagemaker_model.m.name
    initial_instance_count = 1
    instance_type          = "ml.t2.medium"
  }

  tags = {
    Name = "foo"
  }
}
```

## Argument Reference

The following arguments are supported:

* `production_variants` - (Required) Fields are documented below.
* `kms_key_arn` - (Optional) Amazon Resource Name (ARN) of a AWS Key Management Service key that Amazon SageMaker uses to encrypt data on the storage volume attached to the ML compute instance that hosts the endpoint.
<<<<<<< HEAD
* `name` - (Optional) The name of the endpoint configuration. If omitted, this provider will assign a random, unique name.
* `tags` - (Optional) A mapping of tags to assign to the resource.
=======
* `name` - (Optional) The name of the endpoint configuration. If omitted, Terraform will assign a random, unique name.
* `tags` - (Optional) A mapping of tags to assign to the resource.
* `data_capture_config` - (Optional) Specifies the parameters to capture input/output of Sagemaker models endpoints. Fields are documented below.
>>>>>>> 8fd01ebc

The `production_variants` block supports:

* `initial_instance_count` - (Required) Initial number of instances used for auto-scaling.
* `instance_type` (Required) - The type of instance to start.
* `accelerator_type` (Optional) - The size of the Elastic Inference (EI) instance to use for the production variant.
* `initial_variant_weight` (Optional) - Determines initial traffic distribution among all of the models that you specify in the endpoint configuration. If unspecified, it defaults to 1.0.
* `model_name` - (Required) The name of the model to use.
* `variant_name` - (Optional) The name of the variant. If omitted, this provider will assign a random, unique name.

The `data_capture_config` block supports:

* `initial_sampling_percentage` - (Required) Portion of data to capture. Should be between 0 and 100.
* `destination_s3_uri` - (Required) The URL for S3 location where the captured data is stored.
* `capture_options` - (Required) Specifies what data to capture. Fields are documented below.
* `kms_key_id` - (Optional) Amazon Resource Name (ARN) of a AWS Key Management Service key that Amazon SageMaker uses to encrypt the captured data on Amazon S3.
* `enable_capture` - (Optional) Flag to enable data capture. Defaults to `false`.
* `capture_content_type_header` - (Optional) The content type headers to capture. Fields are documented below.

The `capture_options` block supports:

* `capture_mode` - (Required) Specifies the data to be captured. Should be one of `Input` or `Output`.

The `capture_content_type_header` block supports:

* `csv_content_types` - (Optional) The CSV content type headers to capture.
* `json_content_types` - (Optional) The JSON content type headers to capture.

## Attributes Reference

The following attributes are exported:

* `arn` - The Amazon Resource Name (ARN) assigned by AWS to this endpoint configuration.
* `name` - The name of the endpoint configuration.

## Import

Endpoint configurations can be imported using the `name`, e.g.

```
$ terraform import aws_sagemaker_endpoint_configuration.test_endpoint_config endpoint-config-foo
```<|MERGE_RESOLUTION|>--- conflicted
+++ resolved
@@ -38,14 +38,9 @@
 
 * `production_variants` - (Required) Fields are documented below.
 * `kms_key_arn` - (Optional) Amazon Resource Name (ARN) of a AWS Key Management Service key that Amazon SageMaker uses to encrypt data on the storage volume attached to the ML compute instance that hosts the endpoint.
-<<<<<<< HEAD
 * `name` - (Optional) The name of the endpoint configuration. If omitted, this provider will assign a random, unique name.
 * `tags` - (Optional) A mapping of tags to assign to the resource.
-=======
-* `name` - (Optional) The name of the endpoint configuration. If omitted, Terraform will assign a random, unique name.
-* `tags` - (Optional) A mapping of tags to assign to the resource.
 * `data_capture_config` - (Optional) Specifies the parameters to capture input/output of Sagemaker models endpoints. Fields are documented below.
->>>>>>> 8fd01ebc
 
 The `production_variants` block supports:
 
