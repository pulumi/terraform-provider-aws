---
subcategory: "IAM (Identity & Access Management)"
layout: "aws"
page_title: "AWS: aws_iam_instance_profile"
description: |-
  Provides an IAM instance profile.
---

# Resource: aws_iam_instance_profile

Provides an IAM instance profile.

## Example Usage

```terraform
resource "aws_iam_instance_profile" "test_profile" {
  name = "test_profile"
  role = aws_iam_role.role.name
}

resource "aws_iam_role" "role" {
  name = "test_role"
  path = "/"

  assume_role_policy = <<EOF
{
    "Version": "2012-10-17",
    "Statement": [
        {
            "Action": "sts:AssumeRole",
            "Principal": {
               "Service": "ec2.amazonaws.com"
            },
            "Effect": "Allow",
            "Sid": ""
        }
    ]
}
EOF
}
```

## Argument Reference

The following arguments are optional:

* `name` - (Optional, Forces new resource) Name of the instance profile. If omitted, this provider will assign a random, unique name. Conflicts with `name_prefix`. Can be a string of characters consisting of upper and lowercase alphanumeric characters and these special characters: `_`, `+`, `=`, `,`, `.`, `@`, `-`. Spaces are not allowed.
* `name_prefix` - (Optional, Forces new resource) Creates a unique name beginning with the specified prefix. Conflicts with `name`.
* `path` - (Optional, default "/") Path to the instance profile. For more information about paths, see [IAM Identifiers](https://docs.aws.amazon.com/IAM/latest/UserGuide/Using_Identifiers.html) in the IAM User Guide. Can be a string of characters consisting of either a forward slash (`/`) by itself or a string that must begin and end with forward slashes. Can include any ASCII character from the ! (\u0021) through the DEL character (\u007F), including most punctuation characters, digits, and upper and lowercase letters.
* `role` - (Optional) Name of the role to add to the profile.
<<<<<<< HEAD
* `tags` - (Optional) Map of resource tags for the IAM Instance Profile. .If configured with a provider `default_tags` configuration block present, tags with matching keys will overwrite those defined at the provider-level.
=======
* `tags` - (Optional) Map of resource tags for the IAM Instance Profile. If configured with a provider [`default_tags` configuration block](https://registry.terraform.io/providers/hashicorp/aws/latest/docs#default_tags-configuration-block) present, tags with matching keys will overwrite those defined at the provider-level.
>>>>>>> abe4b515

## Attributes Reference

In addition to all arguments above, the following attributes are exported:

* `arn` - ARN assigned by AWS to the instance profile.
* `create_date` - Creation timestamp of the instance profile.
* `id` - Instance profile's ID.
<<<<<<< HEAD
* `tags_all` - A map of tags assigned to the resource, including those inherited from the provider .
=======
* `tags_all` - A map of tags assigned to the resource, including those inherited from the provider [`default_tags` configuration block](https://registry.terraform.io/providers/hashicorp/aws/latest/docs#default_tags-configuration-block).
>>>>>>> abe4b515
* `unique_id` - [Unique ID][1] assigned by AWS.

  [1]: https://docs.aws.amazon.com/IAM/latest/UserGuide/Using_Identifiers.html#GUIDs


## Import

Instance Profiles can be imported using the `name`, e.g.,

```
$ terraform import aws_iam_instance_profile.test_profile app-instance-profile-1
```<|MERGE_RESOLUTION|>--- conflicted
+++ resolved
@@ -48,11 +48,7 @@
 * `name_prefix` - (Optional, Forces new resource) Creates a unique name beginning with the specified prefix. Conflicts with `name`.
 * `path` - (Optional, default "/") Path to the instance profile. For more information about paths, see [IAM Identifiers](https://docs.aws.amazon.com/IAM/latest/UserGuide/Using_Identifiers.html) in the IAM User Guide. Can be a string of characters consisting of either a forward slash (`/`) by itself or a string that must begin and end with forward slashes. Can include any ASCII character from the ! (\u0021) through the DEL character (\u007F), including most punctuation characters, digits, and upper and lowercase letters.
 * `role` - (Optional) Name of the role to add to the profile.
-<<<<<<< HEAD
-* `tags` - (Optional) Map of resource tags for the IAM Instance Profile. .If configured with a provider `default_tags` configuration block present, tags with matching keys will overwrite those defined at the provider-level.
-=======
-* `tags` - (Optional) Map of resource tags for the IAM Instance Profile. If configured with a provider [`default_tags` configuration block](https://registry.terraform.io/providers/hashicorp/aws/latest/docs#default_tags-configuration-block) present, tags with matching keys will overwrite those defined at the provider-level.
->>>>>>> abe4b515
+* `tags` - (Optional) Map of resource tags for the IAM Instance Profile. If configured with a provider `default_tags` configuration block present, tags with matching keys will overwrite those defined at the provider-level.
 
 ## Attributes Reference
 
@@ -61,11 +57,7 @@
 * `arn` - ARN assigned by AWS to the instance profile.
 * `create_date` - Creation timestamp of the instance profile.
 * `id` - Instance profile's ID.
-<<<<<<< HEAD
-* `tags_all` - A map of tags assigned to the resource, including those inherited from the provider .
-=======
-* `tags_all` - A map of tags assigned to the resource, including those inherited from the provider [`default_tags` configuration block](https://registry.terraform.io/providers/hashicorp/aws/latest/docs#default_tags-configuration-block).
->>>>>>> abe4b515
+* `tags_all` - A map of tags assigned to the resource, including those inherited from the provider `default_tags` configuration block.
 * `unique_id` - [Unique ID][1] assigned by AWS.
 
   [1]: https://docs.aws.amazon.com/IAM/latest/UserGuide/Using_Identifiers.html#GUIDs
