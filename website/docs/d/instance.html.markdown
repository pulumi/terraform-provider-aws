--- conflicted
+++ resolved
@@ -105,23 +105,12 @@
 * `private_dns_name_options` - Options for the instance hostname.
     * `enable_resource_name_dns_aaaa_record` - Indicates whether to respond to DNS queries for instance hostnames with DNS AAAA records.
     * `enable_resource_name_dns_a_record` - Indicates whether to respond to DNS queries for instance hostnames with DNS A records.
-<<<<<<< HEAD
-    * `hostname_type` - The type of hostname for EC2 instances.
-* `private_ip` - The private IP address assigned to the Instance.
-* `secondary_private_ips` - The secondary private IPv4 addresses assigned to the instance's primary network interface (eth0) in a VPC.
-* `public_dns` - The public DNS name assigned to the Instance. For EC2-VPC, this
-  is only available if you've enabled DNS hostnames for your VPC.
-* `public_ip` - The public IP address assigned to the Instance, if applicable. **NOTE**: If you are using an `aws_eip` with your instance, you should refer to the EIP's address directly and not use `public_ip`, as this field will change after the EIP is attached.
-* `root_block_device` - The root block device mappings of the Instance
-    * `device_name` - The physical name of the device.
-=======
     * `hostname_type` - Type of hostname for EC2 instances.
 * `private_ip` - Private IP address assigned to the Instance.
 * `public_dns` - Public DNS name assigned to the Instance. For EC2-VPC, this is only available if you've enabled DNS hostnames for your VPC.
-* `public_ip` - Public IP address assigned to the Instance, if applicable. **NOTE**: If you are using an [`aws_eip`](/docs/providers/aws/r/eip.html) with your instance, you should refer to the EIP's address directly and not use `public_ip`, as this field will change after the EIP is attached.
+* `public_ip` - Public IP address assigned to the Instance, if applicable. **NOTE**: If you are using an `aws_eip` with your instance, you should refer to the EIP's address directly and not use `public_ip`, as this field will change after the EIP is attached.
 * `root_block_device` - Root block device mappings of the Instance
     * `device_name` - Physical name of the device.
->>>>>>> 4f356579
     * `delete_on_termination` - If the root block device will be deleted on termination.
     * `encrypted` - If the EBS volume is encrypted.
     * `iops` - `0` If the volume is not a provisioned IOPS image, otherwise the supported IOPS count.
@@ -136,26 +125,8 @@
 * `tags` - Map of tags assigned to the Instance.
 * `tenancy` - Tenancy of the instance: `dedicated`, `default`, `host`.
 * `user_data` - SHA-1 hash of User Data supplied to the Instance.
-<<<<<<< HEAD
 * `user_data_base64` - Base64 encoded contents of User Data supplied to the Instance. This attribute is only exported if `get_user_data` is true.
-* `tags` - A map of tags assigned to the Instance.
-* `tenancy` - The tenancy of the instance: `dedicated`, `default`, `host`.
-* `host_id` - The Id of the dedicated host the instance will be assigned to.
-* `vpc_security_group_ids` - The associated security groups in a non-default VPC.
-* `credit_specification` - The credit specification of the Instance.
-* `metadata_options` - The metadata options of the Instance.
-    * `http_endpoint` - The state of the metadata service: `enabled`, `disabled`.
-    * `http_tokens` - If session tokens are required: `optional`, `required`.
-    * `http_put_response_hop_limit` - The desired HTTP PUT response hop limit for instance metadata requests.
-    * `instance_metadata_tags` - If access to instance tags is allowed from the metadata service: `enabled`, `disabled`.
-* `enclave_options` - The enclave options of the instance.
-    * `enabled` - Whether Nitro Enclaves are enabled.
-* `maintenance_options` - The maintenance and recovery options for the instance.
-    * `auto_recovery` - The automatic recovery behavior of the instance.
-=======
-* `user_data_base64` - Base64 encoded contents of User Data supplied to the Instance. Valid UTF-8 contents can be decoded with the [`base64decode` function](https://www.terraform.io/docs/configuration/functions/base64decode.html). This attribute is only exported if `get_user_data` is true.
 * `vpc_security_group_ids` - Associated security groups in a non-default VPC.
->>>>>>> 4f356579
 
 ## Timeouts
 
