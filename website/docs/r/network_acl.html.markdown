---
subcategory: "VPC (Virtual Private Cloud)"
layout: "aws"
page_title: "AWS: aws_network_acl"
description: |-
  Provides an network ACL resource.
---

# Resource: aws_network_acl

Provides an network ACL resource. You might set up network ACLs with rules similar
to your security groups in order to add an additional layer of security to your VPC.

~> **NOTE on Network ACLs and Network ACL Rules:** This provider currently
provides both a standalone Network ACL Rule resource and a Network ACL resource with rules
defined in-line. At this time you cannot use a Network ACL with in-line rules
in conjunction with any Network ACL Rule resources. Doing so will cause
a conflict of rule settings and will overwrite rules.

~> **NOTE on Network ACLs and Network ACL Associations:** Terraform provides both a standalone [network ACL association](network_acl_association.html)
resource and a network ACL resource with a `subnet_ids` attribute. Do not use the same subnet ID in both a network ACL
resource and a network ACL association resource. Doing so will cause a conflict of associations and will overwrite the association.

## Example Usage

```terraform
resource "aws_network_acl" "main" {
  vpc_id = aws_vpc.main.id

  egress {
    protocol   = "tcp"
    rule_no    = 200
    action     = "allow"
    cidr_block = "10.3.0.0/18"
    from_port  = 443
    to_port    = 443
  }

  ingress {
    protocol   = "tcp"
    rule_no    = 100
    action     = "allow"
    cidr_block = "10.3.0.0/18"
    from_port  = 80
    to_port    = 80
  }

  tags = {
    Name = "main"
  }
}
```

## Argument Reference

The following arguments are supported:

* `vpc_id` - (Required) The ID of the associated VPC.
* `subnet_ids` - (Optional) A list of Subnet IDs to apply the ACL to
* `ingress` - (Optional) Specifies an ingress rule. Parameters defined below.
* `egress` - (Optional) Specifies an egress rule. Parameters defined below.
<<<<<<< HEAD
* `tags` - (Optional) A mapping of tags to assign to the resource.
=======
  This argument is processed in [attribute-as-blocks mode](https://www.terraform.io/docs/configuration/attr-as-blocks.html).
* `tags` - (Optional) A map of tags to assign to the resource. If configured with a provider [`default_tags` configuration block](https://registry.terraform.io/providers/hashicorp/aws/latest/docs#default_tags-configuration-block) present, tags with matching keys will overwrite those defined at the provider-level.
>>>>>>> abe4b515

### egress and ingress

Both arguments are processed in [attribute-as-blocks mode](https://www.terraform.io/docs/configuration/attr-as-blocks.html).

Both `egress` and `ingress` support the following keys:

* `from_port` - (Required) The from port to match.
* `to_port` - (Required) The to port to match.
* `rule_no` - (Required) The rule number. Used for ordering.
* `action` - (Required) The action to take.
* `protocol` - (Required) The protocol to match. If using the -1 'all'
protocol, you must specify a from and to port of 0.
* `cidr_block` - (Optional) The CIDR block to match. This must be a
valid network mask.
* `ipv6_cidr_block` - (Optional) The IPv6 CIDR block.
* `icmp_type` - (Optional) The ICMP type to be used. Default 0.
* `icmp_code` - (Optional) The ICMP type code to be used. Default 0.

~> Note: For more information on ICMP types and codes, see here: https://www.iana.org/assignments/icmp-parameters/icmp-parameters.xhtml

## Attributes Reference

In addition to all arguments above, the following attributes are exported:

* `id` - The ID of the network ACL
* `arn` - The ARN of the network ACL
* `owner_id` - The ID of the AWS account that owns the network ACL.
<<<<<<< HEAD
* `tags_all` - A map of tags assigned to the resource, including those inherited from the provider.
=======
* `tags_all` - A map of tags assigned to the resource, including those inherited from the provider [`default_tags` configuration block](https://registry.terraform.io/providers/hashicorp/aws/latest/docs#default_tags-configuration-block).
>>>>>>> abe4b515

## Import

Network ACLs can be imported using the `id`, e.g.,

```
$ terraform import aws_network_acl.main acl-7aaabd18
```<|MERGE_RESOLUTION|>--- conflicted
+++ resolved
@@ -59,12 +59,7 @@
 * `subnet_ids` - (Optional) A list of Subnet IDs to apply the ACL to
 * `ingress` - (Optional) Specifies an ingress rule. Parameters defined below.
 * `egress` - (Optional) Specifies an egress rule. Parameters defined below.
-<<<<<<< HEAD
-* `tags` - (Optional) A mapping of tags to assign to the resource.
-=======
-  This argument is processed in [attribute-as-blocks mode](https://www.terraform.io/docs/configuration/attr-as-blocks.html).
-* `tags` - (Optional) A map of tags to assign to the resource. If configured with a provider [`default_tags` configuration block](https://registry.terraform.io/providers/hashicorp/aws/latest/docs#default_tags-configuration-block) present, tags with matching keys will overwrite those defined at the provider-level.
->>>>>>> abe4b515
+* `tags` - (Optional) A mapping of tags to assign to the resource. If configured with a provider `default_tags` configuration block present, tags with matching keys will overwrite those defined at the provider-level.
 
 ### egress and ingress
 
@@ -93,11 +88,7 @@
 * `id` - The ID of the network ACL
 * `arn` - The ARN of the network ACL
 * `owner_id` - The ID of the AWS account that owns the network ACL.
-<<<<<<< HEAD
-* `tags_all` - A map of tags assigned to the resource, including those inherited from the provider.
-=======
-* `tags_all` - A map of tags assigned to the resource, including those inherited from the provider [`default_tags` configuration block](https://registry.terraform.io/providers/hashicorp/aws/latest/docs#default_tags-configuration-block).
->>>>>>> abe4b515
+* `tags_all` - A map of tags assigned to the resource, including those inherited from the provider `default_tags` configuration block.
 
 ## Import
 
