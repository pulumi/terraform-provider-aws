package directconnect

import (
	"fmt"
	"log"

	"github.com/aws/aws-sdk-go/aws"
	"github.com/aws/aws-sdk-go/aws/arn"
	"github.com/aws/aws-sdk-go/service/directconnect"
	"github.com/hashicorp/aws-sdk-go-base/v2/awsv1shim/v2/tfawserr"
	"github.com/hashicorp/terraform-plugin-sdk/v2/helper/schema"
	"github.com/hashicorp/terraform-provider-aws/internal/conns"
	tftags "github.com/hashicorp/terraform-provider-aws/internal/tags"
	"github.com/hashicorp/terraform-provider-aws/internal/tfresource"
	"github.com/hashicorp/terraform-provider-aws/internal/verify"
)

func ResourceConnection() *schema.Resource {
	return &schema.Resource{
		Create: resourceConnectionCreate,
		Read:   resourceConnectionRead,
		Update: resourceConnectionUpdate,
		Delete: resourceConnectionDelete,
		Importer: &schema.ResourceImporter{
			State: schema.ImportStatePassthrough,
		},

		Schema: map[string]*schema.Schema{
			"arn": {
				Type:     schema.TypeString,
				Computed: true,
			},
			"aws_device": {
				Type:     schema.TypeString,
				Computed: true,
			},
			"bandwidth": {
				Type:         schema.TypeString,
				Required:     true,
				ForceNew:     true,
				ValidateFunc: validConnectionBandWidth(),
			},
			"has_logical_redundancy": {
				Type:     schema.TypeString,
				Computed: true,
			},
			"jumbo_frame_capable": {
				Type:     schema.TypeBool,
				Computed: true,
			},
			"location": {
				Type:     schema.TypeString,
				Required: true,
				ForceNew: true,
			},
			"name": {
				Type:     schema.TypeString,
				Required: true,
				ForceNew: true,
			},
			"owner_account_id": {
				Type:     schema.TypeString,
				Computed: true,
			},
			"provider_name": {
				Type:     schema.TypeString,
				Optional: true,
				Computed: true,
				ForceNew: true,
			},
			"tags":     tftags.TagsSchema(),
<<<<<<< HEAD
			"tags_all": tftags.TagsSchemaTrulyComputed(),
=======
			"tags_all": tftags.TagsSchemaComputed(),
			"vlan_id": {
				Type:     schema.TypeString,
				Computed: true,
			},
>>>>>>> d3e0b7e7
		},

		CustomizeDiff: verify.SetTagsDiff,
	}
}

func resourceConnectionCreate(d *schema.ResourceData, meta interface{}) error {
	conn := meta.(*conns.AWSClient).DirectConnectConn
	defaultTagsConfig := meta.(*conns.AWSClient).DefaultTagsConfig
	tags := defaultTagsConfig.MergeTags(tftags.New(d.Get("tags").(map[string]interface{})))

	name := d.Get("name").(string)
	input := &directconnect.CreateConnectionInput{
		Bandwidth:      aws.String(d.Get("bandwidth").(string)),
		ConnectionName: aws.String(name),
		Location:       aws.String(d.Get("location").(string)),
	}

	if v, ok := d.GetOk("provider_name"); ok {
		input.ProviderName = aws.String(v.(string))
	}

	if len(tags) > 0 {
		input.Tags = Tags(tags.IgnoreAWS())
	}

	log.Printf("[DEBUG] Creating Direct Connect Connection: %s", input)
	output, err := conn.CreateConnection(input)

	if err != nil {
		return fmt.Errorf("error creating Direct Connect Connection (%s): %w", name, err)
	}

	d.SetId(aws.StringValue(output.ConnectionId))

	return resourceConnectionRead(d, meta)
}

func resourceConnectionRead(d *schema.ResourceData, meta interface{}) error {
	conn := meta.(*conns.AWSClient).DirectConnectConn
	defaultTagsConfig := meta.(*conns.AWSClient).DefaultTagsConfig
	ignoreTagsConfig := meta.(*conns.AWSClient).IgnoreTagsConfig

	connection, err := FindConnectionByID(conn, d.Id())

	if !d.IsNewResource() && tfresource.NotFound(err) {
		log.Printf("[WARN] Direct Connect Connection (%s) not found, removing from state", d.Id())
		d.SetId("")
		return nil
	}

	if err != nil {
		return fmt.Errorf("error reading Direct Connect Connection (%s): %w", d.Id(), err)
	}

	arn := arn.ARN{
		Partition: meta.(*conns.AWSClient).Partition,
		Region:    aws.StringValue(connection.Region),
		Service:   "directconnect",
		AccountID: aws.StringValue(connection.OwnerAccount),
		Resource:  fmt.Sprintf("dxcon/%s", d.Id()),
	}.String()
	d.Set("arn", arn)
	d.Set("aws_device", connection.AwsDeviceV2)
	d.Set("bandwidth", connection.Bandwidth)
	d.Set("has_logical_redundancy", connection.HasLogicalRedundancy)
	d.Set("jumbo_frame_capable", connection.JumboFrameCapable)
	d.Set("location", connection.Location)
	d.Set("name", connection.ConnectionName)
	d.Set("owner_account_id", connection.OwnerAccount)
	d.Set("provider_name", connection.ProviderName)
	d.Set("vlan_id", connection.Vlan)

	tags, err := ListTags(conn, arn)

	if err != nil {
		return fmt.Errorf("error listing tags for Direct Connect Connection (%s): %w", arn, err)
	}

	tags = tags.IgnoreAWS().IgnoreConfig(ignoreTagsConfig)

	//lintignore:AWSR002
	if err := d.Set("tags", tags.RemoveDefaultConfig(defaultTagsConfig).Map()); err != nil {
		return fmt.Errorf("error setting tags: %w", err)
	}

	if err := d.Set("tags_all", tags.Map()); err != nil {
		return fmt.Errorf("error setting tags_all: %w", err)
	}

	return nil
}

func resourceConnectionUpdate(d *schema.ResourceData, meta interface{}) error {
	conn := meta.(*conns.AWSClient).DirectConnectConn

	arn := d.Get("arn").(string)
	if d.HasChange("tags_all") {
		o, n := d.GetChange("tags_all")

		if err := UpdateTags(conn, arn, o, n); err != nil {
			return fmt.Errorf("error updating Direct Connect Connection (%s) tags: %w", arn, err)
		}
	}

	return resourceConnectionRead(d, meta)
}

func resourceConnectionDelete(d *schema.ResourceData, meta interface{}) error {
	conn := meta.(*conns.AWSClient).DirectConnectConn

	return deleteConnection(conn, d.Id(), waitConnectionDeleted)
}

func deleteConnection(conn *directconnect.DirectConnect, connectionID string, waiter func(*directconnect.DirectConnect, string) (*directconnect.Connection, error)) error {
	log.Printf("[DEBUG] Deleting Direct Connect Connection: %s", connectionID)
	_, err := conn.DeleteConnection(&directconnect.DeleteConnectionInput{
		ConnectionId: aws.String(connectionID),
	})

	if tfawserr.ErrMessageContains(err, directconnect.ErrCodeClientException, "Could not find Connection with ID") {
		return nil
	}

	if err != nil {
		return fmt.Errorf("error deleting Direct Connect Connection (%s): %w", connectionID, err)
	}

	_, err = waiter(conn, connectionID)

	if err != nil {
		return fmt.Errorf("error waiting for Direct Connect Connection (%s) delete: %w", connectionID, err)
	}

	return nil
}<|MERGE_RESOLUTION|>--- conflicted
+++ resolved
@@ -69,15 +69,11 @@
 				ForceNew: true,
 			},
 			"tags":     tftags.TagsSchema(),
-<<<<<<< HEAD
 			"tags_all": tftags.TagsSchemaTrulyComputed(),
-=======
-			"tags_all": tftags.TagsSchemaComputed(),
 			"vlan_id": {
 				Type:     schema.TypeString,
 				Computed: true,
 			},
->>>>>>> d3e0b7e7
 		},
 
 		CustomizeDiff: verify.SetTagsDiff,
