---
subcategory: "EC2"
layout: "aws"
page_title: "AWS: aws_ec2_client_vpn_endpoint"
description: |-
  Provides an AWS Client VPN endpoint for OpenVPN clients.
---

# Resource: aws_ec2_client_vpn_endpoint

Provides an AWS Client VPN endpoint for OpenVPN clients. For more information on usage, please see the
[AWS Client VPN Administrator's Guide](https://docs.aws.amazon.com/vpn/latest/clientvpn-admin/what-is.html).

## Example Usage

```hcl
resource "aws_ec2_client_vpn_endpoint" "example" {
<<<<<<< HEAD
  description            = "clientvpn-example"
  server_certificate_arn = "${aws_acm_certificate.cert.arn}"
=======
  description            = "terraform-clientvpn-example"
  server_certificate_arn = aws_acm_certificate.cert.arn
>>>>>>> 9612edda
  client_cidr_block      = "10.0.0.0/16"

  authentication_options {
    type                       = "certificate-authentication"
    root_certificate_chain_arn = aws_acm_certificate.root_cert.arn
  }

  connection_log_options {
    enabled               = true
    cloudwatch_log_group  = aws_cloudwatch_log_group.lg.name
    cloudwatch_log_stream = aws_cloudwatch_log_stream.ls.name
  }
}
```

## Argument Reference

The following arguments are supported:

* `authentication_options` - (Required) Information about the authentication method to be used to authenticate clients.
* `client_cidr_block` - (Required) The IPv4 address range, in CIDR notation, from which to assign client IP addresses. The address range cannot overlap with the local CIDR of the VPC in which the associated subnet is located, or the routes that you add manually. The address range cannot be changed after the Client VPN endpoint has been created. The CIDR block should be /22 or greater.
* `connection_log_options` - (Required) Information about the client connection logging options.
* `description` - (Optional) Name of the repository.
* `dns_servers` - (Optional) Information about the DNS servers to be used for DNS resolution. A Client VPN endpoint can have up to two DNS servers. If no DNS server is specified, the DNS address of the VPC that is to be associated with Client VPN endpoint is used as the DNS server.
* `server_certificate_arn` - (Required) The ARN of the ACM server certificate.
* `split_tunnel` - (Optional) Indicates whether split-tunnel is enabled on VPN endpoint. Default value is `false`.
* `tags` - (Optional) A mapping of tags to assign to the resource.
* `transport_protocol` - (Optional) The transport protocol to be used by the VPN session. Default value is `udp`.


### `authentication_options` Argument Reference

One of the following arguments must be supplied:

* `type` - (Required) The type of client authentication to be used. Specify `certificate-authentication` to use certificate-based authentication, or `directory-service-authentication` to use Active Directory authentication.
* `active_directory_id` - (Optional) The ID of the Active Directory to be used for authentication if type is `directory-service-authentication`.
* `root_certificate_chain_arn` - (Optional) The ARN of the client certificate. The certificate must be signed by a certificate authority (CA) and it must be provisioned in AWS Certificate Manager (ACM). Only necessary when type is set to `certificate-authentication`.

### `connection_log_options` Argument Reference

One of the following arguments must be supplied:

* `enabled` - (Required) Indicates whether connection logging is enabled.
* `cloudwatch_log_group` - (Optional) The name of the CloudWatch Logs log group.
* `cloudwatch_log_stream` - (Optional) The name of the CloudWatch Logs log stream to which the connection data is published.

## Attributes Reference

In addition to all arguments above, the following attributes are exported:

* `id` - The ID of the Client VPN endpoint.
* `arn` - The ARN of the Client VPN endpoint.
* `dns_name` - The DNS name to be used by clients when establishing their VPN session.
* `status` - The current state of the Client VPN endpoint.

## Import

AWS Client VPN endpoints can be imported using the `id` value found via `aws ec2 describe-client-vpn-endpoints`, e.g.

```
$ terraform import aws_ec2_client_vpn_endpoint.example cvpn-endpoint-0ac3a1abbccddd666
```<|MERGE_RESOLUTION|>--- conflicted
+++ resolved
@@ -15,13 +15,8 @@
 
 ```hcl
 resource "aws_ec2_client_vpn_endpoint" "example" {
-<<<<<<< HEAD
   description            = "clientvpn-example"
-  server_certificate_arn = "${aws_acm_certificate.cert.arn}"
-=======
-  description            = "terraform-clientvpn-example"
   server_certificate_arn = aws_acm_certificate.cert.arn
->>>>>>> 9612edda
   client_cidr_block      = "10.0.0.0/16"
 
   authentication_options {
