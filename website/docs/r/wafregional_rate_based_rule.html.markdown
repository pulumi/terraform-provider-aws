---
subcategory: "WAF Classic Regional"
layout: "aws"
page_title: "AWS: aws_wafregional_rate_based_rule"
description: |-
  Provides a AWS WAF Regional rate based rule resource.
---

# Resource: aws_wafregional_rate_based_rule

Provides a WAF Rate Based Rule Resource

## Example Usage

```terraform
resource "aws_wafregional_ipset" "ipset" {
  name = "tfIPSet"

  ip_set_descriptor {
    type  = "IPV4"
    value = "192.0.7.0/24"
  }
}

resource "aws_wafregional_rate_based_rule" "wafrule" {
  depends_on  = [aws_wafregional_ipset.ipset]
  name        = "tfWAFRule"
  metric_name = "tfWAFRule"

  rate_key   = "IP"
  rate_limit = 100

  predicate {
    data_id = aws_wafregional_ipset.ipset.id
    negated = false
    type    = "IPMatch"
  }
}
```

## Argument Reference

The following arguments are supported:

* `metric_name` - (Required) The name or description for the Amazon CloudWatch metric of this rule.
* `name` - (Required) The name or description of the rule.
* `rate_key` - (Required) Valid value is IP.
* `rate_limit` - (Required) The maximum number of requests, which have an identical value in the field specified by the RateKey, allowed in a five-minute period. Minimum value is 100.
* `predicate` - (Optional) The objects to include in a rule (documented below).
<<<<<<< HEAD
* `tags` - (Optional) Key-value map of resource tags. .If configured with a provider `default_tags` configuration block present, tags with matching keys will overwrite those defined at the provider-level.
=======
* `tags` - (Optional) Key-value map of resource tags. If configured with a provider [`default_tags` configuration block](https://registry.terraform.io/providers/hashicorp/aws/latest/docs#default_tags-configuration-block) present, tags with matching keys will overwrite those defined at the provider-level.
>>>>>>> abe4b515

## Nested Blocks

### `predicate`

See the [WAF Documentation](https://docs.aws.amazon.com/waf/latest/APIReference/API_Predicate.html) for more information.

#### Arguments

* `negated` - (Required) Set this to `false` if you want to allow, block, or count requests
  based on the settings in the specified `ByteMatchSet`, `IPSet`, `SqlInjectionMatchSet`, `XssMatchSet`, or `SizeConstraintSet`.
  For example, if an IPSet includes the IP address `192.0.2.44`, AWS WAF will allow or block requests based on that IP address.
  If set to `true`, AWS WAF will allow, block, or count requests based on all IP addresses _except_ `192.0.2.44`.
* `data_id` - (Required) A unique identifier for a predicate in the rule, such as Byte Match Set ID or IPSet ID.
* `type` - (Required) The type of predicate in a rule. Valid values: `ByteMatch`, `GeoMatch`, `IPMatch`, `RegexMatch`, `SizeConstraint`, `SqlInjectionMatch`, or `XssMatch`.

## Attributes Reference

In addition to all arguments above, the following attributes are exported:

* `id` - The ID of the WAF Regional Rate Based Rule.
* `arn` - The ARN of the WAF Regional Rate Based Rule.
<<<<<<< HEAD
* `tags_all` - A map of tags assigned to the resource, including those inherited from the provider .
=======
* `tags_all` - A map of tags assigned to the resource, including those inherited from the provider [`default_tags` configuration block](https://registry.terraform.io/providers/hashicorp/aws/latest/docs#default_tags-configuration-block).
>>>>>>> abe4b515

## Import

WAF Regional Rate Based Rule can be imported using the id, e.g.,

```
$ terraform import aws_wafregional_rate_based_rule.wafrule a1b2c3d4-d5f6-7777-8888-9999aaaabbbbcccc
```<|MERGE_RESOLUTION|>--- conflicted
+++ resolved
@@ -47,11 +47,7 @@
 * `rate_key` - (Required) Valid value is IP.
 * `rate_limit` - (Required) The maximum number of requests, which have an identical value in the field specified by the RateKey, allowed in a five-minute period. Minimum value is 100.
 * `predicate` - (Optional) The objects to include in a rule (documented below).
-<<<<<<< HEAD
 * `tags` - (Optional) Key-value map of resource tags. .If configured with a provider `default_tags` configuration block present, tags with matching keys will overwrite those defined at the provider-level.
-=======
-* `tags` - (Optional) Key-value map of resource tags. If configured with a provider [`default_tags` configuration block](https://registry.terraform.io/providers/hashicorp/aws/latest/docs#default_tags-configuration-block) present, tags with matching keys will overwrite those defined at the provider-level.
->>>>>>> abe4b515
 
 ## Nested Blocks
 
@@ -74,11 +70,7 @@
 
 * `id` - The ID of the WAF Regional Rate Based Rule.
 * `arn` - The ARN of the WAF Regional Rate Based Rule.
-<<<<<<< HEAD
-* `tags_all` - A map of tags assigned to the resource, including those inherited from the provider .
-=======
-* `tags_all` - A map of tags assigned to the resource, including those inherited from the provider [`default_tags` configuration block](https://registry.terraform.io/providers/hashicorp/aws/latest/docs#default_tags-configuration-block).
->>>>>>> abe4b515
+* `tags_all` - A map of tags assigned to the resource, including those inherited from the provider `default_tags` configuration block.
 
 ## Import
 
