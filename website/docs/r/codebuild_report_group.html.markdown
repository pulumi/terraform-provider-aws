---
subcategory: "CodeBuild"
layout: "aws"
page_title: "AWS: aws_codebuild_report_group"
description: |-
  Provides a CodeBuild Report Group resource.
---

# Resource: aws_codebuild_report_group

Provides a CodeBuild Report Groups Resource.

## Example Usage

```terraform
data "aws_caller_identity" "current" {}

resource "aws_kms_key" "example" {
  description             = "my test kms key"
  deletion_window_in_days = 7

  policy = <<POLICY
{
  "Version": "2012-10-17",
  "Id": "kms-tf-1",
  "Statement": [
    {
      "Sid": "Enable IAM User Permissions",
      "Effect": "Allow",
      "Principal": {
        "AWS": "arn:aws:iam::${data.aws_caller_identity.current.account_id}:root"
      },
      "Action": "kms:*",
      "Resource": "*"
    }
  ]
}
POLICY
}

resource "aws_s3_bucket" "example" {
  bucket = "my-test"
}

resource "aws_codebuild_report_group" "example" {
  name = "my test report group"
  type = "TEST"

  export_config {
    type = "S3"

    s3_destination {
      bucket              = aws_s3_bucket.example.id
      encryption_disabled = false
      encryption_key      = aws_kms_key.example.arn
      packaging           = "NONE"
      path                = "/some"
    }
  }
}
```

## Argument Reference

The following arguments are supported:

* `name` - (Required) The name of a Report Group.
* `type` - (Required) The type of the Report Group. Valid value are `TEST` and `CODE_COVERAGE`.
* `export_config` - (Required) Information about the destination where the raw data of this Report Group is exported. see [Export Config](#export-config) documented below.
* `delete_reports` - (Optional) If `true`, deletes any reports that belong to a report group before deleting the report group. If `false`, you must delete any reports in the report group before deleting it. Default value is `false`.
<<<<<<< HEAD
* `tags` - (Optional) Key-value mapping of resource tags. .If configured with a provider `default_tags` configuration block present, tags with matching keys will overwrite those defined at the provider-level.
=======
* `tags` - (Optional) Key-value mapping of resource tags. If configured with a provider [`default_tags` configuration block](https://registry.terraform.io/providers/hashicorp/aws/latest/docs#default_tags-configuration-block) present, tags with matching keys will overwrite those defined at the provider-level.
>>>>>>> abe4b515

### Export Config

* `type` - (Required) The export configuration type. Valid values are `S3` and `NO_EXPORT`.
* `s3_destination` - (Required) contains information about the S3 bucket where the run of a report is exported. see [S3 Destination](#s3-destination) documented below.

#### S3 Destination

* `bucket`- (Required) The name of the S3 bucket where the raw data of a report are exported.
* `encryption_key` - (Required) The encryption key for the report's encrypted raw data. The KMS key ARN.
* `encryption_disabled`- (Optional) A boolean value that specifies if the results of a report are encrypted.
 **Note: the API does not currently allow setting encryption as disabled**
* `packaging` - (Optional) The type of build output artifact to create. Valid values are: `NONE` (default) and `ZIP`.
* `path` - (Optional) The path to the exported report's raw data results.

## Attributes Reference

In addition to all arguments above, the following attributes are exported:

* `id` - The ARN of Report Group.
* `arn` - The ARN of Report Group.
* `created` - The date and time this Report Group was created.
<<<<<<< HEAD
* `tags_all` - A map of tags assigned to the resource, including those inherited from the provider .
=======
* `tags_all` - A map of tags assigned to the resource, including those inherited from the provider [`default_tags` configuration block](https://registry.terraform.io/providers/hashicorp/aws/latest/docs#default_tags-configuration-block).
>>>>>>> abe4b515

## Import

CodeBuild Report Group can be imported using the CodeBuild Report Group arn, e.g.,

```
$ terraform import aws_codebuild_report_group.example arn:aws:codebuild:us-west-2:123456789:report-group/report-group-name
```<|MERGE_RESOLUTION|>--- conflicted
+++ resolved
@@ -68,11 +68,7 @@
 * `type` - (Required) The type of the Report Group. Valid value are `TEST` and `CODE_COVERAGE`.
 * `export_config` - (Required) Information about the destination where the raw data of this Report Group is exported. see [Export Config](#export-config) documented below.
 * `delete_reports` - (Optional) If `true`, deletes any reports that belong to a report group before deleting the report group. If `false`, you must delete any reports in the report group before deleting it. Default value is `false`.
-<<<<<<< HEAD
 * `tags` - (Optional) Key-value mapping of resource tags. .If configured with a provider `default_tags` configuration block present, tags with matching keys will overwrite those defined at the provider-level.
-=======
-* `tags` - (Optional) Key-value mapping of resource tags. If configured with a provider [`default_tags` configuration block](https://registry.terraform.io/providers/hashicorp/aws/latest/docs#default_tags-configuration-block) present, tags with matching keys will overwrite those defined at the provider-level.
->>>>>>> abe4b515
 
 ### Export Config
 
@@ -95,11 +91,7 @@
 * `id` - The ARN of Report Group.
 * `arn` - The ARN of Report Group.
 * `created` - The date and time this Report Group was created.
-<<<<<<< HEAD
-* `tags_all` - A map of tags assigned to the resource, including those inherited from the provider .
-=======
-* `tags_all` - A map of tags assigned to the resource, including those inherited from the provider [`default_tags` configuration block](https://registry.terraform.io/providers/hashicorp/aws/latest/docs#default_tags-configuration-block).
->>>>>>> abe4b515
+* `tags_all` - A map of tags assigned to the resource, including those inherited from the provider `default_tags` configuration block.
 
 ## Import
 
