--- conflicted
+++ resolved
@@ -37,11 +37,7 @@
 * `file_system_access_role_arn` - (Optional)  Specifies an Identity and Access Management (IAM) role that DataSync assumes when mounting the Amazon EFS file system.
 * `in_transit_encryption` - (Optional) Specifies whether you want DataSync to use TLS encryption when transferring data to or from your Amazon EFS file system. Valid values are `NONE` and `TLS1_2`.
 * `subdirectory` - (Optional) Subdirectory to perform actions as source or destination. Default `/`.
-<<<<<<< HEAD
 * `tags` - (Optional) Key-value pairs of resource tags to assign to the DataSync Location. .If configured with a provider `default_tags` configuration block present, tags with matching keys will overwrite those defined at the provider-level.
-=======
-* `tags` - (Optional) Key-value pairs of resource tags to assign to the DataSync Location. If configured with a provider [`default_tags` configuration block](https://registry.terraform.io/providers/hashicorp/aws/latest/docs#default_tags-configuration-block) present, tags with matching keys will overwrite those defined at the provider-level.
->>>>>>> abe4b515
 
 ### ec2_config Argument Reference
 
@@ -56,11 +52,7 @@
 
 * `id` - Amazon Resource Name (ARN) of the DataSync Location.
 * `arn` - Amazon Resource Name (ARN) of the DataSync Location.
-<<<<<<< HEAD
-* `tags_all` - A map of tags assigned to the resource, including those inherited from the provider .
-=======
-* `tags_all` - A map of tags assigned to the resource, including those inherited from the provider [`default_tags` configuration block](https://registry.terraform.io/providers/hashicorp/aws/latest/docs#default_tags-configuration-block).
->>>>>>> abe4b515
+* `tags_all` - A map of tags assigned to the resource, including those inherited from the provider `default_tags` configuration block.
 
 ## Import
 
