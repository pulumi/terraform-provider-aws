--- conflicted
+++ resolved
@@ -257,37 +257,6 @@
 					},
 				},
 			},
-<<<<<<< HEAD
-
-			"placement_strategy": {
-				Type:     schema.TypeSet,
-				Optional: true,
-				Computed: true,
-				MaxItems: 5,
-				Removed:  "Use `ordered_placement_strategy` configuration block(s) instead",
-				Elem: &schema.Resource{
-					Schema: map[string]*schema.Schema{
-						"type": {
-							Type:     schema.TypeString,
-							Required: true,
-							ValidateFunc: validation.StringInSlice([]string{
-								ecs.PlacementStrategyTypeBinpack,
-								ecs.PlacementStrategyTypeRandom,
-								ecs.PlacementStrategyTypeSpread,
-							}, false),
-						},
-						"field": {
-							Type:     schema.TypeString,
-							Optional: true,
-							DiffSuppressFunc: func(k, old, new string, d *schema.ResourceData) bool {
-								return strings.EqualFold(old, new)
-							},
-						},
-					},
-				},
-			},
-=======
->>>>>>> 9612edda
 			"ordered_placement_strategy": {
 				Type:     schema.TypeList,
 				Optional: true,
