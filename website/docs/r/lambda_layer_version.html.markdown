--- conflicted
+++ resolved
@@ -53,16 +53,6 @@
 
 ## Argument Reference
 
-<<<<<<< HEAD
-* `layer_name` (Required) A unique name for your Lambda Layer
-* `compatible_architectures` - (Optional) The compatible architectures for the specific Lambda Layer Version. Valid values are `arm64` and `x86_64`. If not supplied, a value of `null` is assumed and will default to the value used for the function architecture.
-* `filename` (Optional) The path to the function's deployment package within the local filesystem. If defined, The `s3_`-prefixed options cannot be used.
-* `s3_bucket` - (Optional) The S3 bucket location containing the function's deployment package. Conflicts with `filename`. This bucket must reside in the same AWS region where you are creating the Lambda function.
-* `s3_key` - (Optional) The S3 key of an object containing the function's deployment package. Conflicts with `filename`.
-* `s3_object_version` - (Optional) The object version containing the function's deployment package. Conflicts with `filename`.
-* `compatible_runtimes` - (Optional) A list of [Runtimes][2] this layer is compatible with. Up to 5 runtimes can be specified.
-* `compatible_architectures` - (Optional) A list of [Architectures][4] this layer is compatible with. Currently `x86_64` and `arm64` can be specified.
-=======
 The following arguments are required:
 
 * `layer_name` - (Required) Unique name for your Lambda Layer
@@ -71,19 +61,14 @@
 
 * `compatible_architectures` - (Optional) List of [Architectures][4] this layer is compatible with. Currently `x86_64` and `arm64` can be specified.
 * `compatible_runtimes` - (Optional) List of [Runtimes][2] this layer is compatible with. Up to 5 runtimes can be specified.
->>>>>>> f5cacad0
 * `description` - (Optional) Description of what your Lambda Layer does.
 * `filename` (Optional) Path to the function's deployment package within the local filesystem. If defined, The `s3_`-prefixed options cannot be used.
 * `license_info` - (Optional) License info for your Lambda Layer. See [License Info][3].
-<<<<<<< HEAD
-* `source_code_hash` - (Optional) Used to trigger updates. Must be set to a base64-encoded SHA256 hash of the package file specified with either `filename` or `s3_key`. The usual way to set this is `${filebase64sha256("file.zip")}` (this provider 0.11.12 or later) or `${base64sha256(file("file.zip"))}` (this provider 0.11.11 and earlier), where "file.zip" is the local filename of the lambda layer source archive.
-=======
 * `s3_bucket` - (Optional) S3 bucket location containing the function's deployment package. Conflicts with `filename`. This bucket must reside in the same AWS region where you are creating the Lambda function.
 * `s3_key` - (Optional) S3 key of an object containing the function's deployment package. Conflicts with `filename`.
 * `s3_object_version` - (Optional) Object version containing the function's deployment package. Conflicts with `filename`.
 * `skip_destroy` - (Optional) Whether to retain the old version of a previously deployed Lambda Layer. Default is `false`. When this is not set to `true`, changing any of `compatible_architectures`, `compatible_runtimes`, `description`, `filename`, `layer_name`, `license_info`, `s3_bucket`, `s3_key`, `s3_object_version`, or `source_code_hash` forces deletion of the existing layer version and creation of a new layer version.
 * `source_code_hash` - (Optional) Used to trigger updates. Must be set to a base64-encoded SHA256 hash of the package file specified with either `filename` or `s3_key`. The usual way to set this is `${filebase64sha256("file.zip")}` (Terraform 0.11.12 or later) or `${base64sha256(file("file.zip"))}` (Terraform 0.11.11 and earlier), where "file.zip" is the local filename of the lambda layer source archive.
->>>>>>> f5cacad0
 
 ## Attributes Reference
 
