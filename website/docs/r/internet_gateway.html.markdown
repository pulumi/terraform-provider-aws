--- conflicted
+++ resolved
@@ -26,13 +26,8 @@
 
 The following arguments are supported:
 
-<<<<<<< HEAD
 * `vpc_id` - (Optional) The VPC ID to create in.  See the aws_internet_gateway_attachment resource for an alternate way to attach an Internet Gateway to a VPC.
 * `tags` - (Optional) A map of tags to assign to the resource. If configured with a provider `default_tags` configuration block present, tags with matching keys will overwrite those defined at the provider-level.
-=======
-* `vpc_id` - (Optional) The VPC ID to create in.  See the [aws_internet_gateway_attachment](internet_gateway_attachment.html) resource for an alternate way to attach an Internet Gateway to a VPC.
-* `tags` - (Optional) A map of tags to assign to the resource. If configured with a provider [`default_tags` configuration block](https://registry.terraform.io/providers/hashicorp/aws/latest/docs#default_tags-configuration-block) present, tags with matching keys will overwrite those defined at the provider-level.
->>>>>>> abe4b515
 
 -> **Note:** It's recommended to denote that the AWS Instance or Elastic IP depends on the Internet Gateway. For example:
 
@@ -55,11 +50,7 @@
 * `id` - The ID of the Internet Gateway.
 * `arn` - The ARN of the Internet Gateway.
 * `owner_id` - The ID of the AWS account that owns the internet gateway.
-<<<<<<< HEAD
-* `tags_all` - A map of tags assigned to the resource, including those inherited from the provider .
-=======
-* `tags_all` - A map of tags assigned to the resource, including those inherited from the provider [`default_tags` configuration block](https://registry.terraform.io/providers/hashicorp/aws/latest/docs#default_tags-configuration-block).
-
+* `tags_all` - A map of tags assigned to the resource, including those inherited from the provider `default_tags` configuration block.
 ## Timeouts
 
 [Configuration options](https://www.terraform.io/docs/configuration/blocks/resources/syntax.html#operation-timeouts):
@@ -67,7 +58,6 @@
 - `create` - (Default `20m`)
 - `update` - (Default `20m`)
 - `delete` - (Default `20m`)
->>>>>>> abe4b515
 
 ## Import
 
