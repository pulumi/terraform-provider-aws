--- conflicted
+++ resolved
@@ -52,13 +52,8 @@
 
 The following arguments are supported:
 
-<<<<<<< HEAD
-* `name` - (Optional) This is the human-readable name of the queue. If omitted, this provider will assign a random name.
-* `name_prefix` - (Optional) Creates a unique name beginning with the specified prefix. Conflicts with `name`.
-=======
-* `name` - (Optional) The name of the queue. Queue names must be made up of only uppercase and lowercase ASCII letters, numbers, underscores, and hyphens, and must be between 1 and 80 characters long. For a FIFO (first-in-first-out) queue, the name must end with the `.fifo` suffix. If omitted, Terraform will assign a random, unique name. Conflicts with `name_prefix`
+* `name` - (Optional) The name of the queue. Queue names must be made up of only uppercase and lowercase ASCII letters, numbers, underscores, and hyphens, and must be between 1 and 80 characters long. For a FIFO (first-in-first-out) queue, the name must end with the `.fifo` suffix. If omitted, this provider will assign a random, unique name. Conflicts with `name_prefix`
 * `name_prefix` - (Optional) Creates a unique name beginning with the specified prefix. Conflicts with `name`
->>>>>>> 9a609f33
 * `visibility_timeout_seconds` - (Optional) The visibility timeout for the queue. An integer from 0 to 43200 (12 hours). The default for this attribute is 30. For more information about visibility timeout, see [AWS docs](https://docs.aws.amazon.com/AWSSimpleQueueService/latest/SQSDeveloperGuide/AboutVT.html).
 * `message_retention_seconds` - (Optional) The number of seconds Amazon SQS retains a message. Integer representing seconds, from 60 (1 minute) to 1209600 (14 days). The default for this attribute is 345600 (4 days).
 * `max_message_size` - (Optional) The limit of how many bytes a message can contain before Amazon SQS rejects it. An integer from 1024 bytes (1 KiB) up to 262144 bytes (256 KiB). The default for this attribute is 262144 (256 KiB).
