--- conflicted
+++ resolved
@@ -292,17 +292,12 @@
 			Required: true,
 		},
 		"tags":     tftags.TagsSchema(),
-		"tags_all": tftags.TagsSchemaComputed(),
+		"tags_all": tftags.TagsSchemaTrulyComputed(),
 		"use_ebs_optimized_instances": {
 			Type:     schema.TypeBool,
 			Optional: true,
 			Default:  false,
 		},
-<<<<<<< HEAD
-		"tags":     tftags.TagsSchema(),
-		"tags_all": tftags.TagsSchemaTrulyComputed(),
-=======
->>>>>>> 248289e9
 	}
 
 	if lt.CustomShortName {
