---
subcategory: "RDS"
layout: "aws"
page_title: "AWS: aws_db_instance"
description: |-
  Provides an RDS instance resource.
---

# Resource: aws_db_instance

Provides an RDS instance resource.  A DB instance is an isolated database
environment in the cloud.  A DB instance can contain multiple user-created
databases.

Changes to a DB instance can occur when you manually change a parameter, such as
`allocated_storage`, and are reflected in the next maintenance window. Because
of this, this provider may report a difference in its planning phase because a
modification has not yet taken place. You can use the `apply_immediately` flag
to instruct the service to apply the change immediately (see documentation
below).

When upgrading the major version of an engine, `allow_major_version_upgrade`
must be set to `true`.

~> **Note:** using `apply_immediately` can result in a brief downtime as the
server reboots. See the AWS Docs on [RDS Maintenance][2] for more information.

## RDS Instance Class Types
Amazon RDS supports three types of instance classes: Standard, Memory Optimized,
and Burstable Performance. For more information please read the AWS RDS documentation
about [DB Instance Class Types](https://docs.aws.amazon.com/AmazonRDS/latest/UserGuide/Concepts.DBInstanceClass.html)

## Example Usage

### Basic Usage

```terraform
resource "aws_db_instance" "default" {
  allocated_storage    = 10
  engine               = "mysql"
  engine_version       = "5.7"
  instance_class       = "db.t3.micro"
  name                 = "mydb"
  username             = "foo"
  password             = "foobarbaz"
  parameter_group_name = "default.mysql5.7"
  skip_final_snapshot  = true
}
```

### Storage Autoscaling

To enable Storage Autoscaling with instances that support the feature, define the `max_allocated_storage` argument higher than the `allocated_storage` argument. This provider will automatically hide differences with the `allocated_storage` argument value if autoscaling occurs.

```terraform
resource "aws_db_instance" "example" {
  # ... other configuration ...

  allocated_storage     = 50
  max_allocated_storage = 100
}
```

## Argument Reference

For more detailed documentation about each argument, refer to the [AWS official
documentation](http://docs.aws.amazon.com/AmazonRDS/latest/APIReference/API_CreateDBInstance.html).

The following arguments are supported:

* `allocated_storage` - (Required unless a `snapshot_identifier` or `replicate_source_db` is provided) The allocated storage in gibibytes. If `max_allocated_storage` is configured, this argument represents the initial storage allocation and differences from the configuration will be ignored automatically when Storage Autoscaling occurs. If `replicate_source_db` is set, the value is ignored during the creation of the instance.
* `allow_major_version_upgrade` - (Optional) Indicates that major version
upgrades are allowed. Changing this parameter does not result in an outage and
the change is asynchronously applied as soon as possible.
* `apply_immediately` - (Optional) Specifies whether any database modifications
are applied immediately, or during the next maintenance window. Default is
`false`. See [Amazon RDS Documentation for more
information.](https://docs.aws.amazon.com/AmazonRDS/latest/UserGuide/Overview.DBInstance.Modifying.html)
* `auto_minor_version_upgrade` - (Optional) Indicates that minor engine upgrades
will be applied automatically to the DB instance during the maintenance window.
Defaults to true.
* `availability_zone` - (Optional) The AZ for the RDS instance.
* `backup_retention_period` - (Optional) The days to retain backups for. Must be
between `0` and `35`. Must be greater than `0` if the database is used as a source for a Read Replica. [See Read Replica][1].
* `backup_window` - (Optional) The daily time range (in UTC) during which
automated backups are created if they are enabled. Example: "09:46-10:16". Must
not overlap with `maintenance_window`.
* `ca_cert_identifier` - (Optional) The identifier of the CA certificate for the DB instance.
* `character_set_name` - (Optional) The character set name to use for DB
encoding in Oracle and Microsoft SQL instances (collation). This can't be changed. See [Oracle Character Sets
Supported in Amazon RDS](https://docs.aws.amazon.com/AmazonRDS/latest/UserGuide/Appendix.OracleCharacterSets.html)
or [Server-Level Collation for Microsoft SQL Server](https://docs.aws.amazon.com/AmazonRDS/latest/UserGuide/Appendix.SQLServer.CommonDBATasks.Collation.html) for more information.
* `copy_tags_to_snapshot` – (Optional, boolean) Copy all Instance `tags` to snapshots. Default is `false`.
<<<<<<< HEAD
* `db_subnet_group_name` - (Optional) Name of `DB subnet group`. DB instance will
=======
* `db_name` - (Optional) The name of the database to create when the DB instance is created. If this parameter is not specified, no database is created in the DB instance. Note that this does not apply for Oracle or SQL Server engines. See the [AWS documentation](https://awscli.amazonaws.com/v2/documentation/api/latest/reference/rds/create-db-instance.html) for more details on what applies for those engines. If you are providing an Oracle db name, it needs to be in all upper case. Cannot be specified for a replica.
* `db_subnet_group_name` - (Optional) Name of [DB subnet group](/docs/providers/aws/r/db_subnet_group.html). DB instance will
>>>>>>> 7a066468
be created in the VPC associated with the DB subnet group. If unspecified, will
be created in the `default` VPC, or in EC2 Classic, if available. When working
with read replicas, it should be specified only if the source database
specifies an instance in another AWS Region. See [DBSubnetGroupName in API
action CreateDBInstanceReadReplica](https://docs.aws.amazon.com/AmazonRDS/latest/APIReference/API_CreateDBInstanceReadReplica.html)
for additional read replica contraints.
* `delete_automated_backups` - (Optional) Specifies whether to remove automated backups immediately after the DB instance is deleted. Default is `true`.
* `deletion_protection` - (Optional) If the DB instance should have deletion protection enabled. The database can't be deleted when this value is set to `true`. The default is `false`.
* `domain` - (Optional) The ID of the Directory Service Active Directory domain to create the instance in.
* `domain_iam_role_name` - (Optional, but required if domain is provided) The name of the IAM role to be used when making API calls to the Directory Service.
* `enabled_cloudwatch_logs_exports` - (Optional) Set of log types to enable for exporting to CloudWatch logs. If omitted, no logs will be exported. Valid values (depending on `engine`). MySQL and MariaDB: `audit`, `error`, `general`, `slowquery`. PostgreSQL: `postgresql`, `upgrade`. MSSQL: `agent` , `error`. Oracle: `alert`, `audit`, `listener`, `trace`.
* `engine` - (Required unless a `snapshot_identifier` or `replicate_source_db`
<<<<<<< HEAD
is provided) The database engine to use.  For supported values, see the Engine parameter in [API action CreateDBInstance](https://docs.aws.amazon.com/AmazonRDS/latest/APIReference/API_CreateDBInstance.html).
Note that for Amazon Aurora instances the engine must match the `DB cluster`'s engine'.
=======
is provided) The database engine to use.  For supported values, see the Engine parameter in [API action CreateDBInstance](https://docs.aws.amazon.com/AmazonRDS/latest/APIReference/API_CreateDBInstance.html). Cannot be specified for a replica.
Note that for Amazon Aurora instances the engine must match the [DB cluster](/docs/providers/aws/r/rds_cluster.html)'s engine'.
>>>>>>> 7a066468
For information on the difference between the available Aurora MySQL engines
see [Comparison between Aurora MySQL 1 and Aurora MySQL 2](https://docs.aws.amazon.com/AmazonRDS/latest/UserGuide/AuroraMySQL.Updates.20180206.html)
in the Amazon RDS User Guide.
* `engine_version` - (Optional) The engine version to use. If `auto_minor_version_upgrade`
is enabled, you can provide a prefix of the version such as `5.7` (for `5.7.10`).
The actual engine version used is returned in the attribute `engine_version_actual`, [defined below](#engine_version_actual).
For supported values, see the EngineVersion parameter in [API action CreateDBInstance](https://docs.aws.amazon.com/AmazonRDS/latest/APIReference/API_CreateDBInstance.html).
<<<<<<< HEAD
Note that for Amazon Aurora instances the engine version must match the `DB cluster`'s engine version'.
=======
Note that for Amazon Aurora instances the engine version must match the [DB cluster](/docs/providers/aws/r/rds_cluster.html)'s engine version'. Cannot be specified for a replica.
>>>>>>> 7a066468
* `final_snapshot_identifier` - (Optional) The name of your final DB snapshot
when this DB instance is deleted. Must be provided if `skip_final_snapshot` is
set to `false`. The value must begin with a letter, only contain alphanumeric characters and hyphens, and not end with a hyphen or contain two consecutive hyphens. Must not be provided when deleting a read replica.
* `iam_database_authentication_enabled` - (Optional) Specifies whether or
mappings of AWS Identity and Access Management (IAM) accounts to database
accounts is enabled.
* `identifier` - (Optional, Forces new resource) The name of the RDS instance,
if omitted, this provider will assign a random, unique identifier.
* `identifier_prefix` - (Optional, Forces new resource) Creates a unique
identifier beginning with the specified prefix. Conflicts with `identifier`.
* `instance_class` - (Required) The instance type of the RDS instance.
* `iops` - (Optional) The amount of provisioned IOPS. Setting this implies a
storage_type of "io1".
* `kms_key_id` - (Optional) The ARN for the KMS encryption key. If creating an
encrypted replica, set this to the destination KMS ARN.
* `license_model` - (Optional, but required for some DB engines, i.e., Oracle
SE1) License model information for this DB instance.
* `maintenance_window` - (Optional) The window to perform maintenance in.
Syntax: "ddd:hh24:mi-ddd:hh24:mi". Eg: "Mon:00:00-Mon:03:00". See [RDS
Maintenance Window
docs](http://docs.aws.amazon.com/AmazonRDS/latest/UserGuide/USER_UpgradeDBInstance.Maintenance.html#AdjustingTheMaintenanceWindow)
for more information.
* `max_allocated_storage` - (Optional) When configured, the upper limit to which Amazon RDS can automatically scale the storage of the DB instance. Configuring this will automatically ignore differences to `allocated_storage`. Must be greater than or equal to `allocated_storage` or `0` to disable Storage Autoscaling.
* `monitoring_interval` - (Optional) The interval, in seconds, between points
when Enhanced Monitoring metrics are collected for the DB instance. To disable
collecting Enhanced Monitoring metrics, specify 0. The default is 0. Valid
Values: 0, 1, 5, 10, 15, 30, 60.
* `monitoring_role_arn` - (Optional) The ARN for the IAM role that permits RDS
to send enhanced monitoring metrics to CloudWatch Logs. You can find more
information on the [AWS
Documentation](https://docs.aws.amazon.com/AmazonRDS/latest/UserGuide/USER_Monitoring.html)
what IAM permissions are needed to allow Enhanced Monitoring for RDS Instances.
* `multi_az` - (Optional) Specifies if the RDS instance is multi-AZ
* `name` - (Optional, **Deprecated** use `db_name` instead) The name of the database to create when the DB instance is created. If this parameter is not specified, no database is created in the DB instance. Note that this does not apply for Oracle or SQL Server engines. See the [AWS documentation](https://awscli.amazonaws.com/v2/documentation/api/latest/reference/rds/create-db-instance.html) for more details on what applies for those engines. If you are providing an Oracle db name, it needs to be in all upper case. Cannot be specified for a replica.
* `nchar_character_set_name` - (Optional, Forces new resource) The national character set is used in the NCHAR, NVARCHAR2, and NCLOB data types for Oracle instances. This can't be changed. See [Oracle Character Sets
Supported in Amazon RDS](https://docs.aws.amazon.com/AmazonRDS/latest/UserGuide/Appendix.OracleCharacterSets.html).
* `option_group_name` - (Optional) Name of the DB option group to associate.
* `parameter_group_name` - (Optional) Name of the DB parameter group to
associate.
* `password` - (Required unless a `snapshot_identifier` or `replicate_source_db`
is provided) Password for the master DB user. Note that this may show up in
logs, and it will be stored in the state file.
* `performance_insights_enabled` - (Optional) Specifies whether Performance Insights are enabled. Defaults to false.
* `performance_insights_kms_key_id` - (Optional) The ARN for the KMS key to encrypt Performance Insights data. When specifying `performance_insights_kms_key_id`, `performance_insights_enabled` needs to be set to true. Once KMS key is set, it can never be changed.
* `performance_insights_retention_period` - (Optional) The amount of time in days to retain Performance Insights data. Either 7 (7 days) or 731 (2 years). When specifying `performance_insights_retention_period`, `performance_insights_enabled` needs to be set to true. Defaults to '7'.
* `port` - (Optional) The port on which the DB accepts connections.
* `publicly_accessible` - (Optional) Bool to control if instance is publicly
accessible. Default is `false`.
* `replica_mode` - (Optional) Specifies whether the replica is in either `mounted` or `open-read-only` mode. This attribute
is only supported by Oracle instances. Oracle replicas operate in `open-read-only` mode unless otherwise specified. See [Working with Oracle Read Replicas](https://docs.aws.amazon.com/AmazonRDS/latest/UserGuide/oracle-read-replicas.html) for more information.
* `replicate_source_db` - (Optional) Specifies that this resource is a Replicate
database, and to use this value as the source database. This correlates to the
`identifier` of another Amazon RDS Database to replicate (if replicating within
a single region) or ARN of the Amazon RDS Database to replicate (if replicating
cross-region). Note that if you are
creating a cross-region replica of an encrypted database you will also need to
specify a `kms_key_id`. See [DB Instance Replication][1] and [Working with
PostgreSQL and MySQL Read Replicas](https://docs.aws.amazon.com/AmazonRDS/latest/UserGuide/USER_ReadRepl.html)
for more information on using Replication.
* `restore_to_point_in_time` - (Optional, Forces new resource) A configuration block for restoring a DB instance to an arbitrary point in time. Requires the `identifier` argument to be set with the name of the new DB instance to be created. See [Restore To Point In Time](#restore-to-point-in-time) below for details.
* `s3_import` - (Optional) Restore from a Percona Xtrabackup in S3.  See [Importing Data into an Amazon RDS MySQL DB Instance](http://docs.aws.amazon.com/AmazonRDS/latest/UserGuide/MySQL.Procedural.Importing.html)
* `security_group_names` - (Optional/Deprecated) List of DB Security Groups to
associate. Only used for [DB Instances on the _EC2-Classic_
Platform](https://docs.aws.amazon.com/AmazonRDS/latest/UserGuide/USER_VPC.html#USER_VPC.FindDefaultVPC).
* `skip_final_snapshot` - (Optional) Determines whether a final DB snapshot is
created before the DB instance is deleted. If true is specified, no DBSnapshot
is created. If false is specified, a DB snapshot is created before the DB
instance is deleted, using the value from `final_snapshot_identifier`. Default
is `false`.
* `snapshot_identifier` - (Optional) Specifies whether or not to create this
database from a snapshot. This correlates to the snapshot ID you'd find in the
RDS console, e.g: rds:production-2015-06-26-06-05.
* `storage_encrypted` - (Optional) Specifies whether the DB instance is
encrypted. Note that if you are creating a cross-region read replica this field
is ignored and you should instead declare `kms_key_id` with a valid ARN. The
default is `false` if not specified.
* `storage_type` - (Optional) One of "standard" (magnetic), "gp2" (general
purpose SSD), or "io1" (provisioned IOPS SSD). The default is "io1" if `iops` is
specified, "gp2" if not.
* `tags` - (Optional) A map of tags to assign to the resource. .If configured with a provider `default_tags` configuration block present, tags with matching keys will overwrite those defined at the provider-level.
* `timezone` - (Optional) Time zone of the DB instance. `timezone` is currently
only supported by Microsoft SQL Server. The `timezone` can only be set on
creation. See [MSSQL User
Guide](http://docs.aws.amazon.com/AmazonRDS/latest/UserGuide/CHAP_SQLServer.html#SQLServer.Concepts.General.TimeZone)
for more information.
* `username` - (Required unless a `snapshot_identifier` or `replicate_source_db`
is provided) Username for the master DB user. Cannot be specified for a replica.
* `vpc_security_group_ids` - (Optional) List of VPC security groups to
associate.
* `customer_owned_ip_enabled` - (Optional) Indicates whether to enable a customer-owned IP address (CoIP) for an RDS on Outposts DB instance. See [CoIP for RDS on Outposts](https://docs.aws.amazon.com/AmazonRDS/latest/UserGuide/rds-on-outposts.html#rds-on-outposts.coip) for more information.

~> **NOTE:** Removing the `replicate_source_db` attribute from an existing RDS
Replicate database managed by this provider will promote the database to a fully
standalone database.

### Restore To Point In Time

-> **Note:** You can restore to any point in time before the source DB instance's `latest_restorable_time` or a point up to the number of days specified in the source DB instance's `backup_retention_period`.
For more information, please refer to the [Developer Guide](https://docs.aws.amazon.com/AmazonRDS/latest/UserGuide/USER_PIT.html).
This setting does not apply to `aurora-mysql` or `aurora-postgresql` DB engines. For Aurora, refer to the `aws_rds_cluster` resource documentation.

The `restore_to_point_in_time` block supports the following arguments:

* `restore_time` - (Optional) The date and time to restore from. Value must be a time in Universal Coordinated Time (UTC) format and must be before the latest restorable time for the DB instance. Cannot be specified with `use_latest_restorable_time`.
* `source_db_instance_identifier` - (Optional) The identifier of the source DB instance from which to restore. Must match the identifier of an existing DB instance. Required if `source_dbi_resource_id` is not specified.
* `source_dbi_resource_id` - (Optional) The resource ID of the source DB instance from which to restore. Required if `source_db_instance_identifier` is not specified.
* `use_latest_restorable_time` - (Optional) A boolean value that indicates whether the DB instance is restored from the latest backup time. Defaults to `false`. Cannot be specified with `restore_time`.

### S3 Import Options

Full details on the core parameters and impacts are in the API Docs: [RestoreDBInstanceFromS3](http://docs.aws.amazon.com/AmazonRDS/latest/APIReference/API_RestoreDBInstanceFromS3.html).  Sample

```terraform
resource "aws_db_instance" "db" {
  s3_import {
    source_engine         = "mysql"
    source_engine_version = "5.6"
    bucket_name           = "mybucket"
    bucket_prefix         = "backups"
    ingestion_role        = "arn:aws:iam::1234567890:role/role-xtrabackup-rds-restore"
  }
}
```

* `bucket_name` - (Required) The bucket name where your backup is stored
* `bucket_prefix` - (Optional) Can be blank, but is the path to your backup
* `ingestion_role` - (Required) Role applied to load the data.
* `source_engine` - (Required, as of Feb 2018 only 'mysql' supported) Source engine for the backup
* `source_engine_version` - (Required, as of Feb 2018 only '5.6' supported) Version of the source engine used to make the backup

This will not recreate the resource if the S3 object changes in some way.  It's only used to initialize the database

### Timeouts

`aws_db_instance` provides the following
[Timeouts](https://www.terraform.io/docs/configuration/blocks/resources/syntax.html#operation-timeouts) configuration options:

- `create` - (Default `40 minutes`) Used for Creating Instances, Replicas, and
restoring from Snapshots.
- `update` - (Default `80 minutes`) Used for Database modifications.
- `delete` - (Default `60 minutes`) Used for destroying databases. This includes
the time required to take snapshots.

[1]:
https://docs.aws.amazon.com/AmazonRDS/latest/UserGuide/Overview.Replication.html
[2]:
https://docs.aws.amazon.com/AmazonRDS/latest/UserGuide/USER_UpgradeDBInstance.Maintenance.html

## Attributes Reference

In addition to all arguments above, the following attributes are exported:

* `address` - The hostname of the RDS instance. See also `endpoint` and `port`.
* `arn` - The ARN of the RDS instance.
* `allocated_storage` - The amount of allocated storage.
* `availability_zone` - The availability zone of the instance.
* `backup_retention_period` - The backup retention period.
* `backup_window` - The backup window.
* `ca_cert_identifier` - Specifies the identifier of the CA certificate for the
DB instance.
* `db_name` - The database name.
* `domain` - The ID of the Directory Service Active Directory domain the instance is joined to
* `domain_iam_role_name` - The name of the IAM role to be used when making API calls to the Directory Service.
* `endpoint` - The connection endpoint in `address:port` format.
* `engine` - The database engine.
* `engine_version_actual` - The running version of the database.
* `hosted_zone_id` - The canonical hosted zone ID of the DB instance (to be used
in a Route 53 Alias record).
* `id` - The RDS instance ID.
* `instance_class`- The RDS instance class.
* `latest_restorable_time` - The latest time, in UTC [RFC3339 format](https://tools.ietf.org/html/rfc3339#section-5.8), to which a database can be restored with point-in-time restore.
* `maintenance_window` - The instance maintenance window.
* `multi_az` - If the RDS instance is multi AZ enabled.
* `name` - The database name.
* `port` - The database port.
* `resource_id` - The RDS Resource ID of this instance.
* `status` - The RDS instance status.
* `storage_encrypted` - Specifies whether the DB instance is encrypted.
* `tags_all` - A map of tags assigned to the resource, including those inherited from the provider .
* `username` - The master username for the database.

On Oracle and Microsoft SQL instances the following is exported additionally:

* `character_set_name` - The character set (collation) used on Oracle and Microsoft SQL instances.

## Import

DB Instances can be imported using the `identifier`, e.g.,

```
$ terraform import aws_db_instance.default mydb-rds-instance
```<|MERGE_RESOLUTION|>--- conflicted
+++ resolved
@@ -91,12 +91,8 @@
 Supported in Amazon RDS](https://docs.aws.amazon.com/AmazonRDS/latest/UserGuide/Appendix.OracleCharacterSets.html)
 or [Server-Level Collation for Microsoft SQL Server](https://docs.aws.amazon.com/AmazonRDS/latest/UserGuide/Appendix.SQLServer.CommonDBATasks.Collation.html) for more information.
 * `copy_tags_to_snapshot` – (Optional, boolean) Copy all Instance `tags` to snapshots. Default is `false`.
-<<<<<<< HEAD
-* `db_subnet_group_name` - (Optional) Name of `DB subnet group`. DB instance will
-=======
 * `db_name` - (Optional) The name of the database to create when the DB instance is created. If this parameter is not specified, no database is created in the DB instance. Note that this does not apply for Oracle or SQL Server engines. See the [AWS documentation](https://awscli.amazonaws.com/v2/documentation/api/latest/reference/rds/create-db-instance.html) for more details on what applies for those engines. If you are providing an Oracle db name, it needs to be in all upper case. Cannot be specified for a replica.
-* `db_subnet_group_name` - (Optional) Name of [DB subnet group](/docs/providers/aws/r/db_subnet_group.html). DB instance will
->>>>>>> 7a066468
+* `db_subnet_group_name` - (Optional) Name of DB subnet group. DB instance will
 be created in the VPC associated with the DB subnet group. If unspecified, will
 be created in the `default` VPC, or in EC2 Classic, if available. When working
 with read replicas, it should be specified only if the source database
@@ -109,13 +105,8 @@
 * `domain_iam_role_name` - (Optional, but required if domain is provided) The name of the IAM role to be used when making API calls to the Directory Service.
 * `enabled_cloudwatch_logs_exports` - (Optional) Set of log types to enable for exporting to CloudWatch logs. If omitted, no logs will be exported. Valid values (depending on `engine`). MySQL and MariaDB: `audit`, `error`, `general`, `slowquery`. PostgreSQL: `postgresql`, `upgrade`. MSSQL: `agent` , `error`. Oracle: `alert`, `audit`, `listener`, `trace`.
 * `engine` - (Required unless a `snapshot_identifier` or `replicate_source_db`
-<<<<<<< HEAD
-is provided) The database engine to use.  For supported values, see the Engine parameter in [API action CreateDBInstance](https://docs.aws.amazon.com/AmazonRDS/latest/APIReference/API_CreateDBInstance.html).
-Note that for Amazon Aurora instances the engine must match the `DB cluster`'s engine'.
-=======
 is provided) The database engine to use.  For supported values, see the Engine parameter in [API action CreateDBInstance](https://docs.aws.amazon.com/AmazonRDS/latest/APIReference/API_CreateDBInstance.html). Cannot be specified for a replica.
-Note that for Amazon Aurora instances the engine must match the [DB cluster](/docs/providers/aws/r/rds_cluster.html)'s engine'.
->>>>>>> 7a066468
+Note that for Amazon Aurora instances the engine must match the DB cluster's engine'.
 For information on the difference between the available Aurora MySQL engines
 see [Comparison between Aurora MySQL 1 and Aurora MySQL 2](https://docs.aws.amazon.com/AmazonRDS/latest/UserGuide/AuroraMySQL.Updates.20180206.html)
 in the Amazon RDS User Guide.
@@ -123,11 +114,7 @@
 is enabled, you can provide a prefix of the version such as `5.7` (for `5.7.10`).
 The actual engine version used is returned in the attribute `engine_version_actual`, [defined below](#engine_version_actual).
 For supported values, see the EngineVersion parameter in [API action CreateDBInstance](https://docs.aws.amazon.com/AmazonRDS/latest/APIReference/API_CreateDBInstance.html).
-<<<<<<< HEAD
-Note that for Amazon Aurora instances the engine version must match the `DB cluster`'s engine version'.
-=======
-Note that for Amazon Aurora instances the engine version must match the [DB cluster](/docs/providers/aws/r/rds_cluster.html)'s engine version'. Cannot be specified for a replica.
->>>>>>> 7a066468
+Note that for Amazon Aurora instances the engine version must match the DB cluster's engine version'. Cannot be specified for a replica.
 * `final_snapshot_identifier` - (Optional) The name of your final DB snapshot
 when this DB instance is deleted. Must be provided if `skip_final_snapshot` is
 set to `false`. The value must begin with a letter, only contain alphanumeric characters and hyphens, and not end with a hyphen or contain two consecutive hyphens. Must not be provided when deleting a read replica.
@@ -303,6 +290,7 @@
 * `multi_az` - If the RDS instance is multi AZ enabled.
 * `name` - The database name.
 * `port` - The database port.
+* `port` - The database port.
 * `resource_id` - The RDS Resource ID of this instance.
 * `status` - The RDS instance status.
 * `storage_encrypted` - Specifies whether the DB instance is encrypted.
