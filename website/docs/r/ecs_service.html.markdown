--- conflicted
+++ resolved
@@ -45,11 +45,7 @@
 
 ### Ignoring Changes to Desired Count
 
-<<<<<<< HEAD
 You can use [`ignoreChanges`](https://www.pulumi.com/docs/intro/concepts/programming-model/#ignorechanges) to create an ECS service with an initial count of running instances, then ignore any changes to that count caused externally (e.g. Application Autoscaling).
-=======
-You can utilize the generic Terraform resource [lifecycle configuration block](https://www.terraform.io/docs/configuration/meta-arguments/lifecycle.html) with `ignore_changes` to create an ECS service with an initial count of running instances, then ignore any changes to that count caused externally (e.g., Application Autoscaling).
->>>>>>> 3345e46f
 
 ```terraform
 resource "aws_ecs_service" "example" {
@@ -201,7 +197,7 @@
 * `iam_role` - ARN of IAM role used for ELB.
 * `id` - ARN that identifies the service.
 * `name` - Name of the service.
-* `tags_all` - A map of tags assigned to the resource, including those inherited from the provider [`default_tags` configuration block](https://www.terraform.io/docs/providers/aws/index.html#default_tags-configuration-block).
+* `tags_all` - A map of tags assigned to the resource, including those inherited from the provider `default_tags` configuration block.
 
 ## Timeouts
 
