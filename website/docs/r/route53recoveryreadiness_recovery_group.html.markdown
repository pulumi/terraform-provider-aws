---
subcategory: "Route 53 Recovery Readiness"
layout: "aws"
page_title: "AWS: aws_route53recoveryreadiness_recovery_group"
description: |-
  Provides an AWS Route 53 Recovery Readiness Recovery Group
---

# Resource: aws_route53recoveryreadiness_recovery_group

Provides an AWS Route 53 Recovery Readiness Recovery Group.

## Example Usage

```terraform
resource "aws_route53recoveryreadiness_recovery_group" "example" {
  recovery_group_name = "my-high-availability-app"
}
```

## Argument Reference

The following arguments are required:

* `recovery_group_name` - (Required) A unique name describing the recovery group.

The following argument are optional:

* `cells` - (Optional) List of cell arns to add as nested fault domains within this recovery group
<<<<<<< HEAD
* `tags` - (Optional) Key-value mapping of resource tags. If configured with a provider `default_tags` configuration block present, tags with matching keys will overwrite those defined at the provider-level.
=======
* `tags` - (Optional) Key-value mapping of resource tags. If configured with a provider [`default_tags` configuration block](https://registry.terraform.io/providers/hashicorp/aws/latest/docs#default_tags-configuration-block) present, tags with matching keys will overwrite those defined at the provider-level.
>>>>>>> abe4b515

## Attributes Reference

In addition to all arguments above, the following attributes are exported:

* `arn` - ARN of the recovery group
<<<<<<< HEAD
* `tags_all` - Map of tags assigned to the resource, including those inherited from the provider `default_tags` configuration block.
=======
* `tags_all` - Map of tags assigned to the resource, including those inherited from the provider [`default_tags` configuration block](https://registry.terraform.io/providers/hashicorp/aws/latest/docs#default_tags-configuration-block).

## Timeouts

[Configuration options](https://www.terraform.io/docs/configuration/blocks/resources/syntax.html#operation-timeouts):

- `delete` - (Default `5m`)
>>>>>>> abe4b515

## Import

Route53 Recovery Readiness recovery groups can be imported via the recovery group name, e.g.,

```
$ terraform import aws_route53recoveryreadiness_recovery_group.my-high-availability-app my-high-availability-app
```<|MERGE_RESOLUTION|>--- conflicted
+++ resolved
@@ -27,28 +27,20 @@
 The following argument are optional:
 
 * `cells` - (Optional) List of cell arns to add as nested fault domains within this recovery group
-<<<<<<< HEAD
-* `tags` - (Optional) Key-value mapping of resource tags. If configured with a provider `default_tags` configuration block present, tags with matching keys will overwrite those defined at the provider-level.
-=======
-* `tags` - (Optional) Key-value mapping of resource tags. If configured with a provider [`default_tags` configuration block](https://registry.terraform.io/providers/hashicorp/aws/latest/docs#default_tags-configuration-block) present, tags with matching keys will overwrite those defined at the provider-level.
->>>>>>> abe4b515
+* `tags` - (Optional) Key-value mapping of resource tags. If configured with a provider `default_tags` configuration block present, tags with matching keys will overwrite those defined at the provider-level
 
 ## Attributes Reference
 
 In addition to all arguments above, the following attributes are exported:
 
 * `arn` - ARN of the recovery group
-<<<<<<< HEAD
 * `tags_all` - Map of tags assigned to the resource, including those inherited from the provider `default_tags` configuration block.
-=======
-* `tags_all` - Map of tags assigned to the resource, including those inherited from the provider [`default_tags` configuration block](https://registry.terraform.io/providers/hashicorp/aws/latest/docs#default_tags-configuration-block).
 
 ## Timeouts
 
 [Configuration options](https://www.terraform.io/docs/configuration/blocks/resources/syntax.html#operation-timeouts):
 
 - `delete` - (Default `5m`)
->>>>>>> abe4b515
 
 ## Import
 
