---
subcategory: "DataSync"
layout: "aws"
page_title: "AWS: aws_datasync_location_hdfs"
description: |-
  Manages an AWS DataSync HDFS Location
---

# Resource: aws_datasync_location_hdfs

Manages an HDFS Location within AWS DataSync.

~> **NOTE:** The DataSync Agents must be available before creating this resource.

## Example Usage

```terraform
resource "aws_datasync_location_hdfs" "example" {
  agent_arns          = [aws_datasync_agent.example.arn]
  authentication_type = "SIMPLE"
  simple_user         = "example"

  name_node {
    hostname = aws_instance.example.private_dns
    port     = 80
  }
}
```

## Argument Reference

The following arguments are supported:

* `agent_arns` - (Required) A list of DataSync Agent ARNs with which this location will be associated.
* `authentication_type` - (Required) The type of authentication used to determine the identity of the user. Valid values are `SIMPLE` and `KERBEROS`.
* `name_node` - (Required)  The NameNode that manages the HDFS namespace. The NameNode performs operations such as opening, closing, and renaming files and directories. The NameNode contains the information to map blocks of data to the DataNodes. You can use only one NameNode. See configuration below.
* `simple_user` - (Optional) The user name used to identify the client on the host operating system. If `SIMPLE` is specified for `authentication_type`, this parameter is required.
* `block_size` - (Optional) The size of data blocks to write into the HDFS cluster. The block size must be a multiple of 512 bytes. The default block size is 128 mebibytes (MiB).
* `replication_factor` - (Optional) The number of DataNodes to replicate the data to when writing to the HDFS cluster. By default, data is replicated to three DataNodes.
* `kerberos_keytab` - (Optional) The Kerberos key table (keytab) that contains mappings between the defined Kerberos principal and the encrypted keys. If `KERBEROS` is specified for `authentication_type`, this parameter is required.
* `kerberos_krb5_conf` - (Optional) The krb5.conf file that contains the Kerberos configuration information. If `KERBEROS` is specified for `authentication_type`, this parameter is required.
* `kerberos_principal` - (Optional) The Kerberos principal with access to the files and folders on the HDFS cluster. If `KERBEROS` is specified for `authentication_type`, this parameter is required.
* `kms_key_provider_uri` - (Optional) The URI of the HDFS cluster's Key Management Server (KMS).
* `qop_configuration` - (Optional) The Quality of Protection (QOP) configuration specifies the Remote Procedure Call (RPC) and data transfer protection settings configured on the Hadoop Distributed File System (HDFS) cluster. If `qop_configuration` isn't specified, `rpc_protection` and `data_transfer_protection` default to `PRIVACY`. If you set RpcProtection or DataTransferProtection, the other parameter assumes the same value.  See configuration below.
* `subdirectory` - (Optional) A subdirectory in the HDFS cluster. This subdirectory is used to read data from or write data to the HDFS cluster. If the subdirectory isn't specified, it will default to /.
<<<<<<< HEAD
* `tags` - (Optional) Key-value pairs of resource tags to assign to the DataSync Location. If configured with a provider `default_tags` configuration block present, tags with matching keys will overwrite those defined at the provider-level.
=======
* `tags` - (Optional) Key-value pairs of resource tags to assign to the DataSync Location. If configured with a provider [`default_tags` configuration block](https://registry.terraform.io/providers/hashicorp/aws/latest/docs#default_tags-configuration-block) present, tags with matching keys will overwrite those defined at the provider-level.
>>>>>>> abe4b515

### name_node Argument Reference

* `hostname` - (Required) The hostname of the NameNode in the HDFS cluster. This value is the IP address or Domain Name Service (DNS) name of the NameNode. An agent that's installed on-premises uses this hostname to communicate with the NameNode in the network.
* `port` - (Required) The port that the NameNode uses to listen to client requests.

### qop_configuration Argument Reference

* `data_transfer_protection` - (Optional) The data transfer protection setting configured on the HDFS cluster. This setting corresponds to your dfs.data.transfer.protection setting in the hdfs-site.xml file on your Hadoop cluster. Valid values are `DISABLED`, `AUTHENTICATION`, `INTEGRITY` and `PRIVACY`.
* `rpc_protection` - (Optional)The RPC protection setting configured on the HDFS cluster. This setting corresponds to your hadoop.rpc.protection setting in your core-site.xml file on your Hadoop cluster. Valid values are `DISABLED`, `AUTHENTICATION`, `INTEGRITY` and `PRIVACY`.

## Attributes Reference

In addition to all arguments above, the following attributes are exported:

* `arn` - Amazon Resource Name (ARN) of the DataSync Location.
* `tags_all` - A map of tags assigned to the resource, including those inherited from the provider [`default_tags` configuration block](https://registry.terraform.io/providers/hashicorp/aws/latest/docs#default_tags-configuration-block).

## Import

`aws_datasync_location_hdfs` can be imported by using the Amazon Resource Name (ARN), e.g.,

```
$ terraform import aws_datasync_location_hdfs.example arn:aws:datasync:us-east-1:123456789012:location/loc-12345678901234567
```<|MERGE_RESOLUTION|>--- conflicted
+++ resolved
@@ -43,11 +43,7 @@
 * `kms_key_provider_uri` - (Optional) The URI of the HDFS cluster's Key Management Server (KMS).
 * `qop_configuration` - (Optional) The Quality of Protection (QOP) configuration specifies the Remote Procedure Call (RPC) and data transfer protection settings configured on the Hadoop Distributed File System (HDFS) cluster. If `qop_configuration` isn't specified, `rpc_protection` and `data_transfer_protection` default to `PRIVACY`. If you set RpcProtection or DataTransferProtection, the other parameter assumes the same value.  See configuration below.
 * `subdirectory` - (Optional) A subdirectory in the HDFS cluster. This subdirectory is used to read data from or write data to the HDFS cluster. If the subdirectory isn't specified, it will default to /.
-<<<<<<< HEAD
 * `tags` - (Optional) Key-value pairs of resource tags to assign to the DataSync Location. If configured with a provider `default_tags` configuration block present, tags with matching keys will overwrite those defined at the provider-level.
-=======
-* `tags` - (Optional) Key-value pairs of resource tags to assign to the DataSync Location. If configured with a provider [`default_tags` configuration block](https://registry.terraform.io/providers/hashicorp/aws/latest/docs#default_tags-configuration-block) present, tags with matching keys will overwrite those defined at the provider-level.
->>>>>>> abe4b515
 
 ### name_node Argument Reference
 
