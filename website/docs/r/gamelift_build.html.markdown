--- conflicted
+++ resolved
@@ -48,15 +48,9 @@
 
 In addition to all arguments above, the following attributes are exported:
 
-<<<<<<< HEAD
-* `id` - Gamelift Build ID.
-* `arn` - Gamelift Build ARN.
-* `tags_all` - A map of tags assigned to the resource, including those inherited from the provider .
-=======
 * `id` - GameLift Build ID.
 * `arn` - GameLift Build ARN.
-* `tags_all` - A map of tags assigned to the resource, including those inherited from the provider [`default_tags` configuration block](/docs/providers/aws/index.html#default_tags-configuration-block).
->>>>>>> c2bb1d08
+* `tags_all` - A map of tags assigned to the resource, including those inherited from the provider `default_tags` configuration block.
 
 ## Import
 
