--- conflicted
+++ resolved
@@ -47,21 +47,13 @@
   ami           = data.aws_ami.ami.id
 
   tags = {
-<<<<<<< HEAD
-    "type" = "test-instance"
-=======
-    type = "terraform-test-instance"
->>>>>>> 268fdd22
+    type = "test-instance"
   }
 }
 
 resource "aws_security_group" "sg" {
   tags = {
-<<<<<<< HEAD
-    "type" = "test-security-group"
-=======
-    type = "terraform-test-security-group"
->>>>>>> 268fdd22
+    type = "test-security-group"
   }
 }
 
@@ -82,11 +74,7 @@
 
 resource "aws_security_group" "sg" {
   tags = {
-<<<<<<< HEAD
-    "type" = "test-security-group"
-=======
-    type = "terraform-test-security-group"
->>>>>>> 268fdd22
+    type = "test-security-group"
   }
 }
 
