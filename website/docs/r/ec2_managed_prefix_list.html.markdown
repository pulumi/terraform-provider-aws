---
subcategory: "VPC (Virtual Private Cloud)"
layout: "aws"
page_title: "AWS: aws_ec2_managed_prefix_list"
description: |-
  Provides a managed prefix list resource.
---

# Resource: aws_ec2_managed_prefix_list

Provides a managed prefix list resource.

~> **NOTE on Managed Prefix Lists and Managed Prefix List Entries:** Terraform
currently provides both a standalone [Managed Prefix List Entry resource](ec2_managed_prefix_list_entry.html) (a single entry),
and a Managed Prefix List resource with entries defined in-line. At this time you
cannot use a Managed Prefix List with in-line rules in conjunction with any Managed
Prefix List Entry resources. Doing so will cause a conflict of entries and will overwrite entries.

~> **NOTE on `max_entries`:** When you reference a Prefix List in a resource,
the maximum number of entries for the prefix lists counts as the same number of rules
or entries for the resource. For example, if you create a prefix list with a maximum
of 20 entries and you reference that prefix list in a security group rule, this counts
as 20 rules for the security group.

## Example Usage

Basic usage

```terraform
resource "aws_ec2_managed_prefix_list" "example" {
  name           = "All VPC CIDR-s"
  address_family = "IPv4"
  max_entries    = 5

  entry {
    cidr        = aws_vpc.example.cidr_block
    description = "Primary"
  }

  entry {
    cidr        = aws_vpc_ipv4_cidr_block_association.example.cidr_block
    description = "Secondary"
  }

  tags = {
    Env = "live"
  }
}
```

## Argument Reference

The following arguments are supported:

* `address_family` - (Required, Forces new resource) Address family (`IPv4` or `IPv6`) of this prefix list.
* `entry` - (Optional) Configuration block for prefix list entry. Detailed below. Different entries may have overlapping CIDR blocks, but a particular CIDR should not be duplicated.
* `max_entries` - (Required) Maximum number of entries that this prefix list can contain.
* `name` - (Required) Name of this resource. The name must not start with `com.amazonaws`.
<<<<<<< HEAD
* `tags` - (Optional) Map of tags to assign to this resource. If configured with a provider `default_tags` configuration block present, tags with matching keys will overwrite those defined at the provider-level.
=======
* `tags` - (Optional) Map of tags to assign to this resource. If configured with a provider [`default_tags` configuration block](https://registry.terraform.io/providers/hashicorp/aws/latest/docs#default_tags-configuration-block) present, tags with matching keys will overwrite those defined at the provider-level.
>>>>>>> abe4b515

### `entry`

* `cidr` - (Required) CIDR block of this entry.
* `description` - (Optional) Description of this entry. Due to API limitations, updating only the description of an existing entry requires temporarily removing and re-adding the entry.

## Attributes Reference

In addition to all arguments above, the following attributes are exported:

* `arn` - ARN of the prefix list.
* `id` - ID of the prefix list.
* `owner_id` - ID of the AWS account that owns this prefix list.
* `tags_all` - Map of tags assigned to the resource, including those inherited from the provider [`default_tags` configuration block](https://registry.terraform.io/providers/hashicorp/aws/latest/docs#default_tags-configuration-block).
* `version` - Latest version of this prefix list.

## Import

Prefix Lists can be imported using the `id`, e.g.,

```
$ terraform import aws_ec2_managed_prefix_list.default pl-0570a1d2d725c16be
```<|MERGE_RESOLUTION|>--- conflicted
+++ resolved
@@ -56,11 +56,7 @@
 * `entry` - (Optional) Configuration block for prefix list entry. Detailed below. Different entries may have overlapping CIDR blocks, but a particular CIDR should not be duplicated.
 * `max_entries` - (Required) Maximum number of entries that this prefix list can contain.
 * `name` - (Required) Name of this resource. The name must not start with `com.amazonaws`.
-<<<<<<< HEAD
 * `tags` - (Optional) Map of tags to assign to this resource. If configured with a provider `default_tags` configuration block present, tags with matching keys will overwrite those defined at the provider-level.
-=======
-* `tags` - (Optional) Map of tags to assign to this resource. If configured with a provider [`default_tags` configuration block](https://registry.terraform.io/providers/hashicorp/aws/latest/docs#default_tags-configuration-block) present, tags with matching keys will overwrite those defined at the provider-level.
->>>>>>> abe4b515
 
 ### `entry`
 
