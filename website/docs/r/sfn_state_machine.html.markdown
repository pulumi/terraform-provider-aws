---
subcategory: "SFN (Step Functions)"
layout: "aws"
page_title: "AWS: aws_sfn_state_machine"
description: |-
  Provides a Step Function State Machine resource.
---

# Resource: aws_sfn_state_machine

Provides a Step Function State Machine resource

## Example Usage
### Basic (Standard Workflow)

```terraform
# ...

resource "aws_sfn_state_machine" "sfn_state_machine" {
  name     = "my-state-machine"
  role_arn = aws_iam_role.iam_for_sfn.arn

  definition = <<EOF
{
  "Comment": "A Hello World example of the Amazon States Language using an AWS Lambda Function",
  "StartAt": "HelloWorld",
  "States": {
    "HelloWorld": {
      "Type": "Task",
      "Resource": "${aws_lambda_function.lambda.arn}",
      "End": true
    }
  }
}
EOF
}
```

### Basic (Express Workflow)

```terraform
# ...

resource "aws_sfn_state_machine" "sfn_state_machine" {
  name     = "my-state-machine"
  role_arn = aws_iam_role.iam_for_sfn.arn
  type     = "EXPRESS"

  definition = <<EOF
{
  "Comment": "A Hello World example of the Amazon States Language using an AWS Lambda Function",
  "StartAt": "HelloWorld",
  "States": {
    "HelloWorld": {
      "Type": "Task",
      "Resource": "${aws_lambda_function.lambda.arn}",
      "End": true
    }
  }
}
EOF
}
```

### Logging

~> *NOTE:* See the [AWS Step Functions Developer Guide](https://docs.aws.amazon.com/step-functions/latest/dg/welcome.html) for more information about enabling Step Function logging.

```terraform
# ...

resource "aws_sfn_state_machine" "sfn_state_machine" {
  name     = "my-state-machine"
  role_arn = aws_iam_role.iam_for_sfn.arn

  definition = <<EOF
{
  "Comment": "A Hello World example of the Amazon States Language using an AWS Lambda Function",
  "StartAt": "HelloWorld",
  "States": {
    "HelloWorld": {
      "Type": "Task",
      "Resource": "${aws_lambda_function.lambda.arn}",
      "End": true
    }
  }
}
EOF

  logging_configuration {
    log_destination        = "${aws_cloudwatch_log_group.log_group_for_sfn.arn}:*"
    include_execution_data = true
    level                  = "ERROR"
  }
}
```

## Argument Reference

The following arguments are supported:

* `definition` - (Required) The [Amazon States Language](https://docs.aws.amazon.com/step-functions/latest/dg/concepts-amazon-states-language.html) definition of the state machine.
* `logging_configuration` - (Optional) Defines what execution history events are logged and where they are logged. The `logging_configuration` parameter is only valid when `type` is set to `EXPRESS`. Defaults to `OFF`. For more information see [Logging Express Workflows](https://docs.aws.amazon.com/step-functions/latest/dg/cw-logs.html) and [Log Levels](https://docs.aws.amazon.com/step-functions/latest/dg/cloudwatch-log-level.html) in the AWS Step Functions User Guide.
* `name` - (Required) The name of the state machine. To enable logging with CloudWatch Logs, the name should only contain `0`-`9`, `A`-`Z`, `a`-`z`, `-` and `_`.
* `role_arn` - (Required) The Amazon Resource Name (ARN) of the IAM role to use for this state machine.
<<<<<<< HEAD
* `tags` - (Optional) Key-value map of resource tags. .If configured with a provider `default_tags` configuration block present, tags with matching keys will overwrite those defined at the provider-level.
=======
* `tags` - (Optional) Key-value map of resource tags. If configured with a provider [`default_tags` configuration block](https://registry.terraform.io/providers/hashicorp/aws/latest/docs#default_tags-configuration-block) present, tags with matching keys will overwrite those defined at the provider-level.
>>>>>>> abe4b515
* `tracing_configuration` - (Optional) Selects whether AWS X-Ray tracing is enabled.
* `type` - (Optional) Determines whether a Standard or Express state machine is created. The default is `STANDARD`. You cannot update the type of a state machine once it has been created. Valid values: `STANDARD`, `EXPRESS`.

### `logging_configuration` Configuration Block

* `include_execution_data` - (Optional) Determines whether execution data is included in your log. When set to `false`, data is excluded.
* `level` - (Optional) Defines which category of execution history events are logged. Valid values: `ALL`, `ERROR`, `FATAL`, `OFF`
* `log_destination` - (Optional) Amazon Resource Name (ARN) of a CloudWatch log group. Make sure the State Machine has the correct IAM policies for logging. The ARN must end with `:*`

### `tracing_configuration` Configuration Block

* `enabled` - (Optional) When set to `true`, AWS X-Ray tracing is enabled. Make sure the State Machine has the correct IAM policies for logging. See the [AWS Step Functions Developer Guide](https://docs.aws.amazon.com/step-functions/latest/dg/xray-iam.html) for details.

## Attributes Reference

In addition to all arguments above, the following attributes are exported:

* `id` - The ARN of the state machine.
* `arn` - The ARN of the state machine.
* `creation_date` - The date the state machine was created.
* `status` - The current status of the state machine. Either `ACTIVE` or `DELETING`.
<<<<<<< HEAD
* `tags_all` - A map of tags assigned to the resource, including those inherited from the provider.
=======
* `tags_all` - A map of tags assigned to the resource, including those inherited from the provider [`default_tags` configuration block](https://registry.terraform.io/providers/hashicorp/aws/latest/docs#default_tags-configuration-block).
>>>>>>> abe4b515

## Import

State Machines can be imported using the `arn`, e.g.,

```
$ terraform import aws_sfn_state_machine.foo arn:aws:states:eu-west-1:123456789098:stateMachine:bar
```<|MERGE_RESOLUTION|>--- conflicted
+++ resolved
@@ -103,11 +103,7 @@
 * `logging_configuration` - (Optional) Defines what execution history events are logged and where they are logged. The `logging_configuration` parameter is only valid when `type` is set to `EXPRESS`. Defaults to `OFF`. For more information see [Logging Express Workflows](https://docs.aws.amazon.com/step-functions/latest/dg/cw-logs.html) and [Log Levels](https://docs.aws.amazon.com/step-functions/latest/dg/cloudwatch-log-level.html) in the AWS Step Functions User Guide.
 * `name` - (Required) The name of the state machine. To enable logging with CloudWatch Logs, the name should only contain `0`-`9`, `A`-`Z`, `a`-`z`, `-` and `_`.
 * `role_arn` - (Required) The Amazon Resource Name (ARN) of the IAM role to use for this state machine.
-<<<<<<< HEAD
 * `tags` - (Optional) Key-value map of resource tags. .If configured with a provider `default_tags` configuration block present, tags with matching keys will overwrite those defined at the provider-level.
-=======
-* `tags` - (Optional) Key-value map of resource tags. If configured with a provider [`default_tags` configuration block](https://registry.terraform.io/providers/hashicorp/aws/latest/docs#default_tags-configuration-block) present, tags with matching keys will overwrite those defined at the provider-level.
->>>>>>> abe4b515
 * `tracing_configuration` - (Optional) Selects whether AWS X-Ray tracing is enabled.
 * `type` - (Optional) Determines whether a Standard or Express state machine is created. The default is `STANDARD`. You cannot update the type of a state machine once it has been created. Valid values: `STANDARD`, `EXPRESS`.
 
@@ -129,11 +125,7 @@
 * `arn` - The ARN of the state machine.
 * `creation_date` - The date the state machine was created.
 * `status` - The current status of the state machine. Either `ACTIVE` or `DELETING`.
-<<<<<<< HEAD
-* `tags_all` - A map of tags assigned to the resource, including those inherited from the provider.
-=======
-* `tags_all` - A map of tags assigned to the resource, including those inherited from the provider [`default_tags` configuration block](https://registry.terraform.io/providers/hashicorp/aws/latest/docs#default_tags-configuration-block).
->>>>>>> abe4b515
+* `tags_all` - A map of tags assigned to the resource, including those inherited from the provider `default_tags` configuration block.
 
 ## Import
 
