--- conflicted
+++ resolved
@@ -50,11 +50,7 @@
 * `image_arn` - (Optional, Required if `image_name` not provided) ARN of the public, private, or shared image to use.
 * `image_name` - (Optional, Required if `image_arn` not provided) Name of the image used to create the image builder.
 * `vpc_config` - (Optional) Configuration block for the VPC configuration for the image builder. See below.
-<<<<<<< HEAD
-* `tags` - (Optional) A map of tags to assign to the instance. If configured with a provider `default_tags` configuration block present, tags with matching keys will overwrite those defined at the provider-level.
-=======
-* `tags` - (Optional) Map of tags to assign to the instance. If configured with a provider [`default_tags` configuration block](https://registry.terraform.io/providers/hashicorp/aws/latest/docs#default_tags-configuration-block) present, tags with matching keys will overwrite those defined at the provider-level.
->>>>>>> 4f356579
+* `tags` - (Optional) Map of tags to assign to the instance. If configured with a provider `default_tags` configuration block present, tags with matching keys will overwrite those defined at the provider-level.
 
 ### `access_endpoint`
 
@@ -85,11 +81,7 @@
 * `created_time` -  Date and time, in UTC and extended RFC 3339 format, when the image builder was created.
 * `id` - Name of the image builder.
 * `state` - State of the image builder. Can be: `PENDING`, `UPDATING_AGENT`, `RUNNING`, `STOPPING`, `STOPPED`, `REBOOTING`, `SNAPSHOTTING`, `DELETING`, `FAILED`, `UPDATING`, `PENDING_QUALIFICATION`
-<<<<<<< HEAD
-* `tags_all` - A map of tags assigned to the resource, including those inherited from the provider `default_tags` configuration block.
-=======
-* `tags_all` - Map of tags assigned to the resource, including those inherited from the provider [`default_tags` configuration block](https://registry.terraform.io/providers/hashicorp/aws/latest/docs#default_tags-configuration-block).
->>>>>>> 4f356579
+* `tags_all` - Map of tags assigned to the resource, including those inherited from the provider `default_tags` configuration block.
 
 ## Import
 
