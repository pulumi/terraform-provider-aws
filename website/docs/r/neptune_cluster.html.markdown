--- conflicted
+++ resolved
@@ -62,11 +62,7 @@
 * `skip_final_snapshot` - (Optional) Determines whether a final Neptune snapshot is created before the Neptune cluster is deleted. If true is specified, no Neptune snapshot is created. If false is specified, a Neptune snapshot is created before the Neptune cluster is deleted, using the value from `final_snapshot_identifier`. Default is `false`.
 * `snapshot_identifier` - (Optional) Specifies whether or not to create this cluster from a snapshot. You can use either the name or ARN when specifying a Neptune cluster snapshot, or the ARN when specifying a Neptune snapshot.
 * `storage_encrypted` - (Optional) Specifies whether the Neptune cluster is encrypted. The default is `false` if not specified.
-<<<<<<< HEAD
-* `tags` - (Optional) A map of tags to assign to the Neptune cluster. .If configured with a provider `default_tags` configuration block present, tags with matching keys will overwrite those defined at the provider-level.
-=======
-* `tags` - (Optional) A map of tags to assign to the Neptune cluster. If configured with a provider [`default_tags` configuration block](https://registry.terraform.io/providers/hashicorp/aws/latest/docs#default_tags-configuration-block) present, tags with matching keys will overwrite those defined at the provider-level.
->>>>>>> abe4b515
+* `tags` - (Optional) A map of tags to assign to the Neptune cluster. If configured with a provider `default_tags` configuration block present, tags with matching keys will overwrite those defined at the provider-level.
 * `vpc_security_group_ids` - (Optional) List of VPC security groups to associate with the Cluster
 * `deletion_protection` - (Optional) A value that indicates whether the DB cluster has deletion protection enabled.The database can't be deleted when deletion protection is enabled. By default, deletion protection is disabled.
 
@@ -82,11 +78,7 @@
 * `id` - The Neptune Cluster Identifier
 * `reader_endpoint` - A read-only endpoint for the Neptune cluster, automatically load-balanced across replicas
 * `status` - The Neptune instance status
-<<<<<<< HEAD
-* `tags_all` - A map of tags assigned to the resource, including those inherited from the provider .
-=======
-* `tags_all` - A map of tags assigned to the resource, including those inherited from the provider [`default_tags` configuration block](https://registry.terraform.io/providers/hashicorp/aws/latest/docs#default_tags-configuration-block).
->>>>>>> abe4b515
+* `tags_all` - A map of tags assigned to the resource, including those inherited from the provider `default_tags` configuration block.
 
 ## Timeouts
 
