---
subcategory: "Storage Gateway"
layout: "aws"
page_title: "AWS: aws_storagegateway_stored_iscsi_volume"
description: |-
  Manages an AWS Storage Gateway stored iSCSI volume
---

# Resource: aws_storagegateway_stored_iscsi_volume

Manages an AWS Storage Gateway stored iSCSI volume.

<<<<<<< HEAD
~> **NOTE:** The gateway must have a working storage added (e.g. via the `aws_storagegateway_working_storage` resource) before the volume is operational to clients, however the Storage Gateway API will allow volume creation without error in that case and return volume status as `WORKING STORAGE NOT CONFIGURED`.
=======
~> **NOTE:** The gateway must have a working storage added (e.g., via the [`aws_storagegateway_working_storage`](/docs/providers/aws/r/storagegateway_working_storage.html) resource) before the volume is operational to clients, however the Storage Gateway API will allow volume creation without error in that case and return volume status as `WORKING STORAGE NOT CONFIGURED`.
>>>>>>> 3345e46f

## Example Usage

### Create Empty Stored iSCSI Volume

```terraform
resource "aws_storagegateway_stored_iscsi_volume" "example" {
  gateway_arn            = aws_storagegateway_cache.example.gateway_arn
  network_interface_id   = aws_instance.example.private_ip
  target_name            = "example"
  preserve_existing_data = false
  disk_id                = data.aws_storagegateway_local_disk.test.id
}
```

### Create Stored iSCSI Volume From Snapshot

```terraform
resource "aws_storagegateway_stored_iscsi_volume" "example" {
  gateway_arn            = aws_storagegateway_cache.example.gateway_arn
  network_interface_id   = aws_instance.example.private_ip
  snapshot_id            = aws_ebs_snapshot.example.id
  target_name            = "example"
  preserve_existing_data = false
  disk_id                = data.aws_storagegateway_local_disk.test.id
}
```

## Argument Reference

The following arguments are supported:

* `gateway_arn` - (Required) The Amazon Resource Name (ARN) of the gateway.
* `network_interface_id` - (Required) The network interface of the gateway on which to expose the iSCSI target. Only IPv4 addresses are accepted.
* `target_name` - (Required) The name of the iSCSI target used by initiators to connect to the target and as a suffix for the target ARN. The target name must be unique across all volumes of a gateway.
* `disk_id` - (Required) The unique identifier for the gateway local disk that is configured as a stored volume.
* `preserve_existing_data` - (Required) Specify this field as `true` if you want to preserve the data on the local disk. Otherwise, specifying this field as false creates an empty volume.
* `snapshot_id` - (Optional) The snapshot ID of the snapshot to restore as the new stored volumeE.g., `snap-1122aabb`.
* `kms_encrypted` - (Optional) `true` to use Amazon S3 server side encryption with your own AWS KMS key, or `false` to use a key managed by Amazon S3. Optional.
* `kms_key` - (Optional) The Amazon Resource Name (ARN) of the AWS KMS key used for Amazon S3 server side encryption. This value can only be set when `kms_encrypted` is `true`.
* `tags` - (Optional) Key-value mapping of resource tags. .If configured with a provider `default_tags` configuration block present, tags with matching keys will overwrite those defined at the provider-level.

## Attributes Reference

In addition to all arguments above, the following attributes are exported:

* `arn` - Volume Amazon Resource Name (ARN), e.g., `arn:aws:storagegateway:us-east-1:123456789012:gateway/sgw-12345678/volume/vol-12345678`.
* `chap_enabled` - Whether mutual CHAP is enabled for the iSCSI target.
* `id` - Volume Amazon Resource Name (ARN), e.g., `arn:aws:storagegateway:us-east-1:123456789012:gateway/sgw-12345678/volume/vol-12345678`.
* `lun_number` - Logical disk number.
* `network_interface_port` - The port used to communicate with iSCSI targets.
<<<<<<< HEAD
* `tags_all` - A map of tags assigned to the resource, including those inherited from the provider .
* `target_arn` - Target Amazon Resource Name (ARN), e.g. `arn:aws:storagegateway:us-east-1:123456789012:gateway/sgw-12345678/target/iqn.1997-05.com.amazon:TargetName`.
* `volume_arn` - Volume Amazon Resource Name (ARN), e.g. `arn:aws:storagegateway:us-east-1:123456789012:gateway/sgw-12345678/volume/vol-12345678`.
* `volume_id` - Volume ID, e.g. `vol-12345678`.
=======
* `tags_all` - A map of tags assigned to the resource, including those inherited from the provider [`default_tags` configuration block](/docs/providers/aws/index.html#default_tags-configuration-block).
* `target_arn` - Target Amazon Resource Name (ARN), e.g., `arn:aws:storagegateway:us-east-1:123456789012:gateway/sgw-12345678/target/iqn.1997-05.com.amazon:TargetName`.
* `volume_arn` - Volume Amazon Resource Name (ARN), e.g., `arn:aws:storagegateway:us-east-1:123456789012:gateway/sgw-12345678/volume/vol-12345678`.
* `volume_id` - Volume ID, e.g., `vol-12345678`.
>>>>>>> 3345e46f
* `volume_status` - indicates the state of the storage volume.
* `volume_type` - indicates the type of the volume.
* `volume_size_in_bytes` - The size of the data stored on the volume in bytes.
* `volume_attachment_status` - A value that indicates whether a storage volume is attached to, detached from, or is in the process of detaching from a gateway.

## Import

`aws_storagegateway_stored_iscsi_volume` can be imported by using the volume Amazon Resource Name (ARN), e.g.,

```
$ terraform import aws_storagegateway_stored_iscsi_volume.example arn:aws:storagegateway:us-east-1:123456789012:gateway/sgw-12345678/volume/vol-12345678
```<|MERGE_RESOLUTION|>--- conflicted
+++ resolved
@@ -10,11 +10,7 @@
 
 Manages an AWS Storage Gateway stored iSCSI volume.
 
-<<<<<<< HEAD
 ~> **NOTE:** The gateway must have a working storage added (e.g. via the `aws_storagegateway_working_storage` resource) before the volume is operational to clients, however the Storage Gateway API will allow volume creation without error in that case and return volume status as `WORKING STORAGE NOT CONFIGURED`.
-=======
-~> **NOTE:** The gateway must have a working storage added (e.g., via the [`aws_storagegateway_working_storage`](/docs/providers/aws/r/storagegateway_working_storage.html) resource) before the volume is operational to clients, however the Storage Gateway API will allow volume creation without error in that case and return volume status as `WORKING STORAGE NOT CONFIGURED`.
->>>>>>> 3345e46f
 
 ## Example Usage
 
@@ -66,17 +62,10 @@
 * `id` - Volume Amazon Resource Name (ARN), e.g., `arn:aws:storagegateway:us-east-1:123456789012:gateway/sgw-12345678/volume/vol-12345678`.
 * `lun_number` - Logical disk number.
 * `network_interface_port` - The port used to communicate with iSCSI targets.
-<<<<<<< HEAD
-* `tags_all` - A map of tags assigned to the resource, including those inherited from the provider .
+* `tags_all` - A map of tags assigned to the resource, including those inherited from the provider `default_tags` configuration block.
 * `target_arn` - Target Amazon Resource Name (ARN), e.g. `arn:aws:storagegateway:us-east-1:123456789012:gateway/sgw-12345678/target/iqn.1997-05.com.amazon:TargetName`.
 * `volume_arn` - Volume Amazon Resource Name (ARN), e.g. `arn:aws:storagegateway:us-east-1:123456789012:gateway/sgw-12345678/volume/vol-12345678`.
 * `volume_id` - Volume ID, e.g. `vol-12345678`.
-=======
-* `tags_all` - A map of tags assigned to the resource, including those inherited from the provider [`default_tags` configuration block](/docs/providers/aws/index.html#default_tags-configuration-block).
-* `target_arn` - Target Amazon Resource Name (ARN), e.g., `arn:aws:storagegateway:us-east-1:123456789012:gateway/sgw-12345678/target/iqn.1997-05.com.amazon:TargetName`.
-* `volume_arn` - Volume Amazon Resource Name (ARN), e.g., `arn:aws:storagegateway:us-east-1:123456789012:gateway/sgw-12345678/volume/vol-12345678`.
-* `volume_id` - Volume ID, e.g., `vol-12345678`.
->>>>>>> 3345e46f
 * `volume_status` - indicates the state of the storage volume.
 * `volume_type` - indicates the type of the volume.
 * `volume_size_in_bytes` - The size of the data stored on the volume in bytes.
