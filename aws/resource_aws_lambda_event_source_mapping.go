--- conflicted
+++ resolved
@@ -118,13 +118,6 @@
 	params := &lambda.CreateEventSourceMappingInput{
 		EventSourceArn: aws.String(eventSourceArn),
 		FunctionName:   aws.String(functionName),
-<<<<<<< HEAD
-		BatchSize:      aws.Int64(int64(d.Get("batch_size").(int))),
-		Enabled:        aws.Bool(d.Get("enabled").(bool)),
-	}
-
-	if startingPosition := d.Get("starting_position"); startingPosition != "" {
-=======
 		Enabled:        aws.Bool(d.Get("enabled").(bool)),
 	}
 
@@ -133,7 +126,6 @@
 	}
 
 	if startingPosition, ok := d.GetOk("starting_position"); ok {
->>>>>>> 455093e9
 		params.StartingPosition = aws.String(startingPosition.(string))
 	}
 
@@ -216,15 +208,8 @@
 	err := resource.Retry(5*time.Minute, func() *resource.RetryError {
 		_, err := conn.DeleteEventSourceMapping(params)
 		if err != nil {
-<<<<<<< HEAD
-			if awserr, ok := err.(awserr.Error); ok {
-				if awserr.Code() == "ResourceInUseException" {
-					return resource.RetryableError(awserr)
-				}
-=======
 			if isAWSErr(err, lambda.ErrCodeResourceInUseException, "") {
 				return resource.RetryableError(err)
->>>>>>> 455093e9
 			}
 			return resource.NonRetryableError(err)
 		}
@@ -255,19 +240,10 @@
 	err := resource.Retry(5*time.Minute, func() *resource.RetryError {
 		_, err := conn.UpdateEventSourceMapping(params)
 		if err != nil {
-<<<<<<< HEAD
-			if awserr, ok := err.(awserr.Error); ok {
-				if awserr.Code() == "InvalidParameterValueException" ||
-					awserr.Code() == "ResourceInUseException" {
-
-					return resource.RetryableError(awserr)
-				}
-=======
 			if isAWSErr(err, lambda.ErrCodeInvalidParameterValueException, "") ||
 				isAWSErr(err, lambda.ErrCodeResourceInUseException, "") {
 
 				return resource.RetryableError(err)
->>>>>>> 455093e9
 			}
 			return resource.NonRetryableError(err)
 		}
