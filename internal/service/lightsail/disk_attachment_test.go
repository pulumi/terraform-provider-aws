--- conflicted
+++ resolved
@@ -95,11 +95,7 @@
 			return errors.New("No LightsailDiskAttachment ID is set")
 		}
 
-<<<<<<< HEAD
-		conn := acctest.Provider.Meta().(*conns.AWSClient).LightsailClient()
-=======
-		conn := acctest.Provider.Meta().(*conns.AWSClient).LightsailConn(ctx)
->>>>>>> 258dd327
+		conn := acctest.Provider.Meta().(*conns.AWSClient).LightsailClient(ctx)
 
 		out, err := tflightsail.FindDiskAttachmentById(ctx, conn, rs.Primary.ID)
 
@@ -122,11 +118,7 @@
 				continue
 			}
 
-<<<<<<< HEAD
-			conn := acctest.Provider.Meta().(*conns.AWSClient).LightsailClient()
-=======
-			conn := acctest.Provider.Meta().(*conns.AWSClient).LightsailConn(ctx)
->>>>>>> 258dd327
+			conn := acctest.Provider.Meta().(*conns.AWSClient).LightsailClient(ctx)
 
 			_, err := tflightsail.FindDiskAttachmentById(ctx, conn, rs.Primary.ID)
 
