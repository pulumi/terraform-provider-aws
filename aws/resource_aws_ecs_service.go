package aws

import (
	"bytes"
	"fmt"
	"log"
	"regexp"
	"strconv"
	"strings"
	"time"

	"github.com/aws/aws-sdk-go/aws"
	"github.com/aws/aws-sdk-go/aws/arn"
	"github.com/aws/aws-sdk-go/service/ecs"
	"github.com/hashicorp/terraform/helper/hashcode"
	"github.com/hashicorp/terraform/helper/resource"
	"github.com/hashicorp/terraform/helper/schema"
	"github.com/hashicorp/terraform/helper/validation"
)

var taskDefinitionRE = regexp.MustCompile("^([a-zA-Z0-9_-]+):([0-9]+)$")

func resourceAwsEcsService() *schema.Resource {
	return &schema.Resource{
		Create: resourceAwsEcsServiceCreate,
		Read:   resourceAwsEcsServiceRead,
		Update: resourceAwsEcsServiceUpdate,
		Delete: resourceAwsEcsServiceDelete,
		Importer: &schema.ResourceImporter{
			State: resourceAwsEcsServiceImport,
		},

		Schema: map[string]*schema.Schema{
			"name": {
				Type:     schema.TypeString,
				Required: true,
				ForceNew: true,
			},

			"cluster": {
				Type:     schema.TypeString,
				Optional: true,
				Computed: true,
				ForceNew: true,
			},

			"task_definition": {
				Type:     schema.TypeString,
				Required: true,
			},

			"desired_count": {
				Type:     schema.TypeInt,
				Optional: true,
				DiffSuppressFunc: func(k, old, new string, d *schema.ResourceData) bool {
					if d.Get("scheduling_strategy").(string) == ecs.SchedulingStrategyDaemon {
						return true
					}
					return false
				},
			},

			"health_check_grace_period_seconds": {
				Type:         schema.TypeInt,
				Optional:     true,
				ValidateFunc: validation.IntBetween(0, 7200),
			},

			"launch_type": {
				Type:     schema.TypeString,
				ForceNew: true,
				Optional: true,
				Default:  "EC2",
			},

			"scheduling_strategy": {
				Type:     schema.TypeString,
				Optional: true,
				ForceNew: true,
				Default:  ecs.SchedulingStrategyReplica,
				ValidateFunc: validation.StringInSlice([]string{
					ecs.SchedulingStrategyDaemon,
					ecs.SchedulingStrategyReplica,
				}, false),
			},

			"iam_role": {
				Type:     schema.TypeString,
				ForceNew: true,
				Optional: true,
				Computed: true,
			},

			"deployment_maximum_percent": {
				Type:     schema.TypeInt,
				Optional: true,
				Default:  200,
				DiffSuppressFunc: func(k, old, new string, d *schema.ResourceData) bool {
					if d.Get("scheduling_strategy").(string) == ecs.SchedulingStrategyDaemon {
						return true
					}
					return false
				},
			},

			"deployment_minimum_healthy_percent": {
				Type:     schema.TypeInt,
				Optional: true,
				Default:  100,
				DiffSuppressFunc: func(k, old, new string, d *schema.ResourceData) bool {
					if d.Get("scheduling_strategy").(string) == ecs.SchedulingStrategyDaemon {
						return true
					}
					return false
				},
			},

			"load_balancer": {
				Type:     schema.TypeSet,
				Optional: true,
				ForceNew: true,
				MaxItems: 1,
				Elem: &schema.Resource{
					Schema: map[string]*schema.Schema{
						"elb_name": {
							Type:     schema.TypeString,
							Optional: true,
							ForceNew: true,
						},

						"target_group_arn": {
							Type:     schema.TypeString,
							Optional: true,
							ForceNew: true,
						},

						"container_name": {
							Type:     schema.TypeString,
							Required: true,
							ForceNew: true,
						},

						"container_port": {
							Type:     schema.TypeInt,
							Required: true,
							ForceNew: true,
						},
					},
				},
				Set: resourceAwsEcsLoadBalancerHash,
			},

			"network_configuration": {
				Type:     schema.TypeList,
				Optional: true,
				MaxItems: 1,
				Elem: &schema.Resource{
					Schema: map[string]*schema.Schema{
						"security_groups": {
							Type:     schema.TypeSet,
							Optional: true,
							Elem:     &schema.Schema{Type: schema.TypeString},
							Set:      schema.HashString,
						},
						"subnets": {
							Type:     schema.TypeSet,
							Required: true,
							Elem:     &schema.Schema{Type: schema.TypeString},
							Set:      schema.HashString,
						},
						"assign_public_ip": {
							Type:     schema.TypeBool,
							Optional: true,
							Default:  false,
						},
					},
				},
			},

			"placement_strategy": {
				Type:          schema.TypeSet,
				Optional:      true,
				ForceNew:      true,
				MaxItems:      5,
				ConflictsWith: []string{"ordered_placement_strategy"},
				Deprecated:    "Use `ordered_placement_strategy` instead",
				Elem: &schema.Resource{
					Schema: map[string]*schema.Schema{
						"type": {
							Type:     schema.TypeString,
							ForceNew: true,
							Required: true,
						},
						"field": {
							Type:     schema.TypeString,
							ForceNew: true,
							Optional: true,
							DiffSuppressFunc: func(k, old, new string, d *schema.ResourceData) bool {
								if strings.ToLower(old) == strings.ToLower(new) {
									return true
								}
								return false
							},
						},
					},
				},
				Set: func(v interface{}) int {
					var buf bytes.Buffer
					m := v.(map[string]interface{})
					buf.WriteString(fmt.Sprintf("%s-", m["type"].(string)))
					if m["field"] != nil {
						field := m["field"].(string)
						if field == "host" {
							buf.WriteString("instanceId-")
						} else {
							buf.WriteString(fmt.Sprintf("%s-", field))
						}
					}
					return hashcode.String(buf.String())
				},
			},
			"ordered_placement_strategy": {
				Type:          schema.TypeList,
				Optional:      true,
				ForceNew:      true,
				MaxItems:      5,
				ConflictsWith: []string{"placement_strategy"},
				Elem: &schema.Resource{
					Schema: map[string]*schema.Schema{
						"type": {
							Type:     schema.TypeString,
							ForceNew: true,
							Required: true,
						},
						"field": {
							Type:     schema.TypeString,
							ForceNew: true,
							Optional: true,
							StateFunc: func(v interface{}) string {
								value := v.(string)
								if value == "host" {
									return "instanceId"
								}
								return value
							},
							DiffSuppressFunc: func(k, old, new string, d *schema.ResourceData) bool {
								if strings.ToLower(old) == strings.ToLower(new) {
									return true
								}
								return false
							},
						},
					},
				},
			},
			"placement_constraints": {
				Type:     schema.TypeSet,
				Optional: true,
				ForceNew: true,
				MaxItems: 10,
				Elem: &schema.Resource{
					Schema: map[string]*schema.Schema{
						"type": {
							Type:     schema.TypeString,
							ForceNew: true,
							Required: true,
						},
						"expression": {
							Type:     schema.TypeString,
							ForceNew: true,
							Optional: true,
						},
					},
				},
			},
			"service_registries": {
				Type:     schema.TypeSet,
				Optional: true,
				ForceNew: true,
				MaxItems: 1,
				Elem: &schema.Resource{
					Schema: map[string]*schema.Schema{
						"container_name": {
							Type:     schema.TypeString,
							Optional: true,
						},
						"container_port": {
							Type:         schema.TypeInt,
							Optional:     true,
							ValidateFunc: validation.IntBetween(0, 65536),
						},
						"port": {
							Type:         schema.TypeInt,
							Optional:     true,
							ValidateFunc: validation.IntBetween(0, 65536),
						},
						"registry_arn": {
							Type:         schema.TypeString,
							Required:     true,
							ValidateFunc: validateArn,
						},
					},
				},
			},
			"wait_for_steady_state": {
				Type:     schema.TypeBool,
				Optional: true,
				Default:  false,
			},
		},
	}
}

func resourceAwsEcsServiceImport(d *schema.ResourceData, meta interface{}) ([]*schema.ResourceData, error) {
	if len(strings.Split(d.Id(), "/")) != 2 {
		return []*schema.ResourceData{}, fmt.Errorf("[ERR] Wrong format of resource: %s. Please follow 'cluster-name/service-name'", d.Id())
	}
	cluster := strings.Split(d.Id(), "/")[0]
	name := strings.Split(d.Id(), "/")[1]
	log.Printf("[DEBUG] Importing ECS service %s from cluster %s", name, cluster)

	d.SetId(name)
	clusterArn := arn.ARN{
		Partition: meta.(*AWSClient).partition,
		Region:    meta.(*AWSClient).region,
		Service:   "ecs",
		AccountID: meta.(*AWSClient).accountid,
		Resource:  fmt.Sprintf("cluster/%s", cluster),
	}.String()
	d.Set("cluster", clusterArn)
	return []*schema.ResourceData{d}, nil
}

func resourceAwsEcsServiceCreate(d *schema.ResourceData, meta interface{}) error {
	conn := meta.(*AWSClient).ecsconn

	input := ecs.CreateServiceInput{
		ServiceName:    aws.String(d.Get("name").(string)),
		TaskDefinition: aws.String(d.Get("task_definition").(string)),
		DesiredCount:   aws.Int64(int64(d.Get("desired_count").(int))),
		ClientToken:    aws.String(resource.UniqueId()),
		DeploymentConfiguration: &ecs.DeploymentConfiguration{
			MaximumPercent:        aws.Int64(int64(d.Get("deployment_maximum_percent").(int))),
			MinimumHealthyPercent: aws.Int64(int64(d.Get("deployment_minimum_healthy_percent").(int))),
		},
	}

	if v, ok := d.GetOk("cluster"); ok {
		input.Cluster = aws.String(v.(string))
	}

	if v, ok := d.GetOk("health_check_grace_period_seconds"); ok {
		input.HealthCheckGracePeriodSeconds = aws.Int64(int64(v.(int)))
	}

	if v, ok := d.GetOk("launch_type"); ok {
		input.LaunchType = aws.String(v.(string))
	}

	schedulingStrategy := d.Get("scheduling_strategy").(string)
	input.SchedulingStrategy = aws.String(schedulingStrategy)
	if schedulingStrategy == ecs.SchedulingStrategyDaemon {
		// unset these if DAEMON
		input.DeploymentConfiguration = nil
		input.DesiredCount = nil
	}

	loadBalancers := expandEcsLoadBalancers(d.Get("load_balancer").(*schema.Set).List())
	if len(loadBalancers) > 0 {
		log.Printf("[DEBUG] Adding ECS load balancers: %s", loadBalancers)
		input.LoadBalancers = loadBalancers
	}
	if v, ok := d.GetOk("iam_role"); ok {
		input.Role = aws.String(v.(string))
	}

	input.NetworkConfiguration = expandEcsNetworkConfiguration(d.Get("network_configuration").([]interface{}))

	if v, ok := d.GetOk("ordered_placement_strategy"); ok {
		ps, err := expandPlacementStrategy(v.([]interface{}))
		if err != nil {
			return err
		}
		input.PlacementStrategy = ps
	} else {
		ps, err := expandPlacementStrategyDeprecated(d.Get("placement_strategy").(*schema.Set))
		if err != nil {
			return err
		}
		input.PlacementStrategy = ps
	}

	constraints := d.Get("placement_constraints").(*schema.Set).List()
	if len(constraints) > 0 {
		var pc []*ecs.PlacementConstraint
		for _, raw := range constraints {
			p := raw.(map[string]interface{})
			t := p["type"].(string)
			e := p["expression"].(string)
			if err := validateAwsEcsPlacementConstraint(t, e); err != nil {
				return err
			}
			constraint := &ecs.PlacementConstraint{
				Type: aws.String(t),
			}
			if e != "" {
				constraint.Expression = aws.String(e)
			}

			pc = append(pc, constraint)
		}
		input.PlacementConstraints = pc
	}

	serviceRegistries := d.Get("service_registries").(*schema.Set).List()
	if len(serviceRegistries) > 0 {
		srs := make([]*ecs.ServiceRegistry, 0, len(serviceRegistries))
		for _, v := range serviceRegistries {
			raw := v.(map[string]interface{})
			sr := &ecs.ServiceRegistry{
				RegistryArn: aws.String(raw["registry_arn"].(string)),
			}
			if port, ok := raw["port"].(int); ok && port != 0 {
				sr.Port = aws.Int64(int64(port))
			}
			if raw, ok := raw["container_port"].(int); ok && raw != 0 {
				sr.ContainerPort = aws.Int64(int64(raw))
			}
			if raw, ok := raw["container_name"].(string); ok && raw != "" {
				sr.ContainerName = aws.String(raw)
			}

			srs = append(srs, sr)
		}
		input.ServiceRegistries = srs
	}

	log.Printf("[DEBUG] Creating ECS service: %s", input)

	// Retry due to AWS IAM & ECS eventual consistency
	var out *ecs.CreateServiceOutput
	var err error
	err = resource.Retry(2*time.Minute, func() *resource.RetryError {
		out, err = conn.CreateService(&input)

		if err != nil {
			if isAWSErr(err, ecs.ErrCodeClusterNotFoundException, "") {
				return resource.RetryableError(err)
			}
			if isAWSErr(err, ecs.ErrCodeInvalidParameterException, "Please verify that the ECS service role being passed has the proper permissions.") {
				return resource.RetryableError(err)
			}
			return resource.NonRetryableError(err)
		}

		return nil
	})
	if err != nil {
		return fmt.Errorf("%s %q", err, d.Get("name").(string))
	}

	service := *out.Service

	log.Printf("[DEBUG] ECS service created: %s", *service.ServiceArn)
	d.SetId(*service.ServiceArn)

	if d.Get("wait_for_steady_state").(bool) {
		if err = resourceAwsEcsWaitForServiceSteadyState(d, meta); err != nil {
			return err
		}
	}

	return resourceAwsEcsServiceRead(d, meta)
}

func resourceAwsEcsServiceRead(d *schema.ResourceData, meta interface{}) error {
	conn := meta.(*AWSClient).ecsconn

	log.Printf("[DEBUG] Reading ECS service %s", d.Id())
	input := ecs.DescribeServicesInput{
		Services: []*string{aws.String(d.Id())},
		Cluster:  aws.String(d.Get("cluster").(string)),
	}

	var out *ecs.DescribeServicesOutput
	err := resource.Retry(2*time.Minute, func() *resource.RetryError {
		var err error
		out, err = conn.DescribeServices(&input)
		if err != nil {
			return resource.NonRetryableError(err)
		}

		if len(out.Services) < 1 {
			if d.IsNewResource() {
				return resource.RetryableError(fmt.Errorf("New ECS service not found yet: %q", d.Id()))
			}

			return resource.NonRetryableError(fmt.Errorf("ECS service disappeared: %q", d.Id()))
		}

		service := out.Services[0]
		if d.IsNewResource() && *service.Status == "INACTIVE" {
			return resource.RetryableError(fmt.Errorf("ECS service currently INACTIVE: %q", d.Id()))
		}

		return nil
	})
	if err != nil {
		return err
	}

	if len(out.Services) < 1 {
		log.Printf("[WARN] Removing ECS service %s (%s) because it's gone", d.Get("name").(string), d.Id())
		d.SetId("")
		return nil
	}

	service := out.Services[0]

	// Status==INACTIVE means deleted service
	if *service.Status == "INACTIVE" {
		log.Printf("[WARN] Removing ECS service %q because it's INACTIVE", *service.ServiceArn)
		d.SetId("")
		return nil
	}

	log.Printf("[DEBUG] Received ECS service %s", service)

	d.SetId(*service.ServiceArn)
	d.Set("name", service.ServiceName)

	// Save task definition in the same format
	if strings.HasPrefix(d.Get("task_definition").(string), "arn:"+meta.(*AWSClient).partition+":ecs:") {
		d.Set("task_definition", service.TaskDefinition)
	} else {
		taskDefinition := buildFamilyAndRevisionFromARN(*service.TaskDefinition)
		d.Set("task_definition", taskDefinition)
	}

	d.Set("scheduling_strategy", service.SchedulingStrategy)
	d.Set("desired_count", service.DesiredCount)
	d.Set("health_check_grace_period_seconds", service.HealthCheckGracePeriodSeconds)
	d.Set("launch_type", service.LaunchType)

	// Save cluster in the same format
	if strings.HasPrefix(d.Get("cluster").(string), "arn:"+meta.(*AWSClient).partition+":ecs:") {
		d.Set("cluster", service.ClusterArn)
	} else {
		clusterARN := getNameFromARN(*service.ClusterArn)
		d.Set("cluster", clusterARN)
	}

	// Save IAM role in the same format
	if service.RoleArn != nil {
		if strings.HasPrefix(d.Get("iam_role").(string), "arn:"+meta.(*AWSClient).partition+":iam:") {
			d.Set("iam_role", service.RoleArn)
		} else {
			roleARN := getNameFromARN(*service.RoleArn)
			d.Set("iam_role", roleARN)
		}
	}

	if service.DeploymentConfiguration != nil {
		d.Set("deployment_maximum_percent", service.DeploymentConfiguration.MaximumPercent)
		d.Set("deployment_minimum_healthy_percent", service.DeploymentConfiguration.MinimumHealthyPercent)
	}

	if service.LoadBalancers != nil {
		d.Set("load_balancer", flattenEcsLoadBalancers(service.LoadBalancers))
	}

	if _, ok := d.GetOk("placement_strategy"); ok {
		if err := d.Set("placement_strategy", flattenPlacementStrategyDeprecated(service.PlacementStrategy)); err != nil {
			return fmt.Errorf("error setting placement_strategy: %s", err)
		}
	} else {
		if err := d.Set("ordered_placement_strategy", flattenPlacementStrategy(service.PlacementStrategy)); err != nil {
			return fmt.Errorf("error setting ordered_placement_strategy: %s", err)
		}
	}
	if err := d.Set("placement_constraints", flattenServicePlacementConstraints(service.PlacementConstraints)); err != nil {
		log.Printf("[ERR] Error setting placement_constraints for (%s): %s", d.Id(), err)
	}

	if err := d.Set("network_configuration", flattenEcsNetworkConfiguration(service.NetworkConfiguration)); err != nil {
		return fmt.Errorf("[ERR] Error setting network_configuration for (%s): %s", d.Id(), err)
	}

	if err := d.Set("service_registries", flattenServiceRegistries(service.ServiceRegistries)); err != nil {
		return fmt.Errorf("[ERR] Error setting service_registries for (%s): %s", d.Id(), err)
	}

	return nil
}

func flattenEcsNetworkConfiguration(nc *ecs.NetworkConfiguration) []interface{} {
	if nc == nil {
		return nil
	}

	result := make(map[string]interface{})
	result["security_groups"] = schema.NewSet(schema.HashString, flattenStringList(nc.AwsvpcConfiguration.SecurityGroups))
	result["subnets"] = schema.NewSet(schema.HashString, flattenStringList(nc.AwsvpcConfiguration.Subnets))

	if nc.AwsvpcConfiguration.AssignPublicIp != nil {
		result["assign_public_ip"] = *nc.AwsvpcConfiguration.AssignPublicIp == ecs.AssignPublicIpEnabled
	}

	return []interface{}{result}
}

func expandEcsNetworkConfiguration(nc []interface{}) *ecs.NetworkConfiguration {
	if len(nc) == 0 {
		return nil
	}
	awsVpcConfig := &ecs.AwsVpcConfiguration{}
	raw := nc[0].(map[string]interface{})
	if val, ok := raw["security_groups"]; ok {
		awsVpcConfig.SecurityGroups = expandStringSet(val.(*schema.Set))
	}
	awsVpcConfig.Subnets = expandStringSet(raw["subnets"].(*schema.Set))
	if val, ok := raw["assign_public_ip"].(bool); ok {
		awsVpcConfig.AssignPublicIp = aws.String(ecs.AssignPublicIpDisabled)
		if val {
			awsVpcConfig.AssignPublicIp = aws.String(ecs.AssignPublicIpEnabled)
		}
	}

	return &ecs.NetworkConfiguration{AwsvpcConfiguration: awsVpcConfig}
}

func flattenServicePlacementConstraints(pcs []*ecs.PlacementConstraint) []map[string]interface{} {
	if len(pcs) == 0 {
		return nil
	}
	results := make([]map[string]interface{}, 0)
	for _, pc := range pcs {
		c := make(map[string]interface{})
		c["type"] = *pc.Type
		if pc.Expression != nil {
			c["expression"] = *pc.Expression
		}

		results = append(results, c)
	}
	return results
}

func flattenPlacementStrategyDeprecated(pss []*ecs.PlacementStrategy) []map[string]interface{} {
	if len(pss) == 0 {
		return nil
	}
	results := make([]map[string]interface{}, 0)
	for _, ps := range pss {
		c := make(map[string]interface{})
		c["type"] = *ps.Type
		c["field"] = *ps.Field

		// for some fields the API requires lowercase for creation but will return uppercase on query
		if *ps.Field == "MEMORY" || *ps.Field == "CPU" {
			c["field"] = strings.ToLower(*ps.Field)
		}

		results = append(results, c)
	}
	return results
}

func expandPlacementStrategy(s []interface{}) ([]*ecs.PlacementStrategy, error) {
	if len(s) == 0 {
		return nil, nil
	}
	ps := make([]*ecs.PlacementStrategy, 0)
	for _, raw := range s {
		p := raw.(map[string]interface{})
		t := p["type"].(string)
		f := p["field"].(string)
		if err := validateAwsEcsPlacementStrategy(t, f); err != nil {
			return nil, err
		}
		ps = append(ps, &ecs.PlacementStrategy{
			Type:  aws.String(t),
			Field: aws.String(f),
		})
	}
	return ps, nil
}

func expandPlacementStrategyDeprecated(s *schema.Set) ([]*ecs.PlacementStrategy, error) {
	if len(s.List()) == 0 {
		return nil, nil
	}
	ps := make([]*ecs.PlacementStrategy, 0)
	for _, raw := range s.List() {
		p := raw.(map[string]interface{})
		t := p["type"].(string)
		f := p["field"].(string)
		if err := validateAwsEcsPlacementStrategy(t, f); err != nil {
			return nil, err
		}
		ps = append(ps, &ecs.PlacementStrategy{
			Type:  aws.String(t),
			Field: aws.String(f),
		})
	}
	return ps, nil
}

func flattenPlacementStrategy(pss []*ecs.PlacementStrategy) []interface{} {
	if len(pss) == 0 {
		return nil
	}
	results := make([]interface{}, 0, len(pss))
	for _, ps := range pss {
		c := make(map[string]interface{})
		c["type"] = *ps.Type
		c["field"] = *ps.Field

		// for some fields the API requires lowercase for creation but will return uppercase on query
		if *ps.Field == "MEMORY" || *ps.Field == "CPU" {
			c["field"] = strings.ToLower(*ps.Field)
		}

		results = append(results, c)
	}
	return results
}

func flattenServiceRegistries(srs []*ecs.ServiceRegistry) []map[string]interface{} {
	if len(srs) == 0 {
		return nil
	}
	results := make([]map[string]interface{}, 0)
	for _, sr := range srs {
		c := map[string]interface{}{
			"registry_arn": aws.StringValue(sr.RegistryArn),
		}
		if sr.Port != nil {
			c["port"] = int(aws.Int64Value(sr.Port))
		}
		if sr.ContainerPort != nil {
			c["container_port"] = int(aws.Int64Value(sr.ContainerPort))
		}
		if sr.ContainerName != nil {
			c["container_name"] = aws.StringValue(sr.ContainerName)
		}
		results = append(results, c)
	}
	return results
}

func resourceAwsEcsServiceUpdate(d *schema.ResourceData, meta interface{}) error {
	conn := meta.(*AWSClient).ecsconn

	log.Printf("[DEBUG] Updating ECS service %s", d.Id())
	input := ecs.UpdateServiceInput{
		Service: aws.String(d.Id()),
		Cluster: aws.String(d.Get("cluster").(string)),
	}

	schedulingStrategy := d.Get("scheduling_strategy").(string)
	// Automatically ignore desired count if DAEMON
	if schedulingStrategy != ecs.SchedulingStrategyDaemon && d.HasChange("desired_count") {
		_, n := d.GetChange("desired_count")
		input.DesiredCount = aws.Int64(int64(n.(int)))
	}
	if d.HasChange("health_check_grace_period_seconds") {
		_, n := d.GetChange("health_check_grace_period_seconds")
		input.HealthCheckGracePeriodSeconds = aws.Int64(int64(n.(int)))
	}
	if d.HasChange("task_definition") {
		_, n := d.GetChange("task_definition")
		input.TaskDefinition = aws.String(n.(string))
	}

	if schedulingStrategy != ecs.SchedulingStrategyDaemon && (d.HasChange("deployment_maximum_percent") || d.HasChange("deployment_minimum_healthy_percent")) {
		input.DeploymentConfiguration = &ecs.DeploymentConfiguration{
			MaximumPercent:        aws.Int64(int64(d.Get("deployment_maximum_percent").(int))),
			MinimumHealthyPercent: aws.Int64(int64(d.Get("deployment_minimum_healthy_percent").(int))),
		}
	}

	if d.HasChange("network_configuration") {
		input.NetworkConfiguration = expandEcsNetworkConfiguration(d.Get("network_configuration").([]interface{}))
	}

	// Retry due to IAM eventual consistency
	err := resource.Retry(2*time.Minute, func() *resource.RetryError {
		out, err := conn.UpdateService(&input)
		if err != nil {
			if isAWSErr(err, ecs.ErrCodeInvalidParameterException, "Please verify that the ECS service role being passed has the proper permissions.") {
				return resource.RetryableError(err)
			}
			return resource.NonRetryableError(err)
		}

		log.Printf("[DEBUG] Updated ECS service %s", out.Service)
		return nil
	})
	if err != nil {
		return err
	}

	if d.Get("wait_for_steady_state").(bool) {
		if err = resourceAwsEcsWaitForServiceSteadyState(d, meta); err != nil {
			return err
		}
	}

	return resourceAwsEcsServiceRead(d, meta)
}

func resourceAwsEcsServiceDelete(d *schema.ResourceData, meta interface{}) error {
	conn := meta.(*AWSClient).ecsconn

	// Check if it's not already gone
	resp, err := conn.DescribeServices(&ecs.DescribeServicesInput{
		Services: []*string{aws.String(d.Id())},
		Cluster:  aws.String(d.Get("cluster").(string)),
	})
	if err != nil {
		if isAWSErr(err, ecs.ErrCodeServiceNotFoundException, "") {
			log.Printf("[DEBUG] Removing ECS Service from state, %q is already gone", d.Id())
			return nil
		}
		return err
	}

	if len(resp.Services) == 0 {
		log.Printf("[DEBUG] Removing ECS Service from state, %q is already gone", d.Id())
		return nil
	}

	log.Printf("[DEBUG] ECS service %s is currently %s", d.Id(), *resp.Services[0].Status)

	if *resp.Services[0].Status == "INACTIVE" {
		return nil
	}

	// Drain the ECS service
	if *resp.Services[0].Status != "DRAINING" && aws.StringValue(resp.Services[0].SchedulingStrategy) != ecs.SchedulingStrategyDaemon {
		log.Printf("[DEBUG] Draining ECS service %s", d.Id())
		_, err = conn.UpdateService(&ecs.UpdateServiceInput{
			Service:      aws.String(d.Id()),
			Cluster:      aws.String(d.Get("cluster").(string)),
			DesiredCount: aws.Int64(int64(0)),
		})
		if err != nil {
			return err
		}
	}

	input := ecs.DeleteServiceInput{
		Service: aws.String(d.Id()),
		Cluster: aws.String(d.Get("cluster").(string)),
	}
	// Wait until the ECS service is drained
	err = resource.Retry(5*time.Minute, func() *resource.RetryError {
		log.Printf("[DEBUG] Trying to delete ECS service %s", input)
		_, err := conn.DeleteService(&input)
		if err != nil {
			if isAWSErr(err, ecs.ErrCodeInvalidParameterException, "The service cannot be stopped while deployments are active.") {
				return resource.RetryableError(err)
			}
			return resource.NonRetryableError(err)
		}
		return nil
	})

	if err != nil {
		return err
	}

	// Wait until it's deleted
	wait := resource.StateChangeConf{
		Pending:    []string{"ACTIVE", "DRAINING"},
		Target:     []string{"INACTIVE"},
		Timeout:    10 * time.Minute,
		MinTimeout: 1 * time.Second,
		Refresh: func() (interface{}, string, error) {
			log.Printf("[DEBUG] Checking if ECS service %s is INACTIVE", d.Id())
			resp, err := conn.DescribeServices(&ecs.DescribeServicesInput{
				Services: []*string{aws.String(d.Id())},
				Cluster:  aws.String(d.Get("cluster").(string)),
			})
			if err != nil {
				return resp, "FAILED", err
			}

			log.Printf("[DEBUG] ECS service (%s) is currently %q", d.Id(), *resp.Services[0].Status)
			return resp, *resp.Services[0].Status, nil
		},
	}

	_, err = wait.WaitForState()
	if err != nil {
		return err
	}

	log.Printf("[DEBUG] ECS service %s deleted.", d.Id())
	return nil
}

func resourceAwsEcsLoadBalancerHash(v interface{}) int {
	var buf bytes.Buffer
	m := v.(map[string]interface{})

	buf.WriteString(fmt.Sprintf("%s-", m["elb_name"].(string)))
	buf.WriteString(fmt.Sprintf("%s-", m["container_name"].(string)))
	buf.WriteString(fmt.Sprintf("%d-", m["container_port"].(int)))

	if s := m["target_group_arn"].(string); s != "" {
		buf.WriteString(fmt.Sprintf("%s-", s))
	}

	return hashcode.String(buf.String())
}

func buildFamilyAndRevisionFromARN(arn string) string {
	return strings.Split(arn, "/")[1]
}

// Expects the following ARNs:
// arn:aws:iam::0123456789:role/EcsService
// arn:aws:ecs:us-west-2:0123456789:cluster/radek-cluster
func getNameFromARN(arn string) string {
	return strings.Split(arn, "/")[1]
}

func parseTaskDefinition(taskDefinition string) (string, string, error) {
	matches := taskDefinitionRE.FindAllStringSubmatch(taskDefinition, 2)

	if len(matches) == 0 || len(matches[0]) != 3 {
		return "", "", fmt.Errorf(
			"Invalid task definition format, family:rev or ARN expected (%#v)",
			taskDefinition)
	}

	return matches[0][1], matches[0][2], nil
<<<<<<< HEAD
}

func validateAwsEcsServiceHealthCheckGracePeriodSeconds(v interface{}, k string) (ws []string, errors []error) {
	value := v.(int)
	if (value < 0) || (value > 7200) {
		errors = append(errors, fmt.Errorf("%q must be between 0 and 7200", k))
	}
	return
}

func resourceAwsEcsWaitForServiceSteadyState(d *schema.ResourceData, meta interface{}) error {
	log.Println("[INFO] Waiting for service to reach a steady state")

	steadyStateConf := &resource.StateChangeConf{
		Pending:    []string{"false"},
		Target:     []string{"true"},
		Refresh:    resourceAwsEcsServiceIsSteadyStateFunc(d, meta),
		Timeout:    10 * time.Minute,
		MinTimeout: 1 * time.Second,
	}

	_, err := steadyStateConf.WaitForState()
	return err
}

// Returns a StateRefreshFunc for a given service. That function will return "true" if the service is in a
// steady state, "false" if the service is running but not in a steady state, and an error otherwise.
func resourceAwsEcsServiceIsSteadyStateFunc(d *schema.ResourceData, meta interface{}) resource.StateRefreshFunc {
	return func() (interface{}, string, error) {
		conn := meta.(*AWSClient).ecsconn
		in := &ecs.DescribeServicesInput{
			Services: []*string{aws.String(d.Id())},
			Cluster:  aws.String(d.Get("cluster").(string)),
		}

		out, err := conn.DescribeServices(in)
		if err != nil {
			return nil, "", err
		}

		if len(out.Services) < 1 {
			if d.IsNewResource() {
				// Continue retrying. It's *possible* the newly-created service was deleted out from under us,
				// but more likely we saw a stale read from ECS.
				log.Printf("[INFO] New ECS service not found yet: %q", d.Id())
				return nil, "false", nil
			}

			return nil, "", fmt.Errorf(
				"Service %v disappeared while waiting for it to reach a steady state",
				d.Id())
		}

		service := out.Services[0]

		// A service is in a steady state if:
		// 1. It is not INACTIVE or DRAINING
		// 2. There is only one deployment, which will be PRIMARY
		// 3. The count of running tasks matches the desired count
		// ref: https://github.com/boto/botocore/blob/3ac0dd53/botocore/data/ecs/2014-11-13/waiters-2.json#L42-L72
		if *service.Status == "INACTIVE" || *service.Status == "DRAINING" {
			return nil, "", fmt.Errorf(
				"Service %v can't reach steady state because its status is %v",
				d.Id(), *service.Status)
		}

		isSteadyState := len(service.Deployments) == 1 &&
			*service.RunningCount == *service.DesiredCount

		return service, strconv.FormatBool(isSteadyState), nil
	}
=======
>>>>>>> 2b7d3dab
}<|MERGE_RESOLUTION|>--- conflicted
+++ resolved
@@ -937,15 +937,6 @@
 	}
 
 	return matches[0][1], matches[0][2], nil
-<<<<<<< HEAD
-}
-
-func validateAwsEcsServiceHealthCheckGracePeriodSeconds(v interface{}, k string) (ws []string, errors []error) {
-	value := v.(int)
-	if (value < 0) || (value > 7200) {
-		errors = append(errors, fmt.Errorf("%q must be between 0 and 7200", k))
-	}
-	return
 }
 
 func resourceAwsEcsWaitForServiceSteadyState(d *schema.ResourceData, meta interface{}) error {
@@ -1009,6 +1000,4 @@
 
 		return service, strconv.FormatBool(isSteadyState), nil
 	}
-=======
->>>>>>> 2b7d3dab
 }