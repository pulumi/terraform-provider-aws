--- conflicted
+++ resolved
@@ -120,11 +120,7 @@
 $ terraform import aws_vpc_peering_connection_accepter.example pcx-12345678
 ```
 
-<<<<<<< HEAD
 Certain resource arguments, like `auto_accept`, do not have an EC2 API method for reading the information after peering connection creation. If the argument is set in the provider configuration on an imported resource, this provder will always show a difference. To workaround this behavior, either omit the argument from the configuration or use [`ignoreChanges`](https://www.pulumi.com/docs/intro/concepts/programming-model/#ignorechanges) to hide the difference, e.g.
-=======
-Certain resource arguments, like `auto_accept`, do not have an EC2 API method for reading the information after peering connection creation. If the argument is set in the Terraform configuration on an imported resource, Terraform will always show a difference. To workaround this behavior, either omit the argument from the Terraform configuration or use [`ignore_changes`](https://www.terraform.io/docs/configuration/meta-arguments/lifecycle.html#ignore_changes) to hide the difference, e.g.,
->>>>>>> 3345e46f
 
 ```terraform
 resource "aws_vpc_peering_connection_accepter" "example" {
