--- conflicted
+++ resolved
@@ -58,11 +58,7 @@
 $ terraform import aws_iam_user_login_profile.example myusername
 ```
 
-<<<<<<< HEAD
 Since this provider has no method to read the PGP or password information during import, use [`ignore_changes` argument](https://www.pulumi.com/docs/intro/concepts/programming-model/#ignorechanges) to ignore them unless password recreation is desired. e.g.
-=======
-Since Terraform has no method to read the PGP or password information during import, use the [Terraform resource `lifecycle` configuration block `ignore_changes` argument](https://www.terraform.io/docs/configuration/meta-arguments/lifecycle.html#ignore_changes) to ignore them unless password recreation is desiredE.g.,
->>>>>>> 3345e46f
 
 ```terraform
 resource "aws_iam_user_login_profile" "example" {
