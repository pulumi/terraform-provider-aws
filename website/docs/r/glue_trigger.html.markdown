--- conflicted
+++ resolved
@@ -113,11 +113,7 @@
 * `name` – (Required) The name of the trigger.
 * `predicate` – (Optional) A predicate to specify when the new trigger should fire. Required when trigger type is `CONDITIONAL`. See [Predicate](#predicate) Below.
 * `schedule` – (Optional) A cron expression used to specify the schedule. [Time-Based Schedules for Jobs and Crawlers](https://docs.aws.amazon.com/glue/latest/dg/monitor-data-warehouse-schedule.html)
-<<<<<<< HEAD
 * `tags` - (Optional) Key-value map of resource tags. If configured with a provider `default_tags` configuration block present, tags with matching keys will overwrite those defined at the provider-level.
-=======
-* `tags` - (Optional) Key-value map of resource tags. If configured with a provider [`default_tags` configuration block](https://registry.terraform.io/providers/hashicorp/aws/latest/docs#default_tags-configuration-block) present, tags with matching keys will overwrite those defined at the provider-level.
->>>>>>> abe4b515
 * `start_on_creation` – (Optional) Set to true to start `SCHEDULED` and `CONDITIONAL` triggers when created. True is not supported for `ON_DEMAND` triggers.
 * `type` – (Required) The type of trigger. Valid values are `CONDITIONAL`, `ON_DEMAND`, and `SCHEDULED`.
 * `workflow_name` - (Optional) A workflow to which the trigger should be associated to. Every workflow graph (DAG) needs a starting trigger (`ON_DEMAND` or `SCHEDULED` type) and can contain multiple additional `CONDITIONAL` triggers.
@@ -162,11 +158,7 @@
 * `arn` - Amazon Resource Name (ARN) of Glue Trigger
 * `id` - Trigger name
 * `state` - The current state of the trigger.
-<<<<<<< HEAD
 * `tags_all` - A map of tags assigned to the resource, including those inherited from the provider `default_tags` configuration block.
-=======
-* `tags_all` - A map of tags assigned to the resource, including those inherited from the provider [`default_tags` configuration block](https://registry.terraform.io/providers/hashicorp/aws/latest/docs#default_tags-configuration-block).
->>>>>>> abe4b515
 
 ## Timeouts
 
