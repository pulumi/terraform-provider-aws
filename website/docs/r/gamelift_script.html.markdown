---
subcategory: "GameLift"
layout: "aws"
page_title: "AWS: aws_gamelift_script"
description: |-
  Provides a GameLift Script resource.
---

# Resource: aws_gamelift_script

Provides an GameLift Script resource.

## Example Usage

```terraform
resource "aws_gamelift_script" "example" {
  name = "example-script"

  storage_location {
    bucket   = aws_s3_bucket.example.bucket
    key      = aws_s3_object.example.key
    role_arn = aws_iam_role.example.arn
  }
}
```

## Argument Reference

The following arguments are supported:

* `name` - (Required) Name of the script
* `storage_location` - (Optional) Information indicating where your game script files are stored. See below.
* `version` - (Optional) Version that is associated with this script.
<<<<<<< HEAD
* `tags` - (Optional) Key-value map of resource tags. If configured with a provider `default_tags` configuration block present, tags with matching keys will overwrite those defined at the provider-level.
=======
* `tags` - (Optional) Key-value map of resource tags. If configured with a provider [`default_tags` configuration block](https://registry.terraform.io/providers/hashicorp/aws/latest/docs#default_tags-configuration-block) present, tags with matching keys will overwrite those defined at the provider-level.
>>>>>>> abe4b515
* `zip_file` - (Optional) A data object containing your Realtime scripts and dependencies as a zip  file. The zip file can have one or multiple files. Maximum size of a zip file is 5 MB.

### Nested Fields

#### `storage_location`

* `bucket` - (Required) Name of your S3 bucket.
* `key` - (Required) Name of the zip file containing your script files.
* `role_arn` - (Required) ARN of the access role that allows Amazon GameLift to access your S3 bucket.
* `object_version` - (Optional) A specific version of the file. If not set, the latest version of the file is retrieved.

## Attributes Reference

In addition to all arguments above, the following attributes are exported:

* `id` - GameLift Script ID.
* `arn` - GameLift Script ARN.
* `tags_all` - A map of tags assigned to the resource, including those inherited from the provider [`default_tags` configuration block](https://registry.terraform.io/providers/hashicorp/aws/latest/docs#default_tags-configuration-block).

## Import

GameLift Scripts can be imported using the ID, e.g.,

```
$ terraform import aws_gamelift_script.example <script-id>
```<|MERGE_RESOLUTION|>--- conflicted
+++ resolved
@@ -31,11 +31,7 @@
 * `name` - (Required) Name of the script
 * `storage_location` - (Optional) Information indicating where your game script files are stored. See below.
 * `version` - (Optional) Version that is associated with this script.
-<<<<<<< HEAD
 * `tags` - (Optional) Key-value map of resource tags. If configured with a provider `default_tags` configuration block present, tags with matching keys will overwrite those defined at the provider-level.
-=======
-* `tags` - (Optional) Key-value map of resource tags. If configured with a provider [`default_tags` configuration block](https://registry.terraform.io/providers/hashicorp/aws/latest/docs#default_tags-configuration-block) present, tags with matching keys will overwrite those defined at the provider-level.
->>>>>>> abe4b515
 * `zip_file` - (Optional) A data object containing your Realtime scripts and dependencies as a zip  file. The zip file can have one or multiple files. Maximum size of a zip file is 5 MB.
 
 ### Nested Fields
