---
subcategory: "S3 Glacier"
layout: "aws"
page_title: "AWS: aws_glacier_vault"
description: |-
  Provides a Glacier Vault.
---

# Resource: aws_glacier_vault

Provides a Glacier Vault Resource. You can refer to the [Glacier Developer Guide](https://docs.aws.amazon.com/amazonglacier/latest/dev/working-with-vaults.html) for a full explanation of the Glacier Vault functionality

~> **NOTE:** When removing a Glacier Vault, the Vault must be empty.

## Example Usage

```terraform
resource "aws_sns_topic" "aws_sns_topic" {
  name = "glacier-sns-topic"
}

resource "aws_glacier_vault" "my_archive" {
  name = "MyArchive"

  notification {
    sns_topic = aws_sns_topic.aws_sns_topic.arn
    events    = ["ArchiveRetrievalCompleted", "InventoryRetrievalCompleted"]
  }

  access_policy = <<EOF
{
    "Version":"2012-10-17",
    "Statement":[
       {
          "Sid": "add-read-only-perm",
          "Principal": "*",
          "Effect": "Allow",
          "Action": [
             "glacier:InitiateJob",
             "glacier:GetJobOutput"
          ],
          "Resource": "arn:aws:glacier:eu-west-1:432981146916:vaults/MyArchive"
       }
    ]
}
EOF

  tags = {
    Test = "MyArchive"
  }
}
```

## Argument Reference

The following arguments are supported:

* `name` - (Required) The name of the Vault. Names can be between 1 and 255 characters long and the valid characters are a-z, A-Z, 0-9, '_' (underscore), '-' (hyphen), and '.' (period).
* `access_policy` - (Optional) The policy document. This is a JSON formatted string.
  The heredoc syntax or `file` function is helpful here. Use the [Glacier Developer Guide](https://docs.aws.amazon.com/amazonglacier/latest/dev/vault-access-policy.html) for more information on Glacier Vault Policy
* `notification` - (Optional) The notifications for the Vault. Fields documented below.
<<<<<<< HEAD
* `tags` - (Optional) A map of tags to assign to the resource. .If configured with a provider `default_tags` configuration block present, tags with matching keys will overwrite those defined at the provider-level.
=======
* `tags` - (Optional) A map of tags to assign to the resource. If configured with a provider [`default_tags` configuration block](https://registry.terraform.io/providers/hashicorp/aws/latest/docs#default_tags-configuration-block) present, tags with matching keys will overwrite those defined at the provider-level.
>>>>>>> abe4b515

**notification** supports the following:

* `events` - (Required) You can configure a vault to publish a notification for `ArchiveRetrievalCompleted` and `InventoryRetrievalCompleted` events.
* `sns_topic` - (Required) The SNS Topic ARN.

## Attributes Reference

In addition to all arguments above, the following attributes are exported:

* `location` - The URI of the vault that was created.
* `arn` - The ARN of the vault.
<<<<<<< HEAD
* `tags_all` - A map of tags assigned to the resource, including those inherited from the provider .
=======
* `tags_all` - A map of tags assigned to the resource, including those inherited from the provider [`default_tags` configuration block](https://registry.terraform.io/providers/hashicorp/aws/latest/docs#default_tags-configuration-block).
>>>>>>> abe4b515

## Import

Glacier Vaults can be imported using the `name`, e.g.,

```
$ terraform import aws_glacier_vault.archive my_archive
```<|MERGE_RESOLUTION|>--- conflicted
+++ resolved
@@ -59,11 +59,7 @@
 * `access_policy` - (Optional) The policy document. This is a JSON formatted string.
   The heredoc syntax or `file` function is helpful here. Use the [Glacier Developer Guide](https://docs.aws.amazon.com/amazonglacier/latest/dev/vault-access-policy.html) for more information on Glacier Vault Policy
 * `notification` - (Optional) The notifications for the Vault. Fields documented below.
-<<<<<<< HEAD
 * `tags` - (Optional) A map of tags to assign to the resource. .If configured with a provider `default_tags` configuration block present, tags with matching keys will overwrite those defined at the provider-level.
-=======
-* `tags` - (Optional) A map of tags to assign to the resource. If configured with a provider [`default_tags` configuration block](https://registry.terraform.io/providers/hashicorp/aws/latest/docs#default_tags-configuration-block) present, tags with matching keys will overwrite those defined at the provider-level.
->>>>>>> abe4b515
 
 **notification** supports the following:
 
@@ -76,11 +72,7 @@
 
 * `location` - The URI of the vault that was created.
 * `arn` - The ARN of the vault.
-<<<<<<< HEAD
-* `tags_all` - A map of tags assigned to the resource, including those inherited from the provider .
-=======
-* `tags_all` - A map of tags assigned to the resource, including those inherited from the provider [`default_tags` configuration block](https://registry.terraform.io/providers/hashicorp/aws/latest/docs#default_tags-configuration-block).
->>>>>>> abe4b515
+* `tags_all` - A map of tags assigned to the resource, including those inherited from the provider `default_tags` configuration block.
 
 ## Import
 
