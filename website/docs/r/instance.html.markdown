--- conflicted
+++ resolved
@@ -8,12 +8,7 @@
 
 # Resource: aws_instance
 
-<<<<<<< HEAD
-Provides an EC2 instance resource. This allows instances to be created, updated,
-and deleted.
-=======
-Provides an EC2 instance resource. This allows instances to be created, updated, and deleted. Instances also support [provisioning](https://www.terraform.io/docs/provisioners/index.html).
->>>>>>> 5bb0ab12
+Provides an EC2 instance resource. This allows instances to be created, updated, and deleted.
 
 ## Example Usage
 
@@ -133,7 +128,7 @@
 * `user_data` - (Optional) User data to provide when launching the instance. Do not pass gzip-compressed data via this argument; see `user_data_base64` instead.
 * `user_data_base64` - (Optional) Can be used instead of `user_data` to pass base64-encoded binary data directly. Use this instead of `user_data` whenever the value is not a valid UTF-8 string. For example, gzip-encoded user data must be base64-encoded and passed via this argument to avoid corruption.
 
-~> **NOTE:** Do not use `volume_tags` if you plan to manage block device tags outside the `aws_instance` configuration, such as using `tags` in an [`aws_ebs_volume`](/docs/providers/aws/r/ebs_volume.html) resource attached via [`aws_volume_attachment`](/docs/providers/aws/r/volume_attachment.html). Doing so will result in resource cycling and inconsistent behavior.
+~> **NOTE:** Do not use `volume_tags` if you plan to manage block device tags outside the `aws_instance` configuration, such as using `tags` in an `aws_ebs_volume` resource attached via `aws_volume_attachment`. Doing so will result in resource cycling and inconsistent behavior.
 
 * `volume_tags` - (Optional) A map of tags to assign, at instance-creation time, to root and EBS volumes.
 
@@ -241,38 +236,13 @@
 In addition to all arguments above, the following attributes are exported:
 
 * `arn` - The ARN of the instance.
-<<<<<<< HEAD
-* `availability_zone` - The availability zone of the instance.
-* `placement_group` - The placement group of the instance.
-* `key_name` - The key name of the instance
-* `password_data` - Base-64 encoded encrypted password data for the instance.
-  Useful for getting the administrator password for instances running Microsoft Windows.
-  This attribute is only exported if `get_password_data` is true.
-  Note that this encrypted value will be stored in the state file, as with all exported attributes.
-  See [GetPasswordData](https://docs.aws.amazon.com/AWSEC2/latest/APIReference/API_GetPasswordData.html) for more information.
-* `public_dns` - The public DNS name assigned to the instance. For EC2-VPC, this
-  is only available if you've enabled DNS hostnames for your VPC
-* `public_ip` - The public IP address assigned to the instance, if applicable. **NOTE**: If you are using an `aws_eip` with your instance, you should refer to the EIP's address directly and not use `public_ip`, as this field will change after the EIP is attached.
-* `ipv6_addresses` - A list of assigned IPv6 addresses, if any
-* `primary_network_interface_id` - The ID of the instance's primary network interface.
-* `private_dns` - The private DNS name assigned to the instance. Can only be
-  used inside the Amazon EC2, and only available if you've enabled DNS hostnames
-  for your VPC
-* `private_ip` - The private IP address assigned to the instance
-* `security_groups` - The associated security groups.
-* `vpc_security_group_ids` - The associated security groups in non-default VPC
-* `subnet_id` - The VPC subnet ID.
-* `outpost_arn` - The ARN of the Outpost the instance is assigned to.
-* `credit_specification` - Credit specification of instance.
-=======
->>>>>>> 5bb0ab12
 * `instance_state` - The state of the instance. One of: `pending`, `running`, `shutting-down`, `terminated`, `stopping`, `stopped`. See [Instance Lifecycle](https://docs.aws.amazon.com/AWSEC2/latest/UserGuide/ec2-instance-lifecycle.html) for more information.
 * `outpost_arn` - The ARN of the Outpost the instance is assigned to.
 * `password_data` - Base-64 encoded encrypted password data for the instance. Useful for getting the administrator password for instances running Microsoft Windows. This attribute is only exported if `get_password_data` is true. Note that this encrypted value will be stored in the state file, as with all exported attributes. See [GetPasswordData](https://docs.aws.amazon.com/AWSEC2/latest/APIReference/API_GetPasswordData.html) for more information.
 * `primary_network_interface_id` - The ID of the instance's primary network interface.
 * `private_dns` - The private DNS name assigned to the instance. Can only be used inside the Amazon EC2, and only available if you've enabled DNS hostnames for your VPC.
 * `public_dns` - The public DNS name assigned to the instance. For EC2-VPC, this is only available if you've enabled DNS hostnames for your VPC.
-* `public_ip` - The public IP address assigned to the instance, if applicable. **NOTE**: If you are using an [`aws_eip`](/docs/providers/aws/r/eip.html) with your instance, you should refer to the EIP's address directly and not use `public_ip` as this field will change after the EIP is attached.
+* `public_ip` - The public IP address assigned to the instance, if applicable. **NOTE**: If you are using an `aws_eip` with your instance, you should refer to the EIP's address directly and not use `public_ip` as this field will change after the EIP is attached.
 
 For `ebs_block_device`, in addition to the arguments above, the following attribute is exported:
 
