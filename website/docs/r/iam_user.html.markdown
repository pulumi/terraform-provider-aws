--- conflicted
+++ resolved
@@ -57,15 +57,9 @@
 * `path` - (Optional, default "/") Path in which to create the user.
 * `permissions_boundary` - (Optional) The ARN of the policy that is used to set the permissions boundary for the user.
 * `force_destroy` - (Optional, default false) When destroying this user, destroy even if it
-<<<<<<< HEAD
-  has non-this provider-managed IAM access keys, login profile or MFA devices. Without `force_destroy`
-  a user with non-this provider-managed access keys and login profile will fail to be destroyed.
+  has non-provider-managed IAM access keys, login profile or MFA devices. Without `force_destroy`
+  a user with non-provider-managed access keys and login profile will fail to be destroyed.
 * `tags` - Key-value mapping of tags for the IAM user
-=======
-  has non-Terraform-managed IAM access keys, login profile or MFA devices. Without `force_destroy`
-  a user with non-Terraform-managed access keys and login profile will fail to be destroyed.
-* `tags` - Key-value map of tags for the IAM user
->>>>>>> 1991aa09
 
 ## Attributes Reference
 
