---
subcategory: "EC2 (Elastic Compute Cloud)"
layout: "aws"
page_title: "AWS: aws_ec2_host"
description: |-
  Provides an EC2 Host resource. This allows Dedicated Hosts to be allocated, modified, and released.
---

# Resource: aws_ec2_host

Provides an EC2 Host resource. This allows Dedicated Hosts to be allocated, modified, and released.

## Example Usage

```terraform
# Create a new host with instance type of c5.18xlarge with Auto Placement
# and Host Recovery enabled.
resource "aws_ec2_host" "test" {
  instance_type     = "c5.18xlarge"
  availability_zone = "us-west-2a"
  host_recovery     = "on"
  auto_placement    = "on"
}
```

## Argument Reference

The following arguments are supported:

* `auto_placement` - (Optional) Indicates whether the host accepts any untargeted instance launches that match its instance type configuration, or if it only accepts Host tenancy instance launches that specify its unique host ID. Valid values: `on`, `off`. Default: `on`.
* `availability_zone` - (Required) The Availability Zone in which to allocate the Dedicated Host.
* `host_recovery` - (Optional) Indicates whether to enable or disable host recovery for the Dedicated Host. Valid values: `on`, `off`. Default: `off`.
* `instance_family` - (Optional) Specifies the instance family to be supported by the Dedicated Hosts. If you specify an instance family, the Dedicated Hosts support multiple instance types within that instance family. Exactly one of `instance_family` or `instance_type` must be specified.
<<<<<<< HEAD
* `instance_type` - (Optional) Specifies the instance type to be supported by the Dedicated Hosts. If you specify an instance type, the Dedicated Hosts support instances of the specified instance type only.  Exactly one of `instance_family` or `instance_type` must be specified.
* `tags` - (Optional) Map of tags to assign to this resource. If configured with a provider `default_tags` configuration block present, tags with matching keys will overwrite those defined at the provider-level.
=======
* `instance_type` - (Optional) Specifies the instance type to be supported by the Dedicated Hosts. If you specify an instance type, the Dedicated Hosts support instances of the specified instance type only. Exactly one of `instance_family` or `instance_type` must be specified.
* `outpost_arn` - (Optional) The Amazon Resource Name (ARN) of the AWS Outpost on which to allocate the Dedicated Host.
* `tags` - (Optional) Map of tags to assign to this resource. If configured with a provider [`default_tags` configuration block](https://www.terraform.io/docs/providers/aws/index.html#default_tags-configuration-block) present, tags with matching keys will overwrite those defined at the provider-level.
>>>>>>> af8e10dc

## Attributes Reference

In addition to all arguments above, the following attributes are exported:

* `id` - The ID of the allocated Dedicated Host. This is used to launch an instance onto a specific host.
* `arn` - The ARN of the Dedicated Host.
* `owner_id` - The ID of the AWS account that owns the Dedicated Host.
* `tags_all` - A map of tags assigned to the resource, including those inherited from the provider `default_tags` configuration block.

## Import

Hosts can be imported using the host `id`, e.g.,

```
$ terraform import aws_ec2_host.example h-0385a99d0e4b20cbb
```<|MERGE_RESOLUTION|>--- conflicted
+++ resolved
@@ -31,14 +31,9 @@
 * `availability_zone` - (Required) The Availability Zone in which to allocate the Dedicated Host.
 * `host_recovery` - (Optional) Indicates whether to enable or disable host recovery for the Dedicated Host. Valid values: `on`, `off`. Default: `off`.
 * `instance_family` - (Optional) Specifies the instance family to be supported by the Dedicated Hosts. If you specify an instance family, the Dedicated Hosts support multiple instance types within that instance family. Exactly one of `instance_family` or `instance_type` must be specified.
-<<<<<<< HEAD
-* `instance_type` - (Optional) Specifies the instance type to be supported by the Dedicated Hosts. If you specify an instance type, the Dedicated Hosts support instances of the specified instance type only.  Exactly one of `instance_family` or `instance_type` must be specified.
-* `tags` - (Optional) Map of tags to assign to this resource. If configured with a provider `default_tags` configuration block present, tags with matching keys will overwrite those defined at the provider-level.
-=======
 * `instance_type` - (Optional) Specifies the instance type to be supported by the Dedicated Hosts. If you specify an instance type, the Dedicated Hosts support instances of the specified instance type only. Exactly one of `instance_family` or `instance_type` must be specified.
 * `outpost_arn` - (Optional) The Amazon Resource Name (ARN) of the AWS Outpost on which to allocate the Dedicated Host.
-* `tags` - (Optional) Map of tags to assign to this resource. If configured with a provider [`default_tags` configuration block](https://www.terraform.io/docs/providers/aws/index.html#default_tags-configuration-block) present, tags with matching keys will overwrite those defined at the provider-level.
->>>>>>> af8e10dc
+* `tags` - (Optional) Map of tags to assign to this resource. If configured with a provider `default_tags` configuration block present, tags with matching keys will overwrite those defined at the provider-level.
 
 ## Attributes Reference
 
