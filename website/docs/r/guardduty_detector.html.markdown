--- conflicted
+++ resolved
@@ -25,13 +25,8 @@
 The following arguments are supported:
 
 * `enable` - (Optional) Enable monitoring and feedback reporting. Setting to `false` is equivalent to "suspending" GuardDuty. Defaults to `true`.
-<<<<<<< HEAD
-* `finding_publishing_frequency` - (Optional) Specifies the frequency of notifications sent for subsequent finding occurrences. If the detector is a GuardDuty member account, the value is determined by the GuardDuty primary account and cannot be modified, otherwise defaults to `SIX_HOURS`. For standalone and GuardDuty primary accounts, it must be configured in this provider to enable drift detection. Valid values for standalone and primary accounts: `FIFTEEN_MINUTES`, `ONE_HOUR`, `SIX_HOURS`. See [AWS Documentation](https://docs.aws.amazon.com/guardduty/latest/ug/guardduty_findings_cloudwatch.html#guardduty_findings_cloudwatch_notification_frequency) for more information.
+* `finding_publishing_frequency` - (Optional) Specifies the frequency of notifications sent for subsequent finding occurrences. If the detector is a GuardDuty member account, the value is determined by the GuardDuty primary account and cannot be modified, otherwise defaults to `SIX_HOURS`. For standalone and GuardDuty primary accounts, it must be configured in Terraform to enable drift detection. Valid values for standalone and primary accounts: `FIFTEEN_MINUTES`, `ONE_HOUR`, `SIX_HOURS`. See [AWS Documentation](https://docs.aws.amazon.com/guardduty/latest/ug/guardduty_findings_cloudwatch.html#guardduty_findings_cloudwatch_notification_frequency) for more information.
 * `tags` - (Optional) Key-value map of resource tags.
-=======
-* `finding_publishing_frequency` - (Optional) Specifies the frequency of notifications sent for subsequent finding occurrences. If the detector is a GuardDuty member account, the value is determined by the GuardDuty primary account and cannot be modified, otherwise defaults to `SIX_HOURS`. For standalone and GuardDuty primary accounts, it must be configured in Terraform to enable drift detection. Valid values for standalone and primary accounts: `FIFTEEN_MINUTES`, `ONE_HOUR`, `SIX_HOURS`. See [AWS Documentation](https://docs.aws.amazon.com/guardduty/latest/ug/guardduty_findings_cloudwatch.html#guardduty_findings_cloudwatch_notification_frequency) for more information.
-* `tags` - (Optional) Key-value map of resource tags. If configured with a provider [`default_tags` configuration block](/docs/providers/aws/index.html#default_tags-configuration-block) present, tags with matching keys will overwrite those defined at the provider-level.
->>>>>>> 19e8e245
 
 ## Attributes Reference
 
@@ -40,7 +35,7 @@
 * `account_id` - The AWS account ID of the GuardDuty detector
 * `arn` - Amazon Resource Name (ARN) of the GuardDuty detector
 * `id` - The ID of the GuardDuty detector
-* `tags_all` - A map of tags assigned to the resource, including those inherited from the provider [`default_tags` configuration block](/docs/providers/aws/index.html#default_tags-configuration-block).
+* `tags_all` - A map of tags assigned to the resource, including those inherited from the provider .
 
 ## Import
 
