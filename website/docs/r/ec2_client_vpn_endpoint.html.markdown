---
subcategory: "EC2"
layout: "aws"
page_title: "AWS: aws_ec2_client_vpn_endpoint"
description: |-
  Provides an AWS Client VPN endpoint for OpenVPN clients.
---

# Resource: aws_ec2_client_vpn_endpoint

Provides an AWS Client VPN endpoint for OpenVPN clients. For more information on usage, please see the
[AWS Client VPN Administrator's Guide](https://docs.aws.amazon.com/vpn/latest/clientvpn-admin/what-is.html).

~> **NOTE on Client VPN endpoint target network security groups:** Terraform provides both a standalone [Client VPN endpoint network association](ec2_client_vpn_network_association.html) resource with a (deprecated) `security_groups` argument and a Client VPN endpoint resource with a `security_group_ids` argument. Do not specify security groups in both resources. Doing so will cause a conflict and will overwrite the target network security group association.

## Example Usage

```terraform
resource "aws_ec2_client_vpn_endpoint" "example" {
  description            = "clientvpn-example"
  server_certificate_arn = aws_acm_certificate.cert.arn
  client_cidr_block      = "10.0.0.0/16"

  authentication_options {
    type                       = "certificate-authentication"
    root_certificate_chain_arn = aws_acm_certificate.root_cert.arn
  }

  connection_log_options {
    enabled               = true
    cloudwatch_log_group  = aws_cloudwatch_log_group.lg.name
    cloudwatch_log_stream = aws_cloudwatch_log_stream.ls.name
  }
}
```

## Argument Reference

The following arguments are supported:

* `authentication_options` - (Required) Information about the authentication method to be used to authenticate clients.
* `client_cidr_block` - (Required) The IPv4 address range, in CIDR notation, from which to assign client IP addresses. The address range cannot overlap with the local CIDR of the VPC in which the associated subnet is located, or the routes that you add manually. The address range cannot be changed after the Client VPN endpoint has been created. The CIDR block should be /22 or greater.
* `client_connect_options` - (Optional) The options for managing connection authorization for new client connections.
* `client_login_banner_options` - (Optional) Options for enabling a customizable text banner that will be displayed on AWS provided clients when a VPN session is established.
* `connection_log_options` - (Required) Information about the client connection logging options.
* `description` - (Optional) A brief description of the Client VPN endpoint.
* `dns_servers` - (Optional) Information about the DNS servers to be used for DNS resolution. A Client VPN endpoint can have up to two DNS servers. If no DNS server is specified, the DNS address of the connecting device is used.
* `security_group_ids` - (Optional) The IDs of one or more security groups to apply to the target network. You must also specify the ID of the VPC that contains the security groups.
* `self_service_portal` - (Optional) Specify whether to enable the self-service portal for the Client VPN endpoint. Values can be `enabled` or `disabled`. Default value is `disabled`.
* `server_certificate_arn` - (Required) The ARN of the ACM server certificate.
* `session_timeout_hours` - (Optional) The maximum session duration is a trigger by which end-users are required to re-authenticate prior to establishing a VPN session. Default value is `24` - Valid values: `8 | 10 | 12 | 24`
* `split_tunnel` - (Optional) Indicates whether split-tunnel is enabled on VPN endpoint. Default value is `false`.
<<<<<<< HEAD
* `self_service_portal` - (Optional) Specify whether to enable the self-service portal for the Client VPN endpoint. Values can be `enabled` or `disabled`. Default value is `disabled`.
* `tags` - (Optional) A mapping of tags to assign to the resource. If configured with a provider `default_tags` configuration block present, tags with matching keys will overwrite those defined at the provider-level.
=======
* `tags` - (Optional) A mapping of tags to assign to the resource. If configured with a provider [`default_tags` configuration block](https://www.terraform.io/docs/providers/aws/index.html#default_tags-configuration-block) present, tags with matching keys will overwrite those defined at the provider-level.
>>>>>>> 7a066468
* `transport_protocol` - (Optional) The transport protocol to be used by the VPN session. Default value is `udp`.
* `vpc_id` - (Optional) The ID of the VPC to associate with the Client VPN endpoint. If no security group IDs are specified in the request, the default security group for the VPC is applied.
* `vpn_port` - (Optional) The port number for the Client VPN endpoint. Valid values are `443` and `1194`. Default value is `443`.

### `authentication_options` Argument Reference

One of the following arguments must be supplied:

* `active_directory_id` - (Optional) The ID of the Active Directory to be used for authentication if type is `directory-service-authentication`.
* `root_certificate_chain_arn` - (Optional) The ARN of the client certificate. The certificate must be signed by a certificate authority (CA) and it must be provisioned in AWS Certificate Manager (ACM). Only necessary when type is set to `certificate-authentication`.
* `saml_provider_arn` - (Optional) The ARN of the IAM SAML identity provider if type is `federated-authentication`.
* `self_service_saml_provider_arn` - (Optional) The ARN of the IAM SAML identity provider for the self service portal if type is `federated-authentication`.
* `type` - (Required) The type of client authentication to be used. Specify `certificate-authentication` to use certificate-based authentication, `directory-service-authentication` to use Active Directory authentication, or `federated-authentication` to use Federated Authentication via SAML 2.0.

### `client_connect_options` Argument reference

* `enabled` - (Optional) Indicates whether client connect options are enabled. The default is `false` (not enabled).
* `lambda_function_arn` - (Optional) The Amazon Resource Name (ARN) of the Lambda function used for connection authorization.

### `client_login_banner_options` Argument reference

* `banner_text` - (Optional) Customizable text that will be displayed in a banner on AWS provided clients when a VPN session is established. UTF-8 encoded characters only. Maximum of 1400 characters.
* `enabled` - (Optional) Enable or disable a customizable text banner that will be displayed on AWS provided clients when a VPN session is established. The default is `false` (not enabled).

### `connection_log_options` Argument Reference

One of the following arguments must be supplied:

* `cloudwatch_log_group` - (Optional) The name of the CloudWatch Logs log group.
* `cloudwatch_log_stream` - (Optional) The name of the CloudWatch Logs log stream to which the connection data is published.
* `enabled` - (Required) Indicates whether connection logging is enabled.

## Attributes Reference

In addition to all arguments above, the following attributes are exported:

* `arn` - The ARN of the Client VPN endpoint.
* `dns_name` - The DNS name to be used by clients when establishing their VPN session.
* `id` - The ID of the Client VPN endpoint.
<<<<<<< HEAD
* `status` - The current state of the Client VPN endpoint.
* `tags_all` - A map of tags assigned to the resource, including those inherited from the provider `default_tags` configuration block.
=======
* `status` - **Deprecated** The current state of the Client VPN endpoint.
* `tags_all` - A map of tags assigned to the resource, including those inherited from the provider [`default_tags` configuration block](https://www.terraform.io/docs/providers/aws/index.html#default_tags-configuration-block).
>>>>>>> 7a066468

## Import

AWS Client VPN endpoints can be imported using the `id` value found via `aws ec2 describe-client-vpn-endpoints`, e.g.,

```
$ terraform import aws_ec2_client_vpn_endpoint.example cvpn-endpoint-0ac3a1abbccddd666
```<|MERGE_RESOLUTION|>--- conflicted
+++ resolved
@@ -11,7 +11,7 @@
 Provides an AWS Client VPN endpoint for OpenVPN clients. For more information on usage, please see the
 [AWS Client VPN Administrator's Guide](https://docs.aws.amazon.com/vpn/latest/clientvpn-admin/what-is.html).
 
-~> **NOTE on Client VPN endpoint target network security groups:** Terraform provides both a standalone [Client VPN endpoint network association](ec2_client_vpn_network_association.html) resource with a (deprecated) `security_groups` argument and a Client VPN endpoint resource with a `security_group_ids` argument. Do not specify security groups in both resources. Doing so will cause a conflict and will overwrite the target network security group association.
+~> **NOTE on Client VPN endpoint target network security groups:** this provider provides both a standalone Client VPN endpoint network association resource with a (deprecated) `security_groups` argument and a Client VPN endpoint resource with a `security_group_ids` argument. Do not specify security groups in both resources. Doing so will cause a conflict and will overwrite the target network security group association.
 
 ## Example Usage
 
@@ -50,12 +50,7 @@
 * `server_certificate_arn` - (Required) The ARN of the ACM server certificate.
 * `session_timeout_hours` - (Optional) The maximum session duration is a trigger by which end-users are required to re-authenticate prior to establishing a VPN session. Default value is `24` - Valid values: `8 | 10 | 12 | 24`
 * `split_tunnel` - (Optional) Indicates whether split-tunnel is enabled on VPN endpoint. Default value is `false`.
-<<<<<<< HEAD
-* `self_service_portal` - (Optional) Specify whether to enable the self-service portal for the Client VPN endpoint. Values can be `enabled` or `disabled`. Default value is `disabled`.
 * `tags` - (Optional) A mapping of tags to assign to the resource. If configured with a provider `default_tags` configuration block present, tags with matching keys will overwrite those defined at the provider-level.
-=======
-* `tags` - (Optional) A mapping of tags to assign to the resource. If configured with a provider [`default_tags` configuration block](https://www.terraform.io/docs/providers/aws/index.html#default_tags-configuration-block) present, tags with matching keys will overwrite those defined at the provider-level.
->>>>>>> 7a066468
 * `transport_protocol` - (Optional) The transport protocol to be used by the VPN session. Default value is `udp`.
 * `vpc_id` - (Optional) The ID of the VPC to associate with the Client VPN endpoint. If no security group IDs are specified in the request, the default security group for the VPC is applied.
 * `vpn_port` - (Optional) The port number for the Client VPN endpoint. Valid values are `443` and `1194`. Default value is `443`.
@@ -95,13 +90,8 @@
 * `arn` - The ARN of the Client VPN endpoint.
 * `dns_name` - The DNS name to be used by clients when establishing their VPN session.
 * `id` - The ID of the Client VPN endpoint.
-<<<<<<< HEAD
-* `status` - The current state of the Client VPN endpoint.
+* `status` - **Deprecated** The current state of the Client VPN endpoint.
 * `tags_all` - A map of tags assigned to the resource, including those inherited from the provider `default_tags` configuration block.
-=======
-* `status` - **Deprecated** The current state of the Client VPN endpoint.
-* `tags_all` - A map of tags assigned to the resource, including those inherited from the provider [`default_tags` configuration block](https://www.terraform.io/docs/providers/aws/index.html#default_tags-configuration-block).
->>>>>>> 7a066468
 
 ## Import
 
