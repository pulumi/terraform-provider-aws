package connect_test

import (
	"fmt"
	"testing"

	"github.com/aws/aws-sdk-go/aws"
	"github.com/aws/aws-sdk-go/service/connect"
	"github.com/hashicorp/aws-sdk-go-base/v2/awsv1shim/v2/tfawserr"
	sdkacctest "github.com/hashicorp/terraform-plugin-sdk/v2/helper/acctest"
	"github.com/hashicorp/terraform-plugin-sdk/v2/helper/resource"
	"github.com/hashicorp/terraform-plugin-sdk/v2/terraform"
	"github.com/hashicorp/terraform-provider-aws/internal/acctest"
	"github.com/hashicorp/terraform-provider-aws/internal/conns"
	tfconnect "github.com/hashicorp/terraform-provider-aws/internal/service/connect"
)

<<<<<<< HEAD
// Serialized acceptance tests due to Connect account limits (max 2 parallel tests)
func TestAccConnectSecurityProfile_serial(t *testing.T) {
	testCases := map[string]func(t *testing.T){
		"basic":             testAccSecurityProfile_basic,
		"disappears":        testAccSecurityProfile_disappears,
		"updatePermissions": testAccSecurityProfile_updatePermissions,
		"updateTags":        testAccSecurityProfile_updateTags,
	}

	for name, tc := range testCases {
		tc := tc
		t.Run(name, func(t *testing.T) {
			tc(t)
		})
	}
}

=======
>>>>>>> 3ad90c6b
func testAccSecurityProfile_basic(t *testing.T) {
	var v connect.DescribeSecurityProfileOutput
	rName := sdkacctest.RandomWithPrefix("resource-test-terraform")
	rName2 := sdkacctest.RandomWithPrefix("resource-test-terraform")
	resourceName := "aws_connect_security_profile.test"

	resource.Test(t, resource.TestCase{
		PreCheck:                 func() { acctest.PreCheck(t) },
		ErrorCheck:               acctest.ErrorCheck(t, connect.EndpointsID),
		ProtoV5ProviderFactories: acctest.ProtoV5ProviderFactories,
		CheckDestroy:             testAccCheckSecurityProfileDestroy,
		Steps: []resource.TestStep{
			{
				Config: testAccSecurityProfileConfig_basic(rName, rName2, "Created"),
				Check: resource.ComposeTestCheckFunc(
					testAccCheckSecurityProfileExists(resourceName, &v),
					resource.TestCheckResourceAttrSet(resourceName, "arn"),
					resource.TestCheckResourceAttrSet(resourceName, "instance_id"),
					resource.TestCheckResourceAttrSet(resourceName, "security_profile_id"),

					resource.TestCheckResourceAttr(resourceName, "name", rName2),
					resource.TestCheckResourceAttr(resourceName, "description", "Created"),
					resource.TestCheckResourceAttr(resourceName, "permissions.#", "0"),
					resource.TestCheckResourceAttr(resourceName, "tags.%", "1"),
				),
			},
			{
				ResourceName:      resourceName,
				ImportState:       true,
				ImportStateVerify: true,
			},
			{
				Config: testAccSecurityProfileConfig_basic(rName, rName2, "Updated"),
				Check: resource.ComposeAggregateTestCheckFunc(
					testAccCheckSecurityProfileExists(resourceName, &v),
					resource.TestCheckResourceAttrSet(resourceName, "arn"),
					resource.TestCheckResourceAttrSet(resourceName, "instance_id"),
					resource.TestCheckResourceAttrSet(resourceName, "security_profile_id"),

					resource.TestCheckResourceAttr(resourceName, "name", rName2),
					resource.TestCheckResourceAttr(resourceName, "description", "Updated"),
					resource.TestCheckResourceAttr(resourceName, "permissions.#", "0"),
					resource.TestCheckResourceAttr(resourceName, "tags.%", "1"),
				),
			},
		},
	})
}

func testAccSecurityProfile_updatePermissions(t *testing.T) {
	var v connect.DescribeSecurityProfileOutput
	rName := sdkacctest.RandomWithPrefix("resource-test-terraform")
	rName2 := sdkacctest.RandomWithPrefix("resource-test-terraform")
	resourceName := "aws_connect_security_profile.test"

	resource.Test(t, resource.TestCase{
		PreCheck:                 func() { acctest.PreCheck(t) },
		ErrorCheck:               acctest.ErrorCheck(t, connect.EndpointsID),
		ProtoV5ProviderFactories: acctest.ProtoV5ProviderFactories,
		CheckDestroy:             testAccCheckSecurityProfileDestroy,
		Steps: []resource.TestStep{
			{
				Config: testAccSecurityProfileConfig_basic(rName, rName2, "TestPermissionsUpdate"),
				Check: resource.ComposeTestCheckFunc(
					testAccCheckSecurityProfileExists(resourceName, &v),
					resource.TestCheckResourceAttrSet(resourceName, "arn"),
					resource.TestCheckResourceAttrSet(resourceName, "instance_id"),
					resource.TestCheckResourceAttrSet(resourceName, "security_profile_id"),

					resource.TestCheckResourceAttr(resourceName, "name", rName2),
					resource.TestCheckResourceAttr(resourceName, "description", "TestPermissionsUpdate"),
					resource.TestCheckResourceAttr(resourceName, "permissions.#", "0"),
					resource.TestCheckResourceAttr(resourceName, "tags.%", "1"),
				),
			},
			{
				ResourceName:      resourceName,
				ImportState:       true,
				ImportStateVerify: true,
			},
			{
				// Test updating permissions
				Config: testAccSecurityProfileConfig_permissions(rName, rName2, "TestPermissionsUpdate"),
				Check: resource.ComposeAggregateTestCheckFunc(
					testAccCheckSecurityProfileExists(resourceName, &v),
					resource.TestCheckResourceAttrSet(resourceName, "arn"),
					resource.TestCheckResourceAttrSet(resourceName, "instance_id"),
					resource.TestCheckResourceAttrSet(resourceName, "security_profile_id"),

					resource.TestCheckResourceAttr(resourceName, "name", rName2),
					resource.TestCheckResourceAttr(resourceName, "description", "TestPermissionsUpdate"),
					resource.TestCheckResourceAttr(resourceName, "permissions.#", "2"),
					resource.TestCheckResourceAttr(resourceName, "tags.%", "1"),
				),
			},
		},
	})
}

func testAccSecurityProfile_updateTags(t *testing.T) {
	var v connect.DescribeSecurityProfileOutput
	rName := sdkacctest.RandomWithPrefix("resource-test-terraform")
	rName2 := sdkacctest.RandomWithPrefix("resource-test-terraform")
	description := "tags"

	resourceName := "aws_connect_security_profile.test"

	resource.Test(t, resource.TestCase{
		PreCheck:                 func() { acctest.PreCheck(t) },
		ErrorCheck:               acctest.ErrorCheck(t, connect.EndpointsID),
		ProtoV5ProviderFactories: acctest.ProtoV5ProviderFactories,
		CheckDestroy:             testAccCheckSecurityProfileDestroy,
		Steps: []resource.TestStep{
			{
				Config: testAccSecurityProfileConfig_basic(rName, rName2, description),
				Check: resource.ComposeTestCheckFunc(
					testAccCheckSecurityProfileExists(resourceName, &v),
					resource.TestCheckResourceAttr(resourceName, "tags.%", "1"),
					resource.TestCheckResourceAttr(resourceName, "tags.Name", "Test Security Profile"),
				),
			},
			{
				ResourceName:      resourceName,
				ImportState:       true,
				ImportStateVerify: true,
			},
			{
				Config: testAccSecurityProfileConfig_tags(rName, rName2, description),
				Check: resource.ComposeTestCheckFunc(
					testAccCheckSecurityProfileExists(resourceName, &v),
					resource.TestCheckResourceAttr(resourceName, "tags.%", "2"),
					resource.TestCheckResourceAttr(resourceName, "tags.Name", "Test Security Profile"),
					resource.TestCheckResourceAttr(resourceName, "tags.Key2", "Value2a"),
				),
			},
			{
				Config: testAccSecurityProfileConfig_tagsUpdated(rName, rName2, description),
				Check: resource.ComposeTestCheckFunc(
					testAccCheckSecurityProfileExists(resourceName, &v),
					resource.TestCheckResourceAttr(resourceName, "tags.%", "3"),
					resource.TestCheckResourceAttr(resourceName, "tags.Name", "Test Security Profile"),
					resource.TestCheckResourceAttr(resourceName, "tags.Key2", "Value2b"),
					resource.TestCheckResourceAttr(resourceName, "tags.Key3", "Value3"),
				),
			},
		},
	})
}

func testAccSecurityProfile_disappears(t *testing.T) {
	var v connect.DescribeSecurityProfileOutput
	rName := sdkacctest.RandomWithPrefix("resource-test-terraform")
	rName2 := sdkacctest.RandomWithPrefix("resource-test-terraform")
	resourceName := "aws_connect_security_profile.test"

	resource.Test(t, resource.TestCase{
		PreCheck:                 func() { acctest.PreCheck(t) },
		ErrorCheck:               acctest.ErrorCheck(t, connect.EndpointsID),
		ProtoV5ProviderFactories: acctest.ProtoV5ProviderFactories,
		CheckDestroy:             testAccCheckSecurityProfileDestroy,
		Steps: []resource.TestStep{
			{
				Config: testAccSecurityProfileConfig_basic(rName, rName2, "Disappear"),
				Check: resource.ComposeTestCheckFunc(
					testAccCheckSecurityProfileExists(resourceName, &v),
					acctest.CheckResourceDisappears(acctest.Provider, tfconnect.ResourceSecurityProfile(), resourceName),
				),
				ExpectNonEmptyPlan: true,
			},
		},
	})
}

func testAccCheckSecurityProfileExists(resourceName string, function *connect.DescribeSecurityProfileOutput) resource.TestCheckFunc {
	return func(s *terraform.State) error {
		rs, ok := s.RootModule().Resources[resourceName]
		if !ok {
			return fmt.Errorf("Connect Security Profile not found: %s", resourceName)
		}

		if rs.Primary.ID == "" {
			return fmt.Errorf("Connect Security Profile ID not set")
		}
		instanceID, securityProfileID, err := tfconnect.SecurityProfileParseID(rs.Primary.ID)

		if err != nil {
			return err
		}

		conn := acctest.Provider.Meta().(*conns.AWSClient).ConnectConn

		params := &connect.DescribeSecurityProfileInput{
			InstanceId:        aws.String(instanceID),
			SecurityProfileId: aws.String(securityProfileID),
		}

		getFunction, err := conn.DescribeSecurityProfile(params)
		if err != nil {
			return err
		}

		*function = *getFunction

		return nil
	}
}

func testAccCheckSecurityProfileDestroy(s *terraform.State) error {
	for _, rs := range s.RootModule().Resources {
		if rs.Type != "aws_connect_security_profile" {
			continue
		}

		conn := acctest.Provider.Meta().(*conns.AWSClient).ConnectConn

		instanceID, securityProfileID, err := tfconnect.SecurityProfileParseID(rs.Primary.ID)

		if err != nil {
			return err
		}

		params := &connect.DescribeSecurityProfileInput{
			InstanceId:        aws.String(instanceID),
			SecurityProfileId: aws.String(securityProfileID),
		}

		_, err = conn.DescribeSecurityProfile(params)

		if tfawserr.ErrCodeEquals(err, connect.ErrCodeResourceNotFoundException) {
			continue
		}

		if err != nil {
			return err
		}
	}

	return nil
}

func testAccSecurityProfileConfig_base(rName string) string {
	return fmt.Sprintf(`
resource "aws_connect_instance" "test" {
  identity_management_type = "CONNECT_MANAGED"
  inbound_calls_enabled    = true
  instance_alias           = %[1]q
  outbound_calls_enabled   = true
}
`, rName)
}

func testAccSecurityProfileConfig_basic(rName, rName2, label string) string {
	return acctest.ConfigCompose(
		testAccSecurityProfileConfig_base(rName),
		fmt.Sprintf(`
resource "aws_connect_security_profile" "test" {
  instance_id = aws_connect_instance.test.id
  name        = %[1]q
  description = %[2]q

  tags = {
    "Name" = "Test Security Profile"
  }
}
`, rName2, label))
}

func testAccSecurityProfileConfig_permissions(rName, rName2, label string) string {
	return acctest.ConfigCompose(
		testAccSecurityProfileConfig_base(rName),
		fmt.Sprintf(`
resource "aws_connect_security_profile" "test" {
  instance_id = aws_connect_instance.test.id
  name        = %[1]q
  description = %[2]q

  permissions = [
    "BasicAgentAccess",
    "OutboundCallAccess",
  ]

  tags = {
    "Name" = "Test Security Profile"
  }
}
`, rName2, label))
}

func testAccSecurityProfileConfig_tags(rName, rName2, label string) string {
	return acctest.ConfigCompose(
		testAccSecurityProfileConfig_base(rName),
		fmt.Sprintf(`
resource "aws_connect_security_profile" "test" {
  instance_id = aws_connect_instance.test.id
  name        = %[1]q
  description = %[2]q

  tags = {
    "Name" = "Test Security Profile"
    "Key2" = "Value2a"
  }
}
`, rName2, label))
}

func testAccSecurityProfileConfig_tagsUpdated(rName, rName2, label string) string {
	return acctest.ConfigCompose(
		testAccSecurityProfileConfig_base(rName),
		fmt.Sprintf(`
resource "aws_connect_security_profile" "test" {
  instance_id = aws_connect_instance.test.id
  name        = %[1]q
  description = %[2]q

  tags = {
    "Name" = "Test Security Profile"
    "Key2" = "Value2b"
    "Key3" = "Value3"
  }
}
`, rName2, label))
}<|MERGE_RESOLUTION|>--- conflicted
+++ resolved
@@ -15,26 +15,6 @@
 	tfconnect "github.com/hashicorp/terraform-provider-aws/internal/service/connect"
 )
 
-<<<<<<< HEAD
-// Serialized acceptance tests due to Connect account limits (max 2 parallel tests)
-func TestAccConnectSecurityProfile_serial(t *testing.T) {
-	testCases := map[string]func(t *testing.T){
-		"basic":             testAccSecurityProfile_basic,
-		"disappears":        testAccSecurityProfile_disappears,
-		"updatePermissions": testAccSecurityProfile_updatePermissions,
-		"updateTags":        testAccSecurityProfile_updateTags,
-	}
-
-	for name, tc := range testCases {
-		tc := tc
-		t.Run(name, func(t *testing.T) {
-			tc(t)
-		})
-	}
-}
-
-=======
->>>>>>> 3ad90c6b
 func testAccSecurityProfile_basic(t *testing.T) {
 	var v connect.DescribeSecurityProfileOutput
 	rName := sdkacctest.RandomWithPrefix("resource-test-terraform")
