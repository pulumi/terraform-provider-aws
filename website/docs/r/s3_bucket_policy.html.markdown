---
subcategory: "S3"
layout: "aws"
page_title: "AWS: aws_s3_bucket_policy"
description: |-
  Attaches a policy to an S3 bucket resource.
---

# Resource: aws_s3_bucket_policy

Attaches a policy to an S3 bucket resource.

## Example Usage

### Basic Usage

```hcl
resource "aws_s3_bucket" "b" {
  bucket = "my-tf-test-bucket"
}

resource "aws_s3_bucket_policy" "b" {
  bucket = aws_s3_bucket.b.id

  # Terraform's "jsonencode" function converts a
  # Terraform expression's result to valid JSON syntax.
  policy = jsonencode({
    Version = "2012-10-17"
    Id      = "MYBUCKETPOLICY"
    Statement = [
      {
        Sid       = "IPAllow"
        Effect    = "Deny"
        Principal = "*"
        Action    = "s3:*"
        Resource = [
          aws_s3_bucket.b.arn,
          "${aws_s3_bucket.b.arn}/*",
        ]
        Condition = {
          IPAddress = {
            "aws:SourceIp" = "8.8.8.8/32"
          }
        }
      },
    ]
  })
}
```

## Argument Reference

The following arguments are supported:

* `bucket` - (Required) The name of the bucket to which to apply the policy.
<<<<<<< HEAD
* `policy` - (Required) The text of the policy.
=======
* `policy` - (Required) The text of the policy. For more information about building AWS IAM policy documents with Terraform, see the [AWS IAM Policy Document Guide](https://learn.hashicorp.com/terraform/aws/iam-policy). Note: Bucket policies are limited to 20 KB in size.

>>>>>>> 268fdd22

## Import

S3 bucket policies can be imported using the bucket name, e.g.

```
$ terraform import aws_s3_bucket_policy.example my-bucket-name
```<|MERGE_RESOLUTION|>--- conflicted
+++ resolved
@@ -22,8 +22,6 @@
 resource "aws_s3_bucket_policy" "b" {
   bucket = aws_s3_bucket.b.id
 
-  # Terraform's "jsonencode" function converts a
-  # Terraform expression's result to valid JSON syntax.
   policy = jsonencode({
     Version = "2012-10-17"
     Id      = "MYBUCKETPOLICY"
@@ -53,12 +51,7 @@
 The following arguments are supported:
 
 * `bucket` - (Required) The name of the bucket to which to apply the policy.
-<<<<<<< HEAD
-* `policy` - (Required) The text of the policy.
-=======
-* `policy` - (Required) The text of the policy. For more information about building AWS IAM policy documents with Terraform, see the [AWS IAM Policy Document Guide](https://learn.hashicorp.com/terraform/aws/iam-policy). Note: Bucket policies are limited to 20 KB in size.
-
->>>>>>> 268fdd22
+* `policy` - (Required) The text of the policy. Note: Bucket policies are limited to 20 KB in size.
 
 ## Import
 
