--- conflicted
+++ resolved
@@ -84,12 +84,8 @@
 * `sms_configuration` - (Optional) Configuration block for Short Message Service (SMS) settings. [Detailed below](#sms_configuration). These settings apply to SMS user verification and SMS Multi-Factor Authentication (MFA). Due to Cognito API restrictions, the SMS configuration cannot be removed without recreating the Cognito User Pool. For user data safety, this resource will ignore the removal of this configuration by disabling drift detection.
 * `sms_verification_message` - (Optional) String representing the SMS verification message. Conflicts with `verification_message_template` configuration block `sms_message` argument.
 * `software_token_mfa_configuration` - (Optional) Configuration block for software token Mult-Factor Authentication (MFA) settings. [Detailed below](#software_token_mfa_configuration).
-<<<<<<< HEAD
 * `tags` - (Optional) Map of tags to assign to the User Pool. If configured with a provider `default_tags` configuration block present, tags with matching keys will overwrite those defined at the provider-level.
-=======
-* `tags` - (Optional) Map of tags to assign to the User Pool. If configured with a provider [`default_tags` configuration block](https://registry.terraform.io/providers/hashicorp/aws/latest/docs#default_tags-configuration-block) present, tags with matching keys will overwrite those defined at the provider-level.
 * `user_attribute_update_settings` - (Optional) Configuration block for user attribute update settings. [Detailed below](#user_attribute_update_settings).
->>>>>>> d3e0b7e7
 * `user_pool_add_ons` - (Optional) Configuration block for user pool add-ons to enable user pool advanced security mode features. [Detailed below](#user_pool_add_ons).
 * `username_attributes` - (Optional) Whether email addresses or phone numbers can be specified as usernames when a user signs up. Conflicts with `alias_attributes`.
 * `username_configuration` - (Optional) Configuration block for username configuration. [Detailed below](#username_configuration).
@@ -235,12 +231,7 @@
 * `email_subject` - (Optional) Subject line for the email message template. Conflicts with `email_verification_subject` argument.
 * `email_subject_by_link` - (Optional) Subject line for the email message template for sending a confirmation link to the user.
 * `sms_message` - (Optional) SMS message template. Must contain the `{####}` placeholder. Conflicts with `sms_verification_message` argument.
-<<<<<<< HEAD
-
-
-=======
   
->>>>>>> d3e0b7e7
 ## Attributes Reference
 
 In addition to all arguments above, the following attributes are exported:
