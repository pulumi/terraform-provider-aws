--- conflicted
+++ resolved
@@ -64,11 +64,7 @@
   Conflicts w/ `policy_url`.
 * `policy_url` - (Optional) Location of a file containing the stack policy.
   Conflicts w/ `policy_body`.
-<<<<<<< HEAD
 * `tags` - (Optional) Map of resource tags to associate with this stack. .If configured with a provider `default_tags` configuration block present, tags with matching keys will overwrite those defined at the provider-level.
-=======
-* `tags` - (Optional) Map of resource tags to associate with this stack. If configured with a provider [`default_tags` configuration block](https://registry.terraform.io/providers/hashicorp/aws/latest/docs#default_tags-configuration-block) present, tags with matching keys will overwrite those defined at the provider-level.
->>>>>>> abe4b515
 * `iam_role_arn` - (Optional) The ARN of an IAM role that AWS CloudFormation assumes to create the stack. If you don't specify a value, AWS CloudFormation uses the role that was previously associated with the stack. If no role is available, AWS CloudFormation uses a temporary session that is generated from your user credentials.
 * `timeout_in_minutes` - (Optional) The amount of time that can pass before the stack status becomes `CREATE_FAILED`.
 
@@ -78,11 +74,7 @@
 
 * `id` - A unique identifier of the stack.
 * `outputs` - A map of outputs from the stack.
-<<<<<<< HEAD
-* `tags_all` - A map of tags assigned to the resource, including those inherited from the provider .
-=======
-* `tags_all` - A map of tags assigned to the resource, including those inherited from the provider [`default_tags` configuration block](https://registry.terraform.io/providers/hashicorp/aws/latest/docs#default_tags-configuration-block).
->>>>>>> abe4b515
+* `tags_all` - A map of tags assigned to the resource, including those inherited from the provider `default_tags` configuration block.
 
 ## Timeouts
 
