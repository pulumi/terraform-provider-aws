--- conflicted
+++ resolved
@@ -111,13 +111,8 @@
 * `subnet_id` - The VPC subnet ID.
 * `outpost_arn` - The Amazon Resource Name (ARN) of the Outpost.
 * `user_data` - SHA-1 hash of User Data supplied to the Instance.
-<<<<<<< HEAD
 * `user_data_base64` - Base64 encoded contents of User Data supplied to the Instance. This attribute is only exported if `get_user_data` is true.
-* `tags` - A mapping of tags assigned to the Instance.
-=======
-* `user_data_base64` - Base64 encoded contents of User Data supplied to the Instance. Valid UTF-8 contents can be decoded with the [`base64decode` function](https://www.terraform.io/docs/configuration/functions/base64decode.html). This attribute is only exported if `get_user_data` is true.
 * `tags` - A map of tags assigned to the Instance.
->>>>>>> b454050e
 * `tenancy` - The tenancy of the instance: `dedicated`, `default`, `host`.
 * `host_id` - The Id of the dedicated host the instance will be assigned to.
 * `vpc_security_group_ids` - The associated security groups in a non-default VPC.
