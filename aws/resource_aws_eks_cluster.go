package aws

import (
	"context"
	"fmt"
	"github.com/hashicorp/terraform-plugin-sdk/v2/helper/customdiff"
	"log"
	"reflect"
	"regexp"
	"time"

	"github.com/aws/aws-sdk-go/aws"
	"github.com/aws/aws-sdk-go/service/eks"
	"github.com/hashicorp/aws-sdk-go-base/tfawserr"
	"github.com/hashicorp/terraform-plugin-sdk/v2/helper/customdiff"
	"github.com/hashicorp/terraform-plugin-sdk/v2/helper/resource"
	"github.com/hashicorp/terraform-plugin-sdk/v2/helper/schema"
	"github.com/hashicorp/terraform-plugin-sdk/v2/helper/validation"
	"github.com/terraform-providers/terraform-provider-aws/aws/internal/keyvaluetags"
	tfeks "github.com/terraform-providers/terraform-provider-aws/aws/internal/service/eks"
	"github.com/terraform-providers/terraform-provider-aws/aws/internal/service/eks/finder"
	"github.com/terraform-providers/terraform-provider-aws/aws/internal/service/eks/waiter"
	iamwaiter "github.com/terraform-providers/terraform-provider-aws/aws/internal/service/iam/waiter"
	"github.com/terraform-providers/terraform-provider-aws/aws/internal/tfresource"
)

func resourceAwsEksCluster() *schema.Resource {
	return &schema.Resource{
		Create: resourceAwsEksClusterCreate,
		Read:   resourceAwsEksClusterRead,
		Update: resourceAwsEksClusterUpdate,
		Delete: resourceAwsEksClusterDelete,
		Importer: &schema.ResourceImporter{
			State: schema.ImportStatePassthrough,
		},

		CustomizeDiff: customdiff.Sequence(
<<<<<<< HEAD
			func(ctx context.Context, d *schema.ResourceDiff, meta interface{}) error {
				// Ensure that Encryption Config is only ever added. Any other change needs to force a new resource.
				oldConfigI, newConfigI := d.GetChange("encryption_config")
				oldConfig := expandEksEncryptionConfig(oldConfigI.([]interface{}))
				newConfig := expandEksEncryptionConfig(newConfigI.([]interface{}))
				hasRealDiff := !reflect.DeepEqual(oldConfig, newConfig)
				oldConfigHadECSet := oldConfig != nil && len(oldConfig) > 0
				if hasRealDiff && oldConfigHadECSet {
					if err := d.ForceNew("encryption_config"); err != nil {
						return err
					}
				}

				return nil
			},
			SetTagsDiff,
=======
			SetTagsDiff,
			customdiff.ForceNewIfChange("encryption_config", func(_ context.Context, old, new, meta interface{}) bool {
				// You cannot disable envelope encryption after enabling it. This action is irreversible.
				return len(old.([]interface{})) == 1 && len(new.([]interface{})) == 0
			}),
>>>>>>> 7ed5f82d
		),

		Timeouts: &schema.ResourceTimeout{
			Create: schema.DefaultTimeout(30 * time.Minute),
			Update: schema.DefaultTimeout(60 * time.Minute),
			Delete: schema.DefaultTimeout(15 * time.Minute),
		},

		Schema: map[string]*schema.Schema{
			"arn": {
				Type:     schema.TypeString,
				Computed: true,
			},
			"certificate_authority": {
				Type:     schema.TypeList,
				Computed: true,
				Elem: &schema.Resource{
					Schema: map[string]*schema.Schema{
						"data": {
							Type:     schema.TypeString,
							Computed: true,
						},
					},
				},
			},
			"created_at": {
				Type:     schema.TypeString,
				Computed: true,
			},
			"enabled_cluster_log_types": {
				Type:     schema.TypeSet,
				Optional: true,
				Elem: &schema.Schema{
					Type:         schema.TypeString,
					ValidateFunc: validation.StringInSlice(eks.LogType_Values(), true),
				},
				Set: schema.HashString,
			},
			"encryption_config": {
				Type:     schema.TypeList,
				MaxItems: 1,
				Optional: true,
				Elem: &schema.Resource{
					Schema: map[string]*schema.Schema{
						"provider": {
							Type:     schema.TypeList,
							MaxItems: 1,
							Required: true,
							Elem: &schema.Resource{
								Schema: map[string]*schema.Schema{
									"key_arn": {
										Type:     schema.TypeString,
										Required: true,
									},
								},
							},
						},
						"resources": {
							Type:     schema.TypeSet,
							MinItems: 1,
							Required: true,
							Elem: &schema.Schema{
								Type:         schema.TypeString,
								ValidateFunc: validation.StringInSlice(tfeks.Resources_Values(), false),
							},
						},
					},
				},
			},
			"endpoint": {
				Type:     schema.TypeString,
				Computed: true,
			},
			"identity": {
				Type:     schema.TypeList,
				Computed: true,
				Elem: &schema.Resource{
					Schema: map[string]*schema.Schema{
						"oidc": {
							Type:     schema.TypeList,
							Computed: true,
							Elem: &schema.Resource{
								Schema: map[string]*schema.Schema{
									"issuer": {
										Type:     schema.TypeString,
										Computed: true,
									},
								},
							},
						},
					},
				},
			},
			"kubernetes_network_config": {
				Type:     schema.TypeList,
				Optional: true,
				Computed: true,
				MaxItems: 1,
				Elem: &schema.Resource{
					Schema: map[string]*schema.Schema{
						"service_ipv4_cidr": {
							Type:     schema.TypeString,
							Optional: true,
							Computed: true,
							ForceNew: true,
							ValidateFunc: validation.All(
								validation.IsCIDRNetwork(12, 24),
								validation.StringMatch(regexp.MustCompile(`^(10|172\.(1[6-9]|2[0-9]|3[0-1])|192\.168)\..*`), "must be within 10.0.0.0/8, 172.16.0.0/12, or 192.168.0.0/16"),
							),
						},
					},
				},
			},
			"name": {
				Type:         schema.TypeString,
				Required:     true,
				ForceNew:     true,
				ValidateFunc: validateEKSClusterName,
			},
			"platform_version": {
				Type:     schema.TypeString,
				Computed: true,
			},
			"role_arn": {
				Type:         schema.TypeString,
				Required:     true,
				ForceNew:     true,
				ValidateFunc: validateArn,
			},
			"status": {
				Type:     schema.TypeString,
				Computed: true,
			},
			"tags":     tagsSchema(),
			"tags_all": tagsSchemaComputed(),
			"version": {
				Type:     schema.TypeString,
				Optional: true,
				Computed: true,
			},
			"vpc_config": {
				Type:     schema.TypeList,
				MinItems: 1,
				MaxItems: 1,
				Required: true,
				Elem: &schema.Resource{
					Schema: map[string]*schema.Schema{
						"cluster_security_group_id": {
							Type:     schema.TypeString,
							Computed: true,
						},
						"endpoint_private_access": {
							Type:     schema.TypeBool,
							Optional: true,
							Default:  false,
						},
						"endpoint_public_access": {
							Type:     schema.TypeBool,
							Optional: true,
							Default:  true,
						},
						"public_access_cidrs": {
							Type:     schema.TypeSet,
							Optional: true,
							Computed: true,
							Elem: &schema.Schema{
								Type:         schema.TypeString,
								ValidateFunc: validateCIDRNetworkAddress,
							},
						},
						"security_group_ids": {
							Type:     schema.TypeSet,
							Optional: true,
							ForceNew: true,
							Elem:     &schema.Schema{Type: schema.TypeString},
						},
						"subnet_ids": {
							Type:     schema.TypeSet,
							Required: true,
							ForceNew: true,
							MinItems: 1,
							Elem:     &schema.Schema{Type: schema.TypeString},
						},
						"vpc_id": {
							Type:     schema.TypeString,
							Computed: true,
						},
					},
				},
			},
		},
	}
}

func resourceAwsEksClusterCreate(d *schema.ResourceData, meta interface{}) error {
	conn := meta.(*AWSClient).eksconn
	defaultTagsConfig := meta.(*AWSClient).DefaultTagsConfig
	tags := defaultTagsConfig.MergeTags(keyvaluetags.New(d.Get("tags").(map[string]interface{})))
	name := d.Get("name").(string)

	input := &eks.CreateClusterInput{
		EncryptionConfig:   expandEksEncryptionConfig(d.Get("encryption_config").([]interface{})),
		Logging:            expandEksLoggingTypes(d.Get("enabled_cluster_log_types").(*schema.Set)),
		Name:               aws.String(name),
		ResourcesVpcConfig: expandEksVpcConfigRequest(d.Get("vpc_config").([]interface{})),
		RoleArn:            aws.String(d.Get("role_arn").(string)),
	}

	if _, ok := d.GetOk("kubernetes_network_config"); ok {
		input.KubernetesNetworkConfig = expandEksNetworkConfigRequest(d.Get("kubernetes_network_config").([]interface{}))
	}

	if v, ok := d.GetOk("version"); ok {
		input.Version = aws.String(v.(string))
	}

	if len(tags) > 0 {
		input.Tags = tags.IgnoreAws().EksTags()
	}

	log.Printf("[DEBUG] Creating EKS Cluster: %s", input)
	var output *eks.CreateClusterOutput
	err := resource.Retry(iamwaiter.PropagationTimeout, func() *resource.RetryError {
		var err error

		output, err = conn.CreateCluster(input)

		// InvalidParameterException: roleArn, arn:aws:iam::123456789012:role/XXX, does not exist
		if tfawserr.ErrMessageContains(err, eks.ErrCodeInvalidParameterException, "does not exist") {
			return resource.RetryableError(err)
		}

		// InvalidParameterException: Error in role params
		if tfawserr.ErrMessageContains(err, eks.ErrCodeInvalidParameterException, "Error in role params") {
			return resource.RetryableError(err)
		}

		if tfawserr.ErrMessageContains(err, eks.ErrCodeInvalidParameterException, "Role could not be assumed because the trusted entity is not correct") {
			return resource.RetryableError(err)
		}

		// InvalidParameterException: The provided role doesn't have the Amazon EKS Managed Policies associated with it. Please ensure the following policy is attached: arn:aws:iam::aws:policy/AmazonEKSClusterPolicy
		if tfawserr.ErrMessageContains(err, eks.ErrCodeInvalidParameterException, "The provided role doesn't have the Amazon EKS Managed Policies associated with it") {
			return resource.RetryableError(err)
		}

		// InvalidParameterException: IAM role's policy must include the `ec2:DescribeSubnets` action
		if tfawserr.ErrMessageContains(err, eks.ErrCodeInvalidParameterException, "IAM role's policy must include") {
			return resource.RetryableError(err)
		}

		if err != nil {
			return resource.NonRetryableError(err)
		}

		return nil
	})

	if tfresource.TimedOut(err) {
		output, err = conn.CreateCluster(input)
	}

	if err != nil {
		return fmt.Errorf("error creating EKS Cluster (%s): %w", name, err)
	}

	d.SetId(aws.StringValue(output.Cluster.Name))

	_, err = waiter.ClusterCreated(conn, d.Id(), d.Timeout(schema.TimeoutCreate))

	if err != nil {
		return fmt.Errorf("error waiting for EKS Cluster (%s) to create: %w", d.Id(), err)
	}

	return resourceAwsEksClusterRead(d, meta)
}

func resourceAwsEksClusterRead(d *schema.ResourceData, meta interface{}) error {
	conn := meta.(*AWSClient).eksconn
	defaultTagsConfig := meta.(*AWSClient).DefaultTagsConfig
	ignoreTagsConfig := meta.(*AWSClient).IgnoreTagsConfig

	cluster, err := finder.ClusterByName(conn, d.Id())

	if !d.IsNewResource() && tfresource.NotFound(err) {
		log.Printf("[WARN] EKS Cluster (%s) not found, removing from state", d.Id())
		d.SetId("")
		return nil
	}

	if err != nil {
		return fmt.Errorf("error reading EKS Cluster (%s): %w", d.Id(), err)
	}

	d.Set("arn", cluster.Arn)

	if err := d.Set("certificate_authority", flattenEksCertificate(cluster.CertificateAuthority)); err != nil {
		return fmt.Errorf("error setting certificate_authority: %w", err)
	}

	d.Set("created_at", aws.TimeValue(cluster.CreatedAt).String())

	if err := d.Set("enabled_cluster_log_types", flattenEksEnabledLogTypes(cluster.Logging)); err != nil {
		return fmt.Errorf("error setting enabled_cluster_log_types: %w", err)
	}

	if err := d.Set("encryption_config", flattenEksEncryptionConfig(cluster.EncryptionConfig)); err != nil {
		return fmt.Errorf("error setting encryption_config: %w", err)
	}

	d.Set("endpoint", cluster.Endpoint)

	if err := d.Set("identity", flattenEksIdentity(cluster.Identity)); err != nil {
		return fmt.Errorf("error setting identity: %w", err)
	}

	if err := d.Set("kubernetes_network_config", flattenEksNetworkConfig(cluster.KubernetesNetworkConfig)); err != nil {
		return fmt.Errorf("error setting kubernetes_network_config: %w", err)
	}

	d.Set("name", cluster.Name)
	d.Set("platform_version", cluster.PlatformVersion)
	d.Set("role_arn", cluster.RoleArn)
	d.Set("status", cluster.Status)
	d.Set("version", cluster.Version)

	if err := d.Set("vpc_config", flattenEksVpcConfigResponse(cluster.ResourcesVpcConfig)); err != nil {
		return fmt.Errorf("error setting vpc_config: %w", err)
	}

	tags := keyvaluetags.EksKeyValueTags(cluster.Tags).IgnoreAws().IgnoreConfig(ignoreTagsConfig)

	//lintignore:AWSR002
	if err := d.Set("tags", tags.RemoveDefaultConfig(defaultTagsConfig).Map()); err != nil {
		return fmt.Errorf("error setting tags: %w", err)
	}

	if err := d.Set("tags_all", tags.Map()); err != nil {
		return fmt.Errorf("error setting tags_all: %w", err)
	}

	return nil
}

func resourceAwsEksClusterUpdate(d *schema.ResourceData, meta interface{}) error {
	conn := meta.(*AWSClient).eksconn

	// Do any version update first.
	if d.HasChange("version") {
		input := &eks.UpdateClusterVersionInput{
			Name:    aws.String(d.Id()),
			Version: aws.String(d.Get("version").(string)),
		}

		log.Printf("[DEBUG] Updating EKS Cluster (%s) version: %s", d.Id(), input)
		output, err := conn.UpdateClusterVersion(input)

		if err != nil {
			return fmt.Errorf("error updating EKS Cluster (%s) version: %w", d.Id(), err)
		}

		updateID := aws.StringValue(output.Update.Id)

		_, err = waiter.ClusterUpdateSuccessful(conn, d.Id(), updateID, d.Timeout(schema.TimeoutUpdate))

		if err != nil {
			return fmt.Errorf("error waiting for EKS Cluster (%s) version update (%s): %w", d.Id(), updateID, err)
		}
	}

	if d.HasChange("encryption_config") {
		input := &eks.AssociateEncryptionConfigInput{
			ClusterName:      aws.String(d.Id()),
			EncryptionConfig: expandEksEncryptionConfig(d.Get("encryption_config").([]interface{})),
		}

		log.Printf("[DEBUG] Associating EKS Cluster (%s) encryption config: %s", d.Id(), input)
		output, err := conn.AssociateEncryptionConfig(input)

		if err != nil {
			return fmt.Errorf("error associating EKS Cluster (%s) encryption config: %w", d.Id(), err)
		}

		updateID := aws.StringValue(output.Update.Id)

		_, err = waiter.ClusterUpdateSuccessful(conn, d.Id(), updateID, d.Timeout(schema.TimeoutUpdate))

		if err != nil {
			return fmt.Errorf("error waiting for EKS Cluster (%s) encryption config association (%s): %w", d.Id(), updateID, err)
		}
	}

	if d.HasChange("enabled_cluster_log_types") {
		input := &eks.UpdateClusterConfigInput{
			Logging: expandEksLoggingTypes(d.Get("enabled_cluster_log_types").(*schema.Set)),
			Name:    aws.String(d.Id()),
		}

		log.Printf("[DEBUG] Updating EKS Cluster (%s) logging: %s", d.Id(), input)
		output, err := conn.UpdateClusterConfig(input)

		if err != nil {
			return fmt.Errorf("error updating EKS Cluster (%s) logging: %w", d.Id(), err)
		}

		updateID := aws.StringValue(output.Update.Id)

		_, err = waiter.ClusterUpdateSuccessful(conn, d.Id(), updateID, d.Timeout(schema.TimeoutUpdate))

		if err != nil {
			return fmt.Errorf("error waiting for EKS Cluster (%s) logging update (%s): %w", d.Id(), updateID, err)
		}
	}

	if d.HasChanges("vpc_config.0.endpoint_private_access", "vpc_config.0.endpoint_public_access", "vpc_config.0.public_access_cidrs") {
		input := &eks.UpdateClusterConfigInput{
			Name:               aws.String(d.Id()),
			ResourcesVpcConfig: expandEksVpcConfigUpdateRequest(d.Get("vpc_config").([]interface{})),
		}

		log.Printf("[DEBUG] Updating EKS Cluster (%s) VPC config: %s", d.Id(), input)
		output, err := conn.UpdateClusterConfig(input)

		if err != nil {
			return fmt.Errorf("error updating EKS Cluster (%s) VPC config: %w", d.Id(), err)
		}

		updateID := aws.StringValue(output.Update.Id)

		_, err = waiter.ClusterUpdateSuccessful(conn, d.Id(), updateID, d.Timeout(schema.TimeoutUpdate))

		if err != nil {
			return fmt.Errorf("error waiting for EKS Cluster (%s) VPC config update (%s): %w", d.Id(), updateID, err)
		}
	}

	if d.HasChange("tags_all") {
		o, n := d.GetChange("tags_all")
		if err := keyvaluetags.EksUpdateTags(conn, d.Get("arn").(string), o, n); err != nil {
			return fmt.Errorf("error updating tags: %w", err)
		}
	}

	if d.HasChange("encryption_config") {
		oldConfigI, newConfigI := d.GetChange("encryption_config")
		oldConfig := expandEksEncryptionConfig(oldConfigI.([]interface{}))
		newConfig := expandEksEncryptionConfig(newConfigI.([]interface{}))

		if oldConfig == nil && newConfig != nil {
			resp, err := conn.AssociateEncryptionConfig(&eks.AssociateEncryptionConfigInput{
				ClusterName:      aws.String(d.Id()),
				EncryptionConfig: newConfig,
			})
			if err != nil {
				return fmt.Errorf("error associating encryption config with existing cluster %s: %s", d.Id(), err)
			}

			if resp.Update == nil || resp.Update.Id == nil {
				return fmt.Errorf("empty update response when associating encryption config with existing cluster %s", d.Id())
			}
			updateId := aws.StringValue(resp.Update.Id)

			if err := waitForUpdateEksCluster(conn, d.Id(), updateId, d.Timeout(schema.TimeoutUpdate)); err != nil {
				return fmt.Errorf("error waiting for EKS Cluster (%s) config update (%s): %s", d.Id(), updateId, err)
			}
		}

	}

	return resourceAwsEksClusterRead(d, meta)
}

func resourceAwsEksClusterDelete(d *schema.ResourceData, meta interface{}) error {
	conn := meta.(*AWSClient).eksconn

	log.Printf("[DEBUG] Deleting EKS Cluster: %s", d.Id())
	_, err := conn.DeleteCluster(&eks.DeleteClusterInput{
		Name: aws.String(d.Id()),
	})

	if tfawserr.ErrCodeEquals(err, eks.ErrCodeResourceNotFoundException) {
		return nil
	}

	// Sometimes the EKS API returns the ResourceNotFound error in this form:
	// ClientException: No cluster found for name: tf-acc-test-0o1f8
	if tfawserr.ErrMessageContains(err, eks.ErrCodeClientException, "No cluster found for name:") {
		return nil
	}

	if err != nil {
		return fmt.Errorf("error deleting EKS Cluster (%s): %w", d.Id(), err)
	}

	_, err = waiter.ClusterDeleted(conn, d.Id(), d.Timeout(schema.TimeoutDelete))

	if err != nil {
		return fmt.Errorf("error waiting for EKS Cluster (%s) to delete: %w", d.Id(), err)
	}

	return nil
}

func expandEksEncryptionConfig(tfList []interface{}) []*eks.EncryptionConfig {
	if len(tfList) == 0 {
		return nil
	}

	var apiObjects []*eks.EncryptionConfig

	for _, tfMapRaw := range tfList {
		tfMap, ok := tfMapRaw.(map[string]interface{})

		if !ok {
			continue
		}

		apiObject := &eks.EncryptionConfig{
			Provider: expandEksProvider(tfMap["provider"].([]interface{})),
		}

		if v, ok := tfMap["resources"].(*schema.Set); ok && v.Len() > 0 {
			apiObject.Resources = expandStringSet(v)
		}

		apiObjects = append(apiObjects, apiObject)
	}

	return apiObjects
}

func expandEksProvider(tfList []interface{}) *eks.Provider {
	tfMap, ok := tfList[0].(map[string]interface{})

	if !ok {
		return nil
	}

	apiObject := &eks.Provider{}

	if v, ok := tfMap["key_arn"].(string); ok && v != "" {
		apiObject.KeyArn = aws.String(v)
	}

	return apiObject
}

func expandEksVpcConfigRequest(l []interface{}) *eks.VpcConfigRequest {
	if len(l) == 0 {
		return nil
	}

	m := l[0].(map[string]interface{})

	vpcConfigRequest := &eks.VpcConfigRequest{
		EndpointPrivateAccess: aws.Bool(m["endpoint_private_access"].(bool)),
		EndpointPublicAccess:  aws.Bool(m["endpoint_public_access"].(bool)),
		SecurityGroupIds:      expandStringSet(m["security_group_ids"].(*schema.Set)),
		SubnetIds:             expandStringSet(m["subnet_ids"].(*schema.Set)),
	}

	if v, ok := m["public_access_cidrs"].(*schema.Set); ok && v.Len() > 0 {
		vpcConfigRequest.PublicAccessCidrs = expandStringSet(v)
	}

	return vpcConfigRequest
}

func expandEksVpcConfigUpdateRequest(l []interface{}) *eks.VpcConfigRequest {
	if len(l) == 0 {
		return nil
	}

	m := l[0].(map[string]interface{})

	vpcConfigRequest := &eks.VpcConfigRequest{
		EndpointPrivateAccess: aws.Bool(m["endpoint_private_access"].(bool)),
		EndpointPublicAccess:  aws.Bool(m["endpoint_public_access"].(bool)),
	}

	if v, ok := m["public_access_cidrs"].(*schema.Set); ok && v.Len() > 0 {
		vpcConfigRequest.PublicAccessCidrs = expandStringSet(v)
	}

	return vpcConfigRequest
}

func expandEksNetworkConfigRequest(tfList []interface{}) *eks.KubernetesNetworkConfigRequest {
	tfMap, ok := tfList[0].(map[string]interface{})

	if !ok {
		return nil
	}

	apiObject := &eks.KubernetesNetworkConfigRequest{}

	if v, ok := tfMap["service_ipv4_cidr"].(string); ok && v != "" {
		apiObject.ServiceIpv4Cidr = aws.String(v)
	}

	return apiObject
}

func expandEksLoggingTypes(vEnabledLogTypes *schema.Set) *eks.Logging {
	vEksLogTypes := []interface{}{}
	for _, eksLogType := range eks.LogType_Values() {
		vEksLogTypes = append(vEksLogTypes, eksLogType)
	}
	vAllLogTypes := schema.NewSet(schema.HashString, vEksLogTypes)

	return &eks.Logging{
		ClusterLogging: []*eks.LogSetup{
			{
				Enabled: aws.Bool(true),
				Types:   expandStringSet(vEnabledLogTypes),
			},
			{
				Enabled: aws.Bool(false),
				Types:   expandStringSet(vAllLogTypes.Difference(vEnabledLogTypes)),
			},
		},
	}
}

func flattenEksCertificate(certificate *eks.Certificate) []map[string]interface{} {
	if certificate == nil {
		return []map[string]interface{}{}
	}

	m := map[string]interface{}{
		"data": aws.StringValue(certificate.Data),
	}

	return []map[string]interface{}{m}
}

func flattenEksIdentity(identity *eks.Identity) []map[string]interface{} {
	if identity == nil {
		return []map[string]interface{}{}
	}

	m := map[string]interface{}{
		"oidc": flattenEksOidc(identity.Oidc),
	}

	return []map[string]interface{}{m}
}

func flattenEksOidc(oidc *eks.OIDC) []map[string]interface{} {
	if oidc == nil {
		return []map[string]interface{}{}
	}

	m := map[string]interface{}{
		"issuer": aws.StringValue(oidc.Issuer),
	}

	return []map[string]interface{}{m}
}

func flattenEksEncryptionConfig(apiObjects []*eks.EncryptionConfig) []interface{} {
	if len(apiObjects) == 0 {
		return nil
	}

	var tfList []interface{}

	for _, apiObject := range apiObjects {
		tfMap := map[string]interface{}{
			"provider":  flattenEksProvider(apiObject.Provider),
			"resources": aws.StringValueSlice(apiObject.Resources),
		}

		tfList = append(tfList, tfMap)
	}

	return tfList
}

func flattenEksProvider(apiObject *eks.Provider) []interface{} {
	if apiObject == nil {
		return nil
	}

	tfMap := map[string]interface{}{
		"key_arn": aws.StringValue(apiObject.KeyArn),
	}

	return []interface{}{tfMap}
}

func flattenEksVpcConfigResponse(vpcConfig *eks.VpcConfigResponse) []map[string]interface{} {
	if vpcConfig == nil {
		return []map[string]interface{}{}
	}

	m := map[string]interface{}{
		"cluster_security_group_id": aws.StringValue(vpcConfig.ClusterSecurityGroupId),
		"endpoint_private_access":   aws.BoolValue(vpcConfig.EndpointPrivateAccess),
		"endpoint_public_access":    aws.BoolValue(vpcConfig.EndpointPublicAccess),
		"security_group_ids":        flattenStringSet(vpcConfig.SecurityGroupIds),
		"subnet_ids":                flattenStringSet(vpcConfig.SubnetIds),
		"public_access_cidrs":       flattenStringSet(vpcConfig.PublicAccessCidrs),
		"vpc_id":                    aws.StringValue(vpcConfig.VpcId),
	}

	return []map[string]interface{}{m}
}

func flattenEksEnabledLogTypes(logging *eks.Logging) *schema.Set {
	enabledLogTypes := []*string{}

	if logging != nil {
		logSetups := logging.ClusterLogging
		for _, logSetup := range logSetups {
			if logSetup == nil || !aws.BoolValue(logSetup.Enabled) {
				continue
			}

			enabledLogTypes = append(enabledLogTypes, logSetup.Types...)
		}
	}

	return flattenStringSet(enabledLogTypes)
}

func flattenEksNetworkConfig(apiObject *eks.KubernetesNetworkConfigResponse) []interface{} {
	if apiObject == nil {
		return nil
	}

	tfMap := map[string]interface{}{
		"service_ipv4_cidr": aws.StringValue(apiObject.ServiceIpv4Cidr),
	}

	return []interface{}{tfMap}
}<|MERGE_RESOLUTION|>--- conflicted
+++ resolved
@@ -3,9 +3,7 @@
 import (
 	"context"
 	"fmt"
-	"github.com/hashicorp/terraform-plugin-sdk/v2/helper/customdiff"
 	"log"
-	"reflect"
 	"regexp"
 	"time"
 
@@ -35,30 +33,11 @@
 		},
 
 		CustomizeDiff: customdiff.Sequence(
-<<<<<<< HEAD
-			func(ctx context.Context, d *schema.ResourceDiff, meta interface{}) error {
-				// Ensure that Encryption Config is only ever added. Any other change needs to force a new resource.
-				oldConfigI, newConfigI := d.GetChange("encryption_config")
-				oldConfig := expandEksEncryptionConfig(oldConfigI.([]interface{}))
-				newConfig := expandEksEncryptionConfig(newConfigI.([]interface{}))
-				hasRealDiff := !reflect.DeepEqual(oldConfig, newConfig)
-				oldConfigHadECSet := oldConfig != nil && len(oldConfig) > 0
-				if hasRealDiff && oldConfigHadECSet {
-					if err := d.ForceNew("encryption_config"); err != nil {
-						return err
-					}
-				}
-
-				return nil
-			},
-			SetTagsDiff,
-=======
 			SetTagsDiff,
 			customdiff.ForceNewIfChange("encryption_config", func(_ context.Context, old, new, meta interface{}) bool {
 				// You cannot disable envelope encryption after enabling it. This action is irreversible.
 				return len(old.([]interface{})) == 1 && len(new.([]interface{})) == 0
 			}),
->>>>>>> 7ed5f82d
 		),
 
 		Timeouts: &schema.ResourceTimeout{
@@ -502,32 +481,6 @@
 		}
 	}
 
-	if d.HasChange("encryption_config") {
-		oldConfigI, newConfigI := d.GetChange("encryption_config")
-		oldConfig := expandEksEncryptionConfig(oldConfigI.([]interface{}))
-		newConfig := expandEksEncryptionConfig(newConfigI.([]interface{}))
-
-		if oldConfig == nil && newConfig != nil {
-			resp, err := conn.AssociateEncryptionConfig(&eks.AssociateEncryptionConfigInput{
-				ClusterName:      aws.String(d.Id()),
-				EncryptionConfig: newConfig,
-			})
-			if err != nil {
-				return fmt.Errorf("error associating encryption config with existing cluster %s: %s", d.Id(), err)
-			}
-
-			if resp.Update == nil || resp.Update.Id == nil {
-				return fmt.Errorf("empty update response when associating encryption config with existing cluster %s", d.Id())
-			}
-			updateId := aws.StringValue(resp.Update.Id)
-
-			if err := waitForUpdateEksCluster(conn, d.Id(), updateId, d.Timeout(schema.TimeoutUpdate)); err != nil {
-				return fmt.Errorf("error waiting for EKS Cluster (%s) config update (%s): %s", d.Id(), updateId, err)
-			}
-		}
-
-	}
-
 	return resourceAwsEksClusterRead(d, meta)
 }
 
