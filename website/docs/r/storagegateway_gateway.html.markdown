--- conflicted
+++ resolved
@@ -80,13 +80,8 @@
 * `smb_guest_password` - (Optional) Guest password for Server Message Block (SMB) file shares. Only valid for `FILE_S3` gateway type. Must be set before creating `GuestAccess` authentication SMB file shares. This provider can only detect drift of the existence of a guest password, not its actual value from the gateway. This provider can however update the password with changing the argument.
 * `smb_security_strategy` - (Optional) Specifies the type of security strategy. Valid values are: `ClientSpecified`, `MandatorySigning`, and `MandatoryEncryption`. See [Setting a Security Level for Your Gateway](https://docs.aws.amazon.com/storagegateway/latest/userguide/managing-gateway-file.html#security-strategy) for more information.
 * `smb_file_share_visibility` - (Optional) Specifies whether the shares on this gateway appear when listing shares.
-<<<<<<< HEAD
 * `tape_drive_type` - (Optional) Type of tape drive to use for tape gateway. This provider cannot detect drift of this argument. Valid values: `IBM-ULT3580-TD5`.
 * `tags` - (Optional) Key-value map of resource tags
-=======
-* `tape_drive_type` - (Optional) Type of tape drive to use for tape gateway. Terraform cannot detect drift of this argument. Valid values: `IBM-ULT3580-TD5`.
-* `tags` - (Optional) Key-value map of resource tags. If configured with a provider [`default_tags` configuration block](/docs/providers/aws/index.html#default_tags-configuration-block) present, tags with matching keys will overwrite those defined at the provider-level.
->>>>>>> 19e8e245
 
 ### smb_active_directory_settings
 
@@ -114,7 +109,7 @@
 * `endpoint_type` - The type of endpoint for your gateway.
 * `host_environment` - The type of hypervisor environment used by the host.
 * `gateway_network_interface` - An array that contains descriptions of the gateway network interfaces. See [Gateway Network Interface](#gateway-network-interface).
-* `tags_all` - A map of tags assigned to the resource, including those inherited from the provider [`default_tags` configuration block](/docs/providers/aws/index.html#default_tags-configuration-block).
+* `tags_all` - A map of tags assigned to the resource, including those inherited from the provider .
 
 ### Gateway Network Interface
 
@@ -134,21 +129,4 @@
 $ terraform import aws_storagegateway_gateway.example arn:aws:storagegateway:us-east-1:123456789012:gateway/sgw-12345678
 ```
 
-<<<<<<< HEAD
-Certain resource arguments, like `gateway_ip_address` do not have a Storage Gateway API method for reading the information after creation, either omit the argument from the provider configuration or use `ignoreChanges` to hide the difference.
-=======
-Certain resource arguments, like `gateway_ip_address` do not have a Storage Gateway API method for reading the information after creation, either omit the argument from the provider configuration or use `ignore_changes` to hide the difference, e.g.
-
-
-```terraform
-resource "aws_storagegateway_gateway" "example" {
-  # ... other configuration ...
-
-  gateway_ip_address = aws_instance.sgw.private_ip
-  # There is no Storage Gateway API for reading gateway_ip_address
-  lifecycle {
-    ignore_changes = ["gateway_ip_address"]
-  }
-}
-```
->>>>>>> v3.33.0+Certain resource arguments, like `gateway_ip_address` do not have a Storage Gateway API method for reading the information after creation, either omit the argument from the provider configuration or use `ignoreChanges` to hide the difference.