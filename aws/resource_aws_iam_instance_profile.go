--- conflicted
+++ resolved
@@ -210,26 +210,9 @@
 }
 
 func instanceProfileRemoveAllRoles(d *schema.ResourceData, iamconn *iam.IAM) error {
-<<<<<<< HEAD
-	removedSingleRole := ""
-	if role, ok := d.GetOk("role"); ok {
-		err := instanceProfileRemoveRole(iamconn, d.Id(), role.(string))
-		if err != nil {
-			return fmt.Errorf("Error removing role %s from IAM instance profile %s: %s", role, d.Id(), err)
-		}
-		removedSingleRole = role.(string)
-	}
-
-	for _, role := range d.Get("roles").(*schema.Set).List() {
-		if role.(string) == removedSingleRole {
-			continue
-		}
-
-=======
 	role, hasRole := d.GetOk("role")
 	roles, hasRoles := d.GetOk("roles")
 	if hasRole && !hasRoles { // "roles" will always be a superset of "role", if set
->>>>>>> 6b0b3f06
 		err := instanceProfileRemoveRole(iamconn, d.Id(), role.(string))
 		if err != nil {
 			return fmt.Errorf("Error removing role %s from IAM instance profile %s: %s", role, d.Id(), err)
