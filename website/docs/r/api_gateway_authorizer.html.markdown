--- conflicted
+++ resolved
@@ -89,11 +89,7 @@
   role          = aws_iam_role.lambda.arn
   handler       = "exports.example"
 
-<<<<<<< HEAD
-  source_code_hash = "${filebase64sha256("lambda-function.zip")}"
-=======
   source_code_hash = filebase64sha256("lambda-function.zip")
->>>>>>> 9612edda
 }
 ```
 
