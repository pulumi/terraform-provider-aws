---
subcategory: "Storage Gateway"
layout: "aws"
page_title: "AWS: aws_storagegateway_gateway"
description: |-
  Manages an AWS Storage Gateway file, tape, or volume gateway in the provider region
---

# Resource: aws_storagegateway_gateway

Manages an AWS Storage Gateway file, tape, or volume gateway in the provider region.

~> NOTE: The Storage Gateway API requires the gateway to be connected to properly return information after activation. If you are receiving `The specified gateway is not connected` errors during resource creation (gateway activation), ensure your gateway instance meets the [Storage Gateway requirements](https://docs.aws.amazon.com/storagegateway/latest/userguide/Requirements.html).

## Example Usage

### File Gateway

```hcl
resource "aws_storagegateway_gateway" "example" {
  gateway_ip_address = "1.2.3.4"
  gateway_name       = "example"
  gateway_timezone   = "GMT"
  gateway_type       = "FILE_S3"
}
```

### Tape Gateway

```hcl
resource "aws_storagegateway_gateway" "example" {
  gateway_ip_address  = "1.2.3.4"
  gateway_name        = "example"
  gateway_timezone    = "GMT"
  gateway_type        = "VTL"
  medium_changer_type = "AWS-Gateway-VTL"
  tape_drive_type     = "IBM-ULT3580-TD5"
}
```

### Volume Gateway (Cached)

```hcl
resource "aws_storagegateway_gateway" "example" {
  gateway_ip_address = "1.2.3.4"
  gateway_name       = "example"
  gateway_timezone   = "GMT"
  gateway_type       = "CACHED"
}
```

### Volume Gateway (Stored)

```hcl
resource "aws_storagegateway_gateway" "example" {
  gateway_ip_address = "1.2.3.4"
  gateway_name       = "example"
  gateway_timezone   = "GMT"
  gateway_type       = "STORED"
}
```

## Argument Reference

~> **NOTE:** One of `activation_key` or `gateway_ip_address` must be provided for resource creation (gateway activation). Neither is required for resource import. If using `gateway_ip_address`, this provider must be able to make an HTTP (port 80) GET request to the specified IP address from where it is running.

The following arguments are supported:

* `gateway_name` - (Required) Name of the gateway.
* `gateway_timezone` - (Required) Time zone for the gateway. The time zone is of the format "GMT", "GMT-hr:mm", or "GMT+hr:mm". For example, `GMT-4:00` indicates the time is 4 hours behind GMT. The time zone is used, for example, for scheduling snapshots and your gateway's maintenance schedule.
* `activation_key` - (Optional) Gateway activation key during resource creation. Conflicts with `gateway_ip_address`. Additional information is available in the [Storage Gateway User Guide](https://docs.aws.amazon.com/storagegateway/latest/userguide/get-activation-key.html).
* `average_download_rate_limit_in_bits_per_sec` - (Optional) The average download bandwidth rate limit in bits per second. This is supported for the `CACHED`, `STORED`, and `VTL` gateway types.
* `average_upload_rate_limit_in_bits_per_sec` - (Optional) The average upload bandwidth rate limit in bits per second. This is supported for the `CACHED`, `STORED`, and `VTL` gateway types.
* `gateway_ip_address` - (Optional) Gateway IP address to retrieve activation key during resource creation. Conflicts with `activation_key`. Gateway must be accessible on port 80 from where this provider is running. Additional information is available in the [Storage Gateway User Guide](https://docs.aws.amazon.com/storagegateway/latest/userguide/get-activation-key.html).
* `gateway_type` - (Optional) Type of the gateway. The default value is `STORED`. Valid values: `CACHED`, `FILE_S3`, `STORED`, `VTL`.
* `gateway_vpc_endpoint` - (Optional) VPC endpoint address to be used when activating your gateway. This should be used when your instance is in a private subnet. Requires HTTP access from client computer running Pulumi. More info on what ports are required by your VPC Endpoint Security group in [Activating a Gateway in a Virtual Private Cloud](https://docs.aws.amazon.com/storagegateway/latest/userguide/gateway-private-link.html).
* `cloudwatch_log_group_arn` - (Optional) The Amazon Resource Name (ARN) of the Amazon CloudWatch log group to use to monitor and log events in the gateway.
* `medium_changer_type` - (Optional) Type of medium changer to use for tape gateway. This provider cannot detect drift of this argument. Valid values: `STK-L700`, `AWS-Gateway-VTL`, `IBM-03584L32-0402`.
* `smb_active_directory_settings` - (Optional) Nested argument with Active Directory domain join information for Server Message Block (SMB) file shares. Only valid for `FILE_S3` gateway type. Must be set before creating `ActiveDirectory` authentication SMB file shares. More details below.
* `smb_guest_password` - (Optional) Guest password for Server Message Block (SMB) file shares. Only valid for `FILE_S3` gateway type. Must be set before creating `GuestAccess` authentication SMB file shares. This provider can only detect drift of the existence of a guest password, not its actual value from the gateway. This provider can however update the password with changing the argument.
* `smb_security_strategy` - (Optional) Specifies the type of security strategy. Valid values are: `ClientSpecified`, `MandatorySigning`, and `MandatoryEncryption`. See [Setting a Security Level for Your Gateway](https://docs.aws.amazon.com/storagegateway/latest/userguide/managing-gateway-file.html#security-strategy) for more information.
* `tape_drive_type` - (Optional) Type of tape drive to use for tape gateway. This provider cannot detect drift of this argument. Valid values: `IBM-ULT3580-TD5`.
* `tags` - (Optional) Key-value mapping of resource tags

### smb_active_directory_settings

Information to join the gateway to an Active Directory domain for Server Message Block (SMB) file shares.

~> **NOTE** It is not possible to unconfigure this setting without recreating the gateway. Also, this provider can only detect drift of the `domain_name` argument from the gateway.

* `domain_name` - (Required) The name of the domain that you want the gateway to join.
* `password` - (Required) The password of the user who has permission to add the gateway to the Active Directory domain.
* `username` - (Required) The user name of user who has permission to add the gateway to the Active Directory domain.
* `timeout_in_seconds` - (Optional) Specifies the time in seconds, in which the JoinDomain operation must complete. The default is `20` seconds.
* `organizational_unit` - (Optional) The organizational unit (OU) is a container in an Active Directory that can hold users, groups,
 computers, and other OUs and this parameter specifies the OU that the gateway will join within the AD domain.
* `domain_controllers` - (Optional) List of IPv4 addresses, NetBIOS names, or host names of your domain server.
 If you need to specify the port number include it after the colon (“:”). For example, `mydc.mydomain.com:389`.

## Attributes Reference

In addition to all arguments above, the following attributes are exported:

* `id` - Amazon Resource Name (ARN) of the gateway.
* `arn` - Amazon Resource Name (ARN) of the gateway.
* `gateway_id` - Identifier of the gateway.
* `ec2_instance_id` - The ID of the Amazon EC2 instance that was used to launch the gateway.
* `endpoint_type` - The type of endpoint for your gateway.
* `host_environment` - The type of hypervisor environment used by the host.
* `gateway_network_interface` - An array that contains descriptions of the gateway network interfaces. See [Gateway Network Interface](#gateway-network-interface).

### Gateway Network Interface

* `ipv4_address` - The Internet Protocol version 4 (IPv4) address of the interface.

## Timeouts

`aws_storagegateway_gateway` provides the following [Timeouts](https://www.terraform.io/docs/configuration/blocks/resources/syntax.html#operation-timeouts) configuration options:

* `create` - (Default `10m`) How long to wait for gateway activation and connection to Storage Gateway.

## Import

`aws_storagegateway_gateway` can be imported by using the gateway Amazon Resource Name (ARN), e.g.

```
$ terraform import aws_storagegateway_gateway.example arn:aws:storagegateway:us-east-1:123456789012:gateway/sgw-12345678
```

<<<<<<< HEAD
Certain resource arguments, like `gateway_ip_address` do not have a Storage Gateway API method for reading the information after creation, either omit the argument from the provider configuration or use `ignoreChanges` to hide the difference.
=======
Certain resource arguments, like `gateway_ip_address` do not have a Storage Gateway API method for reading the information after creation, either omit the argument from the Terraform configuration or use [`ignore_changes`](https://www.terraform.io/docs/configuration/meta-arguments/lifecycle.html#ignore_changes) to hide the difference, e.g.


```hcl
resource "aws_storagegateway_gateway" "example" {
  # ... other configuration ...

  gateway_ip_address = aws_instance.sgw.private_ip
  # There is no Storage Gateway API for reading gateway_ip_address
  lifecycle {
    ignore_changes = ["gateway_ip_address"]
  }
}
```
>>>>>>> b454050e
<|MERGE_RESOLUTION|>--- conflicted
+++ resolved
@@ -127,21 +127,4 @@
 $ terraform import aws_storagegateway_gateway.example arn:aws:storagegateway:us-east-1:123456789012:gateway/sgw-12345678
 ```
 
-<<<<<<< HEAD
-Certain resource arguments, like `gateway_ip_address` do not have a Storage Gateway API method for reading the information after creation, either omit the argument from the provider configuration or use `ignoreChanges` to hide the difference.
-=======
-Certain resource arguments, like `gateway_ip_address` do not have a Storage Gateway API method for reading the information after creation, either omit the argument from the Terraform configuration or use [`ignore_changes`](https://www.terraform.io/docs/configuration/meta-arguments/lifecycle.html#ignore_changes) to hide the difference, e.g.
-
-
-```hcl
-resource "aws_storagegateway_gateway" "example" {
-  # ... other configuration ...
-
-  gateway_ip_address = aws_instance.sgw.private_ip
-  # There is no Storage Gateway API for reading gateway_ip_address
-  lifecycle {
-    ignore_changes = ["gateway_ip_address"]
-  }
-}
-```
->>>>>>> b454050e
+Certain resource arguments, like `gateway_ip_address` do not have a Storage Gateway API method for reading the information after creation, either omit the argument from the provider configuration or use `ignoreChanges` to hide the difference.