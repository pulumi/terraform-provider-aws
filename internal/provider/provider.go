package provider

import (
	"context"
	"fmt"
	"github.com/hashicorp/terraform-provider-aws/internal/service/s3legacy"
	"log"
	"os"
	"regexp"
	"time"

	"github.com/aws/aws-sdk-go-v2/feature/ec2/imds"
	awsbase "github.com/hashicorp/aws-sdk-go-base/v2"
	"github.com/hashicorp/terraform-plugin-sdk/v2/diag"
	"github.com/hashicorp/terraform-plugin-sdk/v2/helper/schema"
	"github.com/hashicorp/terraform-plugin-sdk/v2/helper/validation"
	"github.com/hashicorp/terraform-provider-aws/internal/conns"
	"github.com/hashicorp/terraform-provider-aws/internal/experimental/intf"
	"github.com/hashicorp/terraform-provider-aws/internal/experimental/nullable"
	"github.com/hashicorp/terraform-provider-aws/internal/flex"
	"github.com/hashicorp/terraform-provider-aws/internal/service/accessanalyzer"
	"github.com/hashicorp/terraform-provider-aws/internal/service/account"
	"github.com/hashicorp/terraform-provider-aws/internal/service/acm"
	"github.com/hashicorp/terraform-provider-aws/internal/service/acmpca"
	"github.com/hashicorp/terraform-provider-aws/internal/service/amp"
	"github.com/hashicorp/terraform-provider-aws/internal/service/amplify"
	"github.com/hashicorp/terraform-provider-aws/internal/service/apigateway"
	"github.com/hashicorp/terraform-provider-aws/internal/service/apigatewayv2"
	"github.com/hashicorp/terraform-provider-aws/internal/service/appautoscaling"
	"github.com/hashicorp/terraform-provider-aws/internal/service/appconfig"
	"github.com/hashicorp/terraform-provider-aws/internal/service/appflow"
	"github.com/hashicorp/terraform-provider-aws/internal/service/appintegrations"
	"github.com/hashicorp/terraform-provider-aws/internal/service/applicationinsights"
	"github.com/hashicorp/terraform-provider-aws/internal/service/appmesh"
	"github.com/hashicorp/terraform-provider-aws/internal/service/apprunner"
	"github.com/hashicorp/terraform-provider-aws/internal/service/appstream"
	"github.com/hashicorp/terraform-provider-aws/internal/service/appsync"
	"github.com/hashicorp/terraform-provider-aws/internal/service/athena"
	"github.com/hashicorp/terraform-provider-aws/internal/service/autoscaling"
	"github.com/hashicorp/terraform-provider-aws/internal/service/autoscalingplans"
	"github.com/hashicorp/terraform-provider-aws/internal/service/backup"
	"github.com/hashicorp/terraform-provider-aws/internal/service/batch"
	"github.com/hashicorp/terraform-provider-aws/internal/service/budgets"
	"github.com/hashicorp/terraform-provider-aws/internal/service/ce"
	"github.com/hashicorp/terraform-provider-aws/internal/service/chime"
	"github.com/hashicorp/terraform-provider-aws/internal/service/cloud9"
	"github.com/hashicorp/terraform-provider-aws/internal/service/cloudcontrol"
	"github.com/hashicorp/terraform-provider-aws/internal/service/cloudformation"
	"github.com/hashicorp/terraform-provider-aws/internal/service/cloudfront"
	"github.com/hashicorp/terraform-provider-aws/internal/service/cloudhsmv2"
	"github.com/hashicorp/terraform-provider-aws/internal/service/cloudsearch"
	"github.com/hashicorp/terraform-provider-aws/internal/service/cloudtrail"
	"github.com/hashicorp/terraform-provider-aws/internal/service/cloudwatch"
	"github.com/hashicorp/terraform-provider-aws/internal/service/codeartifact"
	"github.com/hashicorp/terraform-provider-aws/internal/service/codebuild"
	"github.com/hashicorp/terraform-provider-aws/internal/service/codecommit"
	"github.com/hashicorp/terraform-provider-aws/internal/service/codepipeline"
	"github.com/hashicorp/terraform-provider-aws/internal/service/codestarconnections"
	"github.com/hashicorp/terraform-provider-aws/internal/service/codestarnotifications"
	"github.com/hashicorp/terraform-provider-aws/internal/service/cognitoidentity"
	"github.com/hashicorp/terraform-provider-aws/internal/service/cognitoidp"
	"github.com/hashicorp/terraform-provider-aws/internal/service/comprehend"
	"github.com/hashicorp/terraform-provider-aws/internal/service/configservice"
	"github.com/hashicorp/terraform-provider-aws/internal/service/connect"
	"github.com/hashicorp/terraform-provider-aws/internal/service/cur"
	"github.com/hashicorp/terraform-provider-aws/internal/service/dataexchange"
	"github.com/hashicorp/terraform-provider-aws/internal/service/datapipeline"
	"github.com/hashicorp/terraform-provider-aws/internal/service/datasync"
	"github.com/hashicorp/terraform-provider-aws/internal/service/dax"
	"github.com/hashicorp/terraform-provider-aws/internal/service/deploy"
	"github.com/hashicorp/terraform-provider-aws/internal/service/detective"
	"github.com/hashicorp/terraform-provider-aws/internal/service/devicefarm"
	"github.com/hashicorp/terraform-provider-aws/internal/service/directconnect"
	"github.com/hashicorp/terraform-provider-aws/internal/service/dlm"
	"github.com/hashicorp/terraform-provider-aws/internal/service/dms"
	"github.com/hashicorp/terraform-provider-aws/internal/service/docdb"
	"github.com/hashicorp/terraform-provider-aws/internal/service/ds"
	"github.com/hashicorp/terraform-provider-aws/internal/service/dynamodb"
	"github.com/hashicorp/terraform-provider-aws/internal/service/ec2"
	"github.com/hashicorp/terraform-provider-aws/internal/service/ecr"
	"github.com/hashicorp/terraform-provider-aws/internal/service/ecrpublic"
	"github.com/hashicorp/terraform-provider-aws/internal/service/ecs"
	"github.com/hashicorp/terraform-provider-aws/internal/service/efs"
	"github.com/hashicorp/terraform-provider-aws/internal/service/eks"
	"github.com/hashicorp/terraform-provider-aws/internal/service/elasticache"
	"github.com/hashicorp/terraform-provider-aws/internal/service/elasticbeanstalk"
	"github.com/hashicorp/terraform-provider-aws/internal/service/elasticsearch"
	"github.com/hashicorp/terraform-provider-aws/internal/service/elastictranscoder"
	"github.com/hashicorp/terraform-provider-aws/internal/service/elb"
	"github.com/hashicorp/terraform-provider-aws/internal/service/elbv2"
	"github.com/hashicorp/terraform-provider-aws/internal/service/emr"
	"github.com/hashicorp/terraform-provider-aws/internal/service/emrcontainers"
	"github.com/hashicorp/terraform-provider-aws/internal/service/emrserverless"
	"github.com/hashicorp/terraform-provider-aws/internal/service/events"
	"github.com/hashicorp/terraform-provider-aws/internal/service/evidently"
	"github.com/hashicorp/terraform-provider-aws/internal/service/firehose"
	"github.com/hashicorp/terraform-provider-aws/internal/service/fis"
	"github.com/hashicorp/terraform-provider-aws/internal/service/fms"
	"github.com/hashicorp/terraform-provider-aws/internal/service/fsx"
	"github.com/hashicorp/terraform-provider-aws/internal/service/gamelift"
	"github.com/hashicorp/terraform-provider-aws/internal/service/glacier"
	"github.com/hashicorp/terraform-provider-aws/internal/service/globalaccelerator"
	"github.com/hashicorp/terraform-provider-aws/internal/service/glue"
	"github.com/hashicorp/terraform-provider-aws/internal/service/grafana"
	"github.com/hashicorp/terraform-provider-aws/internal/service/guardduty"
	"github.com/hashicorp/terraform-provider-aws/internal/service/iam"
	"github.com/hashicorp/terraform-provider-aws/internal/service/identitystore"
	"github.com/hashicorp/terraform-provider-aws/internal/service/imagebuilder"
	"github.com/hashicorp/terraform-provider-aws/internal/service/inspector"
	"github.com/hashicorp/terraform-provider-aws/internal/service/inspector2"
	"github.com/hashicorp/terraform-provider-aws/internal/service/iot"
	"github.com/hashicorp/terraform-provider-aws/internal/service/kafka"
	"github.com/hashicorp/terraform-provider-aws/internal/service/kafkaconnect"
	"github.com/hashicorp/terraform-provider-aws/internal/service/kendra"
	"github.com/hashicorp/terraform-provider-aws/internal/service/keyspaces"
	"github.com/hashicorp/terraform-provider-aws/internal/service/kinesis"
	"github.com/hashicorp/terraform-provider-aws/internal/service/kinesisanalytics"
	"github.com/hashicorp/terraform-provider-aws/internal/service/kinesisanalyticsv2"
	"github.com/hashicorp/terraform-provider-aws/internal/service/kinesisvideo"
	"github.com/hashicorp/terraform-provider-aws/internal/service/kms"
	"github.com/hashicorp/terraform-provider-aws/internal/service/lakeformation"
	"github.com/hashicorp/terraform-provider-aws/internal/service/lambda"
	"github.com/hashicorp/terraform-provider-aws/internal/service/lexmodels"
	"github.com/hashicorp/terraform-provider-aws/internal/service/licensemanager"
	"github.com/hashicorp/terraform-provider-aws/internal/service/lightsail"
	"github.com/hashicorp/terraform-provider-aws/internal/service/location"
	"github.com/hashicorp/terraform-provider-aws/internal/service/logs"
	"github.com/hashicorp/terraform-provider-aws/internal/service/macie"
	"github.com/hashicorp/terraform-provider-aws/internal/service/macie2"
	"github.com/hashicorp/terraform-provider-aws/internal/service/mediaconvert"
	"github.com/hashicorp/terraform-provider-aws/internal/service/medialive"
	"github.com/hashicorp/terraform-provider-aws/internal/service/mediapackage"
	"github.com/hashicorp/terraform-provider-aws/internal/service/mediastore"
	"github.com/hashicorp/terraform-provider-aws/internal/service/memorydb"
	"github.com/hashicorp/terraform-provider-aws/internal/service/meta"
	"github.com/hashicorp/terraform-provider-aws/internal/service/mq"
	"github.com/hashicorp/terraform-provider-aws/internal/service/mwaa"
	"github.com/hashicorp/terraform-provider-aws/internal/service/neptune"
	"github.com/hashicorp/terraform-provider-aws/internal/service/networkfirewall"
	"github.com/hashicorp/terraform-provider-aws/internal/service/networkmanager"
	"github.com/hashicorp/terraform-provider-aws/internal/service/opensearch"
	"github.com/hashicorp/terraform-provider-aws/internal/service/opsworks"
	"github.com/hashicorp/terraform-provider-aws/internal/service/organizations"
	"github.com/hashicorp/terraform-provider-aws/internal/service/outposts"
	"github.com/hashicorp/terraform-provider-aws/internal/service/pinpoint"
	"github.com/hashicorp/terraform-provider-aws/internal/service/pricing"
	"github.com/hashicorp/terraform-provider-aws/internal/service/qldb"
	"github.com/hashicorp/terraform-provider-aws/internal/service/quicksight"
	"github.com/hashicorp/terraform-provider-aws/internal/service/ram"
	"github.com/hashicorp/terraform-provider-aws/internal/service/rds"
	"github.com/hashicorp/terraform-provider-aws/internal/service/redshift"
	"github.com/hashicorp/terraform-provider-aws/internal/service/redshiftdata"
	"github.com/hashicorp/terraform-provider-aws/internal/service/redshiftserverless"
	"github.com/hashicorp/terraform-provider-aws/internal/service/resourcegroups"
	"github.com/hashicorp/terraform-provider-aws/internal/service/resourcegroupstaggingapi"
	"github.com/hashicorp/terraform-provider-aws/internal/service/rolesanywhere"
	"github.com/hashicorp/terraform-provider-aws/internal/service/route53"
	"github.com/hashicorp/terraform-provider-aws/internal/service/route53domains"
	"github.com/hashicorp/terraform-provider-aws/internal/service/route53recoverycontrolconfig"
	"github.com/hashicorp/terraform-provider-aws/internal/service/route53recoveryreadiness"
	"github.com/hashicorp/terraform-provider-aws/internal/service/route53resolver"
	"github.com/hashicorp/terraform-provider-aws/internal/service/rum"
	"github.com/hashicorp/terraform-provider-aws/internal/service/s3"
	"github.com/hashicorp/terraform-provider-aws/internal/service/s3control"
	"github.com/hashicorp/terraform-provider-aws/internal/service/s3outposts"
	"github.com/hashicorp/terraform-provider-aws/internal/service/sagemaker"
	"github.com/hashicorp/terraform-provider-aws/internal/service/schemas"
	"github.com/hashicorp/terraform-provider-aws/internal/service/secretsmanager"
	"github.com/hashicorp/terraform-provider-aws/internal/service/securityhub"
	"github.com/hashicorp/terraform-provider-aws/internal/service/serverlessrepo"
	"github.com/hashicorp/terraform-provider-aws/internal/service/servicecatalog"
	"github.com/hashicorp/terraform-provider-aws/internal/service/servicediscovery"
	"github.com/hashicorp/terraform-provider-aws/internal/service/servicequotas"
	"github.com/hashicorp/terraform-provider-aws/internal/service/ses"
	"github.com/hashicorp/terraform-provider-aws/internal/service/sesv2"
	"github.com/hashicorp/terraform-provider-aws/internal/service/sfn"
	"github.com/hashicorp/terraform-provider-aws/internal/service/shield"
	"github.com/hashicorp/terraform-provider-aws/internal/service/signer"
	"github.com/hashicorp/terraform-provider-aws/internal/service/simpledb"
	"github.com/hashicorp/terraform-provider-aws/internal/service/sns"
	"github.com/hashicorp/terraform-provider-aws/internal/service/sqs"
	"github.com/hashicorp/terraform-provider-aws/internal/service/ssm"
	"github.com/hashicorp/terraform-provider-aws/internal/service/ssoadmin"
	"github.com/hashicorp/terraform-provider-aws/internal/service/storagegateway"
	"github.com/hashicorp/terraform-provider-aws/internal/service/sts"
	"github.com/hashicorp/terraform-provider-aws/internal/service/swf"
	"github.com/hashicorp/terraform-provider-aws/internal/service/synthetics"
	"github.com/hashicorp/terraform-provider-aws/internal/service/timestreamwrite"
	"github.com/hashicorp/terraform-provider-aws/internal/service/transcribe"
	"github.com/hashicorp/terraform-provider-aws/internal/service/transfer"
	"github.com/hashicorp/terraform-provider-aws/internal/service/waf"
	"github.com/hashicorp/terraform-provider-aws/internal/service/wafregional"
	"github.com/hashicorp/terraform-provider-aws/internal/service/wafv2"
	"github.com/hashicorp/terraform-provider-aws/internal/service/worklink"
	"github.com/hashicorp/terraform-provider-aws/internal/service/workspaces"
	"github.com/hashicorp/terraform-provider-aws/internal/service/xray"
	tftags "github.com/hashicorp/terraform-provider-aws/internal/tags"
	"github.com/hashicorp/terraform-provider-aws/internal/verify"
	"github.com/hashicorp/terraform-provider-aws/names"
)

// New returns a new, initialized Terraform Plugin SDK v2-style provider instance.
// The provider instance is fully configured once the `ConfigureContextFunc` has been called.
func New(_ context.Context) (*schema.Provider, error) {
	provider := &schema.Provider{
		// This schema must match exactly the Terraform Protocol v6 (Terraform Plugin Framework) provider's schema.
		// Notably the attributes can have no Default values.
		Schema: map[string]*schema.Schema{
			"access_key": {
				Type:     schema.TypeString,
				Optional: true,
				Description: "The access key for API operations. You can retrieve this\n" +
					"from the 'Security & Credentials' section of the AWS console.",
			},
			"allowed_account_ids": {
				Type:          schema.TypeSet,
				Elem:          &schema.Schema{Type: schema.TypeString},
				Optional:      true,
				ConflictsWith: []string{"forbidden_account_ids"},
				Set:           schema.HashString,
			},
			"assume_role":                   assumeRoleSchema(),
			"assume_role_with_web_identity": assumeRoleWithWebIdentitySchema(),
			"custom_ca_bundle": {
				Type:     schema.TypeString,
				Optional: true,
				Description: "File containing custom root and intermediate certificates. " +
					"Can also be configured using the `AWS_CA_BUNDLE` environment variable. " +
					"(Setting `ca_bundle` in the shared config file is not supported.)",
			},
			"default_tags": {
				Type:        schema.TypeList,
				Optional:    true,
				MaxItems:    1,
				Description: "Configuration block with settings to default resource tags across all resources.",
				Elem: &schema.Resource{
					Schema: map[string]*schema.Schema{
						"tags": {
							Type:        schema.TypeMap,
							Optional:    true,
							Elem:        &schema.Schema{Type: schema.TypeString},
							Description: "Resource tags to default across all resources",
						},
					},
				},
			},
			"ec2_metadata_service_endpoint": {
				Type:     schema.TypeString,
				Optional: true,
				Description: "Address of the EC2 metadata service endpoint to use. " +
					"Can also be configured using the `AWS_EC2_METADATA_SERVICE_ENDPOINT` environment variable.",
			},
			"ec2_metadata_service_endpoint_mode": {
				Type:     schema.TypeString,
				Optional: true,
				Description: "Protocol to use with EC2 metadata service endpoint." +
					"Valid values are `IPv4` and `IPv6`. Can also be configured using the `AWS_EC2_METADATA_SERVICE_ENDPOINT_MODE` environment variable.",
			},
			"endpoints": endpointsSchema(),
			"forbidden_account_ids": {
				Type:          schema.TypeSet,
				Elem:          &schema.Schema{Type: schema.TypeString},
				Optional:      true,
				ConflictsWith: []string{"allowed_account_ids"},
				Set:           schema.HashString,
			},
			"http_proxy": {
				Type:     schema.TypeString,
				Optional: true,
				Description: "The address of an HTTP proxy to use when accessing the AWS API. " +
					"Can also be configured using the `HTTP_PROXY` or `HTTPS_PROXY` environment variables.",
			},
			"ignore_tags": {
				Type:        schema.TypeList,
				Optional:    true,
				MaxItems:    1,
				Description: "Configuration block with settings to ignore resource tags across all resources.",
				Elem: &schema.Resource{
					Schema: map[string]*schema.Schema{
						"keys": {
							Type:        schema.TypeSet,
							Optional:    true,
							Elem:        &schema.Schema{Type: schema.TypeString},
							Set:         schema.HashString,
							Description: "Resource tag keys to ignore across all resources.",
						},
						"key_prefixes": {
							Type:        schema.TypeSet,
							Optional:    true,
							Elem:        &schema.Schema{Type: schema.TypeString},
							Set:         schema.HashString,
							Description: "Resource tag key prefixes to ignore across all resources.",
						},
					},
				},
			},
			"insecure": {
				Type:     schema.TypeBool,
				Optional: true,
				Description: "Explicitly allow the provider to perform \"insecure\" SSL requests. If omitted, " +
					"default value is `false`",
			},
			"max_retries": {
				Type:     schema.TypeInt,
				Optional: true,
				Description: "The maximum number of times an AWS API request is\n" +
					"being executed. If the API request still fails, an error is\n" +
					"thrown.",
			},
			"profile": {
				Type:     schema.TypeString,
				Optional: true,
				Description: "The profile for API operations. If not set, the default profile\n" +
					"created with `aws configure` will be used.",
			},
			"region": {
				Type:     schema.TypeString,
				Optional: true,
				Description: "The region where AWS operations will take place. Examples\n" +
					"are us-east-1, us-west-2, etc.", // lintignore:AWSAT003,
			},
			"s3_force_path_style": {
				Type:       schema.TypeBool,
				Optional:   true,
				Deprecated: "Use s3_use_path_style instead.",
				Description: "Set this to true to enable the request to use path-style addressing,\n" +
					"i.e., https://s3.amazonaws.com/BUCKET/KEY. By default, the S3 client will\n" +
					"use virtual hosted bucket addressing when possible\n" +
					"(https://BUCKET.s3.amazonaws.com/KEY). Specific to the Amazon S3 service.",
			},
			"s3_use_path_style": {
				Type:     schema.TypeBool,
				Optional: true,
				Description: "Set this to true to enable the request to use path-style addressing,\n" +
					"i.e., https://s3.amazonaws.com/BUCKET/KEY. By default, the S3 client will\n" +
					"use virtual hosted bucket addressing when possible\n" +
					"(https://BUCKET.s3.amazonaws.com/KEY). Specific to the Amazon S3 service.",
			},
			"secret_key": {
				Type:     schema.TypeString,
				Optional: true,
				Description: "The secret key for API operations. You can retrieve this\n" +
					"from the 'Security & Credentials' section of the AWS console.",
			},
			"shared_config_files": {
				Type:        schema.TypeList,
				Optional:    true,
				Description: "List of paths to shared config files. If not set, defaults to [~/.aws/config].",
				Elem:        &schema.Schema{Type: schema.TypeString},
			},
			"shared_credentials_file": {
				Type:          schema.TypeString,
				Optional:      true,
				Deprecated:    "Use shared_credentials_files instead.",
				ConflictsWith: []string{"shared_credentials_files"},
				Description:   "The path to the shared credentials file. If not set, defaults to ~/.aws/credentials.",
			},
			"shared_credentials_files": {
				Type:          schema.TypeList,
				Optional:      true,
				ConflictsWith: []string{"shared_credentials_file"},
				Description:   "List of paths to shared credentials files. If not set, defaults to [~/.aws/credentials].",
				Elem:          &schema.Schema{Type: schema.TypeString},
			},
			"skip_credentials_validation": {
				Type:     schema.TypeBool,
				Optional: true,
				Description: "Skip the credentials validation via STS API. " +
					"Used for AWS API implementations that do not have STS available/implemented.",
			},
			"skip_get_ec2_platforms": {
				Type:     schema.TypeBool,
				Optional: true,
				Description: "Skip getting the supported EC2 platforms. " +
					"Used by users that don't have ec2:DescribeAccountAttributes permissions.",
			},
			"skip_metadata_api_check": {
				Type:         nullable.TypeNullableBool,
				Optional:     true,
				ValidateFunc: nullable.ValidateTypeStringNullableBool,
				Description: "Skip the AWS Metadata API check. " +
					"Used for AWS API implementations that do not have a metadata api endpoint.",
			},
			"skip_region_validation": {
				Type:     schema.TypeBool,
				Optional: true,
				Description: "Skip static validation of region name. " +
					"Used by users of alternative AWS-like APIs or users w/ access to regions that are not public (yet).",
			},
			"skip_requesting_account_id": {
				Type:     schema.TypeBool,
				Optional: true,
				Description: "Skip requesting the account ID. " +
					"Used for AWS API implementations that do not have IAM/STS API and/or metadata API.",
			},
			"sts_region": {
				Type:     schema.TypeString,
				Optional: true,
				Description: "The region where AWS STS operations will take place. Examples\n" +
					"are us-east-1 and us-west-2.", // lintignore:AWSAT003,
			},
			"token": {
				Type:     schema.TypeString,
				Optional: true,
				Description: "session token. A session token is only required if you are\n" +
					"using temporary security credentials.",
			},
			"use_dualstack_endpoint": {
				Type:        schema.TypeBool,
				Optional:    true,
				Description: "Resolve an endpoint with DualStack capability",
			},
			"use_fips_endpoint": {
				Type:        schema.TypeBool,
				Optional:    true,
				Description: "Resolve an endpoint with FIPS capability",
			},
		},

		DataSourcesMap: map[string]*schema.Resource{
			"aws_acm_certificate": acm.DataSourceCertificate(),

			"aws_acmpca_certificate_authority": acmpca.DataSourceCertificateAuthority(),
			"aws_acmpca_certificate":           acmpca.DataSourceCertificate(),

			"aws_api_gateway_api_key":     apigateway.DataSourceAPIKey(),
			"aws_api_gateway_domain_name": apigateway.DataSourceDomainName(),
			"aws_api_gateway_export":      apigateway.DataSourceExport(),
			"aws_api_gateway_resource":    apigateway.DataSourceResource(),
			"aws_api_gateway_rest_api":    apigateway.DataSourceRestAPI(),
			"aws_api_gateway_sdk":         apigateway.DataSourceSdk(),
			"aws_api_gateway_vpc_link":    apigateway.DataSourceVPCLink(),

			"aws_apigatewayv2_api":    apigatewayv2.DataSourceAPI(),
			"aws_apigatewayv2_apis":   apigatewayv2.DataSourceAPIs(),
			"aws_apigatewayv2_export": apigatewayv2.DataSourceExport(),

			"aws_appconfig_configuration_profile":  appconfig.DataSourceConfigurationProfile(),
			"aws_appconfig_configuration_profiles": appconfig.DataSourceConfigurationProfiles(),
			"aws_appconfig_environment":            appconfig.DataSourceEnvironment(),
			"aws_appconfig_environments":           appconfig.DataSourceEnvironments(),

			"aws_appmesh_mesh":            appmesh.DataSourceMesh(),
			"aws_appmesh_virtual_service": appmesh.DataSourceVirtualService(),

			"aws_autoscaling_group":    autoscaling.DataSourceGroup(),
			"aws_autoscaling_groups":   autoscaling.DataSourceGroups(),
			"aws_launch_configuration": autoscaling.DataSourceLaunchConfiguration(),

			"aws_backup_framework":   backup.DataSourceFramework(),
			"aws_backup_plan":        backup.DataSourcePlan(),
			"aws_backup_report_plan": backup.DataSourceReportPlan(),
			"aws_backup_selection":   backup.DataSourceSelection(),
			"aws_backup_vault":       backup.DataSourceVault(),

			"aws_batch_compute_environment": batch.DataSourceComputeEnvironment(),
			"aws_batch_job_queue":           batch.DataSourceJobQueue(),
			"aws_batch_scheduling_policy":   batch.DataSourceSchedulingPolicy(),

			"aws_ce_cost_category": ce.DataSourceCostCategory(),
			"aws_ce_tags":          ce.DataSourceTags(),

			"aws_cloudcontrolapi_resource": cloudcontrol.DataSourceResource(),

			"aws_cloudformation_export": cloudformation.DataSourceExport(),
			"aws_cloudformation_stack":  cloudformation.DataSourceStack(),
			"aws_cloudformation_type":   cloudformation.DataSourceType(),

			"aws_cloudfront_cache_policy":                   cloudfront.DataSourceCachePolicy(),
			"aws_cloudfront_distribution":                   cloudfront.DataSourceDistribution(),
			"aws_cloudfront_function":                       cloudfront.DataSourceFunction(),
			"aws_cloudfront_log_delivery_canonical_user_id": cloudfront.DataSourceLogDeliveryCanonicalUserID(),
			"aws_cloudfront_origin_access_identities":       cloudfront.DataSourceOriginAccessIdentities(),
			"aws_cloudfront_origin_access_identity":         cloudfront.DataSourceOriginAccessIdentity(),
			"aws_cloudfront_origin_request_policy":          cloudfront.DataSourceOriginRequestPolicy(),
			"aws_cloudfront_realtime_log_config":            cloudfront.DataSourceRealtimeLogConfig(),
			"aws_cloudfront_response_headers_policy":        cloudfront.DataSourceResponseHeadersPolicy(),

			"aws_cloudhsm_v2_cluster": cloudhsmv2.DataSourceCluster(),

			"aws_cloudtrail_service_account": cloudtrail.DataSourceServiceAccount(),

			"aws_cloudwatch_event_bus":        events.DataSourceBus(),
			"aws_cloudwatch_event_connection": events.DataSourceConnection(),
			"aws_cloudwatch_event_source":     events.DataSourceSource(),

			"aws_cloudwatch_log_group":  logs.DataSourceGroup(),
			"aws_cloudwatch_log_groups": logs.DataSourceGroups(),

			"aws_codeartifact_authorization_token": codeartifact.DataSourceAuthorizationToken(),
			"aws_codeartifact_repository_endpoint": codeartifact.DataSourceRepositoryEndpoint(),

			"aws_codecommit_approval_rule_template": codecommit.DataSourceApprovalRuleTemplate(),
			"aws_codecommit_repository":             codecommit.DataSourceRepository(),

			"aws_codestarconnections_connection": codestarconnections.DataSourceConnection(),

			"aws_cognito_user_pool_client":              cognitoidp.DataSourceUserPoolClient(),
			"aws_cognito_user_pool_clients":             cognitoidp.DataSourceUserPoolClients(),
			"aws_cognito_user_pool_signing_certificate": cognitoidp.DataSourceUserPoolSigningCertificate(),
			"aws_cognito_user_pools":                    cognitoidp.DataSourceUserPools(),

			"aws_connect_bot_association":             connect.DataSourceBotAssociation(),
			"aws_connect_contact_flow":                connect.DataSourceContactFlow(),
			"aws_connect_contact_flow_module":         connect.DataSourceContactFlowModule(),
			"aws_connect_hours_of_operation":          connect.DataSourceHoursOfOperation(),
			"aws_connect_instance":                    connect.DataSourceInstance(),
			"aws_connect_lambda_function_association": connect.DataSourceLambdaFunctionAssociation(),
			"aws_connect_prompt":                      connect.DataSourcePrompt(),
			"aws_connect_queue":                       connect.DataSourceQueue(),
			"aws_connect_quick_connect":               connect.DataSourceQuickConnect(),
			"aws_connect_routing_profile":             connect.DataSourceRoutingProfile(),
			"aws_connect_security_profile":            connect.DataSourceSecurityProfile(),
			"aws_connect_user_hierarchy_group":        connect.DataSourceUserHierarchyGroup(),
			"aws_connect_user_hierarchy_structure":    connect.DataSourceUserHierarchyStructure(),

			"aws_cur_report_definition": cur.DataSourceReportDefinition(),

			"aws_datapipeline_pipeline":            datapipeline.DataSourcePipeline(),
			"aws_datapipeline_pipeline_definition": datapipeline.DataSourcePipelineDefinition(),

			"aws_docdb_engine_version":        docdb.DataSourceEngineVersion(),
			"aws_docdb_orderable_db_instance": docdb.DataSourceOrderableDBInstance(),

			"aws_dx_connection": directconnect.DataSourceConnection(),
			"aws_dx_gateway":    directconnect.DataSourceGateway(),
			"aws_dx_location":   directconnect.DataSourceLocation(),
			"aws_dx_locations":  directconnect.DataSourceLocations(),

			"aws_directory_service_directory": ds.DataSourceDirectory(),

			"aws_dynamodb_table": dynamodb.DataSourceTable(),

			"aws_ami":                                        ec2.DataSourceAMI(),
			"aws_ami_ids":                                    ec2.DataSourceAMIIDs(),
			"aws_availability_zone":                          ec2.DataSourceAvailabilityZone(),
			"aws_availability_zones":                         ec2.DataSourceAvailabilityZones(),
			"aws_customer_gateway":                           ec2.DataSourceCustomerGateway(),
			"aws_ebs_default_kms_key":                        ec2.DataSourceEBSDefaultKMSKey(),
			"aws_ebs_encryption_by_default":                  ec2.DataSourceEBSEncryptionByDefault(),
			"aws_ebs_snapshot":                               ec2.DataSourceEBSSnapshot(),
			"aws_ebs_snapshot_ids":                           ec2.DataSourceEBSSnapshotIDs(),
			"aws_ebs_volume":                                 ec2.DataSourceEBSVolume(),
			"aws_ebs_volumes":                                ec2.DataSourceEBSVolumes(),
			"aws_ec2_client_vpn_endpoint":                    ec2.DataSourceClientVPNEndpoint(),
			"aws_ec2_coip_pool":                              ec2.DataSourceCoIPPool(),
			"aws_ec2_coip_pools":                             ec2.DataSourceCoIPPools(),
			"aws_ec2_host":                                   ec2.DataSourceHost(),
			"aws_ec2_instance_type_offering":                 ec2.DataSourceInstanceTypeOffering(),
			"aws_ec2_instance_type_offerings":                ec2.DataSourceInstanceTypeOfferings(),
			"aws_ec2_instance_type":                          ec2.DataSourceInstanceType(),
			"aws_ec2_instance_types":                         ec2.DataSourceInstanceTypes(),
			"aws_ec2_local_gateway_route_table":              ec2.DataSourceLocalGatewayRouteTable(),
			"aws_ec2_local_gateway_route_tables":             ec2.DataSourceLocalGatewayRouteTables(),
			"aws_ec2_local_gateway_virtual_interface":        ec2.DataSourceLocalGatewayVirtualInterface(),
			"aws_ec2_local_gateway_virtual_interface_group":  ec2.DataSourceLocalGatewayVirtualInterfaceGroup(),
			"aws_ec2_local_gateway_virtual_interface_groups": ec2.DataSourceLocalGatewayVirtualInterfaceGroups(),
			"aws_ec2_local_gateway":                          ec2.DataSourceLocalGateway(),
			"aws_ec2_local_gateways":                         ec2.DataSourceLocalGateways(),
			"aws_ec2_managed_prefix_list":                    ec2.DataSourceManagedPrefixList(),
			"aws_ec2_managed_prefix_lists":                   ec2.DataSourceManagedPrefixLists(),
			"aws_ec2_network_insights_analysis":              ec2.DataSourceNetworkInsightsAnalysis(),
			"aws_ec2_network_insights_path":                  ec2.DataSourceNetworkInsightsPath(),
			"aws_ec2_serial_console_access":                  ec2.DataSourceSerialConsoleAccess(),
			"aws_ec2_spot_price":                             ec2.DataSourceSpotPrice(),
			"aws_ec2_transit_gateway":                        ec2.DataSourceTransitGateway(),
			"aws_ec2_transit_gateway_attachment":             ec2.DataSourceTransitGatewayAttachment(),
			"aws_ec2_transit_gateway_connect":                ec2.DataSourceTransitGatewayConnect(),
			"aws_ec2_transit_gateway_connect_peer":           ec2.DataSourceTransitGatewayConnectPeer(),
			"aws_ec2_transit_gateway_dx_gateway_attachment":  ec2.DataSourceTransitGatewayDxGatewayAttachment(),
			"aws_ec2_transit_gateway_multicast_domain":       ec2.DataSourceTransitGatewayMulticastDomain(),
			"aws_ec2_transit_gateway_peering_attachment":     ec2.DataSourceTransitGatewayPeeringAttachment(),
			"aws_ec2_transit_gateway_route_table":            ec2.DataSourceTransitGatewayRouteTable(),
			"aws_ec2_transit_gateway_route_tables":           ec2.DataSourceTransitGatewayRouteTables(),
			"aws_ec2_transit_gateway_vpc_attachment":         ec2.DataSourceTransitGatewayVPCAttachment(),
			"aws_ec2_transit_gateway_vpc_attachments":        ec2.DataSourceTransitGatewayVPCAttachments(),
			"aws_ec2_transit_gateway_vpn_attachment":         ec2.DataSourceTransitGatewayVPNAttachment(),
			"aws_eip":                                        ec2.DataSourceEIP(),
			"aws_eips":                                       ec2.DataSourceEIPs(),
			"aws_instance":                                   ec2.DataSourceInstance(),
			"aws_instances":                                  ec2.DataSourceInstances(),
			"aws_internet_gateway":                           ec2.DataSourceInternetGateway(),
			"aws_key_pair":                                   ec2.DataSourceKeyPair(),
			"aws_launch_template":                            ec2.DataSourceLaunchTemplate(),
			"aws_nat_gateway":                                ec2.DataSourceNATGateway(),
			"aws_nat_gateways":                               ec2.DataSourceNATGateways(),
			"aws_network_acls":                               ec2.DataSourceNetworkACLs(),
			"aws_network_interface":                          ec2.DataSourceNetworkInterface(),
			"aws_network_interfaces":                         ec2.DataSourceNetworkInterfaces(),
			"aws_prefix_list":                                ec2.DataSourcePrefixList(),
			"aws_route_table":                                ec2.DataSourceRouteTable(),
			"aws_route_tables":                               ec2.DataSourceRouteTables(),
			"aws_route":                                      ec2.DataSourceRoute(),
			"aws_security_group":                             ec2.DataSourceSecurityGroup(),
			"aws_security_groups":                            ec2.DataSourceSecurityGroups(),
			"aws_subnet_ids":                                 ec2.DataSourceSubnetIDs(),
			"aws_subnet":                                     ec2.DataSourceSubnet(),
			"aws_subnets":                                    ec2.DataSourceSubnets(),
			"aws_vpc_dhcp_options":                           ec2.DataSourceVPCDHCPOptions(),
			"aws_vpc_endpoint_service":                       ec2.DataSourceVPCEndpointService(),
			"aws_vpc_endpoint":                               ec2.DataSourceVPCEndpoint(),
			"aws_vpc_ipam_pool":                              ec2.DataSourceIPAMPool(),
			"aws_vpc_ipam_pools":                             ec2.DataSourceIPAMPools(),
			"aws_vpc_ipam_pool_cidrs":                        ec2.DataSourceIPAMPoolCIDRs(),
			"aws_vpc_ipam_preview_next_cidr":                 ec2.DataSourceIPAMPreviewNextCIDR(),
			"aws_vpc_peering_connection":                     ec2.DataSourceVPCPeeringConnection(),
			"aws_vpc_peering_connections":                    ec2.DataSourceVPCPeeringConnections(),
			"aws_vpc":                                        ec2.DataSourceVPC(),
			"aws_vpcs":                                       ec2.DataSourceVPCs(),
			"aws_vpn_gateway":                                ec2.DataSourceVPNGateway(),

			"aws_ecr_authorization_token": ecr.DataSourceAuthorizationToken(),
			"aws_ecr_image":               ecr.DataSourceImage(),
			"aws_ecr_repository":          ecr.DataSourceRepository(),
			"aws_ecr_credentials":         ecr.DataSourceCredentials(),

			"aws_ecrpublic_authorization_token": ecrpublic.DataSourceAuthorizationToken(),

			"aws_ecs_cluster":              ecs.DataSourceCluster(),
			"aws_ecs_container_definition": ecs.DataSourceContainerDefinition(),
			"aws_ecs_service":              ecs.DataSourceService(),
			"aws_ecs_task_definition":      ecs.DataSourceTaskDefinition(),

			"aws_efs_access_point":  efs.DataSourceAccessPoint(),
			"aws_efs_access_points": efs.DataSourceAccessPoints(),
			"aws_efs_file_system":   efs.DataSourceFileSystem(),
			"aws_efs_mount_target":  efs.DataSourceMountTarget(),

			"aws_eks_addon":         eks.DataSourceAddon(),
			"aws_eks_addon_version": eks.DataSourceAddonVersion(),
			"aws_eks_cluster":       eks.DataSourceCluster(),
			"aws_eks_clusters":      eks.DataSourceClusters(),
			"aws_eks_cluster_auth":  eks.DataSourceClusterAuth(),
			"aws_eks_node_group":    eks.DataSourceNodeGroup(),
			"aws_eks_node_groups":   eks.DataSourceNodeGroups(),

			"aws_elasticache_cluster":           elasticache.DataSourceCluster(),
			"aws_elasticache_replication_group": elasticache.DataSourceReplicationGroup(),
			"aws_elasticache_subnet_group":      elasticache.DataSourceSubnetGroup(),
			"aws_elasticache_user":              elasticache.DataSourceUser(),

			"aws_elastic_beanstalk_application":    elasticbeanstalk.DataSourceApplication(),
			"aws_elastic_beanstalk_hosted_zone":    elasticbeanstalk.DataSourceHostedZone(),
			"aws_elastic_beanstalk_solution_stack": elasticbeanstalk.DataSourceSolutionStack(),

			"aws_elasticsearch_domain": elasticsearch.DataSourceDomain(),

			"aws_elb":                 elb.DataSourceLoadBalancer(),
			"aws_elb_hosted_zone_id":  elb.DataSourceHostedZoneID(),
			"aws_elb_service_account": elb.DataSourceServiceAccount(),

			// Adding the Aliases for the ALB -> LB Rename
			"aws_alb":               elbv2.DataSourceLoadBalancer(),
			"aws_alb_listener":      elbv2.DataSourceListener(),
			"aws_alb_target_group":  elbv2.DataSourceTargetGroup(),
			"aws_lb":                elbv2.DataSourceLoadBalancer(),
			"aws_lb_hosted_zone_id": elbv2.DataSourceHostedZoneID(),
			"aws_lb_listener":       elbv2.DataSourceListener(),
			"aws_lb_target_group":   elbv2.DataSourceTargetGroup(),

			"aws_emr_release_labels": emr.DataSourceReleaseLabels(),

			"aws_emrcontainers_virtual_cluster": emrcontainers.DataSourceVirtualCluster(),

			"aws_kinesis_firehose_delivery_stream": firehose.DataSourceDeliveryStream(),

			"aws_fsx_openzfs_snapshot": fsx.DataSourceOpenzfsSnapshot(),

			"aws_glue_connection":                       glue.DataSourceConnection(),
			"aws_glue_data_catalog_encryption_settings": glue.DataSourceDataCatalogEncryptionSettings(),
			"aws_glue_script":                           glue.DataSourceScript(),

			"aws_grafana_workspace": grafana.DataSourceWorkspace(),

			"aws_guardduty_detector": guardduty.DataSourceDetector(),

			"aws_iam_account_alias":           iam.DataSourceAccountAlias(),
			"aws_iam_group":                   iam.DataSourceGroup(),
			"aws_iam_instance_profile":        iam.DataSourceInstanceProfile(),
			"aws_iam_instance_profiles":       iam.DataSourceInstanceProfiles(),
			"aws_iam_openid_connect_provider": iam.DataSourceOpenIDConnectProvider(),
			"aws_iam_policy":                  iam.DataSourcePolicy(),
			"aws_iam_policy_document":         iam.DataSourcePolicyDocument(),
			"aws_iam_role":                    iam.DataSourceRole(),
			"aws_iam_roles":                   iam.DataSourceRoles(),
			"aws_iam_saml_provider":           iam.DataSourceSAMLProvider(),
			"aws_iam_server_certificate":      iam.DataSourceServerCertificate(),
			"aws_iam_session_context":         iam.DataSourceSessionContext(),
			"aws_iam_user":                    iam.DataSourceUser(),
			"aws_iam_user_ssh_key":            iam.DataSourceUserSSHKey(),
			"aws_iam_users":                   iam.DataSourceUsers(),

			"aws_identitystore_group": identitystore.DataSourceGroup(),
			"aws_identitystore_user":  identitystore.DataSourceUser(),

			"aws_imagebuilder_component":                     imagebuilder.DataSourceComponent(),
			"aws_imagebuilder_components":                    imagebuilder.DataSourceComponents(),
			"aws_imagebuilder_container_recipe":              imagebuilder.DataSourceContainerRecipe(),
			"aws_imagebuilder_container_recipes":             imagebuilder.DataSourceContainerRecipes(),
			"aws_imagebuilder_distribution_configuration":    imagebuilder.DataSourceDistributionConfiguration(),
			"aws_imagebuilder_distribution_configurations":   imagebuilder.DataSourceDistributionConfigurations(),
			"aws_imagebuilder_image":                         imagebuilder.DataSourceImage(),
			"aws_imagebuilder_image_pipeline":                imagebuilder.DataSourceImagePipeline(),
			"aws_imagebuilder_image_pipelines":               imagebuilder.DataSourceImagePipelines(),
			"aws_imagebuilder_image_recipe":                  imagebuilder.DataSourceImageRecipe(),
			"aws_imagebuilder_image_recipes":                 imagebuilder.DataSourceImageRecipes(),
			"aws_imagebuilder_infrastructure_configuration":  imagebuilder.DataSourceInfrastructureConfiguration(),
			"aws_imagebuilder_infrastructure_configurations": imagebuilder.DataSourceInfrastructureConfigurations(),

			"aws_inspector_rules_packages": inspector.DataSourceRulesPackages(),

			"aws_iot_endpoint": iot.DataSourceEndpoint(),

			"aws_msk_broker_nodes":  kafka.DataSourceBrokerNodes(),
			"aws_msk_cluster":       kafka.DataSourceCluster(),
			"aws_msk_configuration": kafka.DataSourceConfiguration(),
			"aws_msk_kafka_version": kafka.DataSourceVersion(),

			"aws_mskconnect_connector":            kafkaconnect.DataSourceConnector(),
			"aws_mskconnect_custom_plugin":        kafkaconnect.DataSourceCustomPlugin(),
			"aws_mskconnect_worker_configuration": kafkaconnect.DataSourceWorkerConfiguration(),

			"aws_kendra_experience":                   kendra.DataSourceExperience(),
			"aws_kendra_faq":                          kendra.DataSourceFaq(),
			"aws_kendra_index":                        kendra.DataSourceIndex(),
			"aws_kendra_query_suggestions_block_list": kendra.DataSourceQuerySuggestionsBlockList(),
			"aws_kendra_thesaurus":                    kendra.DataSourceThesaurus(),

			"aws_kinesis_stream":          kinesis.DataSourceStream(),
			"aws_kinesis_stream_consumer": kinesis.DataSourceStreamConsumer(),

			"aws_kms_alias":            kms.DataSourceAlias(),
			"aws_kms_ciphertext":       kms.DataSourceCiphertext(),
			"aws_kms_custom_key_store": kms.DataSourceCustomKeyStore(),
			"aws_kms_key":              kms.DataSourceKey(),
			"aws_kms_public_key":       kms.DataSourcePublicKey(),
			"aws_kms_secret":           kms.DataSourceSecret(),
			"aws_kms_secrets":          kms.DataSourceSecrets(),

			"aws_lakeformation_data_lake_settings": lakeformation.DataSourceDataLakeSettings(),
			"aws_lakeformation_permissions":        lakeformation.DataSourcePermissions(),
			"aws_lakeformation_resource":           lakeformation.DataSourceResource(),

			"aws_lambda_alias":               lambda.DataSourceAlias(),
			"aws_lambda_code_signing_config": lambda.DataSourceCodeSigningConfig(),
			"aws_lambda_function_url":        lambda.DataSourceFunctionURL(),
			"aws_lambda_function":            lambda.DataSourceFunction(),
			"aws_lambda_invocation":          lambda.DataSourceInvocation(),
			"aws_lambda_layer_version":       lambda.DataSourceLayerVersion(),

			"aws_lex_bot":       lexmodels.DataSourceBot(),
			"aws_lex_bot_alias": lexmodels.DataSourceBotAlias(),
			"aws_lex_intent":    lexmodels.DataSourceIntent(),
			"aws_lex_slot_type": lexmodels.DataSourceSlotType(),

			"aws_location_geofence_collection":  location.DataSourceGeofenceCollection(),
			"aws_location_map":                  location.DataSourceMap(),
			"aws_location_place_index":          location.DataSourcePlaceIndex(),
			"aws_location_route_calculator":     location.DataSourceRouteCalculator(),
			"aws_location_tracker":              location.DataSourceTracker(),
			"aws_location_tracker_association":  location.DataSourceTrackerAssociation(),
			"aws_location_tracker_associations": location.DataSourceTrackerAssociations(),

<<<<<<< HEAD
			"aws_arn":                     meta.DataSourceARN(), // Upstream this is currently implemented using Terraform Plugin Framework. See also: https://github.com/pulumi/pulumi-terraform-bridge/issues/590
			"aws_billing_service_account": meta.DataSourceBillingServiceAccount(),
			"aws_default_tags":            meta.DataSourceDefaultTags(),
			"aws_ip_ranges":               meta.DataSourceIPRanges(),
			"aws_partition":               meta.DataSourcePartition(),
			"aws_region":                  meta.DataSourceRegion(),
			"aws_regions":                 meta.DataSourceRegions(),
			"aws_service":                 meta.DataSourceService(),

=======
>>>>>>> 876f042d
			"aws_memorydb_acl":             memorydb.DataSourceACL(),
			"aws_memorydb_cluster":         memorydb.DataSourceCluster(),
			"aws_memorydb_parameter_group": memorydb.DataSourceParameterGroup(),
			"aws_memorydb_snapshot":        memorydb.DataSourceSnapshot(),
			"aws_memorydb_subnet_group":    memorydb.DataSourceSubnetGroup(),
			"aws_memorydb_user":            memorydb.DataSourceUser(),

			"aws_mq_broker":                         mq.DataSourceBroker(),
			"aws_mq_broker_instance_type_offerings": mq.DataSourceBrokerInstanceTypeOfferings(),

			"aws_neptune_engine_version":        neptune.DataSourceEngineVersion(),
			"aws_neptune_orderable_db_instance": neptune.DataSourceOrderableDBInstance(),

			"aws_networkfirewall_firewall":        networkfirewall.DataSourceFirewall(),
			"aws_networkfirewall_firewall_policy": networkfirewall.DataSourceFirewallPolicy(),

			"aws_networkmanager_connection":                   networkmanager.DataSourceConnection(),
			"aws_networkmanager_connections":                  networkmanager.DataSourceConnections(),
			"aws_networkmanager_core_network_policy_document": networkmanager.DataSourceCoreNetworkPolicyDocument(),
			"aws_networkmanager_device":                       networkmanager.DataSourceDevice(),
			"aws_networkmanager_devices":                      networkmanager.DataSourceDevices(),
			"aws_networkmanager_global_network":               networkmanager.DataSourceGlobalNetwork(),
			"aws_networkmanager_global_networks":              networkmanager.DataSourceGlobalNetworks(),
			"aws_networkmanager_link":                         networkmanager.DataSourceLink(),
			"aws_networkmanager_links":                        networkmanager.DataSourceLinks(),
			"aws_networkmanager_site":                         networkmanager.DataSourceSite(),
			"aws_networkmanager_sites":                        networkmanager.DataSourceSites(),

			"aws_opensearch_domain": opensearch.DataSourceDomain(),

			"aws_organizations_delegated_administrators": organizations.DataSourceDelegatedAdministrators(),
			"aws_organizations_delegated_services":       organizations.DataSourceDelegatedServices(),
			"aws_organizations_organization":             organizations.DataSourceOrganization(),
			"aws_organizations_organizational_units":     organizations.DataSourceOrganizationalUnits(),
			"aws_organizations_resource_tags":            organizations.DataSourceResourceTags(),

			"aws_outposts_asset":                  outposts.DataSourceOutpostAsset(),
			"aws_outposts_assets":                 outposts.DataSourceOutpostAssets(),
			"aws_outposts_outpost":                outposts.DataSourceOutpost(),
			"aws_outposts_outpost_instance_type":  outposts.DataSourceOutpostInstanceType(),
			"aws_outposts_outpost_instance_types": outposts.DataSourceOutpostInstanceTypes(),
			"aws_outposts_outposts":               outposts.DataSourceOutposts(),
			"aws_outposts_site":                   outposts.DataSourceSite(),
			"aws_outposts_sites":                  outposts.DataSourceSites(),

			"aws_pricing_product": pricing.DataSourceProduct(),

			"aws_prometheus_workspace": amp.DataSourceWorkspace(),

			"aws_qldb_ledger": qldb.DataSourceLedger(),

			"aws_ram_resource_share": ram.DataSourceResourceShare(),

			"aws_ses_active_receipt_rule_set": ses.DataSourceActiveReceiptRuleSet(),
			"aws_ses_domain_identity":         ses.DataSourceDomainIdentity(),
			"aws_ses_email_identity":          ses.DataSourceEmailIdentity(),

			"aws_sesv2_dedicated_ip_pool": sesv2.DataSourceDedicatedIPPool(),

			"aws_db_cluster_snapshot":            rds.DataSourceClusterSnapshot(),
			"aws_db_event_categories":            rds.DataSourceEventCategories(),
			"aws_db_instance":                    rds.DataSourceInstance(),
			"aws_db_proxy":                       rds.DataSourceProxy(),
			"aws_db_snapshot":                    rds.DataSourceSnapshot(),
			"aws_db_subnet_group":                rds.DataSourceSubnetGroup(),
			"aws_rds_certificate":                rds.DataSourceCertificate(),
			"aws_rds_cluster":                    rds.DataSourceCluster(),
			"aws_rds_engine_version":             rds.DataSourceEngineVersion(),
			"aws_rds_orderable_db_instance":      rds.DataSourceOrderableInstance(),
			"aws_rds_reserved_instance_offering": rds.DataSourceReservedOffering(),

			"aws_redshift_cluster":             redshift.DataSourceCluster(),
			"aws_redshift_cluster_credentials": redshift.DataSourceClusterCredentials(),
			"aws_redshift_orderable_cluster":   redshift.DataSourceOrderableCluster(),
			"aws_redshift_service_account":     redshift.DataSourceServiceAccount(),
			"aws_redshift_subnet_group":        redshift.DataSourceSubnetGroup(),

			"aws_resourcegroupstaggingapi_resources": resourcegroupstaggingapi.DataSourceResources(),

			"aws_route53_delegation_set":          route53.DataSourceDelegationSet(),
			"aws_route53_traffic_policy_document": route53.DataSourceTrafficPolicyDocument(),
			"aws_route53_zone":                    route53.DataSourceZone(),

			"aws_route53_resolver_endpoint": route53resolver.DataSourceEndpoint(),
			"aws_route53_resolver_rule":     route53resolver.DataSourceRule(),
			"aws_route53_resolver_rules":    route53resolver.DataSourceRules(),

			"aws_canonical_user_id": s3.DataSourceCanonicalUserID(),
			"aws_s3_bucket":         s3.DataSourceBucket(),
			"aws_s3_object":         s3.DataSourceObject(),
			"aws_s3_objects":        s3.DataSourceObjects(),
			"aws_s3_bucket_object":  s3.DataSourceBucketObject(),  // DEPRECATED: use aws_s3_object instead
			"aws_s3_bucket_objects": s3.DataSourceBucketObjects(), // DEPRECATED: use aws_s3_objects instead
			"aws_s3_bucket_policy":  s3.DataSourceBucketPolicy(),

			"aws_s3_account_public_access_block": s3control.DataSourceAccountPublicAccessBlock(),

			"aws_sagemaker_prebuilt_ecr_image": sagemaker.DataSourcePrebuiltECRImage(),

			"aws_secretsmanager_random_password": secretsmanager.DataSourceRandomPassword(),
			"aws_secretsmanager_secret":          secretsmanager.DataSourceSecret(),
			"aws_secretsmanager_secret_rotation": secretsmanager.DataSourceSecretRotation(),
			"aws_secretsmanager_secret_version":  secretsmanager.DataSourceSecretVersion(),
			"aws_secretsmanager_secrets":         secretsmanager.DataSourceSecrets(),

			"aws_serverlessapplicationrepository_application": serverlessrepo.DataSourceApplication(),

			"aws_servicecatalog_constraint":            servicecatalog.DataSourceConstraint(),
			"aws_servicecatalog_launch_paths":          servicecatalog.DataSourceLaunchPaths(),
			"aws_servicecatalog_portfolio_constraints": servicecatalog.DataSourcePortfolioConstraints(),
			"aws_servicecatalog_portfolio":             servicecatalog.DataSourcePortfolio(),
			"aws_servicecatalog_product":               servicecatalog.DataSourceProduct(),

			"aws_service_discovery_dns_namespace":  servicediscovery.DataSourceDNSNamespace(),
			"aws_service_discovery_http_namespace": servicediscovery.DataSourceHTTPNamespace(),
			"aws_service_discovery_service":        servicediscovery.DataSourceService(),

			"aws_servicequotas_service":       servicequotas.DataSourceService(),
			"aws_servicequotas_service_quota": servicequotas.DataSourceServiceQuota(),

			"aws_sfn_activity":      sfn.DataSourceActivity(),
			"aws_sfn_state_machine": sfn.DataSourceStateMachine(),

			"aws_signer_signing_job":     signer.DataSourceSigningJob(),
			"aws_signer_signing_profile": signer.DataSourceSigningProfile(),

			"aws_sns_topic": sns.DataSourceTopic(),

			"aws_sqs_queue": sqs.DataSourceQueue(),

			"aws_ssm_document":            ssm.DataSourceDocument(),
			"aws_ssm_instances":           ssm.DataSourceInstances(),
			"aws_ssm_maintenance_windows": ssm.DataSourceMaintenanceWindows(),
			"aws_ssm_parameter":           ssm.DataSourceParameter(),
			"aws_ssm_parameters_by_path":  ssm.DataSourceParametersByPath(),
			"aws_ssm_patch_baseline":      ssm.DataSourcePatchBaseline(),

			"aws_ssoadmin_instances":      ssoadmin.DataSourceInstances(),
			"aws_ssoadmin_permission_set": ssoadmin.DataSourcePermissionSet(),

			"aws_storagegateway_local_disk": storagegateway.DataSourceLocalDisk(),

			"aws_transfer_server": transfer.DataSourceServer(),

			"aws_waf_ipset":                 waf.DataSourceIPSet(),
			"aws_waf_rule":                  waf.DataSourceRule(),
			"aws_waf_rate_based_rule":       waf.DataSourceRateBasedRule(),
			"aws_waf_subscribed_rule_group": waf.DataSourceSubscribedRuleGroup(),
			"aws_waf_web_acl":               waf.DataSourceWebACL(),

			"aws_wafregional_ipset":                 wafregional.DataSourceIPSet(),
			"aws_wafregional_rule":                  wafregional.DataSourceRule(),
			"aws_wafregional_rate_based_rule":       wafregional.DataSourceRateBasedRule(),
			"aws_wafregional_subscribed_rule_group": wafregional.DataSourceSubscribedRuleGroup(),
			"aws_wafregional_web_acl":               wafregional.DataSourceWebACL(),

			"aws_wafv2_ip_set":            wafv2.DataSourceIPSet(),
			"aws_wafv2_regex_pattern_set": wafv2.DataSourceRegexPatternSet(),
			"aws_wafv2_rule_group":        wafv2.DataSourceRuleGroup(),
			"aws_wafv2_web_acl":           wafv2.DataSourceWebACL(),

			"aws_workspaces_bundle":    workspaces.DataSourceBundle(),
			"aws_workspaces_directory": workspaces.DataSourceDirectory(),
			"aws_workspaces_image":     workspaces.DataSourceImage(),
			"aws_workspaces_workspace": workspaces.DataSourceWorkspace(),
		},

		ResourcesMap: map[string]*schema.Resource{
			"aws_accessanalyzer_analyzer":     accessanalyzer.ResourceAnalyzer(),
			"aws_accessanalyzer_archive_rule": accessanalyzer.ResourceArchiveRule(),

			"aws_account_alternate_contact": account.ResourceAlternateContact(),

			"aws_acm_certificate":            acm.ResourceCertificate(),
			"aws_acm_certificate_validation": acm.ResourceCertificateValidation(),

			"aws_acmpca_certificate":                       acmpca.ResourceCertificate(),
			"aws_acmpca_certificate_authority":             acmpca.ResourceCertificateAuthority(),
			"aws_acmpca_certificate_authority_certificate": acmpca.ResourceCertificateAuthorityCertificate(),
			"aws_acmpca_permission":                        acmpca.ResourcePermission(),
			"aws_acmpca_policy":                            acmpca.ResourcePolicy(),

			"aws_applicationinsights_application": applicationinsights.ResourceApplication(),

			"aws_prometheus_workspace":                amp.ResourceWorkspace(),
			"aws_prometheus_alert_manager_definition": amp.ResourceAlertManagerDefinition(),
			"aws_prometheus_rule_group_namespace":     amp.ResourceRuleGroupNamespace(),

			"aws_amplify_app":                 amplify.ResourceApp(),
			"aws_amplify_backend_environment": amplify.ResourceBackendEnvironment(),
			"aws_amplify_branch":              amplify.ResourceBranch(),
			"aws_amplify_domain_association":  amplify.ResourceDomainAssociation(),
			"aws_amplify_webhook":             amplify.ResourceWebhook(),

			"aws_api_gateway_account":               apigateway.ResourceAccount(),
			"aws_api_gateway_api_key":               apigateway.ResourceAPIKey(),
			"aws_api_gateway_authorizer":            apigateway.ResourceAuthorizer(),
			"aws_api_gateway_base_path_mapping":     apigateway.ResourceBasePathMapping(),
			"aws_api_gateway_client_certificate":    apigateway.ResourceClientCertificate(),
			"aws_api_gateway_deployment":            apigateway.ResourceDeployment(),
			"aws_api_gateway_documentation_part":    apigateway.ResourceDocumentationPart(),
			"aws_api_gateway_documentation_version": apigateway.ResourceDocumentationVersion(),
			"aws_api_gateway_domain_name":           apigateway.ResourceDomainName(),
			"aws_api_gateway_gateway_response":      apigateway.ResourceGatewayResponse(),
			"aws_api_gateway_integration":           apigateway.ResourceIntegration(),
			"aws_api_gateway_integration_response":  apigateway.ResourceIntegrationResponse(),
			"aws_api_gateway_method":                apigateway.ResourceMethod(),
			"aws_api_gateway_method_response":       apigateway.ResourceMethodResponse(),
			"aws_api_gateway_method_settings":       apigateway.ResourceMethodSettings(),
			"aws_api_gateway_model":                 apigateway.ResourceModel(),
			"aws_api_gateway_request_validator":     apigateway.ResourceRequestValidator(),
			"aws_api_gateway_resource":              apigateway.ResourceResource(),
			"aws_api_gateway_rest_api":              apigateway.ResourceRestAPI(),
			"aws_api_gateway_rest_api_policy":       apigateway.ResourceRestAPIPolicy(),
			"aws_api_gateway_stage":                 apigateway.ResourceStage(),
			"aws_api_gateway_usage_plan":            apigateway.ResourceUsagePlan(),
			"aws_api_gateway_usage_plan_key":        apigateway.ResourceUsagePlanKey(),
			"aws_api_gateway_vpc_link":              apigateway.ResourceVPCLink(),

			"aws_apigatewayv2_api":                  apigatewayv2.ResourceAPI(),
			"aws_apigatewayv2_api_mapping":          apigatewayv2.ResourceAPIMapping(),
			"aws_apigatewayv2_authorizer":           apigatewayv2.ResourceAuthorizer(),
			"aws_apigatewayv2_deployment":           apigatewayv2.ResourceDeployment(),
			"aws_apigatewayv2_domain_name":          apigatewayv2.ResourceDomainName(),
			"aws_apigatewayv2_integration":          apigatewayv2.ResourceIntegration(),
			"aws_apigatewayv2_integration_response": apigatewayv2.ResourceIntegrationResponse(),
			"aws_apigatewayv2_model":                apigatewayv2.ResourceModel(),
			"aws_apigatewayv2_route":                apigatewayv2.ResourceRoute(),
			"aws_apigatewayv2_route_response":       apigatewayv2.ResourceRouteResponse(),
			"aws_apigatewayv2_stage":                apigatewayv2.ResourceStage(),
			"aws_apigatewayv2_vpc_link":             apigatewayv2.ResourceVPCLink(),

			"aws_appconfig_application":                  appconfig.ResourceApplication(),
			"aws_appconfig_configuration_profile":        appconfig.ResourceConfigurationProfile(),
			"aws_appconfig_deployment":                   appconfig.ResourceDeployment(),
			"aws_appconfig_deployment_strategy":          appconfig.ResourceDeploymentStrategy(),
			"aws_appconfig_environment":                  appconfig.ResourceEnvironment(),
			"aws_appconfig_hosted_configuration_version": appconfig.ResourceHostedConfigurationVersion(),

			"aws_appautoscaling_policy":           appautoscaling.ResourcePolicy(),
			"aws_appautoscaling_scheduled_action": appautoscaling.ResourceScheduledAction(),
			"aws_appautoscaling_target":           appautoscaling.ResourceTarget(),

			"aws_appflow_connector_profile": appflow.ResourceConnectorProfile(),
			"aws_appflow_flow":              appflow.ResourceFlow(),

			"aws_appintegrations_event_integration": appintegrations.ResourceEventIntegration(),

			"aws_appmesh_gateway_route":   appmesh.ResourceGatewayRoute(),
			"aws_appmesh_mesh":            appmesh.ResourceMesh(),
			"aws_appmesh_route":           appmesh.ResourceRoute(),
			"aws_appmesh_virtual_gateway": appmesh.ResourceVirtualGateway(),
			"aws_appmesh_virtual_node":    appmesh.ResourceVirtualNode(),
			"aws_appmesh_virtual_router":  appmesh.ResourceVirtualRouter(),
			"aws_appmesh_virtual_service": appmesh.ResourceVirtualService(),

			"aws_apprunner_vpc_connector":                      apprunner.ResourceVPCConnector(),
			"aws_apprunner_auto_scaling_configuration_version": apprunner.ResourceAutoScalingConfigurationVersion(),
			"aws_apprunner_observability_configuration":        apprunner.ResourceObservabilityConfiguration(),
			"aws_apprunner_connection":                         apprunner.ResourceConnection(),
			"aws_apprunner_custom_domain_association":          apprunner.ResourceCustomDomainAssociation(),
			"aws_apprunner_service":                            apprunner.ResourceService(),

			"aws_appstream_directory_config":        appstream.ResourceDirectoryConfig(),
			"aws_appstream_fleet":                   appstream.ResourceFleet(),
			"aws_appstream_fleet_stack_association": appstream.ResourceFleetStackAssociation(),
			"aws_appstream_image_builder":           appstream.ResourceImageBuilder(),
			"aws_appstream_stack":                   appstream.ResourceStack(),
			"aws_appstream_user":                    appstream.ResourceUser(),
			"aws_appstream_user_stack_association":  appstream.ResourceUserStackAssociation(),

			"aws_appsync_api_cache":                   appsync.ResourceAPICache(),
			"aws_appsync_api_key":                     appsync.ResourceAPIKey(),
			"aws_appsync_datasource":                  appsync.ResourceDataSource(),
			"aws_appsync_domain_name":                 appsync.ResourceDomainName(),
			"aws_appsync_domain_name_api_association": appsync.ResourceDomainNameAPIAssociation(),
			"aws_appsync_function":                    appsync.ResourceFunction(),
			"aws_appsync_graphql_api":                 appsync.ResourceGraphQLAPI(),
			"aws_appsync_resolver":                    appsync.ResourceResolver(),

			"aws_athena_database":     athena.ResourceDatabase(),
			"aws_athena_data_catalog": athena.ResourceDataCatalog(),
			"aws_athena_named_query":  athena.ResourceNamedQuery(),
			"aws_athena_workgroup":    athena.ResourceWorkGroup(),

			"aws_autoscaling_attachment":     autoscaling.ResourceAttachment(),
			"aws_autoscaling_group":          autoscaling.ResourceGroup(),
			"aws_autoscaling_group_tag":      autoscaling.ResourceGroupTag(),
			"aws_autoscaling_lifecycle_hook": autoscaling.ResourceLifecycleHook(),
			"aws_autoscaling_notification":   autoscaling.ResourceNotification(),
			"aws_autoscaling_policy":         autoscaling.ResourcePolicy(),
			"aws_autoscaling_schedule":       autoscaling.ResourceSchedule(),
			"aws_launch_configuration":       autoscaling.ResourceLaunchConfiguration(),

			"aws_autoscalingplans_scaling_plan": autoscalingplans.ResourceScalingPlan(),

			"aws_backup_framework":                backup.ResourceFramework(),
			"aws_backup_global_settings":          backup.ResourceGlobalSettings(),
			"aws_backup_plan":                     backup.ResourcePlan(),
			"aws_backup_region_settings":          backup.ResourceRegionSettings(),
			"aws_backup_report_plan":              backup.ResourceReportPlan(),
			"aws_backup_selection":                backup.ResourceSelection(),
			"aws_backup_vault":                    backup.ResourceVault(),
			"aws_backup_vault_lock_configuration": backup.ResourceVaultLockConfiguration(),
			"aws_backup_vault_notifications":      backup.ResourceVaultNotifications(),
			"aws_backup_vault_policy":             backup.ResourceVaultPolicy(),

			"aws_batch_compute_environment": batch.ResourceComputeEnvironment(),
			"aws_batch_job_definition":      batch.ResourceJobDefinition(),
			"aws_batch_job_queue":           batch.ResourceJobQueue(),
			"aws_batch_scheduling_policy":   batch.ResourceSchedulingPolicy(),

			"aws_budgets_budget":        budgets.ResourceBudget(),
			"aws_budgets_budget_action": budgets.ResourceBudgetAction(),

			"aws_ce_anomaly_monitor":      ce.ResourceAnomalyMonitor(),
			"aws_ce_anomaly_subscription": ce.ResourceAnomalySubscription(),
			"aws_ce_cost_allocation_tag":  ce.ResourceCostAllocationTag(),
			"aws_ce_cost_category":        ce.ResourceCostCategory(),

			"aws_chime_voice_connector":                         chime.ResourceVoiceConnector(),
			"aws_chime_voice_connector_group":                   chime.ResourceVoiceConnectorGroup(),
			"aws_chime_voice_connector_logging":                 chime.ResourceVoiceConnectorLogging(),
			"aws_chime_voice_connector_origination":             chime.ResourceVoiceConnectorOrigination(),
			"aws_chime_voice_connector_streaming":               chime.ResourceVoiceConnectorStreaming(),
			"aws_chime_voice_connector_termination":             chime.ResourceVoiceConnectorTermination(),
			"aws_chime_voice_connector_termination_credentials": chime.ResourceVoiceConnectorTerminationCredentials(),

			"aws_cloud9_environment_ec2":        cloud9.ResourceEnvironmentEC2(),
			"aws_cloud9_environment_membership": cloud9.ResourceEnvironmentMembership(),

			"aws_cloudcontrolapi_resource": cloudcontrol.ResourceResource(),

			"aws_cloudformation_stack":              cloudformation.ResourceStack(),
			"aws_cloudformation_stack_set":          cloudformation.ResourceStackSet(),
			"aws_cloudformation_stack_set_instance": cloudformation.ResourceStackSetInstance(),
			"aws_cloudformation_type":               cloudformation.ResourceType(),

			"aws_cloudfront_cache_policy":                   cloudfront.ResourceCachePolicy(),
			"aws_cloudfront_distribution":                   cloudfront.ResourceDistribution(),
			"aws_cloudfront_field_level_encryption_config":  cloudfront.ResourceFieldLevelEncryptionConfig(),
			"aws_cloudfront_field_level_encryption_profile": cloudfront.ResourceFieldLevelEncryptionProfile(),
			"aws_cloudfront_function":                       cloudfront.ResourceFunction(),
			"aws_cloudfront_key_group":                      cloudfront.ResourceKeyGroup(),
			"aws_cloudfront_monitoring_subscription":        cloudfront.ResourceMonitoringSubscription(),
			"aws_cloudfront_origin_access_control":          cloudfront.ResourceOriginAccessControl(),
			"aws_cloudfront_origin_access_identity":         cloudfront.ResourceOriginAccessIdentity(),
			"aws_cloudfront_origin_request_policy":          cloudfront.ResourceOriginRequestPolicy(),
			"aws_cloudfront_public_key":                     cloudfront.ResourcePublicKey(),
			"aws_cloudfront_realtime_log_config":            cloudfront.ResourceRealtimeLogConfig(),
			"aws_cloudfront_response_headers_policy":        cloudfront.ResourceResponseHeadersPolicy(),

			"aws_cloudhsm_v2_cluster": cloudhsmv2.ResourceCluster(),
			"aws_cloudhsm_v2_hsm":     cloudhsmv2.ResourceHSM(),

			"aws_cloudsearch_domain":                       cloudsearch.ResourceDomain(),
			"aws_cloudsearch_domain_service_access_policy": cloudsearch.ResourceDomainServiceAccessPolicy(),

			"aws_cloudtrail":                  cloudtrail.ResourceCloudTrail(),
			"aws_cloudtrail_event_data_store": cloudtrail.ResourceEventDataStore(),

			"aws_cloudwatch_composite_alarm": cloudwatch.ResourceCompositeAlarm(),
			"aws_cloudwatch_dashboard":       cloudwatch.ResourceDashboard(),
			"aws_cloudwatch_metric_alarm":    cloudwatch.ResourceMetricAlarm(),
			"aws_cloudwatch_metric_stream":   cloudwatch.ResourceMetricStream(),

			"aws_cloudwatch_event_api_destination": events.ResourceAPIDestination(),
			"aws_cloudwatch_event_archive":         events.ResourceArchive(),
			"aws_cloudwatch_event_bus":             events.ResourceBus(),
			"aws_cloudwatch_event_bus_policy":      events.ResourceBusPolicy(),
			"aws_cloudwatch_event_connection":      events.ResourceConnection(),
			"aws_cloudwatch_event_permission":      events.ResourcePermission(),
			"aws_cloudwatch_event_rule":            events.ResourceRule(),
			"aws_cloudwatch_event_target":          events.ResourceTarget(),

			"aws_cloudwatch_log_destination":         logs.ResourceDestination(),
			"aws_cloudwatch_log_destination_policy":  logs.ResourceDestinationPolicy(),
			"aws_cloudwatch_log_group":               logs.ResourceGroup(),
			"aws_cloudwatch_log_metric_filter":       logs.ResourceMetricFilter(),
			"aws_cloudwatch_log_resource_policy":     logs.ResourceResourcePolicy(),
			"aws_cloudwatch_log_stream":              logs.ResourceStream(),
			"aws_cloudwatch_log_subscription_filter": logs.ResourceSubscriptionFilter(),
			"aws_cloudwatch_query_definition":        logs.ResourceQueryDefinition(),

			"aws_rum_app_monitor": rum.ResourceAppMonitor(),

			"aws_codeartifact_domain":                        codeartifact.ResourceDomain(),
			"aws_codeartifact_domain_permissions_policy":     codeartifact.ResourceDomainPermissionsPolicy(),
			"aws_codeartifact_repository":                    codeartifact.ResourceRepository(),
			"aws_codeartifact_repository_permissions_policy": codeartifact.ResourceRepositoryPermissionsPolicy(),

			"aws_codebuild_project":           codebuild.ResourceProject(),
			"aws_codebuild_resource_policy":   codebuild.ResourceResourcePolicy(),
			"aws_codebuild_report_group":      codebuild.ResourceReportGroup(),
			"aws_codebuild_source_credential": codebuild.ResourceSourceCredential(),
			"aws_codebuild_webhook":           codebuild.ResourceWebhook(),

			"aws_codecommit_approval_rule_template":             codecommit.ResourceApprovalRuleTemplate(),
			"aws_codecommit_approval_rule_template_association": codecommit.ResourceApprovalRuleTemplateAssociation(),
			"aws_codecommit_repository":                         codecommit.ResourceRepository(),
			"aws_codecommit_trigger":                            codecommit.ResourceTrigger(),

			"aws_codedeploy_app":               deploy.ResourceApp(),
			"aws_codedeploy_deployment_config": deploy.ResourceDeploymentConfig(),
			"aws_codedeploy_deployment_group":  deploy.ResourceDeploymentGroup(),

			"aws_codepipeline":                    codepipeline.ResourcePipeline(),
			"aws_codepipeline_custom_action_type": codepipeline.ResourceCustomActionType(),
			"aws_codepipeline_webhook":            codepipeline.ResourceWebhook(),

			"aws_codestarconnections_connection": codestarconnections.ResourceConnection(),
			"aws_codestarconnections_host":       codestarconnections.ResourceHost(),

			"aws_codestarnotifications_notification_rule": codestarnotifications.ResourceNotificationRule(),

			"aws_cognito_identity_pool":                        cognitoidentity.ResourcePool(),
			"aws_cognito_identity_pool_provider_principal_tag": cognitoidentity.ResourcePoolProviderPrincipalTag(),
			"aws_cognito_identity_pool_roles_attachment":       cognitoidentity.ResourcePoolRolesAttachment(),

			"aws_cognito_identity_provider":          cognitoidp.ResourceIdentityProvider(),
			"aws_cognito_resource_server":            cognitoidp.ResourceResourceServer(),
			"aws_cognito_risk_configuration":         cognitoidp.ResourceRiskConfiguration(),
			"aws_cognito_user":                       cognitoidp.ResourceUser(),
			"aws_cognito_user_group":                 cognitoidp.ResourceUserGroup(),
			"aws_cognito_user_in_group":              cognitoidp.ResourceUserInGroup(),
			"aws_cognito_user_pool":                  cognitoidp.ResourceUserPool(),
			"aws_cognito_user_pool_client":           cognitoidp.ResourceUserPoolClient(),
			"aws_cognito_user_pool_domain":           cognitoidp.ResourceUserPoolDomain(),
			"aws_cognito_user_pool_ui_customization": cognitoidp.ResourceUserPoolUICustomization(),

			"aws_comprehend_document_classifier": comprehend.ResourceDocumentClassifier(),
			"aws_comprehend_entity_recognizer":   comprehend.ResourceEntityRecognizer(),

			"aws_config_aggregate_authorization":       configservice.ResourceAggregateAuthorization(),
			"aws_config_config_rule":                   configservice.ResourceConfigRule(),
			"aws_config_configuration_aggregator":      configservice.ResourceConfigurationAggregator(),
			"aws_config_configuration_recorder":        configservice.ResourceConfigurationRecorder(),
			"aws_config_configuration_recorder_status": configservice.ResourceConfigurationRecorderStatus(),
			"aws_config_conformance_pack":              configservice.ResourceConformancePack(),
			"aws_config_delivery_channel":              configservice.ResourceDeliveryChannel(),
			"aws_config_organization_conformance_pack": configservice.ResourceOrganizationConformancePack(),
			"aws_config_organization_custom_rule":      configservice.ResourceOrganizationCustomRule(),
			"aws_config_organization_managed_rule":     configservice.ResourceOrganizationManagedRule(),
			"aws_config_remediation_configuration":     configservice.ResourceRemediationConfiguration(),

			"aws_connect_bot_association":             connect.ResourceBotAssociation(),
			"aws_connect_contact_flow":                connect.ResourceContactFlow(),
			"aws_connect_contact_flow_module":         connect.ResourceContactFlowModule(),
			"aws_connect_instance":                    connect.ResourceInstance(),
			"aws_connect_instance_storage_config":     connect.ResourceInstanceStorageConfig(),
			"aws_connect_hours_of_operation":          connect.ResourceHoursOfOperation(),
			"aws_connect_lambda_function_association": connect.ResourceLambdaFunctionAssociation(),
			"aws_connect_queue":                       connect.ResourceQueue(),
			"aws_connect_quick_connect":               connect.ResourceQuickConnect(),
			"aws_connect_routing_profile":             connect.ResourceRoutingProfile(),
			"aws_connect_security_profile":            connect.ResourceSecurityProfile(),
			"aws_connect_user":                        connect.ResourceUser(),
			"aws_connect_user_hierarchy_group":        connect.ResourceUserHierarchyGroup(),
			"aws_connect_user_hierarchy_structure":    connect.ResourceUserHierarchyStructure(),
			"aws_connect_vocabulary":                  connect.ResourceVocabulary(),

			"aws_cur_report_definition": cur.ResourceReportDefinition(),

			"aws_dataexchange_data_set": dataexchange.ResourceDataSet(),
			"aws_dataexchange_revision": dataexchange.ResourceRevision(),

			"aws_datapipeline_pipeline":            datapipeline.ResourcePipeline(),
			"aws_datapipeline_pipeline_definition": datapipeline.ResourcePipelineDefinition(),

			"aws_datasync_agent":                            datasync.ResourceAgent(),
			"aws_datasync_location_efs":                     datasync.ResourceLocationEFS(),
			"aws_datasync_location_fsx_lustre_file_system":  datasync.ResourceLocationFSxLustreFileSystem(),
			"aws_datasync_location_fsx_openzfs_file_system": datasync.ResourceLocationFSxOpenZFSFileSystem(),
			"aws_datasync_location_fsx_windows_file_system": datasync.ResourceLocationFSxWindowsFileSystem(),
			"aws_datasync_location_hdfs":                    datasync.ResourceLocationHDFS(),
			"aws_datasync_location_nfs":                     datasync.ResourceLocationNFS(),
			"aws_datasync_location_s3":                      datasync.ResourceLocationS3(),
			"aws_datasync_location_smb":                     datasync.ResourceLocationSMB(),
			"aws_datasync_task":                             datasync.ResourceTask(),

			"aws_dax_cluster":         dax.ResourceCluster(),
			"aws_dax_parameter_group": dax.ResourceParameterGroup(),
			"aws_dax_subnet_group":    dax.ResourceSubnetGroup(),

			"aws_devicefarm_device_pool":       devicefarm.ResourceDevicePool(),
			"aws_devicefarm_instance_profile":  devicefarm.ResourceInstanceProfile(),
			"aws_devicefarm_network_profile":   devicefarm.ResourceNetworkProfile(),
			"aws_devicefarm_project":           devicefarm.ResourceProject(),
			"aws_devicefarm_test_grid_project": devicefarm.ResourceTestGridProject(),
			"aws_devicefarm_upload":            devicefarm.ResourceUpload(),

			"aws_detective_graph":               detective.ResourceGraph(),
			"aws_detective_invitation_accepter": detective.ResourceInvitationAccepter(),
			"aws_detective_member":              detective.ResourceMember(),

			"aws_dx_bgp_peer":                                  directconnect.ResourceBGPPeer(),
			"aws_dx_connection":                                directconnect.ResourceConnection(),
			"aws_dx_connection_association":                    directconnect.ResourceConnectionAssociation(),
			"aws_dx_connection_confirmation":                   directconnect.ResourceConnectionConfirmation(),
			"aws_dx_gateway":                                   directconnect.ResourceGateway(),
			"aws_dx_gateway_association":                       directconnect.ResourceGatewayAssociation(),
			"aws_dx_gateway_association_proposal":              directconnect.ResourceGatewayAssociationProposal(),
			"aws_dx_hosted_connection":                         directconnect.ResourceHostedConnection(),
			"aws_dx_hosted_private_virtual_interface":          directconnect.ResourceHostedPrivateVirtualInterface(),
			"aws_dx_hosted_private_virtual_interface_accepter": directconnect.ResourceHostedPrivateVirtualInterfaceAccepter(),
			"aws_dx_hosted_public_virtual_interface":           directconnect.ResourceHostedPublicVirtualInterface(),
			"aws_dx_hosted_public_virtual_interface_accepter":  directconnect.ResourceHostedPublicVirtualInterfaceAccepter(),
			"aws_dx_hosted_transit_virtual_interface":          directconnect.ResourceHostedTransitVirtualInterface(),
			"aws_dx_hosted_transit_virtual_interface_accepter": directconnect.ResourceHostedTransitVirtualInterfaceAccepter(),
			"aws_dx_lag":                       directconnect.ResourceLag(),
			"aws_dx_private_virtual_interface": directconnect.ResourcePrivateVirtualInterface(),
			"aws_dx_public_virtual_interface":  directconnect.ResourcePublicVirtualInterface(),
			"aws_dx_transit_virtual_interface": directconnect.ResourceTransitVirtualInterface(),

			"aws_dlm_lifecycle_policy": dlm.ResourceLifecyclePolicy(),

			"aws_dms_certificate":              dms.ResourceCertificate(),
			"aws_dms_endpoint":                 dms.ResourceEndpoint(),
			"aws_dms_event_subscription":       dms.ResourceEventSubscription(),
			"aws_dms_replication_instance":     dms.ResourceReplicationInstance(),
			"aws_dms_replication_subnet_group": dms.ResourceReplicationSubnetGroup(),
			"aws_dms_replication_task":         dms.ResourceReplicationTask(),

			"aws_docdb_cluster":                 docdb.ResourceCluster(),
			"aws_docdb_cluster_instance":        docdb.ResourceClusterInstance(),
			"aws_docdb_cluster_parameter_group": docdb.ResourceClusterParameterGroup(),
			"aws_docdb_cluster_snapshot":        docdb.ResourceClusterSnapshot(),
			"aws_docdb_event_subscription":      docdb.ResourceEventSubscription(),
			"aws_docdb_global_cluster":          docdb.ResourceGlobalCluster(),
			"aws_docdb_subnet_group":            docdb.ResourceSubnetGroup(),

			"aws_directory_service_conditional_forwarder":     ds.ResourceConditionalForwarder(),
			"aws_directory_service_directory":                 ds.ResourceDirectory(),
			"aws_directory_service_log_subscription":          ds.ResourceLogSubscription(),
			"aws_directory_service_region":                    ds.ResourceRegion(),
			"aws_directory_service_radius_settings":           ds.ResourceRadiusSettings(),
			"aws_directory_service_shared_directory_accepter": ds.ResourceSharedDirectoryAccepter(),
			"aws_directory_service_shared_directory":          ds.ResourceSharedDirectory(),

			"aws_dynamodb_contributor_insights":          dynamodb.ResourceContributorInsights(),
			"aws_dynamodb_global_table":                  dynamodb.ResourceGlobalTable(),
			"aws_dynamodb_kinesis_streaming_destination": dynamodb.ResourceKinesisStreamingDestination(),
			"aws_dynamodb_table":                         dynamodb.ResourceTable(),
			"aws_dynamodb_table_item":                    dynamodb.ResourceTableItem(),
			"aws_dynamodb_table_replica":                 dynamodb.ResourceTableReplica(),
			"aws_dynamodb_tag":                           dynamodb.ResourceTag(),

			"aws_ami":                                              ec2.ResourceAMI(),
			"aws_ami_copy":                                         ec2.ResourceAMICopy(),
			"aws_ami_from_instance":                                ec2.ResourceAMIFromInstance(),
			"aws_ami_launch_permission":                            ec2.ResourceAMILaunchPermission(),
			"aws_customer_gateway":                                 ec2.ResourceCustomerGateway(),
			"aws_default_network_acl":                              ec2.ResourceDefaultNetworkACL(),
			"aws_default_route_table":                              ec2.ResourceDefaultRouteTable(),
			"aws_default_security_group":                           ec2.ResourceDefaultSecurityGroup(),
			"aws_default_subnet":                                   ec2.ResourceDefaultSubnet(),
			"aws_default_vpc":                                      ec2.ResourceDefaultVPC(),
			"aws_default_vpc_dhcp_options":                         ec2.ResourceDefaultVPCDHCPOptions(),
			"aws_ebs_default_kms_key":                              ec2.ResourceEBSDefaultKMSKey(),
			"aws_ebs_encryption_by_default":                        ec2.ResourceEBSEncryptionByDefault(),
			"aws_ebs_snapshot":                                     ec2.ResourceEBSSnapshot(),
			"aws_ebs_snapshot_copy":                                ec2.ResourceEBSSnapshotCopy(),
			"aws_ebs_snapshot_import":                              ec2.ResourceEBSSnapshotImport(),
			"aws_ebs_volume":                                       ec2.ResourceEBSVolume(),
			"aws_ec2_availability_zone_group":                      ec2.ResourceAvailabilityZoneGroup(),
			"aws_ec2_capacity_reservation":                         ec2.ResourceCapacityReservation(),
			"aws_ec2_carrier_gateway":                              ec2.ResourceCarrierGateway(),
			"aws_ec2_client_vpn_authorization_rule":                ec2.ResourceClientVPNAuthorizationRule(),
			"aws_ec2_client_vpn_endpoint":                          ec2.ResourceClientVPNEndpoint(),
			"aws_ec2_client_vpn_network_association":               ec2.ResourceClientVPNNetworkAssociation(),
			"aws_ec2_client_vpn_route":                             ec2.ResourceClientVPNRoute(),
			"aws_ec2_fleet":                                        ec2.ResourceFleet(),
			"aws_ec2_host":                                         ec2.ResourceHost(),
			"aws_ec2_local_gateway_route":                          ec2.ResourceLocalGatewayRoute(),
			"aws_ec2_local_gateway_route_table_vpc_association":    ec2.ResourceLocalGatewayRouteTableVPCAssociation(),
			"aws_ec2_managed_prefix_list":                          ec2.ResourceManagedPrefixList(),
			"aws_ec2_managed_prefix_list_entry":                    ec2.ResourceManagedPrefixListEntry(),
			"aws_ec2_network_insights_analysis":                    ec2.ResourceNetworkInsightsAnalysis(),
			"aws_ec2_network_insights_path":                        ec2.ResourceNetworkInsightsPath(),
			"aws_ec2_serial_console_access":                        ec2.ResourceSerialConsoleAccess(),
			"aws_ec2_subnet_cidr_reservation":                      ec2.ResourceSubnetCIDRReservation(),
			"aws_ec2_tag":                                          ec2.ResourceTag(),
			"aws_ec2_traffic_mirror_filter":                        ec2.ResourceTrafficMirrorFilter(),
			"aws_ec2_traffic_mirror_filter_rule":                   ec2.ResourceTrafficMirrorFilterRule(),
			"aws_ec2_traffic_mirror_session":                       ec2.ResourceTrafficMirrorSession(),
			"aws_ec2_traffic_mirror_target":                        ec2.ResourceTrafficMirrorTarget(),
			"aws_ec2_transit_gateway":                              ec2.ResourceTransitGateway(),
			"aws_ec2_transit_gateway_connect":                      ec2.ResourceTransitGatewayConnect(),
			"aws_ec2_transit_gateway_connect_peer":                 ec2.ResourceTransitGatewayConnectPeer(),
			"aws_ec2_transit_gateway_multicast_domain":             ec2.ResourceTransitGatewayMulticastDomain(),
			"aws_ec2_transit_gateway_multicast_domain_association": ec2.ResourceTransitGatewayMulticastDomainAssociation(),
			"aws_ec2_transit_gateway_multicast_group_member":       ec2.ResourceTransitGatewayMulticastGroupMember(),
			"aws_ec2_transit_gateway_multicast_group_source":       ec2.ResourceTransitGatewayMulticastGroupSource(),
			"aws_ec2_transit_gateway_peering_attachment":           ec2.ResourceTransitGatewayPeeringAttachment(),
			"aws_ec2_transit_gateway_peering_attachment_accepter":  ec2.ResourceTransitGatewayPeeringAttachmentAccepter(),
			"aws_ec2_transit_gateway_policy_table":                 ec2.ResourceTransitGatewayPolicyTable(),
			"aws_ec2_transit_gateway_policy_table_association":     ec2.ResourceTransitGatewayPolicyTableAssociation(),
			"aws_ec2_transit_gateway_prefix_list_reference":        ec2.ResourceTransitGatewayPrefixListReference(),
			"aws_ec2_transit_gateway_route":                        ec2.ResourceTransitGatewayRoute(),
			"aws_ec2_transit_gateway_route_table":                  ec2.ResourceTransitGatewayRouteTable(),
			"aws_ec2_transit_gateway_route_table_association":      ec2.ResourceTransitGatewayRouteTableAssociation(),
			"aws_ec2_transit_gateway_route_table_propagation":      ec2.ResourceTransitGatewayRouteTablePropagation(),
			"aws_ec2_transit_gateway_vpc_attachment":               ec2.ResourceTransitGatewayVPCAttachment(),
			"aws_ec2_transit_gateway_vpc_attachment_accepter":      ec2.ResourceTransitGatewayVPCAttachmentAccepter(),
			"aws_egress_only_internet_gateway":                     ec2.ResourceEgressOnlyInternetGateway(),
			"aws_eip":                                              ec2.ResourceEIP(),
			"aws_eip_association":                                  ec2.ResourceEIPAssociation(),
			"aws_flow_log":                                         ec2.ResourceFlowLog(),
			"aws_instance":                                         ec2.ResourceInstance(),
			"aws_internet_gateway":                                 ec2.ResourceInternetGateway(),
			"aws_internet_gateway_attachment":                      ec2.ResourceInternetGatewayAttachment(),
			"aws_key_pair":                                         ec2.ResourceKeyPair(),
			"aws_launch_template":                                  ec2.ResourceLaunchTemplate(),
			"aws_main_route_table_association":                     ec2.ResourceMainRouteTableAssociation(),
			"aws_nat_gateway":                                      ec2.ResourceNATGateway(),
			"aws_network_acl":                                      ec2.ResourceNetworkACL(),
			"aws_network_acl_association":                          ec2.ResourceNetworkACLAssociation(),
			"aws_network_acl_rule":                                 ec2.ResourceNetworkACLRule(),
			"aws_network_interface":                                ec2.ResourceNetworkInterface(),
			"aws_network_interface_attachment":                     ec2.ResourceNetworkInterfaceAttachment(),
			"aws_network_interface_sg_attachment":                  ec2.ResourceNetworkInterfaceSGAttachment(),
			"aws_placement_group":                                  ec2.ResourcePlacementGroup(),
			"aws_route":                                            ec2.ResourceRoute(),
			"aws_route_table":                                      ec2.ResourceRouteTable(),
			"aws_route_table_association":                          ec2.ResourceRouteTableAssociation(),
			"aws_security_group":                                   ec2.ResourceSecurityGroup(),
			"aws_security_group_rule":                              ec2.ResourceSecurityGroupRule(),
			"aws_snapshot_create_volume_permission":                ec2.ResourceSnapshotCreateVolumePermission(),
			"aws_spot_datafeed_subscription":                       ec2.ResourceSpotDataFeedSubscription(),
			"aws_spot_fleet_request":                               ec2.ResourceSpotFleetRequest(),
			"aws_spot_instance_request":                            ec2.ResourceSpotInstanceRequest(),
			"aws_subnet":                                           ec2.ResourceSubnet(),
			"aws_volume_attachment":                                ec2.ResourceVolumeAttachment(),
			"aws_vpc":                                              ec2.ResourceVPC(),
			"aws_vpc_dhcp_options":                                 ec2.ResourceVPCDHCPOptions(),
			"aws_vpc_dhcp_options_association":                     ec2.ResourceVPCDHCPOptionsAssociation(),
			"aws_vpc_endpoint":                                     ec2.ResourceVPCEndpoint(),
			"aws_vpc_endpoint_connection_accepter":                 ec2.ResourceVPCEndpointConnectionAccepter(),
			"aws_vpc_endpoint_connection_notification":             ec2.ResourceVPCEndpointConnectionNotification(),
			"aws_vpc_endpoint_policy":                              ec2.ResourceVPCEndpointPolicy(),
			"aws_vpc_endpoint_route_table_association":             ec2.ResourceVPCEndpointRouteTableAssociation(),
			"aws_vpc_endpoint_security_group_association":          ec2.ResourceVPCEndpointSecurityGroupAssociation(),
			"aws_vpc_endpoint_service":                             ec2.ResourceVPCEndpointService(),
			"aws_vpc_endpoint_service_allowed_principal":           ec2.ResourceVPCEndpointServiceAllowedPrincipal(),
			"aws_vpc_endpoint_subnet_association":                  ec2.ResourceVPCEndpointSubnetAssociation(),
			"aws_vpc_ipam":                                         ec2.ResourceIPAM(),
			"aws_vpc_ipam_organization_admin_account":              ec2.ResourceIPAMOrganizationAdminAccount(),
			"aws_vpc_ipam_pool":                                    ec2.ResourceIPAMPool(),
			"aws_vpc_ipam_pool_cidr_allocation":                    ec2.ResourceIPAMPoolCIDRAllocation(),
			"aws_vpc_ipam_pool_cidr":                               ec2.ResourceIPAMPoolCIDR(),
			"aws_vpc_ipam_preview_next_cidr":                       ec2.ResourceIPAMPreviewNextCIDR(),
			"aws_vpc_ipam_scope":                                   ec2.ResourceIPAMScope(),
			"aws_vpc_ipv4_cidr_block_association":                  ec2.ResourceVPCIPv4CIDRBlockAssociation(),
			"aws_vpc_ipv6_cidr_block_association":                  ec2.ResourceVPCIPv6CIDRBlockAssociation(),
			"aws_vpc_peering_connection":                           ec2.ResourceVPCPeeringConnection(),
			"aws_vpc_peering_connection_accepter":                  ec2.ResourceVPCPeeringConnectionAccepter(),
			"aws_vpc_peering_connection_options":                   ec2.ResourceVPCPeeringConnectionOptions(),
			"aws_vpn_connection":                                   ec2.ResourceVPNConnection(),
			"aws_vpn_connection_route":                             ec2.ResourceVPNConnectionRoute(),
			"aws_vpn_gateway":                                      ec2.ResourceVPNGateway(),
			"aws_vpn_gateway_attachment":                           ec2.ResourceVPNGatewayAttachment(),
			"aws_vpn_gateway_route_propagation":                    ec2.ResourceVPNGatewayRoutePropagation(),

			"aws_ecr_lifecycle_policy":                ecr.ResourceLifecyclePolicy(),
			"aws_ecr_pull_through_cache_rule":         ecr.ResourcePullThroughCacheRule(),
			"aws_ecr_registry_policy":                 ecr.ResourceRegistryPolicy(),
			"aws_ecr_registry_scanning_configuration": ecr.ResourceRegistryScanningConfiguration(),
			"aws_ecr_replication_configuration":       ecr.ResourceReplicationConfiguration(),
			"aws_ecr_repository":                      ecr.ResourceRepository(),
			"aws_ecr_repository_policy":               ecr.ResourceRepositoryPolicy(),

			"aws_ecrpublic_repository":        ecrpublic.ResourceRepository(),
			"aws_ecrpublic_repository_policy": ecrpublic.ResourceRepositoryPolicy(),

			"aws_ecs_account_setting_default":    ecs.ResourceAccountSettingDefault(),
			"aws_ecs_capacity_provider":          ecs.ResourceCapacityProvider(),
			"aws_ecs_cluster":                    ecs.ResourceCluster(),
			"aws_ecs_cluster_capacity_providers": ecs.ResourceClusterCapacityProviders(),
			"aws_ecs_service":                    ecs.ResourceService(),
			"aws_ecs_tag":                        ecs.ResourceTag(),
			"aws_ecs_task_definition":            ecs.ResourceTaskDefinition(),
			"aws_ecs_task_set":                   ecs.ResourceTaskSet(),

			"aws_efs_access_point":              efs.ResourceAccessPoint(),
			"aws_efs_backup_policy":             efs.ResourceBackupPolicy(),
			"aws_efs_file_system":               efs.ResourceFileSystem(),
			"aws_efs_file_system_policy":        efs.ResourceFileSystemPolicy(),
			"aws_efs_mount_target":              efs.ResourceMountTarget(),
			"aws_efs_replication_configuration": efs.ResourceReplicationConfiguration(),

			"aws_eks_addon":                    eks.ResourceAddon(),
			"aws_eks_cluster":                  eks.ResourceCluster(),
			"aws_eks_fargate_profile":          eks.ResourceFargateProfile(),
			"aws_eks_identity_provider_config": eks.ResourceIdentityProviderConfig(),
			"aws_eks_node_group":               eks.ResourceNodeGroup(),

			"aws_elasticache_cluster":                  elasticache.ResourceCluster(),
			"aws_elasticache_global_replication_group": elasticache.ResourceGlobalReplicationGroup(),
			"aws_elasticache_parameter_group":          elasticache.ResourceParameterGroup(),
			"aws_elasticache_replication_group":        elasticache.ResourceReplicationGroup(),
			"aws_elasticache_security_group":           elasticache.ResourceSecurityGroup(),
			"aws_elasticache_subnet_group":             elasticache.ResourceSubnetGroup(),
			"aws_elasticache_user":                     elasticache.ResourceUser(),
			"aws_elasticache_user_group":               elasticache.ResourceUserGroup(),
			"aws_elasticache_user_group_association":   elasticache.ResourceUserGroupAssociation(),

			"aws_elastic_beanstalk_application":            elasticbeanstalk.ResourceApplication(),
			"aws_elastic_beanstalk_application_version":    elasticbeanstalk.ResourceApplicationVersion(),
			"aws_elastic_beanstalk_configuration_template": elasticbeanstalk.ResourceConfigurationTemplate(),
			"aws_elastic_beanstalk_environment":            elasticbeanstalk.ResourceEnvironment(),

			"aws_elasticsearch_domain":              elasticsearch.ResourceDomain(),
			"aws_elasticsearch_domain_policy":       elasticsearch.ResourceDomainPolicy(),
			"aws_elasticsearch_domain_saml_options": elasticsearch.ResourceDomainSAMLOptions(),

			"aws_elastictranscoder_pipeline": elastictranscoder.ResourcePipeline(),
			"aws_elastictranscoder_preset":   elastictranscoder.ResourcePreset(),

			"aws_app_cookie_stickiness_policy":        elb.ResourceAppCookieStickinessPolicy(),
			"aws_elb":                                 elb.ResourceLoadBalancer(),
			"aws_elb_attachment":                      elb.ResourceAttachment(),
			"aws_lb_cookie_stickiness_policy":         elb.ResourceCookieStickinessPolicy(),
			"aws_lb_ssl_negotiation_policy":           elb.ResourceSSLNegotiationPolicy(),
			"aws_load_balancer_backend_server_policy": elb.ResourceBackendServerPolicy(),
			"aws_load_balancer_listener_policy":       elb.ResourceListenerPolicy(),
			"aws_load_balancer_policy":                elb.ResourcePolicy(),
			"aws_proxy_protocol_policy":               elb.ResourceProxyProtocolPolicy(),

			"aws_alb":                         elbv2.ResourceLoadBalancer(),
			"aws_alb_listener":                elbv2.ResourceListener(),
			"aws_alb_listener_certificate":    elbv2.ResourceListenerCertificate(),
			"aws_alb_listener_rule":           elbv2.ResourceListenerRule(),
			"aws_alb_target_group":            elbv2.ResourceTargetGroup(),
			"aws_alb_target_group_attachment": elbv2.ResourceTargetGroupAttachment(),
			"aws_lb":                          elbv2.ResourceLoadBalancer(),
			"aws_lb_listener":                 elbv2.ResourceListener(),
			"aws_lb_listener_certificate":     elbv2.ResourceListenerCertificate(),
			"aws_lb_listener_rule":            elbv2.ResourceListenerRule(),
			"aws_lb_target_group":             elbv2.ResourceTargetGroup(),
			"aws_lb_target_group_attachment":  elbv2.ResourceTargetGroupAttachment(),

			"aws_emr_cluster":                emr.ResourceCluster(),
			"aws_emr_instance_fleet":         emr.ResourceInstanceFleet(),
			"aws_emr_instance_group":         emr.ResourceInstanceGroup(),
			"aws_emr_managed_scaling_policy": emr.ResourceManagedScalingPolicy(),
			"aws_emr_security_configuration": emr.ResourceSecurityConfiguration(),
			"aws_emr_studio":                 emr.ResourceStudio(),
			"aws_emr_studio_session_mapping": emr.ResourceStudioSessionMapping(),

			"aws_emrcontainers_virtual_cluster": emrcontainers.ResourceVirtualCluster(),

			"aws_emrserverless_application": emrserverless.ResourceApplication(),

			"aws_evidently_project": evidently.ResourceProject(),

			"aws_kinesis_firehose_delivery_stream": firehose.ResourceDeliveryStream(),

			"aws_fis_experiment_template": fis.ResourceExperimentTemplate(),

			"aws_fms_admin_account": fms.ResourceAdminAccount(),
			"aws_fms_policy":        fms.ResourcePolicy(),

			"aws_fsx_backup":                        fsx.ResourceBackup(),
			"aws_fsx_lustre_file_system":            fsx.ResourceLustreFileSystem(),
			"aws_fsx_data_repository_association":   fsx.ResourceDataRepositoryAssociation(),
			"aws_fsx_ontap_file_system":             fsx.ResourceOntapFileSystem(),
			"aws_fsx_ontap_storage_virtual_machine": fsx.ResourceOntapStorageVirtualMachine(),
			"aws_fsx_ontap_volume":                  fsx.ResourceOntapVolume(),
			"aws_fsx_openzfs_file_system":           fsx.ResourceOpenzfsFileSystem(),
			"aws_fsx_openzfs_volume":                fsx.ResourceOpenzfsVolume(),
			"aws_fsx_openzfs_snapshot":              fsx.ResourceOpenzfsSnapshot(),
			"aws_fsx_windows_file_system":           fsx.ResourceWindowsFileSystem(),

			"aws_gamelift_alias":              gamelift.ResourceAlias(),
			"aws_gamelift_build":              gamelift.ResourceBuild(),
			"aws_gamelift_fleet":              gamelift.ResourceFleet(),
			"aws_gamelift_game_server_group":  gamelift.ResourceGameServerGroup(),
			"aws_gamelift_game_session_queue": gamelift.ResourceGameSessionQueue(),
			"aws_gamelift_script":             gamelift.ResourceScript(),

			"aws_glacier_vault":      glacier.ResourceVault(),
			"aws_glacier_vault_lock": glacier.ResourceVaultLock(),

			"aws_globalaccelerator_accelerator":    globalaccelerator.ResourceAccelerator(),
			"aws_globalaccelerator_endpoint_group": globalaccelerator.ResourceEndpointGroup(),
			"aws_globalaccelerator_listener":       globalaccelerator.ResourceListener(),

			"aws_glue_catalog_database":                 glue.ResourceCatalogDatabase(),
			"aws_glue_catalog_table":                    glue.ResourceCatalogTable(),
			"aws_glue_classifier":                       glue.ResourceClassifier(),
			"aws_glue_connection":                       glue.ResourceConnection(),
			"aws_glue_crawler":                          glue.ResourceCrawler(),
			"aws_glue_data_catalog_encryption_settings": glue.ResourceDataCatalogEncryptionSettings(),
			"aws_glue_dev_endpoint":                     glue.ResourceDevEndpoint(),
			"aws_glue_job":                              glue.ResourceJob(),
			"aws_glue_ml_transform":                     glue.ResourceMLTransform(),
			"aws_glue_partition":                        glue.ResourcePartition(),
			"aws_glue_partition_index":                  glue.ResourcePartitionIndex(),
			"aws_glue_registry":                         glue.ResourceRegistry(),
			"aws_glue_resource_policy":                  glue.ResourceResourcePolicy(),
			"aws_glue_schema":                           glue.ResourceSchema(),
			"aws_glue_security_configuration":           glue.ResourceSecurityConfiguration(),
			"aws_glue_trigger":                          glue.ResourceTrigger(),
			"aws_glue_user_defined_function":            glue.ResourceUserDefinedFunction(),
			"aws_glue_workflow":                         glue.ResourceWorkflow(),

			"aws_grafana_license_association":          grafana.ResourceLicenseAssociation(),
			"aws_grafana_role_association":             grafana.ResourceRoleAssociation(),
			"aws_grafana_workspace":                    grafana.ResourceWorkspace(),
			"aws_grafana_workspace_api_key":            grafana.ResourceWorkspaceAPIKey(),
			"aws_grafana_workspace_saml_configuration": grafana.ResourceWorkspaceSAMLConfiguration(),

			"aws_guardduty_detector":                   guardduty.ResourceDetector(),
			"aws_guardduty_filter":                     guardduty.ResourceFilter(),
			"aws_guardduty_invite_accepter":            guardduty.ResourceInviteAccepter(),
			"aws_guardduty_ipset":                      guardduty.ResourceIPSet(),
			"aws_guardduty_member":                     guardduty.ResourceMember(),
			"aws_guardduty_organization_admin_account": guardduty.ResourceOrganizationAdminAccount(),
			"aws_guardduty_organization_configuration": guardduty.ResourceOrganizationConfiguration(),
			"aws_guardduty_publishing_destination":     guardduty.ResourcePublishingDestination(),
			"aws_guardduty_threatintelset":             guardduty.ResourceThreatintelset(),

			"aws_iam_access_key":                  iam.ResourceAccessKey(),
			"aws_iam_account_alias":               iam.ResourceAccountAlias(),
			"aws_iam_account_password_policy":     iam.ResourceAccountPasswordPolicy(),
			"aws_iam_group":                       iam.ResourceGroup(),
			"aws_iam_group_membership":            iam.ResourceGroupMembership(),
			"aws_iam_group_policy":                iam.ResourceGroupPolicy(),
			"aws_iam_group_policy_attachment":     iam.ResourceGroupPolicyAttachment(),
			"aws_iam_instance_profile":            iam.ResourceInstanceProfile(),
			"aws_iam_openid_connect_provider":     iam.ResourceOpenIDConnectProvider(),
			"aws_iam_policy":                      iam.ResourcePolicy(),
			"aws_iam_policy_attachment":           iam.ResourcePolicyAttachment(),
			"aws_iam_role":                        iam.ResourceRole(),
			"aws_iam_role_policy":                 iam.ResourceRolePolicy(),
			"aws_iam_role_policy_attachment":      iam.ResourceRolePolicyAttachment(),
			"aws_iam_saml_provider":               iam.ResourceSAMLProvider(),
			"aws_iam_server_certificate":          iam.ResourceServerCertificate(),
			"aws_iam_service_linked_role":         iam.ResourceServiceLinkedRole(),
			"aws_iam_service_specific_credential": iam.ResourceServiceSpecificCredential(),
			"aws_iam_signing_certificate":         iam.ResourceSigningCertificate(),
			"aws_iam_user":                        iam.ResourceUser(),
			"aws_iam_user_group_membership":       iam.ResourceUserGroupMembership(),
			"aws_iam_user_login_profile":          iam.ResourceUserLoginProfile(),
			"aws_iam_user_policy":                 iam.ResourceUserPolicy(),
			"aws_iam_user_policy_attachment":      iam.ResourceUserPolicyAttachment(),
			"aws_iam_user_ssh_key":                iam.ResourceUserSSHKey(),
			"aws_iam_virtual_mfa_device":          iam.ResourceVirtualMFADevice(),

			"aws_identitystore_group":            identitystore.ResourceGroup(),
			"aws_identitystore_user":             identitystore.ResourceUser(),
			"aws_identitystore_group_membership": identitystore.ResourceGroupMembership(),

			"aws_imagebuilder_component":                    imagebuilder.ResourceComponent(),
			"aws_imagebuilder_container_recipe":             imagebuilder.ResourceContainerRecipe(),
			"aws_imagebuilder_distribution_configuration":   imagebuilder.ResourceDistributionConfiguration(),
			"aws_imagebuilder_image":                        imagebuilder.ResourceImage(),
			"aws_imagebuilder_image_pipeline":               imagebuilder.ResourceImagePipeline(),
			"aws_imagebuilder_image_recipe":                 imagebuilder.ResourceImageRecipe(),
			"aws_imagebuilder_infrastructure_configuration": imagebuilder.ResourceInfrastructureConfiguration(),

			"aws_inspector_assessment_target":   inspector.ResourceAssessmentTarget(),
			"aws_inspector_assessment_template": inspector.ResourceAssessmentTemplate(),
			"aws_inspector_resource_group":      inspector.ResourceResourceGroup(),

			"aws_inspector2_organization_configuration": inspector2.ResourceOrganizationConfiguration(),
			"aws_inspector2_delegated_admin_account":    inspector2.ResourceDelegatedAdminAccount(),

			"aws_iot_authorizer":                 iot.ResourceAuthorizer(),
			"aws_iot_certificate":                iot.ResourceCertificate(),
			"aws_iot_indexing_configuration":     iot.ResourceIndexingConfiguration(),
			"aws_iot_logging_options":            iot.ResourceLoggingOptions(),
			"aws_iot_policy":                     iot.ResourcePolicy(),
			"aws_iot_policy_attachment":          iot.ResourcePolicyAttachment(),
			"aws_iot_provisioning_template":      iot.ResourceProvisioningTemplate(),
			"aws_iot_role_alias":                 iot.ResourceRoleAlias(),
			"aws_iot_thing":                      iot.ResourceThing(),
			"aws_iot_thing_group":                iot.ResourceThingGroup(),
			"aws_iot_thing_group_membership":     iot.ResourceThingGroupMembership(),
			"aws_iot_thing_principal_attachment": iot.ResourceThingPrincipalAttachment(),
			"aws_iot_thing_type":                 iot.ResourceThingType(),
			"aws_iot_topic_rule":                 iot.ResourceTopicRule(),
			"aws_iot_topic_rule_destination":     iot.ResourceTopicRuleDestination(),

			"aws_msk_cluster":                  kafka.ResourceCluster(),
			"aws_msk_configuration":            kafka.ResourceConfiguration(),
			"aws_msk_scram_secret_association": kafka.ResourceScramSecretAssociation(),
			"aws_msk_serverless_cluster":       kafka.ResourceServerlessCluster(),

			"aws_mskconnect_connector":            kafkaconnect.ResourceConnector(),
			"aws_mskconnect_custom_plugin":        kafkaconnect.ResourceCustomPlugin(),
			"aws_mskconnect_worker_configuration": kafkaconnect.ResourceWorkerConfiguration(),

			"aws_kendra_data_source":                  kendra.ResourceDataSource(),
			"aws_kendra_experience":                   kendra.ResourceExperience(),
			"aws_kendra_faq":                          kendra.ResourceFaq(),
			"aws_kendra_index":                        kendra.ResourceIndex(),
			"aws_kendra_query_suggestions_block_list": kendra.ResourceQuerySuggestionsBlockList(),
			"aws_kendra_thesaurus":                    kendra.ResourceThesaurus(),

			"aws_keyspaces_keyspace": keyspaces.ResourceKeyspace(),
			"aws_keyspaces_table":    keyspaces.ResourceTable(),

			"aws_kinesis_stream":          kinesis.ResourceStream(),
			"aws_kinesis_stream_consumer": kinesis.ResourceStreamConsumer(),

			"aws_kinesis_analytics_application":           kinesisanalytics.ResourceApplication(),
			"aws_kinesisanalyticsv2_application":          kinesisanalyticsv2.ResourceApplication(),
			"aws_kinesisanalyticsv2_application_snapshot": kinesisanalyticsv2.ResourceApplicationSnapshot(),

			"aws_kinesis_video_stream": kinesisvideo.ResourceStream(),

			"aws_kms_alias":                kms.ResourceAlias(),
			"aws_kms_ciphertext":           kms.ResourceCiphertext(),
			"aws_kms_custom_key_store":     kms.ResourceCustomKeyStore(),
			"aws_kms_external_key":         kms.ResourceExternalKey(),
			"aws_kms_grant":                kms.ResourceGrant(),
			"aws_kms_key":                  kms.ResourceKey(),
			"aws_kms_replica_external_key": kms.ResourceReplicaExternalKey(),
			"aws_kms_replica_key":          kms.ResourceReplicaKey(),

			"aws_lakeformation_data_lake_settings": lakeformation.ResourceDataLakeSettings(),
			"aws_lakeformation_lf_tag":             lakeformation.ResourceLFTag(),
			"aws_lakeformation_permissions":        lakeformation.ResourcePermissions(),
			"aws_lakeformation_resource":           lakeformation.ResourceResource(),
			"aws_lakeformation_resource_lf_tags":   lakeformation.ResourceResourceLFTags(),

			"aws_lambda_alias":                          lambda.ResourceAlias(),
			"aws_lambda_code_signing_config":            lambda.ResourceCodeSigningConfig(),
			"aws_lambda_event_source_mapping":           lambda.ResourceEventSourceMapping(),
			"aws_lambda_function":                       lambda.ResourceFunction(),
			"aws_lambda_function_event_invoke_config":   lambda.ResourceFunctionEventInvokeConfig(),
			"aws_lambda_function_url":                   lambda.ResourceFunctionURL(),
			"aws_lambda_invocation":                     lambda.ResourceInvocation(),
			"aws_lambda_layer_version":                  lambda.ResourceLayerVersion(),
			"aws_lambda_layer_version_permission":       lambda.ResourceLayerVersionPermission(),
			"aws_lambda_permission":                     lambda.ResourcePermission(),
			"aws_lambda_provisioned_concurrency_config": lambda.ResourceProvisionedConcurrencyConfig(),

			"aws_lex_bot":       lexmodels.ResourceBot(),
			"aws_lex_bot_alias": lexmodels.ResourceBotAlias(),
			"aws_lex_intent":    lexmodels.ResourceIntent(),
			"aws_lex_slot_type": lexmodels.ResourceSlotType(),

			"aws_licensemanager_association":           licensemanager.ResourceAssociation(),
			"aws_licensemanager_license_configuration": licensemanager.ResourceLicenseConfiguration(),

			"aws_lightsail_certificate":                          lightsail.ResourceCertificate(),
			"aws_lightsail_container_service":                    lightsail.ResourceContainerService(),
			"aws_lightsail_container_service_deployment_version": lightsail.ResourceContainerServiceDeploymentVersion(),
			"aws_lightsail_database":                             lightsail.ResourceDatabase(),
			"aws_lightsail_domain":                               lightsail.ResourceDomain(),
			"aws_lightsail_domain_entry":                         lightsail.ResourceDomainEntry(),
			"aws_lightsail_instance":                             lightsail.ResourceInstance(),
			"aws_lightsail_instance_public_ports":                lightsail.ResourceInstancePublicPorts(),
			"aws_lightsail_key_pair":                             lightsail.ResourceKeyPair(),
			"aws_lightsail_lb":                                   lightsail.ResourceLoadBalancer(),
			"aws_lightsail_lb_attachment":                        lightsail.ResourceLoadBalancerAttachment(),
			"aws_lightsail_static_ip":                            lightsail.ResourceStaticIP(),
			"aws_lightsail_static_ip_attachment":                 lightsail.ResourceStaticIPAttachment(),

			"aws_location_geofence_collection": location.ResourceGeofenceCollection(),
			"aws_location_map":                 location.ResourceMap(),
			"aws_location_place_index":         location.ResourcePlaceIndex(),
			"aws_location_route_calculator":    location.ResourceRouteCalculator(),
			"aws_location_tracker":             location.ResourceTracker(),
			"aws_location_tracker_association": location.ResourceTrackerAssociation(),

			"aws_macie_member_account_association": macie.ResourceMemberAccountAssociation(),
			"aws_macie_s3_bucket_association":      macie.ResourceS3BucketAssociation(),

			"aws_macie2_account":                             macie2.ResourceAccount(),
			"aws_macie2_classification_job":                  macie2.ResourceClassificationJob(),
			"aws_macie2_custom_data_identifier":              macie2.ResourceCustomDataIdentifier(),
			"aws_macie2_findings_filter":                     macie2.ResourceFindingsFilter(),
			"aws_macie2_invitation_accepter":                 macie2.ResourceInvitationAccepter(),
			"aws_macie2_member":                              macie2.ResourceMember(),
			"aws_macie2_organization_admin_account":          macie2.ResourceOrganizationAdminAccount(),
			"aws_macie2_classification_export_configuration": macie2.ResourceClassificationExportConfiguration(),

			"aws_media_convert_queue": mediaconvert.ResourceQueue(),

			"aws_media_package_channel": mediapackage.ResourceChannel(),

			"aws_medialive_input":                medialive.ResourceInput(),
			"aws_medialive_input_security_group": medialive.ResourceInputSecurityGroup(),
			"aws_medialive_multiplex":            medialive.ResourceMultiplex(),

			"aws_media_store_container":        mediastore.ResourceContainer(),
			"aws_media_store_container_policy": mediastore.ResourceContainerPolicy(),

			"aws_memorydb_acl":             memorydb.ResourceACL(),
			"aws_memorydb_cluster":         memorydb.ResourceCluster(),
			"aws_memorydb_parameter_group": memorydb.ResourceParameterGroup(),
			"aws_memorydb_snapshot":        memorydb.ResourceSnapshot(),
			"aws_memorydb_subnet_group":    memorydb.ResourceSubnetGroup(),
			"aws_memorydb_user":            memorydb.ResourceUser(),

			"aws_mq_broker":        mq.ResourceBroker(),
			"aws_mq_configuration": mq.ResourceConfiguration(),

			"aws_mwaa_environment": mwaa.ResourceEnvironment(),

			"aws_neptune_cluster":                 neptune.ResourceCluster(),
			"aws_neptune_cluster_endpoint":        neptune.ResourceClusterEndpoint(),
			"aws_neptune_cluster_instance":        neptune.ResourceClusterInstance(),
			"aws_neptune_cluster_parameter_group": neptune.ResourceClusterParameterGroup(),
			"aws_neptune_cluster_snapshot":        neptune.ResourceClusterSnapshot(),
			"aws_neptune_event_subscription":      neptune.ResourceEventSubscription(),
			"aws_neptune_parameter_group":         neptune.ResourceParameterGroup(),
			"aws_neptune_subnet_group":            neptune.ResourceSubnetGroup(),

			"aws_networkfirewall_firewall":              networkfirewall.ResourceFirewall(),
			"aws_networkfirewall_firewall_policy":       networkfirewall.ResourceFirewallPolicy(),
			"aws_networkfirewall_logging_configuration": networkfirewall.ResourceLoggingConfiguration(),
			"aws_networkfirewall_resource_policy":       networkfirewall.ResourceResourcePolicy(),
			"aws_networkfirewall_rule_group":            networkfirewall.ResourceRuleGroup(),

			"aws_networkmanager_attachment_accepter":                      networkmanager.ResourceAttachmentAccepter(),
			"aws_networkmanager_connection":                               networkmanager.ResourceConnection(),
			"aws_networkmanager_customer_gateway_association":             networkmanager.ResourceCustomerGatewayAssociation(),
			"aws_networkmanager_device":                                   networkmanager.ResourceDevice(),
			"aws_networkmanager_global_network":                           networkmanager.ResourceGlobalNetwork(),
			"aws_networkmanager_link":                                     networkmanager.ResourceLink(),
			"aws_networkmanager_link_association":                         networkmanager.ResourceLinkAssociation(),
			"aws_networkmanager_site":                                     networkmanager.ResourceSite(),
			"aws_networkmanager_transit_gateway_connect_peer_association": networkmanager.ResourceTransitGatewayConnectPeerAssociation(),
			"aws_networkmanager_transit_gateway_peering":                  networkmanager.ResourceTransitGatewayPeering(),
			"aws_networkmanager_transit_gateway_registration":             networkmanager.ResourceTransitGatewayRegistration(),
			"aws_networkmanager_transit_gateway_route_table_attachment":   networkmanager.ResourceTransitGatewayRouteTableAttachment(),
			"aws_networkmanager_vpc_attachment":                           networkmanager.ResourceVPCAttachment(),

			"aws_opensearch_domain":              opensearch.ResourceDomain(),
			"aws_opensearch_domain_policy":       opensearch.ResourceDomainPolicy(),
			"aws_opensearch_domain_saml_options": opensearch.ResourceDomainSAMLOptions(),

			"aws_opsworks_application":       opsworks.ResourceApplication(),
			"aws_opsworks_custom_layer":      opsworks.ResourceCustomLayer(),
			"aws_opsworks_ecs_cluster_layer": opsworks.ResourceECSClusterLayer(),
			"aws_opsworks_ganglia_layer":     opsworks.ResourceGangliaLayer(),
			"aws_opsworks_haproxy_layer":     opsworks.ResourceHAProxyLayer(),
			"aws_opsworks_instance":          opsworks.ResourceInstance(),
			"aws_opsworks_java_app_layer":    opsworks.ResourceJavaAppLayer(),
			"aws_opsworks_memcached_layer":   opsworks.ResourceMemcachedLayer(),
			"aws_opsworks_mysql_layer":       opsworks.ResourceMySQLLayer(),
			"aws_opsworks_nodejs_app_layer":  opsworks.ResourceNodejsAppLayer(),
			"aws_opsworks_permission":        opsworks.ResourcePermission(),
			"aws_opsworks_php_app_layer":     opsworks.ResourcePHPAppLayer(),
			"aws_opsworks_rails_app_layer":   opsworks.ResourceRailsAppLayer(),
			"aws_opsworks_rds_db_instance":   opsworks.ResourceRDSDBInstance(),
			"aws_opsworks_stack":             opsworks.ResourceStack(),
			"aws_opsworks_static_web_layer":  opsworks.ResourceStaticWebLayer(),
			"aws_opsworks_user_profile":      opsworks.ResourceUserProfile(),

			"aws_organizations_account":                 organizations.ResourceAccount(),
			"aws_organizations_delegated_administrator": organizations.ResourceDelegatedAdministrator(),
			"aws_organizations_organization":            organizations.ResourceOrganization(),
			"aws_organizations_organizational_unit":     organizations.ResourceOrganizationalUnit(),
			"aws_organizations_policy":                  organizations.ResourcePolicy(),
			"aws_organizations_policy_attachment":       organizations.ResourcePolicyAttachment(),

			"aws_pinpoint_adm_channel":               pinpoint.ResourceADMChannel(),
			"aws_pinpoint_apns_channel":              pinpoint.ResourceAPNSChannel(),
			"aws_pinpoint_apns_sandbox_channel":      pinpoint.ResourceAPNSSandboxChannel(),
			"aws_pinpoint_apns_voip_channel":         pinpoint.ResourceAPNSVoIPChannel(),
			"aws_pinpoint_apns_voip_sandbox_channel": pinpoint.ResourceAPNSVoIPSandboxChannel(),
			"aws_pinpoint_app":                       pinpoint.ResourceApp(),
			"aws_pinpoint_baidu_channel":             pinpoint.ResourceBaiduChannel(),
			"aws_pinpoint_email_channel":             pinpoint.ResourceEmailChannel(),
			"aws_pinpoint_event_stream":              pinpoint.ResourceEventStream(),
			"aws_pinpoint_gcm_channel":               pinpoint.ResourceGCMChannel(),
			"aws_pinpoint_sms_channel":               pinpoint.ResourceSMSChannel(),

			"aws_qldb_ledger": qldb.ResourceLedger(),
			"aws_qldb_stream": qldb.ResourceStream(),

			"aws_quicksight_data_source":      quicksight.ResourceDataSource(),
			"aws_quicksight_group":            quicksight.ResourceGroup(),
			"aws_quicksight_group_membership": quicksight.ResourceGroupMembership(),
			"aws_quicksight_user":             quicksight.ResourceUser(),

			"aws_ram_principal_association":   ram.ResourcePrincipalAssociation(),
			"aws_ram_resource_association":    ram.ResourceResourceAssociation(),
			"aws_ram_resource_share":          ram.ResourceResourceShare(),
			"aws_ram_resource_share_accepter": ram.ResourceResourceShareAccepter(),

			"aws_db_cluster_snapshot":                       rds.ResourceClusterSnapshot(),
			"aws_db_event_subscription":                     rds.ResourceEventSubscription(),
			"aws_db_instance":                               rds.ResourceInstance(),
			"aws_db_instance_automated_backups_replication": rds.ResourceInstanceAutomatedBackupsReplication(),
			"aws_db_instance_role_association":              rds.ResourceInstanceRoleAssociation(),
			"aws_db_option_group":                           rds.ResourceOptionGroup(),
			"aws_db_parameter_group":                        rds.ResourceParameterGroup(),
			"aws_db_proxy":                                  rds.ResourceProxy(),
			"aws_db_proxy_default_target_group":             rds.ResourceProxyDefaultTargetGroup(),
			"aws_db_proxy_endpoint":                         rds.ResourceProxyEndpoint(),
			"aws_db_proxy_target":                           rds.ResourceProxyTarget(),
			"aws_db_security_group":                         rds.ResourceSecurityGroup(),
			"aws_db_snapshot":                               rds.ResourceSnapshot(),
			"aws_db_snapshot_copy":                          rds.ResourceSnapshotCopy(),
			"aws_db_subnet_group":                           rds.ResourceSubnetGroup(),
			"aws_rds_cluster":                               rds.ResourceCluster(),
			"aws_rds_cluster_activity_stream":               rds.ResourceClusterActivityStream(),
			"aws_rds_cluster_endpoint":                      rds.ResourceClusterEndpoint(),
			"aws_rds_cluster_instance":                      rds.ResourceClusterInstance(),
			"aws_rds_cluster_parameter_group":               rds.ResourceClusterParameterGroup(),
			"aws_rds_cluster_role_association":              rds.ResourceClusterRoleAssociation(),
			"aws_rds_global_cluster":                        rds.ResourceGlobalCluster(),
			"aws_rds_reserved_instance":                     rds.ResourceReservedInstance(),

			"aws_redshift_authentication_profile":        redshift.ResourceAuthenticationProfile(),
			"aws_redshift_cluster":                       redshift.ResourceCluster(),
			"aws_redshift_cluster_iam_roles":             redshift.ResourceClusterIAMRoles(),
			"aws_redshift_endpoint_access":               redshift.ResourceEndpointAccess(),
			"aws_redshift_event_subscription":            redshift.ResourceEventSubscription(),
			"aws_redshift_hsm_client_certificate":        redshift.ResourceHSMClientCertificate(),
			"aws_redshift_hsm_configuration":             redshift.ResourceHSMConfiguration(),
			"aws_redshift_parameter_group":               redshift.ResourceParameterGroup(),
			"aws_redshift_scheduled_action":              redshift.ResourceScheduledAction(),
			"aws_redshift_security_group":                redshift.ResourceSecurityGroup(),
			"aws_redshift_snapshot_copy_grant":           redshift.ResourceSnapshotCopyGrant(),
			"aws_redshift_snapshot_schedule":             redshift.ResourceSnapshotSchedule(),
			"aws_redshift_snapshot_schedule_association": redshift.ResourceSnapshotScheduleAssociation(),
			"aws_redshift_subnet_group":                  redshift.ResourceSubnetGroup(),
			"aws_redshift_usage_limit":                   redshift.ResourceUsageLimit(),

			"aws_redshiftdata_statement": redshiftdata.ResourceStatement(),

			"aws_redshiftserverless_endpoint_access": redshiftserverless.ResourceEndpointAccess(),
			"aws_redshiftserverless_namespace":       redshiftserverless.ResourceNamespace(),
			"aws_redshiftserverless_usage_limit":     redshiftserverless.ResourceUsageLimit(),
			"aws_redshiftserverless_workgroup":       redshiftserverless.ResourceWorkgroup(),

			"aws_resourcegroups_group": resourcegroups.ResourceGroup(),

			"aws_rolesanywhere_profile":      rolesanywhere.ResourceProfile(),
			"aws_rolesanywhere_trust_anchor": rolesanywhere.ResourceTrustAnchor(),

			"aws_route53_delegation_set":                route53.ResourceDelegationSet(),
			"aws_route53_health_check":                  route53.ResourceHealthCheck(),
			"aws_route53_hosted_zone_dnssec":            route53.ResourceHostedZoneDNSSEC(),
			"aws_route53_key_signing_key":               route53.ResourceKeySigningKey(),
			"aws_route53_query_log":                     route53.ResourceQueryLog(),
			"aws_route53_record":                        route53.ResourceRecord(),
			"aws_route53_traffic_policy":                route53.ResourceTrafficPolicy(),
			"aws_route53_traffic_policy_instance":       route53.ResourceTrafficPolicyInstance(),
			"aws_route53_vpc_association_authorization": route53.ResourceVPCAssociationAuthorization(),
			"aws_route53_zone":                          route53.ResourceZone(),
			"aws_route53_zone_association":              route53.ResourceZoneAssociation(),

			"aws_route53domains_registered_domain": route53domains.ResourceRegisteredDomain(),

			"aws_route53recoverycontrolconfig_cluster":         route53recoverycontrolconfig.ResourceCluster(),
			"aws_route53recoverycontrolconfig_control_panel":   route53recoverycontrolconfig.ResourceControlPanel(),
			"aws_route53recoverycontrolconfig_routing_control": route53recoverycontrolconfig.ResourceRoutingControl(),
			"aws_route53recoverycontrolconfig_safety_rule":     route53recoverycontrolconfig.ResourceSafetyRule(),

			"aws_route53recoveryreadiness_cell":            route53recoveryreadiness.ResourceCell(),
			"aws_route53recoveryreadiness_readiness_check": route53recoveryreadiness.ResourceReadinessCheck(),
			"aws_route53recoveryreadiness_recovery_group":  route53recoveryreadiness.ResourceRecoveryGroup(),
			"aws_route53recoveryreadiness_resource_set":    route53recoveryreadiness.ResourceResourceSet(),

			"aws_route53_resolver_dnssec_config":                   route53resolver.ResourceDNSSECConfig(),
			"aws_route53_resolver_endpoint":                        route53resolver.ResourceEndpoint(),
			"aws_route53_resolver_firewall_config":                 route53resolver.ResourceFirewallConfig(),
			"aws_route53_resolver_firewall_domain_list":            route53resolver.ResourceFirewallDomainList(),
			"aws_route53_resolver_firewall_rule":                   route53resolver.ResourceFirewallRule(),
			"aws_route53_resolver_firewall_rule_group":             route53resolver.ResourceFirewallRuleGroup(),
			"aws_route53_resolver_firewall_rule_group_association": route53resolver.ResourceFirewallRuleGroupAssociation(),
			"aws_route53_resolver_query_log_config":                route53resolver.ResourceQueryLogConfig(),
			"aws_route53_resolver_query_log_config_association":    route53resolver.ResourceQueryLogConfigAssociation(),
			"aws_route53_resolver_rule":                            route53resolver.ResourceRule(),
			"aws_route53_resolver_rule_association":                route53resolver.ResourceRuleAssociation(),

			"aws_s3_bucket":                                      s3.ResourceBucket(),
			"aws_s3_bucket_legacy":                               s3legacy.ResourceBucketLegacy(),
			"aws_s3_bucket_accelerate_configuration":             s3.ResourceBucketAccelerateConfiguration(),
			"aws_s3_bucket_acl":                                  s3.ResourceBucketACL(),
			"aws_s3_bucket_analytics_configuration":              s3.ResourceBucketAnalyticsConfiguration(),
			"aws_s3_bucket_cors_configuration":                   s3.ResourceBucketCorsConfiguration(),
			"aws_s3_bucket_intelligent_tiering_configuration":    s3.ResourceBucketIntelligentTieringConfiguration(),
			"aws_s3_bucket_inventory":                            s3.ResourceBucketInventory(),
			"aws_s3_bucket_lifecycle_configuration":              s3.ResourceBucketLifecycleConfiguration(),
			"aws_s3_bucket_logging":                              s3.ResourceBucketLogging(),
			"aws_s3_bucket_metric":                               s3.ResourceBucketMetric(),
			"aws_s3_bucket_notification":                         s3.ResourceBucketNotification(),
			"aws_s3_bucket_object_lock_configuration":            s3.ResourceBucketObjectLockConfiguration(),
			"aws_s3_bucket_ownership_controls":                   s3.ResourceBucketOwnershipControls(),
			"aws_s3_bucket_policy":                               s3.ResourceBucketPolicy(),
			"aws_s3_bucket_public_access_block":                  s3.ResourceBucketPublicAccessBlock(),
			"aws_s3_bucket_replication_configuration":            s3.ResourceBucketReplicationConfiguration(),
			"aws_s3_bucket_request_payment_configuration":        s3.ResourceBucketRequestPaymentConfiguration(),
			"aws_s3_bucket_server_side_encryption_configuration": s3.ResourceBucketServerSideEncryptionConfiguration(),
			"aws_s3_bucket_versioning":                           s3.ResourceBucketVersioning(),
			"aws_s3_bucket_website_configuration":                s3.ResourceBucketWebsiteConfiguration(),
			"aws_s3_object":                                      s3.ResourceObject(),
			"aws_s3_object_copy":                                 s3.ResourceObjectCopy(),
			"aws_s3_bucket_object":                               s3.ResourceBucketObject(), // DEPRECATED: use aws_s3_object instead

			"aws_s3_access_point":                             s3control.ResourceAccessPoint(),
			"aws_s3control_access_point_policy":               s3control.ResourceAccessPointPolicy(),
			"aws_s3_account_public_access_block":              s3control.ResourceAccountPublicAccessBlock(),
			"aws_s3control_bucket":                            s3control.ResourceBucket(),
			"aws_s3control_bucket_lifecycle_configuration":    s3control.ResourceBucketLifecycleConfiguration(),
			"aws_s3control_bucket_policy":                     s3control.ResourceBucketPolicy(),
			"aws_s3control_multi_region_access_point":         s3control.ResourceMultiRegionAccessPoint(),
			"aws_s3control_multi_region_access_point_policy":  s3control.ResourceMultiRegionAccessPointPolicy(),
			"aws_s3control_object_lambda_access_point":        s3control.ResourceObjectLambdaAccessPoint(),
			"aws_s3control_object_lambda_access_point_policy": s3control.ResourceObjectLambdaAccessPointPolicy(),
			"aws_s3control_storage_lens_configuration":        s3control.ResourceStorageLensConfiguration(),

			"aws_s3outposts_endpoint": s3outposts.ResourceEndpoint(),

			"aws_sagemaker_app":                                       sagemaker.ResourceApp(),
			"aws_sagemaker_app_image_config":                          sagemaker.ResourceAppImageConfig(),
			"aws_sagemaker_code_repository":                           sagemaker.ResourceCodeRepository(),
			"aws_sagemaker_device":                                    sagemaker.ResourceDevice(),
			"aws_sagemaker_device_fleet":                              sagemaker.ResourceDeviceFleet(),
			"aws_sagemaker_domain":                                    sagemaker.ResourceDomain(),
			"aws_sagemaker_endpoint":                                  sagemaker.ResourceEndpoint(),
			"aws_sagemaker_endpoint_configuration":                    sagemaker.ResourceEndpointConfiguration(),
			"aws_sagemaker_feature_group":                             sagemaker.ResourceFeatureGroup(),
			"aws_sagemaker_flow_definition":                           sagemaker.ResourceFlowDefinition(),
			"aws_sagemaker_human_task_ui":                             sagemaker.ResourceHumanTaskUI(),
			"aws_sagemaker_image":                                     sagemaker.ResourceImage(),
			"aws_sagemaker_image_version":                             sagemaker.ResourceImageVersion(),
			"aws_sagemaker_model":                                     sagemaker.ResourceModel(),
			"aws_sagemaker_model_package_group":                       sagemaker.ResourceModelPackageGroup(),
			"aws_sagemaker_model_package_group_policy":                sagemaker.ResourceModelPackageGroupPolicy(),
			"aws_sagemaker_notebook_instance":                         sagemaker.ResourceNotebookInstance(),
			"aws_sagemaker_notebook_instance_lifecycle_configuration": sagemaker.ResourceNotebookInstanceLifeCycleConfiguration(),
			"aws_sagemaker_project":                                   sagemaker.ResourceProject(),
			"aws_sagemaker_studio_lifecycle_config":                   sagemaker.ResourceStudioLifecycleConfig(),
			"aws_sagemaker_user_profile":                              sagemaker.ResourceUserProfile(),
			"aws_sagemaker_workforce":                                 sagemaker.ResourceWorkforce(),
			"aws_sagemaker_workteam":                                  sagemaker.ResourceWorkteam(),

			"aws_schemas_discoverer": schemas.ResourceDiscoverer(),
			"aws_schemas_registry":   schemas.ResourceRegistry(),
			"aws_schemas_schema":     schemas.ResourceSchema(),

			"aws_secretsmanager_secret":          secretsmanager.ResourceSecret(),
			"aws_secretsmanager_secret_policy":   secretsmanager.ResourceSecretPolicy(),
			"aws_secretsmanager_secret_rotation": secretsmanager.ResourceSecretRotation(),
			"aws_secretsmanager_secret_version":  secretsmanager.ResourceSecretVersion(),

			"aws_securityhub_account":                    securityhub.ResourceAccount(),
			"aws_securityhub_action_target":              securityhub.ResourceActionTarget(),
			"aws_securityhub_insight":                    securityhub.ResourceInsight(),
			"aws_securityhub_invite_accepter":            securityhub.ResourceInviteAccepter(),
			"aws_securityhub_member":                     securityhub.ResourceMember(),
			"aws_securityhub_organization_admin_account": securityhub.ResourceOrganizationAdminAccount(),
			"aws_securityhub_organization_configuration": securityhub.ResourceOrganizationConfiguration(),
			"aws_securityhub_product_subscription":       securityhub.ResourceProductSubscription(),
			"aws_securityhub_standards_control":          securityhub.ResourceStandardsControl(),
			"aws_securityhub_standards_subscription":     securityhub.ResourceStandardsSubscription(),
			"aws_securityhub_finding_aggregator":         securityhub.ResourceFindingAggregator(),

			"aws_serverlessapplicationrepository_cloudformation_stack": serverlessrepo.ResourceCloudFormationStack(),

			"aws_servicecatalog_budget_resource_association":     servicecatalog.ResourceBudgetResourceAssociation(),
			"aws_servicecatalog_constraint":                      servicecatalog.ResourceConstraint(),
			"aws_servicecatalog_organizations_access":            servicecatalog.ResourceOrganizationsAccess(),
			"aws_servicecatalog_portfolio":                       servicecatalog.ResourcePortfolio(),
			"aws_servicecatalog_portfolio_share":                 servicecatalog.ResourcePortfolioShare(),
			"aws_servicecatalog_principal_portfolio_association": servicecatalog.ResourcePrincipalPortfolioAssociation(),
			"aws_servicecatalog_product":                         servicecatalog.ResourceProduct(),
			"aws_servicecatalog_product_portfolio_association":   servicecatalog.ResourceProductPortfolioAssociation(),
			"aws_servicecatalog_provisioned_product":             servicecatalog.ResourceProvisionedProduct(),
			"aws_servicecatalog_provisioning_artifact":           servicecatalog.ResourceProvisioningArtifact(),
			"aws_servicecatalog_service_action":                  servicecatalog.ResourceServiceAction(),
			"aws_servicecatalog_tag_option":                      servicecatalog.ResourceTagOption(),
			"aws_servicecatalog_tag_option_resource_association": servicecatalog.ResourceTagOptionResourceAssociation(),

			"aws_service_discovery_http_namespace":        servicediscovery.ResourceHTTPNamespace(),
			"aws_service_discovery_instance":              servicediscovery.ResourceInstance(),
			"aws_service_discovery_private_dns_namespace": servicediscovery.ResourcePrivateDNSNamespace(),
			"aws_service_discovery_public_dns_namespace":  servicediscovery.ResourcePublicDNSNamespace(),
			"aws_service_discovery_service":               servicediscovery.ResourceService(),

			"aws_servicequotas_service_quota": servicequotas.ResourceServiceQuota(),

			"aws_ses_active_receipt_rule_set":      ses.ResourceActiveReceiptRuleSet(),
			"aws_ses_configuration_set":            ses.ResourceConfigurationSet(),
			"aws_ses_domain_dkim":                  ses.ResourceDomainDKIM(),
			"aws_ses_domain_identity":              ses.ResourceDomainIdentity(),
			"aws_ses_domain_identity_verification": ses.ResourceDomainIdentityVerification(),
			"aws_ses_domain_mail_from":             ses.ResourceDomainMailFrom(),
			"aws_ses_email_identity":               ses.ResourceEmailIdentity(),
			"aws_ses_event_destination":            ses.ResourceEventDestination(),
			"aws_ses_identity_notification_topic":  ses.ResourceIdentityNotificationTopic(),
			"aws_ses_identity_policy":              ses.ResourceIdentityPolicy(),
			"aws_ses_receipt_filter":               ses.ResourceReceiptFilter(),
			"aws_ses_receipt_rule":                 ses.ResourceReceiptRule(),
			"aws_ses_receipt_rule_set":             ses.ResourceReceiptRuleSet(),
			"aws_ses_template":                     ses.ResourceTemplate(),

			"aws_sesv2_configuration_set": sesv2.ResourceConfigurationSet(),
			"aws_sesv2_dedicated_ip_pool": sesv2.ResourceDedicatedIPPool(),

			"aws_sfn_activity":      sfn.ResourceActivity(),
			"aws_sfn_state_machine": sfn.ResourceStateMachine(),

			"aws_shield_protection":                          shield.ResourceProtection(),
			"aws_shield_protection_group":                    shield.ResourceProtectionGroup(),
			"aws_shield_protection_health_check_association": shield.ResourceProtectionHealthCheckAssociation(),

			"aws_signer_signing_job":                signer.ResourceSigningJob(),
			"aws_signer_signing_profile":            signer.ResourceSigningProfile(),
			"aws_signer_signing_profile_permission": signer.ResourceSigningProfilePermission(),

			"aws_sns_platform_application": sns.ResourcePlatformApplication(),
			"aws_sns_sms_preferences":      sns.ResourceSMSPreferences(),
			"aws_sns_topic":                sns.ResourceTopic(),
			"aws_sns_topic_policy":         sns.ResourceTopicPolicy(),
			"aws_sns_topic_subscription":   sns.ResourceTopicSubscription(),

			"aws_sqs_queue":                      sqs.ResourceQueue(),
			"aws_sqs_queue_policy":               sqs.ResourceQueuePolicy(),
			"aws_sqs_queue_redrive_allow_policy": sqs.ResourceQueueRedriveAllowPolicy(),
			"aws_sqs_queue_redrive_policy":       sqs.ResourceQueueRedrivePolicy(),

			"aws_ssm_activation":                ssm.ResourceActivation(),
			"aws_ssm_association":               ssm.ResourceAssociation(),
			"aws_ssm_document":                  ssm.ResourceDocument(),
			"aws_ssm_maintenance_window":        ssm.ResourceMaintenanceWindow(),
			"aws_ssm_maintenance_window_target": ssm.ResourceMaintenanceWindowTarget(),
			"aws_ssm_maintenance_window_task":   ssm.ResourceMaintenanceWindowTask(),
			"aws_ssm_parameter":                 ssm.ResourceParameter(),
			"aws_ssm_patch_baseline":            ssm.ResourcePatchBaseline(),
			"aws_ssm_patch_group":               ssm.ResourcePatchGroup(),
			"aws_ssm_resource_data_sync":        ssm.ResourceResourceDataSync(),
			"aws_ssm_service_setting":           ssm.ResourceServiceSetting(),

			"aws_ssoadmin_account_assignment":                 ssoadmin.ResourceAccountAssignment(),
			"aws_ssoadmin_customer_managed_policy_attachment": ssoadmin.ResourceCustomerManagedPolicyAttachment(),
			"aws_ssoadmin_managed_policy_attachment":          ssoadmin.ResourceManagedPolicyAttachment(),
			"aws_ssoadmin_permission_set":                     ssoadmin.ResourcePermissionSet(),
			"aws_ssoadmin_permission_set_inline_policy":       ssoadmin.ResourcePermissionSetInlinePolicy(),

			"aws_storagegateway_cache":                   storagegateway.ResourceCache(),
			"aws_storagegateway_cached_iscsi_volume":     storagegateway.ResourceCachediSCSIVolume(),
			"aws_storagegateway_file_system_association": storagegateway.ResourceFileSystemAssociation(),
			"aws_storagegateway_gateway":                 storagegateway.ResourceGateway(),
			"aws_storagegateway_nfs_file_share":          storagegateway.ResourceNFSFileShare(),
			"aws_storagegateway_smb_file_share":          storagegateway.ResourceSMBFileShare(),
			"aws_storagegateway_stored_iscsi_volume":     storagegateway.ResourceStorediSCSIVolume(),
			"aws_storagegateway_tape_pool":               storagegateway.ResourceTapePool(),
			"aws_storagegateway_upload_buffer":           storagegateway.ResourceUploadBuffer(),
			"aws_storagegateway_working_storage":         storagegateway.ResourceWorkingStorage(),

			"aws_swf_domain": swf.ResourceDomain(),

			"aws_synthetics_canary": synthetics.ResourceCanary(),

			"aws_timestreamwrite_database": timestreamwrite.ResourceDatabase(),
			"aws_timestreamwrite_table":    timestreamwrite.ResourceTable(),

			"aws_transcribe_language_model":     transcribe.ResourceLanguageModel(),
			"aws_transcribe_medical_vocabulary": transcribe.ResourceMedicalVocabulary(),
			"aws_transcribe_vocabulary":         transcribe.ResourceVocabulary(),
			"aws_transcribe_vocabulary_filter":  transcribe.ResourceVocabularyFilter(),

			"aws_transfer_access":   transfer.ResourceAccess(),
			"aws_transfer_server":   transfer.ResourceServer(),
			"aws_transfer_ssh_key":  transfer.ResourceSSHKey(),
			"aws_transfer_tag":      transfer.ResourceTag(),
			"aws_transfer_user":     transfer.ResourceUser(),
			"aws_transfer_workflow": transfer.ResourceWorkflow(),

			"aws_waf_byte_match_set":          waf.ResourceByteMatchSet(),
			"aws_waf_geo_match_set":           waf.ResourceGeoMatchSet(),
			"aws_waf_ipset":                   waf.ResourceIPSet(),
			"aws_waf_rate_based_rule":         waf.ResourceRateBasedRule(),
			"aws_waf_regex_match_set":         waf.ResourceRegexMatchSet(),
			"aws_waf_regex_pattern_set":       waf.ResourceRegexPatternSet(),
			"aws_waf_rule":                    waf.ResourceRule(),
			"aws_waf_rule_group":              waf.ResourceRuleGroup(),
			"aws_waf_size_constraint_set":     waf.ResourceSizeConstraintSet(),
			"aws_waf_sql_injection_match_set": waf.ResourceSQLInjectionMatchSet(),
			"aws_waf_web_acl":                 waf.ResourceWebACL(),
			"aws_waf_xss_match_set":           waf.ResourceXSSMatchSet(),

			"aws_wafregional_byte_match_set":          wafregional.ResourceByteMatchSet(),
			"aws_wafregional_geo_match_set":           wafregional.ResourceGeoMatchSet(),
			"aws_wafregional_ipset":                   wafregional.ResourceIPSet(),
			"aws_wafregional_rate_based_rule":         wafregional.ResourceRateBasedRule(),
			"aws_wafregional_regex_match_set":         wafregional.ResourceRegexMatchSet(),
			"aws_wafregional_regex_pattern_set":       wafregional.ResourceRegexPatternSet(),
			"aws_wafregional_rule":                    wafregional.ResourceRule(),
			"aws_wafregional_rule_group":              wafregional.ResourceRuleGroup(),
			"aws_wafregional_size_constraint_set":     wafregional.ResourceSizeConstraintSet(),
			"aws_wafregional_sql_injection_match_set": wafregional.ResourceSQLInjectionMatchSet(),
			"aws_wafregional_web_acl":                 wafregional.ResourceWebACL(),
			"aws_wafregional_web_acl_association":     wafregional.ResourceWebACLAssociation(),
			"aws_wafregional_xss_match_set":           wafregional.ResourceXSSMatchSet(),

			"aws_wafv2_ip_set":                        wafv2.ResourceIPSet(),
			"aws_wafv2_regex_pattern_set":             wafv2.ResourceRegexPatternSet(),
			"aws_wafv2_rule_group":                    wafv2.ResourceRuleGroup(),
			"aws_wafv2_web_acl":                       wafv2.ResourceWebACL(),
			"aws_wafv2_web_acl_association":           wafv2.ResourceWebACLAssociation(),
			"aws_wafv2_web_acl_logging_configuration": wafv2.ResourceWebACLLoggingConfiguration(),

			"aws_worklink_fleet": worklink.ResourceFleet(),
			"aws_worklink_website_certificate_authority_association": worklink.ResourceWebsiteCertificateAuthorityAssociation(),

			"aws_workspaces_directory": workspaces.ResourceDirectory(),
			"aws_workspaces_ip_group":  workspaces.ResourceIPGroup(),
			"aws_workspaces_workspace": workspaces.ResourceWorkspace(),

			"aws_xray_encryption_config": xray.ResourceEncryptionConfig(),
			"aws_xray_group":             xray.ResourceGroup(),
			"aws_xray_sampling_rule":     xray.ResourceSamplingRule(),
		},
	}

	provider.ConfigureContextFunc = func(ctx context.Context, d *schema.ResourceData) (interface{}, diag.Diagnostics) {
		return configure(ctx, provider, d)
	}

	providerData := &conns.AWSClient{
		// TODO: This should be generated.

		// ServicePackageData is used before configuration to determine the provider's exported resources and data sources.
		ServicePackages: []intf.ServicePackageData{
			globalaccelerator.ServicePackageData,
			meta.ServicePackageData,
			simpledb.ServicePackageData,
			sts.ServicePackageData,
		},
	}

	// Set the provider Meta (instance data) here.
	// It will be overwritten by the result of the call to ConfigureContextFunc.
	provider.SetMeta(providerData)

	return provider, nil
}

// configure ensures that the provider is fully configured.
func configure(ctx context.Context, provider *schema.Provider, d *schema.ResourceData) (*conns.AWSClient, diag.Diagnostics) {
	terraformVersion := provider.TerraformVersion
	if terraformVersion == "" {
		// Terraform 0.12 introduced this field to the protocol
		// We can therefore assume that if it's missing it's 0.10 or 0.11
		terraformVersion = "0.11+compatible"
	}

	config := conns.Config{
		AccessKey:                      d.Get("access_key").(string),
		CustomCABundle:                 d.Get("custom_ca_bundle").(string),
		EC2MetadataServiceEndpoint:     d.Get("ec2_metadata_service_endpoint").(string),
		EC2MetadataServiceEndpointMode: d.Get("ec2_metadata_service_endpoint_mode").(string),
		Endpoints:                      make(map[string]string),
		HTTPProxy:                      d.Get("http_proxy").(string),
		Insecure:                       d.Get("insecure").(bool),
		MaxRetries:                     25, // Set default here, not in schema (muxing with v6 provider).
		Profile:                        d.Get("profile").(string),
		Region:                         d.Get("region").(string),
		S3UsePathStyle:                 d.Get("s3_use_path_style").(bool) || d.Get("s3_force_path_style").(bool),
		SecretKey:                      d.Get("secret_key").(string),
		SkipCredsValidation:            d.Get("skip_credentials_validation").(bool),
		SkipGetEC2Platforms:            d.Get("skip_get_ec2_platforms").(bool),
		SkipRegionValidation:           d.Get("skip_region_validation").(bool),
		SkipRequestingAccountId:        d.Get("skip_requesting_account_id").(bool),
		STSRegion:                      d.Get("sts_region").(string),
		TerraformVersion:               terraformVersion,
		Token:                          d.Get("token").(string),
		UseDualStackEndpoint:           d.Get("use_dualstack_endpoint").(bool),
		UseFIPSEndpoint:                d.Get("use_fips_endpoint").(bool),
	}

	if v, ok := d.GetOk("allowed_account_ids"); ok && v.(*schema.Set).Len() > 0 {
		config.AllowedAccountIds = flex.ExpandStringValueSet(v.(*schema.Set))
	}

	if v, ok := d.GetOk("assume_role"); ok && len(v.([]interface{})) > 0 && v.([]interface{})[0] != nil {
		config.AssumeRole = expandAssumeRole(v.([]interface{})[0].(map[string]interface{}))
		log.Printf("[INFO] assume_role configuration set: (ARN: %q, SessionID: %q, ExternalID: %q, SourceIdentity: %q)", config.AssumeRole.RoleARN, config.AssumeRole.SessionName, config.AssumeRole.ExternalID, config.AssumeRole.SourceIdentity)
	}

	if v, ok := d.GetOk("assume_role_with_web_identity"); ok && len(v.([]interface{})) > 0 && v.([]interface{})[0] != nil {
		config.AssumeRoleWithWebIdentity = expandAssumeRoleWithWebIdentity(v.([]interface{})[0].(map[string]interface{}))
		log.Printf("[INFO] assume_role_with_web_identity configuration set: (ARN: %q, SessionID: %q)", config.AssumeRoleWithWebIdentity.RoleARN, config.AssumeRoleWithWebIdentity.SessionName)
	}

	if v, ok := d.GetOk("default_tags"); ok && len(v.([]interface{})) > 0 && v.([]interface{})[0] != nil {
		config.DefaultTagsConfig = expandDefaultTags(v.([]interface{})[0].(map[string]interface{}))
	}

	if v, ok := d.GetOk("endpoints"); ok && v.(*schema.Set).Len() > 0 {
		endpoints, err := expandEndpoints(v.(*schema.Set).List())

		if err != nil {
			return nil, diag.FromErr(err)
		}

		config.Endpoints = endpoints
	}

	if v, ok := d.GetOk("forbidden_account_ids"); ok && v.(*schema.Set).Len() > 0 {
		config.ForbiddenAccountIds = flex.ExpandStringValueSet(v.(*schema.Set))
	}

	if v, ok := d.GetOk("ignore_tags"); ok && len(v.([]interface{})) > 0 && v.([]interface{})[0] != nil {
		config.IgnoreTagsConfig = expandIgnoreTags(v.([]interface{})[0].(map[string]interface{}))
	}

	if v, ok := d.GetOk("max_retries"); ok {
		config.MaxRetries = v.(int)
	}

	if v, ok := d.GetOk("shared_credentials_file"); ok {
		config.SharedCredentialsFiles = []string{v.(string)}
	} else if v, ok := d.GetOk("shared_credentials_files"); ok && len(v.([]interface{})) > 0 {
		config.SharedCredentialsFiles = flex.ExpandStringValueList(v.([]interface{}))
	}

	if v, ok := d.GetOk("shared_config_files"); ok && len(v.([]interface{})) > 0 {
		config.SharedConfigFiles = flex.ExpandStringValueList(v.([]interface{}))
	}

	if v, null, _ := nullable.Bool(d.Get("skip_metadata_api_check").(string)).Value(); !null {
		if v {
			config.EC2MetadataServiceEnableState = imds.ClientDisabled
		} else {
			config.EC2MetadataServiceEnableState = imds.ClientEnabled
		}
	}

	providerData, diags := config.ConfigureProvider(ctx, provider.Meta().(*conns.AWSClient))

	if diags.HasError() {
		return nil, diags
	}

	// Configure each service.
	for _, v := range providerData.ServicePackages {
		if err := v.Configure(ctx, providerData); err != nil {
			diags = append(diags, diag.FromErr(err)...)
		}
	}

	if diags.HasError() {
		return nil, diags
	}

	return providerData, diags
}

func assumeRoleSchema() *schema.Schema {
	return &schema.Schema{
		Type:     schema.TypeList,
		Optional: true,
		MaxItems: 1,
		Elem: &schema.Resource{
			Schema: map[string]*schema.Schema{
				"duration": {
					Type:          schema.TypeString,
					Optional:      true,
					Description:   "The duration, between 15 minutes and 12 hours, of the role session. Valid time units are ns, us (or µs), ms, s, h, or m.",
					ValidateFunc:  validAssumeRoleDuration,
					ConflictsWith: []string{"assume_role.0.duration_seconds"},
				},
				"duration_seconds": {
					Type:          schema.TypeInt,
					Optional:      true,
					Deprecated:    "Use assume_role.duration instead",
					Description:   "The duration, in seconds, of the role session.",
					ValidateFunc:  validation.IntBetween(900, 43200),
					ConflictsWith: []string{"assume_role.0.duration"},
				},
				"external_id": {
					Type:        schema.TypeString,
					Optional:    true,
					Description: "A unique identifier that might be required when you assume a role in another account.",
					ValidateFunc: validation.All(
						validation.StringLenBetween(2, 1224),
						validation.StringMatch(regexp.MustCompile(`[\w+=,.@:\/\-]*`), ""),
					),
				},
				"policy": {
					Type:         schema.TypeString,
					Optional:     true,
					Description:  "IAM Policy JSON describing further restricting permissions for the IAM Role being assumed.",
					ValidateFunc: validation.StringIsJSON,
				},
				"policy_arns": {
					Type:        schema.TypeSet,
					Optional:    true,
					Description: "Amazon Resource Names (ARNs) of IAM Policies describing further restricting permissions for the IAM Role being assumed.",
					Elem: &schema.Schema{
						Type:         schema.TypeString,
						ValidateFunc: verify.ValidARN,
					},
				},
				"role_arn": {
					Type:         schema.TypeString,
					Optional:     true,
					Description:  "Amazon Resource Name (ARN) of an IAM Role to assume prior to making API calls.",
					ValidateFunc: verify.ValidARN,
				},
				"session_name": {
					Type:         schema.TypeString,
					Optional:     true,
					Description:  "An identifier for the assumed role session.",
					ValidateFunc: validAssumeRoleSessionName,
				},
				"source_identity": {
					Type:         schema.TypeString,
					Optional:     true,
					Description:  "Source identity specified by the principal assuming the role.",
					ValidateFunc: validAssumeRoleSourceIdentity,
				},
				"tags": {
					Type:        schema.TypeMap,
					Optional:    true,
					Description: "Assume role session tags.",
					Elem:        &schema.Schema{Type: schema.TypeString},
				},
				"transitive_tag_keys": {
					Type:        schema.TypeSet,
					Optional:    true,
					Description: "Assume role session tag keys to pass to any subsequent sessions.",
					Elem:        &schema.Schema{Type: schema.TypeString},
				},
			},
		},
	}
}

func assumeRoleWithWebIdentitySchema() *schema.Schema {
	return &schema.Schema{
		Type:     schema.TypeList,
		Optional: true,
		MaxItems: 1,
		Elem: &schema.Resource{
			Schema: map[string]*schema.Schema{
				"duration": {
					Type:         schema.TypeString,
					Optional:     true,
					Description:  "The duration, between 15 minutes and 12 hours, of the role session. Valid time units are ns, us (or µs), ms, s, h, or m.",
					ValidateFunc: validAssumeRoleDuration,
				},
				"policy": {
					Type:         schema.TypeString,
					Optional:     true,
					Description:  "IAM Policy JSON describing further restricting permissions for the IAM Role being assumed.",
					ValidateFunc: validation.StringIsJSON,
				},
				"policy_arns": {
					Type:        schema.TypeSet,
					Optional:    true,
					Description: "Amazon Resource Names (ARNs) of IAM Policies describing further restricting permissions for the IAM Role being assumed.",
					Elem: &schema.Schema{
						Type:         schema.TypeString,
						ValidateFunc: verify.ValidARN,
					},
				},
				"role_arn": {
					Type:         schema.TypeString,
					Optional:     true,
					Description:  "Amazon Resource Name (ARN) of an IAM Role to assume prior to making API calls.",
					ValidateFunc: verify.ValidARN,
				},
				"session_name": {
					Type:         schema.TypeString,
					Optional:     true,
					Description:  "An identifier for the assumed role session.",
					ValidateFunc: validAssumeRoleSessionName,
				},
				"web_identity_token": {
					Type:         schema.TypeString,
					Optional:     true,
					ValidateFunc: validation.StringLenBetween(4, 20000),
					ExactlyOneOf: []string{"assume_role_with_web_identity.0.web_identity_token", "assume_role_with_web_identity.0.web_identity_token_file"},
				},
				"web_identity_token_file": {
					Type:         schema.TypeString,
					Optional:     true,
					ExactlyOneOf: []string{"assume_role_with_web_identity.0.web_identity_token", "assume_role_with_web_identity.0.web_identity_token_file"},
				},
			},
		},
	}
}

func endpointsSchema() *schema.Schema {
	endpointsAttributes := make(map[string]*schema.Schema)

	for _, serviceKey := range names.Aliases() {
		endpointsAttributes[serviceKey] = &schema.Schema{
			Type:        schema.TypeString,
			Optional:    true,
			Default:     "",
			Description: "Use this to override the default service endpoint URL",
		}
	}

	return &schema.Schema{
		Type:     schema.TypeSet,
		Optional: true,
		Elem: &schema.Resource{
			Schema: endpointsAttributes,
		},
	}
}

func expandAssumeRole(tfMap map[string]interface{}) *awsbase.AssumeRole {
	if tfMap == nil {
		return nil
	}

	assumeRole := awsbase.AssumeRole{}

	if v, ok := tfMap["duration"].(string); ok && v != "" {
		duration, _ := time.ParseDuration(v)
		assumeRole.Duration = duration
	} else if v, ok := tfMap["duration_seconds"].(int); ok && v != 0 {
		assumeRole.Duration = time.Duration(v) * time.Second
	}

	if v, ok := tfMap["external_id"].(string); ok && v != "" {
		assumeRole.ExternalID = v
	}

	if v, ok := tfMap["policy"].(string); ok && v != "" {
		assumeRole.Policy = v
	}

	if v, ok := tfMap["policy_arns"].(*schema.Set); ok && v.Len() > 0 {
		assumeRole.PolicyARNs = flex.ExpandStringValueSet(v)
	}

	if v, ok := tfMap["role_arn"].(string); ok && v != "" {
		assumeRole.RoleARN = v
	}

	if v, ok := tfMap["session_name"].(string); ok && v != "" {
		assumeRole.SessionName = v
	}

	if v, ok := tfMap["source_identity"].(string); ok && v != "" {
		assumeRole.SourceIdentity = v
	}

	if v, ok := tfMap["tags"].(map[string]interface{}); ok && len(v) > 0 {
		assumeRole.Tags = flex.ExpandStringValueMap(v)
	}

	if v, ok := tfMap["transitive_tag_keys"].(*schema.Set); ok && v.Len() > 0 {
		assumeRole.TransitiveTagKeys = flex.ExpandStringValueSet(v)
	}

	return &assumeRole
}

func expandAssumeRoleWithWebIdentity(tfMap map[string]interface{}) *awsbase.AssumeRoleWithWebIdentity {
	if tfMap == nil {
		return nil
	}

	assumeRole := awsbase.AssumeRoleWithWebIdentity{}

	if v, ok := tfMap["duration"].(string); ok && v != "" {
		duration, _ := time.ParseDuration(v)
		assumeRole.Duration = duration
	} else if v, ok := tfMap["duration_seconds"].(int); ok && v != 0 {
		assumeRole.Duration = time.Duration(v) * time.Second
	}

	if v, ok := tfMap["policy"].(string); ok && v != "" {
		assumeRole.Policy = v
	}

	if v, ok := tfMap["policy_arns"].(*schema.Set); ok && v.Len() > 0 {
		assumeRole.PolicyARNs = flex.ExpandStringValueSet(v)
	}

	if v, ok := tfMap["role_arn"].(string); ok && v != "" {
		assumeRole.RoleARN = v
	}

	if v, ok := tfMap["session_name"].(string); ok && v != "" {
		assumeRole.SessionName = v
	}

	if v, ok := tfMap["web_identity_token"].(string); ok && v != "" {
		assumeRole.WebIdentityToken = v
	}

	if v, ok := tfMap["web_identity_token_file"].(string); ok && v != "" {
		assumeRole.WebIdentityTokenFile = v
	}

	return &assumeRole
}

func expandDefaultTags(tfMap map[string]interface{}) *tftags.DefaultConfig {
	if tfMap == nil {
		return nil
	}

	defaultConfig := &tftags.DefaultConfig{}

	if v, ok := tfMap["tags"].(map[string]interface{}); ok {
		defaultConfig.Tags = tftags.New(v)
	}

	return defaultConfig
}

func expandIgnoreTags(tfMap map[string]interface{}) *tftags.IgnoreConfig {
	if tfMap == nil {
		return nil
	}

	ignoreConfig := &tftags.IgnoreConfig{}

	if v, ok := tfMap["keys"].(*schema.Set); ok {
		ignoreConfig.Keys = tftags.New(v.List())
	}

	if v, ok := tfMap["key_prefixes"].(*schema.Set); ok {
		ignoreConfig.KeyPrefixes = tftags.New(v.List())
	}

	return ignoreConfig
}

func expandEndpoints(tfList []interface{}) (map[string]string, error) {
	if len(tfList) == 0 {
		return nil, nil
	}

	endpoints := make(map[string]string)

	for _, tfMapRaw := range tfList {
		tfMap, ok := tfMapRaw.(map[string]interface{})

		if !ok {
			continue
		}

		for _, alias := range names.Aliases() {
			pkg, err := names.ProviderPackageForAlias(alias)

			if err != nil {
				return nil, fmt.Errorf("failed to assign endpoint (%s): %w", alias, err)
			}

			if endpoints[pkg] == "" {
				if v := tfMap[alias].(string); v != "" {
					endpoints[pkg] = v
				}
			}
		}
	}

	for _, pkg := range names.ProviderPackages() {
		if endpoints[pkg] != "" {
			continue
		}

		envVar := names.EnvVar(pkg)
		if envVar != "" {
			if v := os.Getenv(envVar); v != "" {
				endpoints[pkg] = v
				continue
			}
		}

		if deprecatedEnvVar := names.DeprecatedEnvVar(pkg); deprecatedEnvVar != "" {
			if v := os.Getenv(deprecatedEnvVar); v != "" {
				log.Printf("[WARN] The environment variable %q is deprecated. Use %q instead.", deprecatedEnvVar, envVar)
				endpoints[pkg] = v
			}
		}
	}

	return endpoints, nil
}<|MERGE_RESOLUTION|>--- conflicted
+++ resolved
@@ -761,7 +761,6 @@
 			"aws_location_tracker_association":  location.DataSourceTrackerAssociation(),
 			"aws_location_tracker_associations": location.DataSourceTrackerAssociations(),
 
-<<<<<<< HEAD
 			"aws_arn":                     meta.DataSourceARN(), // Upstream this is currently implemented using Terraform Plugin Framework. See also: https://github.com/pulumi/pulumi-terraform-bridge/issues/590
 			"aws_billing_service_account": meta.DataSourceBillingServiceAccount(),
 			"aws_default_tags":            meta.DataSourceDefaultTags(),
@@ -771,8 +770,6 @@
 			"aws_regions":                 meta.DataSourceRegions(),
 			"aws_service":                 meta.DataSourceService(),
 
-=======
->>>>>>> 876f042d
 			"aws_memorydb_acl":             memorydb.DataSourceACL(),
 			"aws_memorydb_cluster":         memorydb.DataSourceCluster(),
 			"aws_memorydb_parameter_group": memorydb.DataSourceParameterGroup(),
