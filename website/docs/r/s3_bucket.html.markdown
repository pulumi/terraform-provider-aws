---
subcategory: "S3"
layout: "aws"
page_title: "AWS: aws_s3_bucket"
description: |-
  Provides a S3 bucket resource.
---

# Resource: aws_s3_bucket

Provides a S3 bucket resource.

-> This functionality is for managing S3 in an AWS Partition. To manage [S3 on Outposts](https://docs.aws.amazon.com/AmazonS3/latest/dev/S3onOutposts.html), see the `aws_s3control_bucket` resource.

## Example Usage

### Private Bucket w/ Tags

```terraform
resource "aws_s3_bucket" "b" {
  bucket = "my-tf-test-bucket"
  acl    = "private"

  tags = {
    Name        = "My bucket"
    Environment = "Dev"
  }
}
```

### Static Website Hosting

```terraform
resource "aws_s3_bucket" "b" {
  bucket = "s3-website-test.mydomain.com"
  acl    = "public-read"
  policy = file("policy.json")

  website {
    index_document = "index.html"
    error_document = "error.html"

    routing_rules = <<EOF
[{
    "Condition": {
        "KeyPrefixEquals": "docs/"
    },
    "Redirect": {
        "ReplaceKeyPrefixWith": "documents/"
    }
}]
EOF
  }
}
```

### Using CORS

```terraform
resource "aws_s3_bucket" "b" {
  bucket = "s3-website-test.mydomain.com"
  acl    = "public-read"

  cors_rule {
    allowed_headers = ["*"]
    allowed_methods = ["PUT", "POST"]
    allowed_origins = ["https://s3-website-test.mydomain.com"]
    expose_headers  = ["ETag"]
    max_age_seconds = 3000
  }
}
```

### Using versioning

```terraform
resource "aws_s3_bucket" "b" {
  bucket = "my-tf-test-bucket"
  acl    = "private"

  versioning {
    enabled = true
  }
}
```

### Enable Logging

```terraform
resource "aws_s3_bucket" "log_bucket" {
  bucket = "my-tf-log-bucket"
  acl    = "log-delivery-write"
}

resource "aws_s3_bucket" "b" {
  bucket = "my-tf-test-bucket"
  acl    = "private"

  logging {
    target_bucket = aws_s3_bucket.log_bucket.id
    target_prefix = "log/"
  }
}
```

### Using object lifecycle

```terraform
resource "aws_s3_bucket" "bucket" {
  bucket = "my-bucket"
  acl    = "private"

  lifecycle_rule {
    id      = "log"
    enabled = true

    prefix = "log/"

    tags = {
      rule      = "log"
      autoclean = "true"
    }

    transition {
      days          = 30
      storage_class = "STANDARD_IA" # or "ONEZONE_IA"
    }

    transition {
      days          = 60
      storage_class = "GLACIER"
    }

    expiration {
      days = 90
    }
  }

  lifecycle_rule {
    id      = "tmp"
    prefix  = "tmp/"
    enabled = true

    expiration {
      date = "2016-01-12"
    }
  }
}

resource "aws_s3_bucket" "versioning_bucket" {
  bucket = "my-versioning-bucket"
  acl    = "private"

  versioning {
    enabled = true
  }

  lifecycle_rule {
    prefix  = "config/"
    enabled = true

    noncurrent_version_transition {
      days          = 30
      storage_class = "STANDARD_IA"
    }

    noncurrent_version_transition {
      days          = 60
      storage_class = "GLACIER"
    }

    noncurrent_version_expiration {
      days = 90
    }
  }
}
```

### Using replication configuration

```terraform
provider "aws" {
  region = "eu-west-1"
}

provider "aws" {
  alias  = "central"
  region = "eu-central-1"
}

resource "aws_iam_role" "replication" {
  name = "tf-iam-role-replication-12345"

  assume_role_policy = <<POLICY
{
  "Version": "2012-10-17",
  "Statement": [
    {
      "Action": "sts:AssumeRole",
      "Principal": {
        "Service": "s3.amazonaws.com"
      },
      "Effect": "Allow",
      "Sid": ""
    }
  ]
}
POLICY
}

resource "aws_iam_policy" "replication" {
  name = "tf-iam-role-policy-replication-12345"

  policy = <<POLICY
{
  "Version": "2012-10-17",
  "Statement": [
    {
      "Action": [
        "s3:GetReplicationConfiguration",
        "s3:ListBucket"
      ],
      "Effect": "Allow",
      "Resource": [
        "${aws_s3_bucket.source.arn}"
      ]
    },
    {
      "Action": [
        "s3:GetObjectVersionForReplication",
        "s3:GetObjectVersionAcl",
         "s3:GetObjectVersionTagging"
      ],
      "Effect": "Allow",
      "Resource": [
        "${aws_s3_bucket.source.arn}/*"
      ]
    },
    {
      "Action": [
        "s3:ReplicateObject",
        "s3:ReplicateDelete",
        "s3:ReplicateTags"
      ],
      "Effect": "Allow",
      "Resource": "${aws_s3_bucket.destination.arn}/*"
    }
  ]
}
POLICY
}

resource "aws_iam_role_policy_attachment" "replication" {
  role       = aws_iam_role.replication.name
  policy_arn = aws_iam_policy.replication.arn
}

resource "aws_s3_bucket" "destination" {
  bucket = "tf-test-bucket-destination-12345"

  versioning {
    enabled = true
  }
}

resource "aws_s3_bucket" "source" {
  provider = aws.central
  bucket   = "tf-test-bucket-source-12345"
  acl      = "private"

  versioning {
    enabled = true
  }

  replication_configuration {
    role = aws_iam_role.replication.arn

    rules {
      id     = "foobar"
      prefix = "foo"
      status = "Enabled"

      destination {
        bucket        = aws_s3_bucket.destination.arn
        storage_class = "STANDARD"
      }
    }
  }
}
```

### Enable Default Server Side Encryption

```terraform
resource "aws_kms_key" "mykey" {
  description             = "This key is used to encrypt bucket objects"
  deletion_window_in_days = 10
}

resource "aws_s3_bucket" "mybucket" {
  bucket = "mybucket"

  server_side_encryption_configuration {
    rule {
      apply_server_side_encryption_by_default {
        kms_master_key_id = aws_kms_key.mykey.arn
        sse_algorithm     = "aws:kms"
      }
    }
  }
}
```

### Using ACL policy grants

```terraform
data "aws_canonical_user_id" "current_user" {}

resource "aws_s3_bucket" "bucket" {
  bucket = "mybucket"

  grant {
    id          = data.aws_canonical_user_id.current_user.id
    type        = "CanonicalUser"
    permissions = ["FULL_CONTROL"]
  }

  grant {
    type        = "Group"
    permissions = ["READ_ACP", "WRITE"]
    uri         = "http://acs.amazonaws.com/groups/s3/LogDelivery"
  }
}
```

## Argument Reference

The following arguments are supported:

<<<<<<< HEAD
* `bucket` - (Optional, Forces new resource) The name of the bucket. If omitted, this provider will assign a random, unique name. Must be less than or equal to 63 characters in length.
* `bucket_prefix` - (Optional, Forces new resource) Creates a unique bucket name beginning with the specified prefix. Conflicts with `bucket`. Must be less than or equal to 37 characters in length.
=======
* `bucket` - (Optional, Forces new resource) The name of the bucket. If omitted, Terraform will assign a random, unique name. Must be lowercase and less than or equal to 63 characters in length. A full list of bucket naming rules [may be found here](https://docs.aws.amazon.com/AmazonS3/latest/userguide/bucketnamingrules.html).
* `bucket_prefix` - (Optional, Forces new resource) Creates a unique bucket name beginning with the specified prefix. Conflicts with `bucket`. Must be lowercase and less than or equal to 37 characters in length. A full list of bucket naming rules [may be found here](https://docs.aws.amazon.com/AmazonS3/latest/userguide/bucketnamingrules.html).
>>>>>>> 7e08f3b6
* `acl` - (Optional) The [canned ACL](https://docs.aws.amazon.com/AmazonS3/latest/dev/acl-overview.html#canned-acl) to apply. Valid values are `private`, `public-read`, `public-read-write`, `aws-exec-read`, `authenticated-read`, and `log-delivery-write`. Defaults to `private`.  Conflicts with `grant`.
* `grant` - (Optional) An [ACL policy grant](https://docs.aws.amazon.com/AmazonS3/latest/dev/acl-overview.html#sample-acl) (documented below). Conflicts with `acl`.
* `policy` - (Optional) A valid [bucket policy](https://docs.aws.amazon.com/AmazonS3/latest/dev/example-bucket-policies.html) JSON document. Note that if the policy document is not specific enough (but still valid), the provider may view the policy as constantly changing in a `pulumi up / preview / update`. In this case, please make sure you use the verbose/specific version of the policy.
* `tags` - (Optional) A mapping of tags to assign to the bucket.
* `force_destroy` - (Optional, Default:`false`) A boolean that indicates all objects (including any [locked objects](https://docs.aws.amazon.com/AmazonS3/latest/dev/object-lock-overview.html)) should be deleted from the bucket so that the bucket can be destroyed without error. These objects are *not* recoverable.
* `website` - (Optional) A website object (documented below).
* `cors_rule` - (Optional) A rule of [Cross-Origin Resource Sharing](https://docs.aws.amazon.com/AmazonS3/latest/dev/cors.html) (documented below).
* `versioning` - (Optional) A state of [versioning](https://docs.aws.amazon.com/AmazonS3/latest/dev/Versioning.html) (documented below)
* `logging` - (Optional) A settings of [bucket logging](https://docs.aws.amazon.com/AmazonS3/latest/UG/ManagingBucketLogging.html) (documented below).
* `lifecycle_rule` - (Optional) A configuration of [object lifecycle management](http://docs.aws.amazon.com/AmazonS3/latest/dev/object-lifecycle-mgmt.html) (documented below).
* `acceleration_status` - (Optional) Sets the accelerate configuration of an existing bucket. Can be `Enabled` or `Suspended`.
* `request_payer` - (Optional) Specifies who should bear the cost of Amazon S3 data transfer.
Can be either `BucketOwner` or `Requester`. By default, the owner of the S3 bucket would incur
the costs of any data transfer. See [Requester Pays Buckets](http://docs.aws.amazon.com/AmazonS3/latest/dev/RequesterPaysBuckets.html)
developer guide for more information.
* `replication_configuration` - (Optional) A configuration of [replication configuration](http://docs.aws.amazon.com/AmazonS3/latest/dev/crr.html) (documented below).
* `server_side_encryption_configuration` - (Optional) A configuration of [server-side encryption configuration](http://docs.aws.amazon.com/AmazonS3/latest/dev/bucket-encryption.html) (documented below)
* `object_lock_configuration` - (Optional) A configuration of [S3 object locking](https://docs.aws.amazon.com/AmazonS3/latest/dev/object-lock.html) (documented below)

~> **NOTE:** You cannot use `acceleration_status` in `cn-north-1` or `us-gov-west-1`

The `website` object supports the following:

* `index_document` - (Required, unless using `redirect_all_requests_to`) Amazon S3 returns this index document when requests are made to the root domain or any of the subfolders.
* `error_document` - (Optional) An absolute path to the document to return in case of a 4XX error.
* `redirect_all_requests_to` - (Optional) A hostname to redirect all website requests for this bucket to. Hostname can optionally be prefixed with a protocol (`http://` or `https://`) to use when redirecting requests. The default is the protocol that is used in the original request.
* `routing_rules` - (Optional) A json array containing [routing rules](https://docs.aws.amazon.com/AWSCloudFormation/latest/UserGuide/aws-properties-s3-websiteconfiguration-routingrules.html)
describing redirect behavior and when redirects are applied.

The `CORS` object supports the following:

* `allowed_headers` (Optional) Specifies which headers are allowed.
* `allowed_methods` (Required) Specifies which methods are allowed. Can be `GET`, `PUT`, `POST`, `DELETE` or `HEAD`.
* `allowed_origins` (Required) Specifies which origins are allowed.
* `expose_headers` (Optional) Specifies expose header in the response.
* `max_age_seconds` (Optional) Specifies time in seconds that browser can cache the response for a preflight request.

The `versioning` object supports the following:

* `enabled` - (Optional) Enable versioning. Once you version-enable a bucket, it can never return to an unversioned state. You can, however, suspend versioning on that bucket.
* `mfa_delete` - (Optional) Enable MFA delete for either `Change the versioning state of your bucket` or `Permanently delete an object version`. Default is `false`. This cannot be used to toggle this setting but is available to allow managed buckets to reflect the state in AWS

The `logging` object supports the following:

* `target_bucket` - (Required) The name of the bucket that will receive the log objects.
* `target_prefix` - (Optional) To specify a key prefix for log objects.

The `lifecycle_rule` object supports the following:

* `id` - (Optional) Unique identifier for the rule. Must be less than or equal to 255 characters in length.
* `prefix` - (Optional) Object key prefix identifying one or more objects to which the rule applies.
* `tags` - (Optional) Specifies object tags key and value.
* `enabled` - (Required) Specifies lifecycle rule status.
* `abort_incomplete_multipart_upload_days` (Optional) Specifies the number of days after initiating a multipart upload when the multipart upload must be completed.
* `expiration` - (Optional) Specifies a period in the object's expire (documented below).
* `transition` - (Optional) Specifies a period in the object's transitions (documented below).
* `noncurrent_version_expiration` - (Optional) Specifies when noncurrent object versions expire (documented below).
* `noncurrent_version_transition` - (Optional) Specifies when noncurrent object versions transitions (documented below).

At least one of `abort_incomplete_multipart_upload_days`, `expiration`, `transition`, `noncurrent_version_expiration`, `noncurrent_version_transition` must be specified.

The `expiration` object supports the following

* `date` (Optional) Specifies the date after which you want the corresponding action to take effect.
* `days` (Optional) Specifies the number of days after object creation when the specific rule action takes effect.
* `expired_object_delete_marker` (Optional) On a versioned bucket (versioning-enabled or versioning-suspended bucket), you can add this element in the lifecycle configuration to direct Amazon S3 to delete expired object delete markers. This cannot be specified with Days or Date in a Lifecycle Expiration Policy.

The `transition` object supports the following

* `date` (Optional) Specifies the date after which you want the corresponding action to take effect.
* `days` (Optional) Specifies the number of days after object creation when the specific rule action takes effect.
* `storage_class` (Required) Specifies the Amazon S3 storage class to which you want the object to transition. Can be `ONEZONE_IA`, `STANDARD_IA`, `INTELLIGENT_TIERING`, `GLACIER`, or `DEEP_ARCHIVE`.

The `noncurrent_version_expiration` object supports the following

* `days` (Required) Specifies the number of days noncurrent object versions expire.

The `noncurrent_version_transition` object supports the following

* `days` (Required) Specifies the number of days noncurrent object versions transition.
* `storage_class` (Required) Specifies the Amazon S3 storage class to which you want the noncurrent object versions to transition. Can be `ONEZONE_IA`, `STANDARD_IA`, `INTELLIGENT_TIERING`, `GLACIER`, or `DEEP_ARCHIVE`.

The `replication_configuration` object supports the following:

* `role` - (Required) The ARN of the IAM role for Amazon S3 to assume when replicating the objects.
* `rules` - (Required) Specifies the rules managing the replication (documented below).

The `rules` object supports the following:

~> **NOTE:** Amazon S3's latest version of the replication configuration is V2, which includes the `filter` attribute for replication rules.
With the `filter` attribute, you can specify object filters based on the object key prefix, tags, or both to scope the objects that the rule applies to.
Replication configuration V1 supports filtering based on only the `prefix` attribute. For backwards compatibility, Amazon S3 continues to support the V1 configuration.

* `delete_marker_replication_status` - (Optional) Whether delete markers are replicated. The only valid value is `Enabled`. To disable, omit this argument. This argument is only valid with V2 replication configurations (i.e., when `filter` is used).
* `destination` - (Required) Specifies the destination for the rule (documented below).
* `filter` - (Optional, Conflicts with `prefix`) Filter that identifies subset of objects to which the replication rule applies (documented below).
* `id` - (Optional) Unique identifier for the rule. Must be less than or equal to 255 characters in length.
* `prefix` - (Optional, Conflicts with `filter`) Object keyname prefix identifying one or more objects to which the rule applies. Must be less than or equal to 1024 characters in length.
* `priority` - (Optional) The priority associated with the rule. Priority should only be set if `filter` is configured. If not provided, defaults to `0`. Priority must be unique between multiple rules.
* `source_selection_criteria` - (Optional) Specifies special object selection criteria (documented below).
* `status` - (Required) The status of the rule. Either `Enabled` or `Disabled`. The rule is ignored if status is not Enabled.

~> **NOTE:** Replication to multiple destination buckets requires that `priority` is specified in the `rules` object. If the corresponding rule requires no filter, an empty configuration block `filter {}` must be specified.

The `destination` object supports the following:

* `bucket` - (Required) The ARN of the S3 bucket where you want Amazon S3 to store replicas of the object identified by the rule.
* `storage_class` - (Optional) The class of storage used to store the object. Can be `STANDARD`, `REDUCED_REDUNDANCY`, `STANDARD_IA`, `ONEZONE_IA`, `INTELLIGENT_TIERING`, `GLACIER`, or `DEEP_ARCHIVE`.
* `replica_kms_key_id` - (Optional) Destination KMS encryption key ARN for SSE-KMS replication. Must be used in conjunction with
  `sse_kms_encrypted_objects` source selection criteria.
* `access_control_translation` - (Optional) Specifies the overrides to use for object owners on replication. Must be used in conjunction with `account_id` owner override configuration.
* `account_id` - (Optional) The Account ID to use for overriding the object owner on replication. Must be used in conjunction with `access_control_translation` override configuration.

The `source_selection_criteria` object supports the following:

* `sse_kms_encrypted_objects` - (Optional) Match SSE-KMS encrypted objects (documented below). If specified, `replica_kms_key_id`
   in `destination` must be specified as well.

The `sse_kms_encrypted_objects` object supports the following:

* `enabled` - (Required) Boolean which indicates if this criteria is enabled.

The `filter` object supports the following:

* `prefix` - (Optional) Object keyname prefix that identifies subset of objects to which the rule applies. Must be less than or equal to 1024 characters in length.
* `tags` - (Optional)  A map of tags that identifies subset of objects to which the rule applies.
The rule applies only to objects having all the tags in its tagset.

The `server_side_encryption_configuration` object supports the following:

* `rule` - (required) A single object for server-side encryption by default configuration. (documented below)

The `rule` object supports the following:

* `apply_server_side_encryption_by_default` - (required) A single object for setting server-side encryption by default. (documented below)
* `bucket_key_enabled` - (Optional) Whether or not to use [Amazon S3 Bucket Keys](https://docs.aws.amazon.com/AmazonS3/latest/dev/bucket-key.html) for SSE-KMS.

The `apply_server_side_encryption_by_default` object supports the following:

* `sse_algorithm` - (required) The server-side encryption algorithm to use. Valid values are `AES256` and `aws:kms`
* `kms_master_key_id` - (optional) The AWS KMS master key ID used for the SSE-KMS encryption. This can only be used when you set the value of `sse_algorithm` as `aws:kms`. The default `aws/s3` AWS KMS master key is used if this element is absent while the `sse_algorithm` is `aws:kms`.

The `grant` object supports the following:

* `id` - (optional) Canonical user id to grant for. Used only when `type` is `CanonicalUser`.
* `type` - (required) - Type of grantee to apply for. Valid values are `CanonicalUser` and `Group`. `AmazonCustomerByEmail` is not supported.
* `permissions` - (required) List of permissions to apply for grantee. Valid values are `READ`, `WRITE`, `READ_ACP`, `WRITE_ACP`, `FULL_CONTROL`.
* `uri` - (optional) Uri address to grant for. Used only when `type` is `Group`.

The `access_control_translation` object supports the following:

* `owner` - (Required) The override value for the owner on replicated objects. Currently only `Destination` is supported.

The `object_lock_configuration` object supports the following:

* `object_lock_enabled` - (Required) Indicates whether this bucket has an Object Lock configuration enabled. Valid value is `Enabled`.
* `rule` - (Optional) The Object Lock rule in place for this bucket.

The `rule` object supports the following:

* `default_retention` - (Required) The default retention period that you want to apply to new objects placed in this bucket.

The `default_retention` object supports the following:

* `mode` - (Required) The default Object Lock retention mode you want to apply to new objects placed in this bucket. Valid values are `GOVERNANCE` and `COMPLIANCE`.
* `days` - (Optional) The number of days that you want to specify for the default retention period.
* `years` - (Optional) The number of years that you want to specify for the default retention period.

Either `days` or `years` must be specified, but not both.

~> **NOTE on `object_lock_configuration`:** You can only enable S3 Object Lock for new buckets. If you need to turn on S3 Object Lock for an existing bucket, please contact AWS Support.
When you create a bucket with S3 Object Lock enabled, Amazon S3 automatically enables versioning for the bucket.
Once you create a bucket with S3 Object Lock enabled, you can't disable Object Lock or suspend versioning for the bucket.

## Attributes Reference

In addition to all arguments above, the following attributes are exported:

* `id` - The name of the bucket.
* `arn` - The ARN of the bucket. Will be of format `arn:aws:s3:::bucketname`.
* `bucket_domain_name` - The bucket domain name. Will be of format `bucketname.s3.amazonaws.com`.
* `bucket_regional_domain_name` - The bucket region-specific domain name. The bucket domain name including the region name, please refer [here](https://docs.aws.amazon.com/general/latest/gr/rande.html#s3_region) for format. Note: The AWS CloudFront allows specifying S3 region-specific endpoint when creating S3 origin, it will prevent [redirect issues](https://forums.aws.amazon.com/thread.jspa?threadID=216814) from CloudFront to S3 Origin URL.
* `hosted_zone_id` - The [Route 53 Hosted Zone ID](https://docs.aws.amazon.com/general/latest/gr/rande.html#s3_website_region_endpoints) for this bucket's region.
* `region` - The AWS region this bucket resides in.
* `tags_all` - A map of tags assigned to the resource, including those inherited from the provider .
* `website_endpoint` - The website endpoint, if the bucket is configured with a website. If not, this will be an empty string.
* `website_domain` - The domain of the website endpoint, if the bucket is configured with a website. If not, this will be an empty string. This is used to create Route 53 alias records.

## Import

S3 bucket can be imported using the `bucket`, e.g.

```
$ terraform import aws_s3_bucket.bucket bucket-name
```

The `policy` argument is not imported and will be deprecated in a future version of the provider. Use the `aws_s3_bucket_policy` resource to manage the S3 Bucket Policy instead.<|MERGE_RESOLUTION|>--- conflicted
+++ resolved
@@ -337,13 +337,8 @@
 
 The following arguments are supported:
 
-<<<<<<< HEAD
-* `bucket` - (Optional, Forces new resource) The name of the bucket. If omitted, this provider will assign a random, unique name. Must be less than or equal to 63 characters in length.
-* `bucket_prefix` - (Optional, Forces new resource) Creates a unique bucket name beginning with the specified prefix. Conflicts with `bucket`. Must be less than or equal to 37 characters in length.
-=======
-* `bucket` - (Optional, Forces new resource) The name of the bucket. If omitted, Terraform will assign a random, unique name. Must be lowercase and less than or equal to 63 characters in length. A full list of bucket naming rules [may be found here](https://docs.aws.amazon.com/AmazonS3/latest/userguide/bucketnamingrules.html).
+* `bucket` - (Optional, Forces new resource) The name of the bucket. If omitted, this provider will assign a random, unique name. Must be lowercase and less than or equal to 63 characters in length. A full list of bucket naming rules [may be found here](https://docs.aws.amazon.com/AmazonS3/latest/userguide/bucketnamingrules.html).
 * `bucket_prefix` - (Optional, Forces new resource) Creates a unique bucket name beginning with the specified prefix. Conflicts with `bucket`. Must be lowercase and less than or equal to 37 characters in length. A full list of bucket naming rules [may be found here](https://docs.aws.amazon.com/AmazonS3/latest/userguide/bucketnamingrules.html).
->>>>>>> 7e08f3b6
 * `acl` - (Optional) The [canned ACL](https://docs.aws.amazon.com/AmazonS3/latest/dev/acl-overview.html#canned-acl) to apply. Valid values are `private`, `public-read`, `public-read-write`, `aws-exec-read`, `authenticated-read`, and `log-delivery-write`. Defaults to `private`.  Conflicts with `grant`.
 * `grant` - (Optional) An [ACL policy grant](https://docs.aws.amazon.com/AmazonS3/latest/dev/acl-overview.html#sample-acl) (documented below). Conflicts with `acl`.
 * `policy` - (Optional) A valid [bucket policy](https://docs.aws.amazon.com/AmazonS3/latest/dev/example-bucket-policies.html) JSON document. Note that if the policy document is not specific enough (but still valid), the provider may view the policy as constantly changing in a `pulumi up / preview / update`. In this case, please make sure you use the verbose/specific version of the policy.
