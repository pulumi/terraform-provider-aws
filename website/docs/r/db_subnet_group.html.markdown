---
subcategory: "RDS (Relational Database)"
layout: "aws"
page_title: "AWS: aws_db_subnet_group"
description: |-
  Provides an RDS DB subnet group resource.
---

# Resource: aws_db_subnet_group

Provides an RDS DB subnet group resource.

## Example Usage

```terraform
resource "aws_db_subnet_group" "default" {
  name       = "main"
  subnet_ids = [aws_subnet.frontend.id, aws_subnet.backend.id]

  tags = {
    Name = "My DB subnet group"
  }
}
```

## Argument Reference

The following arguments are supported:

* `name` - (Optional, Forces new resource) The name of the DB subnet group. If omitted, this provider will assign a random, unique name.
* `name_prefix` - (Optional, Forces new resource) Creates a unique name beginning with the specified prefix. Conflicts with `name`.
* `description` - (Optional) The description of the DB subnet group. Defaults to "Managed by Pulumi".
* `subnet_ids` - (Required) A list of VPC subnet IDs.
* `tags` - (Optional) A map of tags to assign to the resource. .If configured with a provider `default_tags` configuration block present, tags with matching keys will overwrite those defined at the provider-level.

## Attributes Reference

In addition to all arguments above, the following attributes are exported:

* `id` - The db subnet group name.
* `arn` - The ARN of the db subnet group.
<<<<<<< HEAD
* `tags_all` - A map of tags assigned to the resource, including those inherited from the provider `default_tags` configuration block.
=======
* `supported_network_types` - The network type of the db subnet group.
* `tags_all` - A map of tags assigned to the resource, including those inherited from the provider [`default_tags` configuration block](https://registry.terraform.io/providers/hashicorp/aws/latest/docs#default_tags-configuration-block).
>>>>>>> 0b3b07d7

## Import

DB Subnet groups can be imported using the `name`, e.g.,

```
$ terraform import aws_db_subnet_group.default production-subnet-group
```<|MERGE_RESOLUTION|>--- conflicted
+++ resolved
@@ -39,12 +39,8 @@
 
 * `id` - The db subnet group name.
 * `arn` - The ARN of the db subnet group.
-<<<<<<< HEAD
+* `supported_network_types` - The network type of the db subnet group.
 * `tags_all` - A map of tags assigned to the resource, including those inherited from the provider `default_tags` configuration block.
-=======
-* `supported_network_types` - The network type of the db subnet group.
-* `tags_all` - A map of tags assigned to the resource, including those inherited from the provider [`default_tags` configuration block](https://registry.terraform.io/providers/hashicorp/aws/latest/docs#default_tags-configuration-block).
->>>>>>> 0b3b07d7
 
 ## Import
 
