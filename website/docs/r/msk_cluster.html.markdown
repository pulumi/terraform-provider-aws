---
subcategory: "Managed Streaming for Kafka"
layout: "aws"
page_title: "AWS: aws_msk_cluster"
description: |-
<<<<<<< HEAD
  this provider resource for managing an AWS Managed Streaming for Kafka cluster
=======
  Terraform resource for managing an AWS Managed Streaming for Kafka cluster.
>>>>>>> 248289e9
---

# Resource: aws_msk_cluster

Manages an Amazon MSK cluster.

-> **Note:** This resource manages _provisioned_ clusters. To manage a _serverless_ Amazon MSK cluster, use the [`aws_msk_serverless_cluster`](/docs/providers/aws/r/msk_serverless_cluster.html) resource.

## Example Usage

### Basic

```terraform
resource "aws_vpc" "vpc" {
  cidr_block = "192.168.0.0/22"
}

data "aws_availability_zones" "azs" {
  state = "available"
}

resource "aws_subnet" "subnet_az1" {
  availability_zone = data.aws_availability_zones.azs.names[0]
  cidr_block        = "192.168.0.0/24"
  vpc_id            = aws_vpc.vpc.id
}

resource "aws_subnet" "subnet_az2" {
  availability_zone = data.aws_availability_zones.azs.names[1]
  cidr_block        = "192.168.1.0/24"
  vpc_id            = aws_vpc.vpc.id
}

resource "aws_subnet" "subnet_az3" {
  availability_zone = data.aws_availability_zones.azs.names[2]
  cidr_block        = "192.168.2.0/24"
  vpc_id            = aws_vpc.vpc.id
}

resource "aws_security_group" "sg" {
  vpc_id = aws_vpc.vpc.id
}

resource "aws_kms_key" "kms" {
  description = "example"
}

resource "aws_cloudwatch_log_group" "test" {
  name = "msk_broker_logs"
}

resource "aws_s3_bucket" "bucket" {
  bucket = "msk-broker-logs-bucket"
}

resource "aws_s3_bucket_acl" "bucket_acl" {
  bucket = aws_s3_bucket.bucket.id
  acl    = "private"
}

resource "aws_iam_role" "firehose_role" {
  name = "firehose_test_role"

  assume_role_policy = <<EOF
{
"Version": "2012-10-17",
"Statement": [
  {
    "Action": "sts:AssumeRole",
    "Principal": {
      "Service": "firehose.amazonaws.com"
    },
    "Effect": "Allow",
    "Sid": ""
  }
  ]
}
EOF
}

resource "aws_kinesis_firehose_delivery_stream" "test_stream" {
  name        = "kinesis-firehose-msk-broker-logs-stream"
  destination = "s3"

  s3_configuration {
    role_arn   = aws_iam_role.firehose_role.arn
    bucket_arn = aws_s3_bucket.bucket.arn
  }

  tags = {
    LogDeliveryEnabled = "placeholder"
  }

  lifecycle {
    ignore_changes = [
      tags["LogDeliveryEnabled"],
    ]
  }
}

resource "aws_msk_cluster" "example" {
  cluster_name           = "example"
  kafka_version          = "3.2.0"
  number_of_broker_nodes = 3

  broker_node_group_info {
    instance_type = "kafka.m5.large"
    client_subnets = [
      aws_subnet.subnet_az1.id,
      aws_subnet.subnet_az2.id,
      aws_subnet.subnet_az3.id,
    ]
    storage_info {
      ebs_storage_info {
        volume_size = 1000
      }
    }
    security_groups = [aws_security_group.sg.id]
  }

  encryption_info {
    encryption_at_rest_kms_key_arn = aws_kms_key.kms.arn
  }

  open_monitoring {
    prometheus {
      jmx_exporter {
        enabled_in_broker = true
      }
      node_exporter {
        enabled_in_broker = true
      }
    }
  }

  logging_info {
    broker_logs {
      cloudwatch_logs {
        enabled   = true
        log_group = aws_cloudwatch_log_group.test.name
      }
      firehose {
        enabled         = true
        delivery_stream = aws_kinesis_firehose_delivery_stream.test_stream.name
      }
      s3 {
        enabled = true
        bucket  = aws_s3_bucket.bucket.id
        prefix  = "logs/msk-"
      }
    }
  }

  tags = {
    foo = "bar"
  }
}

output "zookeeper_connect_string" {
  value = aws_msk_cluster.example.zookeeper_connect_string
}

output "bootstrap_brokers_tls" {
  description = "TLS connection host:port pairs"
  value       = aws_msk_cluster.example.bootstrap_brokers_tls
}
```

### With volume_throughput argument

```terraform
resource "aws_msk_cluster" "example" {
  cluster_name           = "example"
  kafka_version          = "2.7.1"
  number_of_broker_nodes = 3

  broker_node_group_info {
    instance_type = "kafka.m5.4xlarge"
    client_subnets = [
      aws_subnet.subnet_az1.id,
      aws_subnet.subnet_az2.id,
      aws_subnet.subnet_az3.id,
    ]
    storage_info {
      ebs_storage_info {
        provisioned_throughput {
          enabled           = true
          volume_throughput = 250
        }
        volume_size = 1000
      }
    }
    security_groups = [aws_security_group.sg.id]
  }
}
```

## Argument Reference

The following arguments are supported:

* `broker_node_group_info` - (Required) Configuration block for the broker nodes of the Kafka cluster.
* `cluster_name` - (Required) Name of the MSK cluster.
* `kafka_version` - (Required) Specify the desired Kafka software version.
* `number_of_broker_nodes` - (Required) The desired total number of broker nodes in the kafka cluster.  It must be a multiple of the number of specified client subnets.
* `client_authentication` - (Optional) Configuration block for specifying a client authentication. See below.
* `configuration_info` - (Optional) Configuration block for specifying a MSK Configuration to attach to Kafka brokers. See below.
* `encryption_info` - (Optional) Configuration block for specifying encryption. See below.
* `enhanced_monitoring` - (Optional) Specify the desired enhanced MSK CloudWatch monitoring level. See [Monitoring Amazon MSK with Amazon CloudWatch](https://docs.aws.amazon.com/msk/latest/developerguide/monitoring.html)
* `open_monitoring` - (Optional) Configuration block for JMX and Node monitoring for the MSK cluster. See below.
* `logging_info` - (Optional) Configuration block for streaming broker logs to Cloudwatch/S3/Kinesis Firehose. See below.
* `tags` - (Optional) A map of tags to assign to the resource. .If configured with a provider `default_tags` configuration block present, tags with matching keys will overwrite those defined at the provider-level.

### broker_node_group_info Argument Reference

* `client_subnets` - (Required) A list of subnets to connect to in client VPC ([documentation](https://docs.aws.amazon.com/msk/1.0/apireference/clusters.html#clusters-prop-brokernodegroupinfo-clientsubnets)).
* `ebs_volume_size` - (Optional, **Deprecated** use `storage_info.ebs_storage_info.volume_size` instead) The size in GiB of the EBS volume for the data drive on each broker node.
* `instance_type` - (Required) Specify the instance type to use for the kafka brokersE.g., kafka.m5.large. ([Pricing info](https://aws.amazon.com/msk/pricing/))
* `security_groups` - (Required) A list of the security groups to associate with the elastic network interfaces to control who can communicate with the cluster.
* `az_distribution` - (Optional) The distribution of broker nodes across availability zones ([documentation](https://docs.aws.amazon.com/msk/1.0/apireference/clusters.html#clusters-model-brokerazdistribution)). Currently the only valid value is `DEFAULT`.
* `connectivity_info` - (Optional) Information about the cluster access configuration. See below. For security reasons, you can't turn on public access while creating an MSK cluster. However, you can update an existing cluster to make it publicly accessible. You can also create a new cluster and then update it to make it publicly accessible ([documentation](https://docs.aws.amazon.com/msk/latest/developerguide/public-access.html)).
* `storage_info` - (Optional) A block that contains information about storage volumes attached to MSK broker nodes. See below.

### broker_node_group_info connectivity_info Argument Reference

* `public_access` - (Optional) Access control settings for brokers. See below.

### connectivity_info public_access Argument Reference

* `type` - (Optional) Public access type. Valida values: `DISABLED`, `SERVICE_PROVIDED_EIPS`.

### broker_node_group_info storage_info Argument Reference

* `ebs_storage_info` - (Optional) A block that contains EBS volume information. See below.

### storage_info ebs_storage_info Argument Reference

* `provisioned_throughput` - (Optional) A block that contains EBS volume provisioned throughput information. To provision storage throughput, you must choose broker type kafka.m5.4xlarge or larger. See below.
* `volume_size` - (Optional) The size in GiB of the EBS volume for the data drive on each broker node. Minimum value of `1` and maximum value of `16384`.

### ebs_storage_info provisioned_throughput Argument Reference

* `enabled` - (Optional) Controls whether provisioned throughput is enabled or not. Default value: `false`.
* `volume_throughput` - (Optional) Throughput value of the EBS volumes for the data drive on each kafka broker node in MiB per second. The minimum value is `250`. The maximum value varies between broker type. You can refer to the valid values for the maximum volume throughput at the following [documentation on throughput bottlenecks](https://docs.aws.amazon.com/msk/latest/developerguide/msk-provision-throughput.html#throughput-bottlenecks)

### client_authentication Argument Reference

* `sasl` - (Optional) Configuration block for specifying SASL client authentication. See below.
* `tls` - (Optional) Configuration block for specifying TLS client authentication. See below.
* `unauthenticated` - (Optional) Enables unauthenticated access.

#### client_authentication sasl Argument Reference

* `iam` - (Optional) Enables IAM client authentication. Defaults to `false`.
* `scram` - (Optional) Enables SCRAM client authentication via AWS Secrets Manager. Defaults to `false`.

#### client_authentication tls Argument Reference

* `certificate_authority_arns` - (Optional) List of ACM Certificate Authority Amazon Resource Names (ARNs).

### configuration_info Argument Reference

* `arn` - (Required) Amazon Resource Name (ARN) of the MSK Configuration to use in the cluster.
* `revision` - (Required) Revision of the MSK Configuration to use in the cluster.

### encryption_info Argument Reference

* `encryption_in_transit` - (Optional) Configuration block to specify encryption in transit. See below.
* `encryption_at_rest_kms_key_arn` - (Optional) You may specify a KMS key short ID or ARN (it will always output an ARN) to use for encrypting your data at rest.  If no key is specified, an AWS managed KMS ('aws/msk' managed service) key will be used for encrypting the data at rest.

#### encryption_info encryption_in_transit Argument Reference

* `client_broker` - (Optional) Encryption setting for data in transit between clients and brokers. Valid values: `TLS`, `TLS_PLAINTEXT`, and `PLAINTEXT`. Default value is `TLS`.
* `in_cluster` - (Optional) Whether data communication among broker nodes is encrypted. Default value: `true`.

#### open_monitoring Argument Reference

* `prometheus` - (Required) Configuration block for Prometheus settings for open monitoring. See below.

#### open_monitoring prometheus Argument Reference

* `jmx_exporter` - (Optional) Configuration block for JMX Exporter. See below.
* `node_exporter` - (Optional) Configuration block for Node Exporter. See below.

#### open_monitoring prometheus jmx_exporter Argument Reference

* `enabled_in_broker` - (Required) Indicates whether you want to enable or disable the JMX Exporter.

#### open_monitoring prometheus node_exporter Argument Reference

* `enabled_in_broker` - (Required) Indicates whether you want to enable or disable the Node Exporter.

#### logging_info Argument Reference

* `broker_logs` - (Required) Configuration block for Broker Logs settings for logging info. See below.

#### logging_info broker_logs cloudwatch_logs Argument Reference

* `enabled` - (Optional) Indicates whether you want to enable or disable streaming broker logs to Cloudwatch Logs.
* `log_group` - (Optional) Name of the Cloudwatch Log Group to deliver logs to.

#### logging_info broker_logs firehose Argument Reference

* `enabled` - (Optional) Indicates whether you want to enable or disable streaming broker logs to Kinesis Data Firehose.
* `delivery_stream` - (Optional) Name of the Kinesis Data Firehose delivery stream to deliver logs to.

#### logging_info broker_logs s3 Argument Reference

* `enabled` - (Optional) Indicates whether you want to enable or disable streaming broker logs to S3.
* `bucket` - (Optional) Name of the S3 bucket to deliver logs to.
* `prefix` - (Optional) Prefix to append to the folder name.

## Attributes Reference

In addition to all arguments above, the following attributes are exported:

* `arn` - Amazon Resource Name (ARN) of the MSK cluster.
* `bootstrap_brokers` - Comma separated list of one or more hostname:port pairs of kafka brokers suitable to bootstrap connectivity to the kafka cluster. Contains a value if `encryption_info.0.encryption_in_transit.0.client_broker` is set to `PLAINTEXT` or `TLS_PLAINTEXT`. The resource sorts values alphabetically. AWS may not always return all endpoints so this value is not guaranteed to be stable across applies.
* `bootstrap_brokers_public_sasl_iam` - One or more DNS names (or IP addresses) and SASL IAM port pairs. For example, `b-1-public.exampleClusterName.abcde.c2.kafka.us-east-1.amazonaws.com:9198,b-2-public.exampleClusterName.abcde.c2.kafka.us-east-1.amazonaws.com:9198,b-3-public.exampleClusterName.abcde.c2.kafka.us-east-1.amazonaws.com:9198`. This attribute will have a value if `encryption_info.0.encryption_in_transit.0.client_broker` is set to `TLS_PLAINTEXT` or `TLS` and `client_authentication.0.sasl.0.iam` is set to `true` and `broker_node_group_info.0.connectivity_info.0.public_access.0.type` is set to `SERVICE_PROVIDED_EIPS` and the cluster fulfill all other requirements for public access. The resource sorts the list alphabetically. AWS may not always return all endpoints so the values may not be stable across applies.
* `bootstrap_brokers_public_sasl_scram` - One or more DNS names (or IP addresses) and SASL SCRAM port pairs. For example, `b-1-public.exampleClusterName.abcde.c2.kafka.us-east-1.amazonaws.com:9196,b-2-public.exampleClusterName.abcde.c2.kafka.us-east-1.amazonaws.com:9196,b-3-public.exampleClusterName.abcde.c2.kafka.us-east-1.amazonaws.com:9196`. This attribute will have a value if `encryption_info.0.encryption_in_transit.0.client_broker` is set to `TLS_PLAINTEXT` or `TLS` and `client_authentication.0.sasl.0.scram` is set to `true` and `broker_node_group_info.0.connectivity_info.0.public_access.0.type` is set to `SERVICE_PROVIDED_EIPS` and the cluster fulfill all other requirements for public access. The resource sorts the list alphabetically. AWS may not always return all endpoints so the values may not be stable across applies.
* `bootstrap_brokers_public_tls` - One or more DNS names (or IP addresses) and TLS port pairs. For example, `b-1-public.exampleClusterName.abcde.c2.kafka.us-east-1.amazonaws.com:9194,b-2-public.exampleClusterName.abcde.c2.kafka.us-east-1.amazonaws.com:9194,b-3-public.exampleClusterName.abcde.c2.kafka.us-east-1.amazonaws.com:9194`. This attribute will have a value if `encryption_info.0.encryption_in_transit.0.client_broker` is set to `TLS_PLAINTEXT` or `TLS` and `broker_node_group_info.0.connectivity_info.0.public_access.0.type` is set to `SERVICE_PROVIDED_EIPS` and the cluster fulfill all other requirements for public access. The resource sorts the list alphabetically. AWS may not always return all endpoints so the values may not be stable across applies.
* `bootstrap_brokers_sasl_iam` - One or more DNS names (or IP addresses) and SASL IAM port pairs. For example, `b-1.exampleClusterName.abcde.c2.kafka.us-east-1.amazonaws.com:9098,b-2.exampleClusterName.abcde.c2.kafka.us-east-1.amazonaws.com:9098,b-3.exampleClusterName.abcde.c2.kafka.us-east-1.amazonaws.com:9098`. This attribute will have a value if `encryption_info.0.encryption_in_transit.0.client_broker` is set to `TLS_PLAINTEXT` or `TLS` and `client_authentication.0.sasl.0.iam` is set to `true`. The resource sorts the list alphabetically. AWS may not always return all endpoints so the values may not be stable across applies.
* `bootstrap_brokers_sasl_scram` - One or more DNS names (or IP addresses) and SASL SCRAM port pairs. For example, `b-1.exampleClusterName.abcde.c2.kafka.us-east-1.amazonaws.com:9096,b-2.exampleClusterName.abcde.c2.kafka.us-east-1.amazonaws.com:9096,b-3.exampleClusterName.abcde.c2.kafka.us-east-1.amazonaws.com:9096`. This attribute will have a value if `encryption_info.0.encryption_in_transit.0.client_broker` is set to `TLS_PLAINTEXT` or `TLS` and `client_authentication.0.sasl.0.scram` is set to `true`. The resource sorts the list alphabetically. AWS may not always return all endpoints so the values may not be stable across applies.
* `bootstrap_brokers_tls` - One or more DNS names (or IP addresses) and TLS port pairs. For example, `b-1.exampleClusterName.abcde.c2.kafka.us-east-1.amazonaws.com:9094,b-2.exampleClusterName.abcde.c2.kafka.us-east-1.amazonaws.com:9094,b-3.exampleClusterName.abcde.c2.kafka.us-east-1.amazonaws.com:9094`. This attribute will have a value if `encryption_info.0.encryption_in_transit.0.client_broker` is set to `TLS_PLAINTEXT` or `TLS`. The resource sorts the list alphabetically. AWS may not always return all endpoints so the values may not be stable across applies.
* `current_version` - Current version of the MSK Cluster used for updates, e.g., `K13V1IB3VIYZZH`
* `encryption_info.0.encryption_at_rest_kms_key_arn` - The ARN of the KMS key used for encryption at rest of the broker data volumes.
* `tags_all` - A map of tags assigned to the resource, including those inherited from the provider `default_tags` configuration block.
* `zookeeper_connect_string` - A comma separated list of one or more hostname:port pairs to use to connect to the Apache Zookeeper cluster. The returned values are sorted alphabetically. The AWS API may not return all endpoints, so this value is not guaranteed to be stable across applies.
* `zookeeper_connect_string_tls` - A comma separated list of one or more hostname:port pairs to use to connect to the Apache Zookeeper cluster via TLS. The returned values are sorted alphabetically. The AWS API may not return all endpoints, so this value is not guaranteed to be stable across applies.

## Timeouts

[Configuration options](https://www.terraform.io/docs/configuration/blocks/resources/syntax.html#operation-timeouts):

* `create` - (Default `120m`)
* `update` - (Default `120m`)
Note that the `update` timeout is used separately for `ebs_volume_size`, `instance_type`, `number_of_broker_nodes`, `configuration_info`, `kafka_version` and monitoring and logging update timeouts.
* `delete` - (Default `120m`)

## Import

MSK clusters can be imported using the cluster `arn`, e.g.,

```
$ terraform import aws_msk_cluster.example arn:aws:kafka:us-west-2:123456789012:cluster/example/279c0212-d057-4dba-9aa9-1c4e5a25bfc7-3
```<|MERGE_RESOLUTION|>--- conflicted
+++ resolved
@@ -3,11 +3,7 @@
 layout: "aws"
 page_title: "AWS: aws_msk_cluster"
 description: |-
-<<<<<<< HEAD
-  this provider resource for managing an AWS Managed Streaming for Kafka cluster
-=======
-  Terraform resource for managing an AWS Managed Streaming for Kafka cluster.
->>>>>>> 248289e9
+  Provider resource for managing an AWS Managed Streaming for Kafka cluster
 ---
 
 # Resource: aws_msk_cluster
