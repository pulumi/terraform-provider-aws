--- conflicted
+++ resolved
@@ -39,12 +39,8 @@
 * `description` - (Optional, Forces new) A description of the traffic mirror session.
 * `network_interface_id` - (Optional, Forces new) The network interface ID that is associated with the target.
 * `network_load_balancer_arn` - (Optional, Forces new) The Amazon Resource Name (ARN) of the Network Load Balancer that is associated with the target.
-<<<<<<< HEAD
+* `gateway_load_balancer_endpoint_id` - (Optional, Forces new) The VPC Endpoint Id of the Gateway Load Balancer that is associated with the target.
 * `tags` - (Optional) Key-value map of resource tags. If configured with a provider `default_tags` configuration block present, tags with matching keys will overwrite those defined at the provider-level.
-=======
-* `gateway_load_balancer_endpoint_id` - (Optional, Forces new) The VPC Endpoint Id of the Gateway Load Balancer that is associated with the target.
-* `tags` - (Optional) Key-value map of resource tags. If configured with a provider [`default_tags` configuration block](https://registry.terraform.io/providers/hashicorp/aws/latest/docs#default_tags-configuration-block) present, tags with matching keys will overwrite those defined at the provider-level.
->>>>>>> b94b8d2e
 
 **NOTE:** Either `network_interface_id` or `network_load_balancer_arn` should be specified and both should not be specified together
 
