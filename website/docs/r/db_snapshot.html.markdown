---
subcategory: "RDS"
layout: "aws"
page_title: "AWS: aws_db_snapshot"
description: |-
  Manages an RDS database instance snapshot.
---

# Resource: aws_db_snapshot

Manages an RDS database instance snapshot. For managing RDS database cluster snapshots, see the `aws_db_cluster_snapshot` resource.

## Example Usage

```terraform
resource "aws_db_instance" "bar" {
  allocated_storage = 10
  engine            = "mysql"
  engine_version    = "5.6.21"
  instance_class    = "db.t2.micro"
  name              = "baz"
  password          = "barbarbarbar"
  username          = "foo"

  maintenance_window      = "Fri:09:00-Fri:09:30"
  backup_retention_period = 0
  parameter_group_name    = "default.mysql5.6"
}

resource "aws_db_snapshot" "test" {
  db_instance_identifier = aws_db_instance.bar.id
  db_snapshot_identifier = "testsnapshot1234"
}
```

## Argument Reference

The following arguments are supported:

* `db_instance_identifier` - (Required) The DB Instance Identifier from which to take the snapshot.
* `db_snapshot_identifier` - (Required) The Identifier for the snapshot.
* `tags` - (Optional) Key-value map of resource tags. .If configured with a provider `default_tags` configuration block present, tags with matching keys will overwrite those defined at the provider-level.


## Attributes Reference

In addition to all arguments above, the following attributes are exported:

* `allocated_storage` - Specifies the allocated storage size in gigabytes (GB).
* `availability_zone` - Specifies the name of the Availability Zone the DB instance was located in at the time of the DB snapshot.
* `db_snapshot_arn` - The Amazon Resource Name (ARN) for the DB snapshot.
* `encrypted` - Specifies whether the DB snapshot is encrypted.
* `engine` - Specifies the name of the database engine.
* `engine_version` - Specifies the version of the database engine.
* `iops` - Specifies the Provisioned IOPS (I/O operations per second) value of the DB instance at the time of the snapshot.
* `kms_key_id` - The ARN for the KMS encryption key.
* `license_model` - License model information for the restored DB instance.
* `option_group_name` - Provides the option group name for the DB snapshot.
* `source_db_snapshot_identifier` - The DB snapshot Arn that the DB snapshot was copied from. It only has value in case of cross customer or cross region copy.
* `source_region` - The region that the DB snapshot was created in or copied from.
* `status` - Specifies the status of this DB snapshot.
* `storage_type` - Specifies the storage type associated with DB snapshot.
<<<<<<< HEAD
* `tags_all` - A map of tags assigned to the resource, including those inherited from the provider .
* `vpc_id` - Specifies the storage type associated with DB snapshot.
=======
* `tags_all` - A map of tags assigned to the resource, including those inherited from the provider [`default_tags` configuration block](/docs/providers/aws/index.html#default_tags-configuration-block).
* `vpc_id` - Provides the VPC ID associated with the DB snapshot.
>>>>>>> 6a710e29

## Timeouts

`aws_db_snapshot` provides the following [Timeouts](https://www.terraform.io/docs/configuration/blocks/resources/syntax.html#operation-timeouts) configuration options:

- `read` - (Default `20 minutes`)  Length of time to wait for the snapshot to become available

## Import

`aws_db_snapshot` can be imported by using the snapshot identifier, e.g.

```
$ terraform import aws_db_snapshot.example my-snapshot
```<|MERGE_RESOLUTION|>--- conflicted
+++ resolved
@@ -60,13 +60,8 @@
 * `source_region` - The region that the DB snapshot was created in or copied from.
 * `status` - Specifies the status of this DB snapshot.
 * `storage_type` - Specifies the storage type associated with DB snapshot.
-<<<<<<< HEAD
-* `tags_all` - A map of tags assigned to the resource, including those inherited from the provider .
-* `vpc_id` - Specifies the storage type associated with DB snapshot.
-=======
-* `tags_all` - A map of tags assigned to the resource, including those inherited from the provider [`default_tags` configuration block](/docs/providers/aws/index.html#default_tags-configuration-block).
+* `tags_all` - A map of tags assigned to the resource, including those inherited from the provider `default_tags` configuration block.
 * `vpc_id` - Provides the VPC ID associated with the DB snapshot.
->>>>>>> 6a710e29
 
 ## Timeouts
 
