--- conflicted
+++ resolved
@@ -22,13 +22,8 @@
 
 The following arguments are supported:
 
-<<<<<<< HEAD
-* `description` - (Optional) The description of the client certificate.
+* `description` - (Optional) Description of the client certificate.
 * `tags` - (Optional) Key-value map of resource tags. If configured with a provider `default_tags` configuration block present, tags with matching keys will overwrite those defined at the provider-level.
-=======
-* `description` - (Optional) Description of the client certificate.
-* `tags` - (Optional) Key-value map of resource tags. If configured with a provider [`default_tags` configuration block](https://registry.terraform.io/providers/hashicorp/aws/latest/docs#default_tags-configuration-block) present, tags with matching keys will overwrite those defined at the provider-level.
->>>>>>> 4f356579
 
 ## Attributes Reference
 
@@ -38,13 +33,8 @@
 * `created_date` - Date when the client certificate was created.
 * `expiration_date` - Date when the client certificate will expire.
 * `pem_encoded_certificate` - The PEM-encoded public key of the client certificate.
-<<<<<<< HEAD
-* `arn` - Amazon Resource Name (ARN)
-* `tags_all` - A map of tags assigned to the resource, including those inherited from the provider `default_tags` configuration block.
-=======
 * `arn` - ARN
-* `tags_all` - Map of tags assigned to the resource, including those inherited from the provider [`default_tags` configuration block](https://registry.terraform.io/providers/hashicorp/aws/latest/docs#default_tags-configuration-block).
->>>>>>> 4f356579
+* `tags_all` - Map of tags assigned to the resource, including those inherited from the provider `default_tags` configuration block.
 
 ## Import
 
