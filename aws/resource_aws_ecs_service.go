package aws

import (
	"bytes"
	"fmt"
	"log"
<<<<<<< HEAD
	"regexp"
	"strconv"
=======
>>>>>>> 020ed24e
	"strings"
	"time"

	"github.com/aws/aws-sdk-go/aws"
	"github.com/aws/aws-sdk-go/aws/arn"
	"github.com/aws/aws-sdk-go/service/ecs"
	"github.com/hashicorp/terraform/helper/hashcode"
	"github.com/hashicorp/terraform/helper/resource"
	"github.com/hashicorp/terraform/helper/schema"
	"github.com/hashicorp/terraform/helper/validation"
)

func resourceAwsEcsService() *schema.Resource {
	return &schema.Resource{
		Create: resourceAwsEcsServiceCreate,
		Read:   resourceAwsEcsServiceRead,
		Update: resourceAwsEcsServiceUpdate,
		Delete: resourceAwsEcsServiceDelete,
		Importer: &schema.ResourceImporter{
			State: resourceAwsEcsServiceImport,
		},

		Schema: map[string]*schema.Schema{
			"name": {
				Type:     schema.TypeString,
				Required: true,
				ForceNew: true,
			},

			"cluster": {
				Type:     schema.TypeString,
				Optional: true,
				Computed: true,
				ForceNew: true,
			},

			"task_definition": {
				Type:     schema.TypeString,
				Required: true,
			},

			"desired_count": {
				Type:     schema.TypeInt,
				Optional: true,
				DiffSuppressFunc: func(k, old, new string, d *schema.ResourceData) bool {
					if d.Get("scheduling_strategy").(string) == ecs.SchedulingStrategyDaemon {
						return true
					}
					return false
				},
			},

			"enable_ecs_managed_tags": {
				Type:     schema.TypeBool,
				Optional: true,
				Default:  false,
			},

			"health_check_grace_period_seconds": {
				Type:         schema.TypeInt,
				Optional:     true,
				ValidateFunc: validation.IntBetween(0, 7200),
			},

			"launch_type": {
				Type:     schema.TypeString,
				ForceNew: true,
				Optional: true,
				Default:  "EC2",
			},

			"scheduling_strategy": {
				Type:     schema.TypeString,
				Optional: true,
				ForceNew: true,
				Default:  ecs.SchedulingStrategyReplica,
				ValidateFunc: validation.StringInSlice([]string{
					ecs.SchedulingStrategyDaemon,
					ecs.SchedulingStrategyReplica,
				}, false),
			},

			"iam_role": {
				Type:     schema.TypeString,
				ForceNew: true,
				Optional: true,
				Computed: true,
			},

			"deployment_maximum_percent": {
				Type:     schema.TypeInt,
				Optional: true,
				Default:  200,
				DiffSuppressFunc: func(k, old, new string, d *schema.ResourceData) bool {
					if d.Get("scheduling_strategy").(string) == ecs.SchedulingStrategyDaemon && new == "200" {
						return true
					}
					return false
				},
			},

			"deployment_minimum_healthy_percent": {
				Type:     schema.TypeInt,
				Optional: true,
				Default:  100,
				DiffSuppressFunc: func(k, old, new string, d *schema.ResourceData) bool {
					if d.Get("scheduling_strategy").(string) == ecs.SchedulingStrategyDaemon && new == "100" {
						return true
					}
					return false
				},
			},

			"load_balancer": {
				Type:     schema.TypeSet,
				Optional: true,
				ForceNew: true,
				MaxItems: 1,
				Elem: &schema.Resource{
					Schema: map[string]*schema.Schema{
						"elb_name": {
							Type:     schema.TypeString,
							Optional: true,
							ForceNew: true,
						},

						"target_group_arn": {
							Type:     schema.TypeString,
							Optional: true,
							ForceNew: true,
						},

						"container_name": {
							Type:     schema.TypeString,
							Required: true,
							ForceNew: true,
						},

						"container_port": {
							Type:     schema.TypeInt,
							Required: true,
							ForceNew: true,
						},
					},
				},
				Set: resourceAwsEcsLoadBalancerHash,
			},

			"network_configuration": {
				Type:     schema.TypeList,
				Optional: true,
				MaxItems: 1,
				Elem: &schema.Resource{
					Schema: map[string]*schema.Schema{
						"security_groups": {
							Type:     schema.TypeSet,
							Optional: true,
							Elem:     &schema.Schema{Type: schema.TypeString},
							Set:      schema.HashString,
						},
						"subnets": {
							Type:     schema.TypeSet,
							Required: true,
							Elem:     &schema.Schema{Type: schema.TypeString},
							Set:      schema.HashString,
						},
						"assign_public_ip": {
							Type:     schema.TypeBool,
							Optional: true,
							Default:  false,
						},
					},
				},
			},

			"placement_strategy": {
				Type:          schema.TypeSet,
				Optional:      true,
				ForceNew:      true,
				MaxItems:      5,
				ConflictsWith: []string{"ordered_placement_strategy"},
				Deprecated:    "Use `ordered_placement_strategy` instead",
				Elem: &schema.Resource{
					Schema: map[string]*schema.Schema{
						"type": {
							Type:     schema.TypeString,
							ForceNew: true,
							Required: true,
						},
						"field": {
							Type:     schema.TypeString,
							ForceNew: true,
							Optional: true,
							DiffSuppressFunc: func(k, old, new string, d *schema.ResourceData) bool {
								if strings.ToLower(old) == strings.ToLower(new) {
									return true
								}
								return false
							},
						},
					},
				},
				Set: func(v interface{}) int {
					var buf bytes.Buffer
					m := v.(map[string]interface{})
					buf.WriteString(fmt.Sprintf("%s-", m["type"].(string)))
					if m["field"] != nil {
						field := m["field"].(string)
						if field == "host" {
							buf.WriteString("instanceId-")
						} else {
							buf.WriteString(fmt.Sprintf("%s-", field))
						}
					}
					return hashcode.String(buf.String())
				},
			},
			"ordered_placement_strategy": {
				Type:          schema.TypeList,
				Optional:      true,
				ForceNew:      true,
				MaxItems:      5,
				ConflictsWith: []string{"placement_strategy"},
				Elem: &schema.Resource{
					Schema: map[string]*schema.Schema{
						"type": {
							Type:     schema.TypeString,
							ForceNew: true,
							Required: true,
						},
						"field": {
							Type:     schema.TypeString,
							ForceNew: true,
							Optional: true,
							StateFunc: func(v interface{}) string {
								value := v.(string)
								if value == "host" {
									return "instanceId"
								}
								return value
							},
							DiffSuppressFunc: func(k, old, new string, d *schema.ResourceData) bool {
								if strings.ToLower(old) == strings.ToLower(new) {
									return true
								}
								return false
							},
						},
					},
				},
			},
			"placement_constraints": {
				Type:     schema.TypeSet,
				Optional: true,
				ForceNew: true,
				MaxItems: 10,
				Elem: &schema.Resource{
					Schema: map[string]*schema.Schema{
						"type": {
							Type:     schema.TypeString,
							ForceNew: true,
							Required: true,
						},
						"expression": {
							Type:     schema.TypeString,
							ForceNew: true,
							Optional: true,
						},
					},
				},
			},
			"service_registries": {
				Type:     schema.TypeSet,
				Optional: true,
				ForceNew: true,
				MaxItems: 1,
				Elem: &schema.Resource{
					Schema: map[string]*schema.Schema{
						"container_name": {
							Type:     schema.TypeString,
							Optional: true,
						},
						"container_port": {
							Type:         schema.TypeInt,
							Optional:     true,
							ValidateFunc: validation.IntBetween(0, 65536),
						},
						"port": {
							Type:         schema.TypeInt,
							Optional:     true,
							ValidateFunc: validation.IntBetween(0, 65536),
						},
						"registry_arn": {
							Type:         schema.TypeString,
							Required:     true,
							ValidateFunc: validateArn,
						},
					},
				},
			},
<<<<<<< HEAD
			"wait_for_steady_state": {
				Type:     schema.TypeBool,
				Optional: true,
				Default:  false,
			},
=======
			"tags": tagsSchema(),
>>>>>>> 020ed24e
		},
	}
}

func resourceAwsEcsServiceImport(d *schema.ResourceData, meta interface{}) ([]*schema.ResourceData, error) {
	if len(strings.Split(d.Id(), "/")) != 2 {
		return []*schema.ResourceData{}, fmt.Errorf("Wrong format of resource: %s. Please follow 'cluster-name/service-name'", d.Id())
	}
	cluster := strings.Split(d.Id(), "/")[0]
	name := strings.Split(d.Id(), "/")[1]
	log.Printf("[DEBUG] Importing ECS service %s from cluster %s", name, cluster)

	d.SetId(name)
	clusterArn := arn.ARN{
		Partition: meta.(*AWSClient).partition,
		Region:    meta.(*AWSClient).region,
		Service:   "ecs",
		AccountID: meta.(*AWSClient).accountid,
		Resource:  fmt.Sprintf("cluster/%s", cluster),
	}.String()
	d.Set("cluster", clusterArn)
	return []*schema.ResourceData{d}, nil
}

func resourceAwsEcsServiceCreate(d *schema.ResourceData, meta interface{}) error {
	conn := meta.(*AWSClient).ecsconn

	deploymentMinimumHealthyPercent := d.Get("deployment_minimum_healthy_percent").(int)
	schedulingStrategy := d.Get("scheduling_strategy").(string)

	input := ecs.CreateServiceInput{
		ClientToken:          aws.String(resource.UniqueId()),
		SchedulingStrategy:   aws.String(schedulingStrategy),
		ServiceName:          aws.String(d.Get("name").(string)),
		Tags:                 tagsFromMapECS(d.Get("tags").(map[string]interface{})),
		TaskDefinition:       aws.String(d.Get("task_definition").(string)),
		EnableECSManagedTags: aws.Bool(d.Get("enable_ecs_managed_tags").(bool)),
	}

	if schedulingStrategy == ecs.SchedulingStrategyDaemon && deploymentMinimumHealthyPercent != 100 {
		input.DeploymentConfiguration = &ecs.DeploymentConfiguration{
			MinimumHealthyPercent: aws.Int64(int64(deploymentMinimumHealthyPercent)),
		}
	} else if schedulingStrategy == ecs.SchedulingStrategyReplica {
		input.DeploymentConfiguration = &ecs.DeploymentConfiguration{
			MaximumPercent:        aws.Int64(int64(d.Get("deployment_maximum_percent").(int))),
			MinimumHealthyPercent: aws.Int64(int64(deploymentMinimumHealthyPercent)),
		}
		input.DesiredCount = aws.Int64(int64(d.Get("desired_count").(int)))
	}

	if v, ok := d.GetOk("cluster"); ok {
		input.Cluster = aws.String(v.(string))
	}

	if v, ok := d.GetOk("health_check_grace_period_seconds"); ok {
		input.HealthCheckGracePeriodSeconds = aws.Int64(int64(v.(int)))
	}

	if v, ok := d.GetOk("launch_type"); ok {
		input.LaunchType = aws.String(v.(string))
	}

	loadBalancers := expandEcsLoadBalancers(d.Get("load_balancer").(*schema.Set).List())
	if len(loadBalancers) > 0 {
		log.Printf("[DEBUG] Adding ECS load balancers: %s", loadBalancers)
		input.LoadBalancers = loadBalancers
	}
	if v, ok := d.GetOk("iam_role"); ok {
		input.Role = aws.String(v.(string))
	}

	input.NetworkConfiguration = expandEcsNetworkConfiguration(d.Get("network_configuration").([]interface{}))

	if v, ok := d.GetOk("ordered_placement_strategy"); ok {
		ps, err := expandPlacementStrategy(v.([]interface{}))
		if err != nil {
			return err
		}
		input.PlacementStrategy = ps
	} else {
		ps, err := expandPlacementStrategyDeprecated(d.Get("placement_strategy").(*schema.Set))
		if err != nil {
			return err
		}
		input.PlacementStrategy = ps
	}

	constraints := d.Get("placement_constraints").(*schema.Set).List()
	if len(constraints) > 0 {
		var pc []*ecs.PlacementConstraint
		for _, raw := range constraints {
			p := raw.(map[string]interface{})
			t := p["type"].(string)
			e := p["expression"].(string)
			if err := validateAwsEcsPlacementConstraint(t, e); err != nil {
				return err
			}
			constraint := &ecs.PlacementConstraint{
				Type: aws.String(t),
			}
			if e != "" {
				constraint.Expression = aws.String(e)
			}

			pc = append(pc, constraint)
		}
		input.PlacementConstraints = pc
	}

	serviceRegistries := d.Get("service_registries").(*schema.Set).List()
	if len(serviceRegistries) > 0 {
		srs := make([]*ecs.ServiceRegistry, 0, len(serviceRegistries))
		for _, v := range serviceRegistries {
			raw := v.(map[string]interface{})
			sr := &ecs.ServiceRegistry{
				RegistryArn: aws.String(raw["registry_arn"].(string)),
			}
			if port, ok := raw["port"].(int); ok && port != 0 {
				sr.Port = aws.Int64(int64(port))
			}
			if raw, ok := raw["container_port"].(int); ok && raw != 0 {
				sr.ContainerPort = aws.Int64(int64(raw))
			}
			if raw, ok := raw["container_name"].(string); ok && raw != "" {
				sr.ContainerName = aws.String(raw)
			}

			srs = append(srs, sr)
		}
		input.ServiceRegistries = srs
	}

	log.Printf("[DEBUG] Creating ECS service: %s", input)

	// Retry due to AWS IAM & ECS eventual consistency
	var out *ecs.CreateServiceOutput
	var err error
	err = resource.Retry(2*time.Minute, func() *resource.RetryError {
		out, err = conn.CreateService(&input)

		if err != nil {
			if isAWSErr(err, ecs.ErrCodeClusterNotFoundException, "") {
				return resource.RetryableError(err)
			}
			if isAWSErr(err, ecs.ErrCodeInvalidParameterException, "Please verify that the ECS service role being passed has the proper permissions.") {
				return resource.RetryableError(err)
			}
			if isAWSErr(err, ecs.ErrCodeInvalidParameterException, "does not have an associated load balancer") {
				return resource.RetryableError(err)
			}
			return resource.NonRetryableError(err)
		}

		return nil
	})
	if err != nil {
		return fmt.Errorf("%s %q", err, d.Get("name").(string))
	}

	service := *out.Service

	log.Printf("[DEBUG] ECS service created: %s", *service.ServiceArn)
	d.SetId(*service.ServiceArn)

	if d.Get("wait_for_steady_state").(bool) {
		if err = resourceAwsEcsWaitForServiceSteadyState(d, meta); err != nil {
			return err
		}
	}

	return resourceAwsEcsServiceRead(d, meta)
}

func resourceAwsEcsServiceRead(d *schema.ResourceData, meta interface{}) error {
	conn := meta.(*AWSClient).ecsconn

	log.Printf("[DEBUG] Reading ECS service %s", d.Id())
	input := ecs.DescribeServicesInput{
		Cluster:  aws.String(d.Get("cluster").(string)),
		Include:  []*string{aws.String(ecs.ServiceFieldTags)},
		Services: []*string{aws.String(d.Id())},
	}

	var out *ecs.DescribeServicesOutput
	err := resource.Retry(2*time.Minute, func() *resource.RetryError {
		var err error
		out, err = conn.DescribeServices(&input)
		if err != nil {
			return resource.NonRetryableError(err)
		}

		if len(out.Services) < 1 {
			if d.IsNewResource() {
				return resource.RetryableError(fmt.Errorf("New ECS service not found yet: %q", d.Id()))
			}
			log.Printf("[WARN] ECS Service %s not found, removing from state.", d.Id())
			d.SetId("")
			return nil
		}

		service := out.Services[0]
		if d.IsNewResource() && *service.Status == "INACTIVE" {
			return resource.RetryableError(fmt.Errorf("ECS service currently INACTIVE: %q", d.Id()))
		}

		return nil
	})
	if err != nil {
		return err
	}

	if len(out.Services) < 1 {
		log.Printf("[WARN] Removing ECS service %s (%s) because it's gone", d.Get("name").(string), d.Id())
		d.SetId("")
		return nil
	}

	service := out.Services[0]

	// Status==INACTIVE means deleted service
	if *service.Status == "INACTIVE" {
		log.Printf("[WARN] Removing ECS service %q because it's INACTIVE", *service.ServiceArn)
		d.SetId("")
		return nil
	}

	log.Printf("[DEBUG] Received ECS service %s", service)

	d.SetId(*service.ServiceArn)
	d.Set("name", service.ServiceName)

	// Save task definition in the same format
	if strings.HasPrefix(d.Get("task_definition").(string), "arn:"+meta.(*AWSClient).partition+":ecs:") {
		d.Set("task_definition", service.TaskDefinition)
	} else {
		taskDefinition := buildFamilyAndRevisionFromARN(*service.TaskDefinition)
		d.Set("task_definition", taskDefinition)
	}

	d.Set("scheduling_strategy", service.SchedulingStrategy)
	d.Set("desired_count", service.DesiredCount)
	d.Set("health_check_grace_period_seconds", service.HealthCheckGracePeriodSeconds)
	d.Set("launch_type", service.LaunchType)
	d.Set("enable_ecs_managed_tags", service.EnableECSManagedTags)

	// Save cluster in the same format
	if strings.HasPrefix(d.Get("cluster").(string), "arn:"+meta.(*AWSClient).partition+":ecs:") {
		d.Set("cluster", service.ClusterArn)
	} else {
		clusterARN := getNameFromARN(*service.ClusterArn)
		d.Set("cluster", clusterARN)
	}

	// Save IAM role in the same format
	if service.RoleArn != nil {
		if strings.HasPrefix(d.Get("iam_role").(string), "arn:"+meta.(*AWSClient).partition+":iam:") {
			d.Set("iam_role", service.RoleArn)
		} else {
			roleARN := getNameFromARN(*service.RoleArn)
			d.Set("iam_role", roleARN)
		}
	}

	if service.DeploymentConfiguration != nil {
		d.Set("deployment_maximum_percent", service.DeploymentConfiguration.MaximumPercent)
		d.Set("deployment_minimum_healthy_percent", service.DeploymentConfiguration.MinimumHealthyPercent)
	}

	if service.LoadBalancers != nil {
		d.Set("load_balancer", flattenEcsLoadBalancers(service.LoadBalancers))
	}

	if _, ok := d.GetOk("placement_strategy"); ok {
		if err := d.Set("placement_strategy", flattenPlacementStrategyDeprecated(service.PlacementStrategy)); err != nil {
			return fmt.Errorf("error setting placement_strategy: %s", err)
		}
	} else {
		if err := d.Set("ordered_placement_strategy", flattenPlacementStrategy(service.PlacementStrategy)); err != nil {
			return fmt.Errorf("error setting ordered_placement_strategy: %s", err)
		}
	}
	if err := d.Set("placement_constraints", flattenServicePlacementConstraints(service.PlacementConstraints)); err != nil {
		log.Printf("[ERR] Error setting placement_constraints for (%s): %s", d.Id(), err)
	}

	if err := d.Set("network_configuration", flattenEcsNetworkConfiguration(service.NetworkConfiguration)); err != nil {
		return fmt.Errorf("Error setting network_configuration for (%s): %s", d.Id(), err)
	}

	if err := d.Set("service_registries", flattenServiceRegistries(service.ServiceRegistries)); err != nil {
		return fmt.Errorf("Error setting service_registries for (%s): %s", d.Id(), err)
	}

	if err := d.Set("tags", tagsToMapECS(service.Tags)); err != nil {
		return fmt.Errorf("error setting tags: %s", err)
	}

	return nil
}

func flattenEcsNetworkConfiguration(nc *ecs.NetworkConfiguration) []interface{} {
	if nc == nil {
		return nil
	}

	result := make(map[string]interface{})
	result["security_groups"] = schema.NewSet(schema.HashString, flattenStringList(nc.AwsvpcConfiguration.SecurityGroups))
	result["subnets"] = schema.NewSet(schema.HashString, flattenStringList(nc.AwsvpcConfiguration.Subnets))

	if nc.AwsvpcConfiguration.AssignPublicIp != nil {
		result["assign_public_ip"] = *nc.AwsvpcConfiguration.AssignPublicIp == ecs.AssignPublicIpEnabled
	}

	return []interface{}{result}
}

func expandEcsNetworkConfiguration(nc []interface{}) *ecs.NetworkConfiguration {
	if len(nc) == 0 {
		return nil
	}
	awsVpcConfig := &ecs.AwsVpcConfiguration{}
	raw := nc[0].(map[string]interface{})
	if val, ok := raw["security_groups"]; ok {
		awsVpcConfig.SecurityGroups = expandStringSet(val.(*schema.Set))
	}
	awsVpcConfig.Subnets = expandStringSet(raw["subnets"].(*schema.Set))
	if val, ok := raw["assign_public_ip"].(bool); ok {
		awsVpcConfig.AssignPublicIp = aws.String(ecs.AssignPublicIpDisabled)
		if val {
			awsVpcConfig.AssignPublicIp = aws.String(ecs.AssignPublicIpEnabled)
		}
	}

	return &ecs.NetworkConfiguration{AwsvpcConfiguration: awsVpcConfig}
}

func flattenServicePlacementConstraints(pcs []*ecs.PlacementConstraint) []map[string]interface{} {
	if len(pcs) == 0 {
		return nil
	}
	results := make([]map[string]interface{}, 0)
	for _, pc := range pcs {
		c := make(map[string]interface{})
		c["type"] = *pc.Type
		if pc.Expression != nil {
			c["expression"] = *pc.Expression
		}

		results = append(results, c)
	}
	return results
}

func flattenPlacementStrategyDeprecated(pss []*ecs.PlacementStrategy) []map[string]interface{} {
	if len(pss) == 0 {
		return nil
	}
	results := make([]map[string]interface{}, 0)
	for _, ps := range pss {
		c := make(map[string]interface{})
		c["type"] = *ps.Type

		if ps.Field != nil {
			c["field"] = *ps.Field

			// for some fields the API requires lowercase for creation but will return uppercase on query
			if *ps.Field == "MEMORY" || *ps.Field == "CPU" {
				c["field"] = strings.ToLower(*ps.Field)
			}
		}

		results = append(results, c)
	}
	return results
}

func expandPlacementStrategy(s []interface{}) ([]*ecs.PlacementStrategy, error) {
	if len(s) == 0 {
		return nil, nil
	}
	pss := make([]*ecs.PlacementStrategy, 0)
	for _, raw := range s {
		p := raw.(map[string]interface{})
		t := p["type"].(string)
		f := p["field"].(string)
		if err := validateAwsEcsPlacementStrategy(t, f); err != nil {
			return nil, err
		}
		ps := &ecs.PlacementStrategy{
			Type: aws.String(t),
		}
		if f != "" {
			// Field must be omitted (i.e. not empty string) for random strategy
			ps.Field = aws.String(f)
		}
		pss = append(pss, ps)
	}
	return pss, nil
}

func expandPlacementStrategyDeprecated(s *schema.Set) ([]*ecs.PlacementStrategy, error) {
	if len(s.List()) == 0 {
		return nil, nil
	}
	pss := make([]*ecs.PlacementStrategy, 0)
	for _, raw := range s.List() {
		p := raw.(map[string]interface{})
		t := p["type"].(string)
		f := p["field"].(string)
		if err := validateAwsEcsPlacementStrategy(t, f); err != nil {
			return nil, err
		}
		ps := &ecs.PlacementStrategy{
			Type: aws.String(t),
		}
		if f != "" {
			// Field must be omitted (i.e. not empty string) for random strategy
			ps.Field = aws.String(f)
		}
		pss = append(pss, ps)
	}
	return pss, nil
}

func flattenPlacementStrategy(pss []*ecs.PlacementStrategy) []interface{} {
	if len(pss) == 0 {
		return nil
	}
	results := make([]interface{}, 0, len(pss))
	for _, ps := range pss {
		c := make(map[string]interface{})
		c["type"] = *ps.Type

		if ps.Field != nil {
			c["field"] = *ps.Field

			// for some fields the API requires lowercase for creation but will return uppercase on query
			if *ps.Field == "MEMORY" || *ps.Field == "CPU" {
				c["field"] = strings.ToLower(*ps.Field)
			}
		}

		results = append(results, c)
	}
	return results
}

func flattenServiceRegistries(srs []*ecs.ServiceRegistry) []map[string]interface{} {
	if len(srs) == 0 {
		return nil
	}
	results := make([]map[string]interface{}, 0)
	for _, sr := range srs {
		c := map[string]interface{}{
			"registry_arn": aws.StringValue(sr.RegistryArn),
		}
		if sr.Port != nil {
			c["port"] = int(aws.Int64Value(sr.Port))
		}
		if sr.ContainerPort != nil {
			c["container_port"] = int(aws.Int64Value(sr.ContainerPort))
		}
		if sr.ContainerName != nil {
			c["container_name"] = aws.StringValue(sr.ContainerName)
		}
		results = append(results, c)
	}
	return results
}

func resourceAwsEcsServiceUpdate(d *schema.ResourceData, meta interface{}) error {
	conn := meta.(*AWSClient).ecsconn
	updateService := false

	input := ecs.UpdateServiceInput{
		Service: aws.String(d.Id()),
		Cluster: aws.String(d.Get("cluster").(string)),
	}

	schedulingStrategy := d.Get("scheduling_strategy").(string)

	if schedulingStrategy == ecs.SchedulingStrategyDaemon {
		if d.HasChange("deployment_minimum_healthy_percent") {
			updateService = true
			input.DeploymentConfiguration = &ecs.DeploymentConfiguration{
				MinimumHealthyPercent: aws.Int64(int64(d.Get("deployment_minimum_healthy_percent").(int))),
			}
		}
	} else if schedulingStrategy == ecs.SchedulingStrategyReplica {
		if d.HasChange("desired_count") {
			updateService = true
			input.DesiredCount = aws.Int64(int64(d.Get("desired_count").(int)))
		}

		if d.HasChange("deployment_maximum_percent") || d.HasChange("deployment_minimum_healthy_percent") {
			updateService = true
			input.DeploymentConfiguration = &ecs.DeploymentConfiguration{
				MaximumPercent:        aws.Int64(int64(d.Get("deployment_maximum_percent").(int))),
				MinimumHealthyPercent: aws.Int64(int64(d.Get("deployment_minimum_healthy_percent").(int))),
			}
		}
	}

	if d.HasChange("health_check_grace_period_seconds") {
		updateService = true
		input.HealthCheckGracePeriodSeconds = aws.Int64(int64(d.Get("health_check_grace_period_seconds").(int)))
	}

	if d.HasChange("task_definition") {
		updateService = true
		input.TaskDefinition = aws.String(d.Get("task_definition").(string))
	}

	if d.HasChange("network_configuration") {
		updateService = true
		input.NetworkConfiguration = expandEcsNetworkConfiguration(d.Get("network_configuration").([]interface{}))
	}

	if updateService {
		log.Printf("[DEBUG] Updating ECS Service (%s): %s", d.Id(), input)
		// Retry due to IAM eventual consistency
		err := resource.Retry(2*time.Minute, func() *resource.RetryError {
			out, err := conn.UpdateService(&input)
			if err != nil {
				if isAWSErr(err, ecs.ErrCodeInvalidParameterException, "Please verify that the ECS service role being passed has the proper permissions.") {
					return resource.RetryableError(err)
				}
				if isAWSErr(err, ecs.ErrCodeInvalidParameterException, "does not have an associated load balancer") {
					return resource.RetryableError(err)
				}
				return resource.NonRetryableError(err)
			}

			log.Printf("[DEBUG] Updated ECS service %s", out.Service)
			return nil
		})
		if err != nil {
			return fmt.Errorf("error updating ECS Service (%s): %s", d.Id(), err)
		}
	}

	if d.HasChange("tags") {
		oldTagsRaw, newTagsRaw := d.GetChange("tags")
		oldTagsMap := oldTagsRaw.(map[string]interface{})
		newTagsMap := newTagsRaw.(map[string]interface{})
		createTags, removeTags := diffTagsECS(tagsFromMapECS(oldTagsMap), tagsFromMapECS(newTagsMap))

		if len(removeTags) > 0 {
			removeTagKeys := make([]*string, len(removeTags))
			for i, removeTag := range removeTags {
				removeTagKeys[i] = removeTag.Key
			}

			input := &ecs.UntagResourceInput{
				ResourceArn: aws.String(d.Id()),
				TagKeys:     removeTagKeys,
			}

			log.Printf("[DEBUG] Untagging ECS Cluster: %s", input)
			if _, err := conn.UntagResource(input); err != nil {
				return fmt.Errorf("error untagging ECS Cluster (%s): %s", d.Id(), err)
			}
		}

		if len(createTags) > 0 {
			input := &ecs.TagResourceInput{
				ResourceArn: aws.String(d.Id()),
				Tags:        createTags,
			}

			log.Printf("[DEBUG] Tagging ECS Cluster: %s", input)
			if _, err := conn.TagResource(input); err != nil {
				return fmt.Errorf("error tagging ECS Cluster (%s): %s", d.Id(), err)
			}
		}
	}

	if d.Get("wait_for_steady_state").(bool) {
		if err = resourceAwsEcsWaitForServiceSteadyState(d, meta); err != nil {
			return err
		}
	}

	return resourceAwsEcsServiceRead(d, meta)
}

func resourceAwsEcsServiceDelete(d *schema.ResourceData, meta interface{}) error {
	conn := meta.(*AWSClient).ecsconn

	// Check if it's not already gone
	resp, err := conn.DescribeServices(&ecs.DescribeServicesInput{
		Services: []*string{aws.String(d.Id())},
		Cluster:  aws.String(d.Get("cluster").(string)),
	})
	if err != nil {
		if isAWSErr(err, ecs.ErrCodeServiceNotFoundException, "") {
			log.Printf("[DEBUG] Removing ECS Service from state, %q is already gone", d.Id())
			return nil
		}
		return err
	}

	if len(resp.Services) == 0 {
		log.Printf("[DEBUG] Removing ECS Service from state, %q is already gone", d.Id())
		return nil
	}

	log.Printf("[DEBUG] ECS service %s is currently %s", d.Id(), *resp.Services[0].Status)

	if *resp.Services[0].Status == "INACTIVE" {
		return nil
	}

	// Drain the ECS service
	if *resp.Services[0].Status != "DRAINING" && aws.StringValue(resp.Services[0].SchedulingStrategy) != ecs.SchedulingStrategyDaemon {
		log.Printf("[DEBUG] Draining ECS service %s", d.Id())
		_, err = conn.UpdateService(&ecs.UpdateServiceInput{
			Service:      aws.String(d.Id()),
			Cluster:      aws.String(d.Get("cluster").(string)),
			DesiredCount: aws.Int64(int64(0)),
		})
		if err != nil {
			return err
		}
	}

	input := ecs.DeleteServiceInput{
		Service: aws.String(d.Id()),
		Cluster: aws.String(d.Get("cluster").(string)),
	}
	// Wait until the ECS service is drained
	err = resource.Retry(5*time.Minute, func() *resource.RetryError {
		log.Printf("[DEBUG] Trying to delete ECS service %s", input)
		_, err := conn.DeleteService(&input)
		if err != nil {
			if isAWSErr(err, ecs.ErrCodeInvalidParameterException, "The service cannot be stopped while deployments are active.") {
				return resource.RetryableError(err)
			}
			return resource.NonRetryableError(err)
		}
		return nil
	})

	if err != nil {
		return err
	}

	// Wait until it's deleted
	wait := resource.StateChangeConf{
		Pending:    []string{"ACTIVE", "DRAINING"},
		Target:     []string{"INACTIVE"},
		Timeout:    10 * time.Minute,
		MinTimeout: 1 * time.Second,
		Refresh: func() (interface{}, string, error) {
			log.Printf("[DEBUG] Checking if ECS service %s is INACTIVE", d.Id())
			resp, err := conn.DescribeServices(&ecs.DescribeServicesInput{
				Services: []*string{aws.String(d.Id())},
				Cluster:  aws.String(d.Get("cluster").(string)),
			})
			if err != nil {
				return resp, "FAILED", err
			}

			log.Printf("[DEBUG] ECS service (%s) is currently %q", d.Id(), *resp.Services[0].Status)
			return resp, *resp.Services[0].Status, nil
		},
	}

	_, err = wait.WaitForState()
	if err != nil {
		return err
	}

	log.Printf("[DEBUG] ECS service %s deleted.", d.Id())
	return nil
}

func resourceAwsEcsLoadBalancerHash(v interface{}) int {
	var buf bytes.Buffer
	m := v.(map[string]interface{})

	buf.WriteString(fmt.Sprintf("%s-", m["elb_name"].(string)))
	buf.WriteString(fmt.Sprintf("%s-", m["container_name"].(string)))
	buf.WriteString(fmt.Sprintf("%d-", m["container_port"].(int)))

	if s := m["target_group_arn"].(string); s != "" {
		buf.WriteString(fmt.Sprintf("%s-", s))
	}

	return hashcode.String(buf.String())
}

func buildFamilyAndRevisionFromARN(arn string) string {
	return strings.Split(arn, "/")[1]
}

// Expects the following ARNs:
// arn:aws:iam::0123456789:role/EcsService
// arn:aws:ecs:us-west-2:0123456789:cluster/radek-cluster
func getNameFromARN(arn string) string {
	return strings.Split(arn, "/")[1]
<<<<<<< HEAD
}

func parseTaskDefinition(taskDefinition string) (string, string, error) {
	matches := taskDefinitionRE.FindAllStringSubmatch(taskDefinition, 2)

	if len(matches) == 0 || len(matches[0]) != 3 {
		return "", "", fmt.Errorf(
			"Invalid task definition format, family:rev or ARN expected (%#v)",
			taskDefinition)
	}

	return matches[0][1], matches[0][2], nil
}

func resourceAwsEcsWaitForServiceSteadyState(d *schema.ResourceData, meta interface{}) error {
	log.Println("[INFO] Waiting for service to reach a steady state")

	steadyStateConf := &resource.StateChangeConf{
		Pending:    []string{"false"},
		Target:     []string{"true"},
		Refresh:    resourceAwsEcsServiceIsSteadyStateFunc(d, meta),
		Timeout:    10 * time.Minute,
		MinTimeout: 1 * time.Second,
	}

	_, err := steadyStateConf.WaitForState()
	return err
}

// Returns a StateRefreshFunc for a given service. That function will return "true" if the service is in a
// steady state, "false" if the service is running but not in a steady state, and an error otherwise.
func resourceAwsEcsServiceIsSteadyStateFunc(d *schema.ResourceData, meta interface{}) resource.StateRefreshFunc {
	return func() (interface{}, string, error) {
		conn := meta.(*AWSClient).ecsconn
		in := &ecs.DescribeServicesInput{
			Services: []*string{aws.String(d.Id())},
			Cluster:  aws.String(d.Get("cluster").(string)),
		}

		out, err := conn.DescribeServices(in)
		if err != nil {
			return nil, "", err
		}

		if len(out.Services) < 1 {
			if d.IsNewResource() {
				// Continue retrying. It's *possible* the newly-created service was deleted out from under us,
				// but more likely we saw a stale read from ECS.
				log.Printf("[INFO] New ECS service not found yet: %q", d.Id())
				return nil, "false", nil
			}

			return nil, "", fmt.Errorf(
				"Service %v disappeared while waiting for it to reach a steady state",
				d.Id())
		}

		service := out.Services[0]

		// A service is in a steady state if:
		// 1. It is not INACTIVE or DRAINING
		// 2. There is only one deployment, which will be PRIMARY
		// 3. The count of running tasks matches the desired count
		// ref: https://github.com/boto/botocore/blob/3ac0dd53/botocore/data/ecs/2014-11-13/waiters-2.json#L42-L72
		if *service.Status == "INACTIVE" || *service.Status == "DRAINING" {
			return nil, "", fmt.Errorf(
				"Service %v can't reach steady state because its status is %v",
				d.Id(), *service.Status)
		}

		isSteadyState := len(service.Deployments) == 1 &&
			*service.RunningCount == *service.DesiredCount

		return service, strconv.FormatBool(isSteadyState), nil
	}
=======
>>>>>>> 020ed24e
}<|MERGE_RESOLUTION|>--- conflicted
+++ resolved
@@ -4,11 +4,7 @@
 	"bytes"
 	"fmt"
 	"log"
-<<<<<<< HEAD
-	"regexp"
 	"strconv"
-=======
->>>>>>> 020ed24e
 	"strings"
 	"time"
 
@@ -309,15 +305,12 @@
 					},
 				},
 			},
-<<<<<<< HEAD
 			"wait_for_steady_state": {
 				Type:     schema.TypeBool,
 				Optional: true,
 				Default:  false,
 			},
-=======
 			"tags": tagsSchema(),
->>>>>>> 020ed24e
 		},
 	}
 }
@@ -1020,7 +1013,6 @@
 // arn:aws:ecs:us-west-2:0123456789:cluster/radek-cluster
 func getNameFromARN(arn string) string {
 	return strings.Split(arn, "/")[1]
-<<<<<<< HEAD
 }
 
 func parseTaskDefinition(taskDefinition string) (string, string, error) {
@@ -1096,6 +1088,4 @@
 
 		return service, strconv.FormatBool(isSteadyState), nil
 	}
-=======
->>>>>>> 020ed24e
 }