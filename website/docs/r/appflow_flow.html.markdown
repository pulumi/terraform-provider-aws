--- conflicted
+++ resolved
@@ -137,17 +137,10 @@
 * `source_flow_config` - (Required) The [Source Flow Config](#source-flow-config) that controls how Amazon AppFlow retrieves data from the source connector.
 * `task` - (Required) A [Task](#task) that Amazon AppFlow performs while transferring the data in the flow run.
 * `trigger_config` - (Required) A [Trigger](#trigger-config) that determine how and when the flow runs.
-<<<<<<< HEAD
-* `description` - (Optional) A description of the flow you want to create.
-* `kms_arn` - (Optional) The ARN (Amazon Resource Name) of the Key Management Service (KMS) key you provide for encryption. This is required if you do not want to use the Amazon AppFlow-managed KMS key. If you don't provide anything here, Amazon AppFlow uses the Amazon AppFlow-managed KMS key.
+* `description` - (Optional) Description of the flow you want to create.
+* `kms_arn` - (Optional) ARN (Amazon Resource Name) of the Key Management Service (KMS) key you provide for encryption. This is required if you do not want to use the Amazon AppFlow-managed KMS key. If you don't provide anything here, Amazon AppFlow uses the Amazon AppFlow-managed KMS key.
 * `tags` - (Optional) Key-value mapping of resource tags. If configured with a provider `default_tags` configuration block present, tags with matching keys will overwrite those defined at the provider-level.
 * `tags_all` - Map of tags assigned to the resource, including those inherited from the provider `default_tags` configuration block.
-=======
-* `description` - (Optional) Description of the flow you want to create.
-* `kms_arn` - (Optional) ARN (Amazon Resource Name) of the Key Management Service (KMS) key you provide for encryption. This is required if you do not want to use the Amazon AppFlow-managed KMS key. If you don't provide anything here, Amazon AppFlow uses the Amazon AppFlow-managed KMS key.
-* `tags` - (Optional) Key-value mapping of resource tags. If configured with a provider [`default_tags` configuration block](https://registry.terraform.io/providers/hashicorp/aws/latest/docs#default_tags-configuration-block) present, tags with matching keys will overwrite those defined at the provider-level.
-* `tags_all` - Map of tags assigned to the resource, including those inherited from the provider [`default_tags` configuration block](https://registry.terraform.io/providers/hashicorp/aws/latest/docs#default_tags-configuration-block).
->>>>>>> 4f356579
 
 ### Destination Flow Config
 
