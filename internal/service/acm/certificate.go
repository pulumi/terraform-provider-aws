--- conflicted
+++ resolved
@@ -208,15 +208,11 @@
 				ConflictsWith: []string{"certificate_body", "certificate_chain", "private_key"},
 			},
 			"tags":     tftags.TagsSchema(),
-<<<<<<< HEAD
 			"tags_all": tftags.TagsSchemaTrulyComputed(),
-=======
-			"tags_all": tftags.TagsSchemaComputed(),
 			"type": {
 				Type:     schema.TypeString,
 				Computed: true,
 			},
->>>>>>> b94b8d2e
 			"validation_emails": {
 				Type:     schema.TypeList,
 				Computed: true,
