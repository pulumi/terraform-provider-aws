--- conflicted
+++ resolved
@@ -28,11 +28,7 @@
 
 * `vpc_id` - (Optional) The VPC ID to create in.
 * `availability_zone` - (Optional) The Availability Zone for the virtual private gateway.
-<<<<<<< HEAD
 * `tags` - (Optional) A map of tags to assign to the resource. .If configured with a provider `default_tags` configuration block present, tags with matching keys will overwrite those defined at the provider-level.
-=======
-* `tags` - (Optional) A map of tags to assign to the resource. If configured with a provider [`default_tags` configuration block](https://registry.terraform.io/providers/hashicorp/aws/latest/docs#default_tags-configuration-block) present, tags with matching keys will overwrite those defined at the provider-level.
->>>>>>> abe4b515
 * `amazon_side_asn` - (Optional) The Autonomous System Number (ASN) for the Amazon side of the gateway. If you don't specify an ASN, the virtual private gateway is created with the default ASN.
 
 ## Attributes Reference
@@ -41,11 +37,7 @@
 
 * `arn` - Amazon Resource Name (ARN) of the VPN Gateway.
 * `id` - The ID of the VPN Gateway.
-<<<<<<< HEAD
-* `tags_all` - A map of tags assigned to the resource, including those inherited from the provider .
-=======
-* `tags_all` - A map of tags assigned to the resource, including those inherited from the provider [`default_tags` configuration block](https://registry.terraform.io/providers/hashicorp/aws/latest/docs#default_tags-configuration-block).
->>>>>>> abe4b515
+* `tags_all` - A map of tags assigned to the resource, including those inherited from the provider `default_tags` configuration block.
 
 ## Import
 
