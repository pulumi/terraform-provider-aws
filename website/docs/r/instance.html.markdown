---
subcategory: "EC2 (Elastic Compute Cloud)"
layout: "aws"
page_title: "AWS: aws_instance"
description: |-
  Provides an EC2 instance resource. This allows instances to be created, updated, and deleted. Instances also support provisioning.
---

# Resource: aws_instance

Provides an EC2 instance resource. This allows instances to be created, updated, and deleted.

## Example Usage

### Basic example using AMI lookup

```terraform
data "aws_ami" "ubuntu" {
  most_recent = true

  filter {
    name   = "name"
    values = ["ubuntu/images/hvm-ssd/ubuntu-focal-20.04-amd64-server-*"]
  }

  filter {
    name   = "virtualization-type"
    values = ["hvm"]
  }

  owners = ["099720109477"] # Canonical
}

resource "aws_instance" "web" {
  ami           = data.aws_ami.ubuntu.id
  instance_type = "t3.micro"

  tags = {
    Name = "HelloWorld"
  }
}
```

### Network and credit specification example

```terraform
resource "aws_vpc" "my_vpc" {
  cidr_block = "172.16.0.0/16"

  tags = {
    Name = "tf-example"
  }
}

resource "aws_subnet" "my_subnet" {
  vpc_id            = aws_vpc.my_vpc.id
  cidr_block        = "172.16.10.0/24"
  availability_zone = "us-west-2a"

  tags = {
    Name = "tf-example"
  }
}

resource "aws_network_interface" "foo" {
  subnet_id   = aws_subnet.my_subnet.id
  private_ips = ["172.16.10.100"]

  tags = {
    Name = "primary_network_interface"
  }
}

resource "aws_instance" "foo" {
  ami           = "ami-005e54dee72cc1d00" # us-west-2
  instance_type = "t2.micro"

  network_interface {
    network_interface_id = aws_network_interface.foo.id
    device_index         = 0
  }

  credit_specification {
    cpu_credits = "unlimited"
  }
}
```

### Host resource group or Licence Manager registered AMI example

A host resource group is a collection of Dedicated Hosts that you can manage as a single entity. As you launch instances, License Manager allocates the hosts and launches instances on them based on the settings that you configured. You can add existing Dedicated Hosts to a host resource group and take advantage of automated host management through License Manager.

-> **NOTE:** A dedicated host is automatically associated with a License Manager host resource group if **Allocate hosts automatically** is enabled. Otherwise, use the `host_resource_group_arn` argument to explicitly associate the instance with the host resource group.

```
resource "aws_instance" "this" {
  ami                       = "ami-0dcc1e21636832c5d"
  instance_type             = "m5.large"
  host_resource_group_arn   = "arn:aws:resource-groups:us-west-2:012345678901:group/win-testhost"
  tenancy                   = "host"
}
```

## Argument Reference

The following arguments are supported:

* `ami` - (Optional) AMI to use for the instance. Required unless `launch_template` is specified and the Launch Template specifes an AMI. If an AMI is specified in the Launch Template, setting `ami` will override the AMI specified in the Launch Template.
* `associate_public_ip_address` - (Optional) Whether to associate a public IP address with an instance in a VPC.
* `availability_zone` - (Optional) AZ to start the instance in.

* `capacity_reservation_specification` - (Optional) Describes an instance's Capacity Reservation targeting option. See [Capacity Reservation Specification](#capacity-reservation-specification) below for more details.

-> **NOTE:** Changing `cpu_core_count` and/or `cpu_threads_per_core` will cause the resource to be destroyed and re-created.

* `cpu_core_count` - (Optional) Sets the number of CPU cores for an instance. This option is only supported on creation of instance type that support CPU Options [CPU Cores and Threads Per CPU Core Per Instance Type](https://docs.aws.amazon.com/AWSEC2/latest/UserGuide/instance-optimize-cpu.html#cpu-options-supported-instances-values) - specifying this option for unsupported instance types will return an error from the EC2 API.
* `cpu_threads_per_core` - (Optional - has no effect unless `cpu_core_count` is also set)  If set to to 1, hyperthreading is disabled on the launched instance. Defaults to 2 if not set. See [Optimizing CPU Options](https://docs.aws.amazon.com/AWSEC2/latest/UserGuide/instance-optimize-cpu.html) for more information.
* `credit_specification` - (Optional) Configuration block for customizing the credit specification of the instance. See [Credit Specification](#credit-specification) below for more details. This provider will only perform drift detection of its value when present in a configuration. Removing this configuration on existing instances will only stop managing it. It will not change the configuration back to the default for the instance type.
* `disable_api_stop` - (Optional) If true, enables [EC2 Instance Stop Protection](https://docs.aws.amazon.com/AWSEC2/latest/UserGuide/Stop_Start.html#Using_StopProtection).
* `disable_api_termination` - (Optional) If true, enables [EC2 Instance Termination Protection](https://docs.aws.amazon.com/AWSEC2/latest/UserGuide/terminating-instances.html#Using_ChangingDisableAPITermination).
* `ebs_block_device` - (Optional) One or more configuration blocks with additional EBS block devices to attach to the instance. Block device configurations only apply on resource creation. See [Block Devices](#ebs-ephemeral-and-root-block-devices) below for details on attributes and drift detection. When accessing this as an attribute reference, it is a set of objects.
* `ebs_optimized` - (Optional) If true, the launched EC2 instance will be EBS-optimized. Note that if this is not set on an instance type that is optimized by default then this will show as disabled but if the instance type is optimized by default then there is no need to set this and there is no effect to disabling it. See the [EBS Optimized section](https://docs.aws.amazon.com/AWSEC2/latest/UserGuide/EBSOptimized.html) of the AWS User Guide for more information.
* `enclave_options` - (Optional) Enable Nitro Enclaves on launched instances. See [Enclave Options](#enclave-options) below for more details.
* `ephemeral_block_device` - (Optional) One or more configuration blocks to customize Ephemeral (also known as "Instance Store") volumes on the instance. See [Block Devices](#ebs-ephemeral-and-root-block-devices) below for details. When accessing this as an attribute reference, it is a set of objects.
* `get_password_data` - (Optional) If true, wait for password data to become available and retrieve it. Useful for getting the administrator password for instances running Microsoft Windows. The password data is exported to the `password_data` attribute. See [GetPasswordData](https://docs.aws.amazon.com/AWSEC2/latest/APIReference/API_GetPasswordData.html) for more information.
* `hibernation` - (Optional) If true, the launched EC2 instance will support hibernation.
* `host_id` - (Optional) ID of a dedicated host that the instance will be assigned to. Use when an instance is to be launched on a specific dedicated host.
* `host_resource_group_arn` - (Optional) ARN of the host resource group in which to launch the instances. If you specify an ARN, omit the `tenancy` parameter or set it to `host`.
* `iam_instance_profile` - (Optional) IAM Instance Profile to launch the instance with. Specified as the name of the Instance Profile. Ensure your credentials have the correct permission to assign the instance profile according to the [EC2 documentation](http://docs.aws.amazon.com/IAM/latest/UserGuide/id_roles_use_switch-role-ec2.html#roles-usingrole-ec2instance-permissions), notably `iam:PassRole`.
* `instance_initiated_shutdown_behavior` - (Optional) Shutdown behavior for the instance. Amazon defaults this to `stop` for EBS-backed instances and `terminate` for instance-store instances. Cannot be set on instance-store instances. See [Shutdown Behavior](https://docs.aws.amazon.com/AWSEC2/latest/UserGuide/terminating-instances.html#Using_ChangingInstanceInitiatedShutdownBehavior) for more information.
* `instance_type` - (Optional) Instance type to use for the instance. Updates to this field will trigger a stop/start of the EC2 instance.
* `ipv6_address_count`- (Optional) Number of IPv6 addresses to associate with the primary network interface. Amazon EC2 chooses the IPv6 addresses from the range of your subnet.
* `ipv6_addresses` - (Optional) Specify one or more IPv6 addresses from the range of the subnet to associate with the primary network interface
* `key_name` - (Optional) Key name of the Key Pair to use for the instance; which can be managed using [the `aws_key_pair` resource](key_pair.html).
* `launch_template` - (Optional) Specifies a Launch Template to configure the instance. Parameters configured on this resource will override the corresponding parameters in the Launch Template.
  See [Launch Template Specification](#launch-template-specification) below for more details.
* `maintenance_options` - (Optional) Maintenance and recovery options for the instance. See [Maintenance Options](#maintenance-options) below for more details.
* `metadata_options` - (Optional) Customize the metadata options of the instance. See [Metadata Options](#metadata-options) below for more details.
* `monitoring` - (Optional) If true, the launched EC2 instance will have detailed monitoring enabled. (Available since v0.6.0)
* `network_interface` - (Optional) Customize network interfaces to be attached at instance boot time. See [Network Interfaces](#network-interfaces) below for more details.
* `placement_group` - (Optional) Placement Group to start the instance in.
* `placement_partition_number` - (Optional) Number of the partition the instance is in. Valid only if [the `aws_placement_group` resource's](placement_group.html) `strategy` argument is set to `"partition"`.
* `private_dns_name_options` - (Optional) Options for the instance hostname. The default values are inherited from the subnet. See [Private DNS Name Options](#private-dns-name-options) below for more details.
* `private_ip` - (Optional) Private IP address to associate with the instance in a VPC.
* `root_block_device` - (Optional) Configuration block to customize details about the root block device of the instance. See [Block Devices](#ebs-ephemeral-and-root-block-devices) below for details. When accessing this as an attribute reference, it is a list containing one object.
* `secondary_private_ips` - (Optional) List of secondary private IPv4 addresses to assign to the instance's primary network interface (eth0) in a VPC. Can only be assigned to the primary network interface (eth0) attached at instance creation, not a pre-existing network interface i.e., referenced in a `network_interface` block. Refer to the [Elastic network interfaces documentation](https://docs.aws.amazon.com/AWSEC2/latest/UserGuide/using-eni.html#AvailableIpPerENI) to see the maximum number of private IP addresses allowed per instance type.
* `security_groups` - (Optional, EC2-Classic and default VPC only) List of security group names to associate with.

-> **NOTE:** If you are creating Instances in a VPC, use `vpc_security_group_ids` instead.

* `source_dest_check` - (Optional) Controls if traffic is routed to the instance when the destination address does not match the instance. Used for NAT or VPNs. Defaults true.
* `subnet_id` - (Optional) VPC Subnet ID to launch in.
<<<<<<< HEAD
* `tags` - (Optional) A map of tags to assign to the resource. Note that these tags apply to the instance and not block storage devices. If configured with a provider `default_tags` configuration block present, tags with matching keys will overwrite those defined at the provider-level.
* `tenancy` - (Optional) Tenancy of the instance (if the instance is running in a VPC). An instance with a tenancy of dedicated runs on single-tenant hardware. The host tenancy is not supported for the import-instance command.
=======
* `tags` - (Optional) Map of tags to assign to the resource. Note that these tags apply to the instance and not block storage devices. If configured with a provider [`default_tags` configuration block](https://registry.terraform.io/providers/hashicorp/aws/latest/docs#default_tags-configuration-block) present, tags with matching keys will overwrite those defined at the provider-level.
* `tenancy` - (Optional) Tenancy of the instance (if the instance is running in a VPC). An instance with a tenancy of `dedicated` runs on single-tenant hardware. The `host` tenancy is not supported for the import-instance command. Valid values are `default`, `dedicated`, and `host`.
>>>>>>> 4f356579
* `user_data` - (Optional) User data to provide when launching the instance. Do not pass gzip-compressed data via this argument; see `user_data_base64` instead. Updates to this field will trigger a stop/start of the EC2 instance by default. If the `user_data_replace_on_change` is set then updates to this field will trigger a destroy and recreate.
* `user_data_base64` - (Optional) Can be used instead of `user_data` to pass base64-encoded binary data directly. Use this instead of `user_data` whenever the value is not a valid UTF-8 string. For example, gzip-encoded user data must be base64-encoded and passed via this argument to avoid corruption. Updates to this field will trigger a stop/start of the EC2 instance by default. If the `user_data_replace_on_change` is set then updates to this field will trigger a destroy and recreate.
* `user_data_replace_on_change` - (Optional) When used in combination with `user_data` or `user_data_base64` will trigger a destroy and recreate when set to `true`. Defaults to `false` if not set.
* `volume_tags` - (Optional) Map of tags to assign, at instance-creation time, to root and EBS volumes.

~> **NOTE:** Do not use `volume_tags` if you plan to manage block device tags outside the `aws_instance` configuration, such as using `tags` in an `aws_ebs_volume` resource attached via `aws_volume_attachment`. Doing so will result in resource cycling and inconsistent behavior.

* `vpc_security_group_ids` - (Optional, VPC only) List of security group IDs to associate with.

### Capacity Reservation Specification

~> **NOTE:** You can specify only one argument at a time. If you specify both `capacity_reservation_preference` and `capacity_reservation_target`, the request fails. Modifying `capacity_reservation_preference` or `capacity_reservation_target` in this block requires the instance to be in `stopped` state.

Capacity reservation specification can be applied/modified to the EC2 Instance at creation time or when the instance is `stopped`.

The `capacity_reservation_specification` block supports the following:

* `capacity_reservation_preference` - (Optional) Indicates the instance's Capacity Reservation preferences. Can be `"open"` or `"none"`. (Default: `"open"`).
* `capacity_reservation_target` - (Optional) Information about the target Capacity Reservation. See [Capacity Reservation Target](#capacity-reservation-target) below for more details.

For more information, see the documentation on [Capacity Reservations](https://docs.aws.amazon.com/AWSEC2/latest/UserGuide/capacity-reservations-using.html).

### Capacity Reservation Target

~> **NOTE:** Modifying `capacity_reservation_id` in this block requires the instance to be in `stopped` state.

Describes a target Capacity Reservation.

This `capacity_reservation_target` block supports the following:

* `capacity_reservation_id` - (Optional) ID of the Capacity Reservation in which to run the instance.
* `capacity_reservation_resource_group_arn` - (Optional) ARN of the Capacity Reservation resource group in which to run the instance.

### Credit Specification

The `credit_specification` block supports the following:

* `cpu_credits` - (Optional) Credit option for CPU usage. Valid values include `standard` or `unlimited`. T3 instances are launched as unlimited by default. T2 instances are launched as standard by default.

### EBS, Ephemeral, and Root Block Devices

Each of the `*_block_device` attributes control a portion of the EC2 Instance's "Block Device Mapping". For more information, see the [AWS Block Device Mapping documentation](https://docs.aws.amazon.com/AWSEC2/latest/UserGuide/block-device-mapping-concepts.html).

The `root_block_device` block supports the following:

* `delete_on_termination` - (Optional) Whether the volume should be destroyed on instance termination. Defaults to `true`.
* `encrypted` - (Optional) Whether to enable volume encryption. Defaults to `false`. Must be configured to perform drift detection.
* `iops` - (Optional) Amount of provisioned [IOPS](https://docs.aws.amazon.com/AWSEC2/latest/UserGuide/ebs-io-characteristics.html). Only valid for volume_type of `io1`, `io2` or `gp3`.
* `kms_key_id` - (Optional) Amazon Resource Name (ARN) of the KMS Key to use when encrypting the volume. Must be configured to perform drift detection.
* `tags` - (Optional) Map of tags to assign to the device.
* `throughput` - (Optional) Throughput to provision for a volume in mebibytes per second (MiB/s). This is only valid for `volume_type` of `gp3`.
* `volume_size` - (Optional) Size of the volume in gibibytes (GiB).
* `volume_type` - (Optional) Type of volume. Valid values include `standard`, `gp2`, `gp3`, `io1`, `io2`, `sc1`, or `st1`. Defaults to `gp2`.

Modifying the `encrypted` or `kms_key_id` settings of the `root_block_device` requires resource replacement.

Each `ebs_block_device` block supports the following:

* `delete_on_termination` - (Optional) Whether the volume should be destroyed on instance termination. Defaults to `true`.
* `device_name` - (Required) Name of the device to mount.
* `encrypted` - (Optional) Enables [EBS encryption](https://docs.aws.amazon.com/AWSEC2/latest/UserGuide/EBSEncryption.html) on the volume. Defaults to `false`. Cannot be used with `snapshot_id`. Must be configured to perform drift detection.
* `iops` - (Optional) Amount of provisioned [IOPS](https://docs.aws.amazon.com/AWSEC2/latest/UserGuide/ebs-io-characteristics.html). Only valid for volume_type of `io1`, `io2` or `gp3`.
* `kms_key_id` - (Optional) Amazon Resource Name (ARN) of the KMS Key to use when encrypting the volume. Must be configured to perform drift detection.
* `snapshot_id` - (Optional) Snapshot ID to mount.
* `tags` - (Optional) Map of tags to assign to the device.
* `throughput` - (Optional) Throughput to provision for a volume in mebibytes per second (MiB/s). This is only valid for `volume_type` of `gp3`.
* `volume_size` - (Optional) Size of the volume in gibibytes (GiB).
* `volume_type` - (Optional) Type of volume. Valid values include `standard`, `gp2`, `gp3`, `io1`, `io2`, `sc1`, or `st1`. Defaults to `gp2`.

~> **NOTE:** Currently, changes to the `ebs_block_device` configuration of _existing_ resources cannot be automatically detected by this provider. To manage changes and attachments of an EBS block to an instance, use the `aws_ebs_volume` and `aws_volume_attachment` resources instead. If you use `ebs_block_device` on an `aws_instance`, this provider will assume management over the full set of non-root EBS block devices for the instance, treating additional block devices as drift. For this reason, `ebs_block_device` cannot be mixed with external `aws_ebs_volume` and `aws_volume_attachment` resources for a given instance.

Each `ephemeral_block_device` block supports the following:

* `device_name` - Name of the block device to mount on the instance.
* `no_device` - (Optional) Suppresses the specified device included in the AMI's block device mapping.
* `virtual_name` - (Optional) [Instance Store Device Name](https://docs.aws.amazon.com/AWSEC2/latest/UserGuide/InstanceStorage.html#InstanceStoreDeviceNames) (e.g., `ephemeral0`).

Each AWS Instance type has a different set of Instance Store block devices available for attachment. AWS [publishes a list](https://docs.aws.amazon.com/AWSEC2/latest/UserGuide/InstanceStorage.html#StorageOnInstanceTypes) of which ephemeral devices are available on each type. The devices are always identified by the `virtual_name` in the format `ephemeral{0..N}`.

### Enclave Options

-> **NOTE:** Changing `enabled` will cause the resource to be destroyed and re-created.

Enclave options apply to the instance at boot time.

The `enclave_options` block supports the following:

* `enabled` - (Optional) Whether Nitro Enclaves will be enabled on the instance. Defaults to `false`.

For more information, see the documentation on [Nitro Enclaves](https://docs.aws.amazon.com/enclaves/latest/user/nitro-enclave.html).

### Maintenance Options

The `maintenance_options` block supports the following:

* `auto_recovery` - (Optional) Automatic recovery behavior of the Instance. Can be `"default"` or `"disabled"`. See [Recover your instance](https://docs.aws.amazon.com/AWSEC2/latest/UserGuide/ec2-instance-recover.html) for more details.

### Metadata Options

Metadata options can be applied/modified to the EC2 Instance at any time.

The `metadata_options` block supports the following:

* `http_endpoint` - (Optional) Whether the metadata service is available. Valid values include `enabled` or `disabled`. Defaults to `enabled`.
* `http_put_response_hop_limit` - (Optional) Desired HTTP PUT response hop limit for instance metadata requests. The larger the number, the further instance metadata requests can travel. Valid values are integer from `1` to `64`. Defaults to `1`.
* `http_tokens` - (Optional) Whether or not the metadata service requires session tokens, also referred to as _Instance Metadata Service Version 2 (IMDSv2)_. Valid values include `optional` or `required`. Defaults to `optional`.
* `instance_metadata_tags` - (Optional) Enables or disables access to instance tags from the instance metadata service. Valid values include `enabled` or `disabled`. Defaults to `disabled`.

For more information, see the documentation on the [Instance Metadata Service](https://docs.aws.amazon.com/AWSEC2/latest/UserGuide/ec2-instance-metadata.html).

### Network Interfaces

Each of the `network_interface` blocks attach a network interface to an EC2 Instance during boot time. However, because the network interface is attached at boot-time, replacing/modifying the network interface **WILL** trigger a recreation of the EC2 Instance. If you should need at any point to detach/modify/re-attach a network interface to the instance, use the `aws_network_interface` or `aws_network_interface_attachment` resources instead.

The `network_interface` configuration block _does_, however, allow users to supply their own network interface to be used as the default network interface on an EC2 Instance, attached at `eth0`.

Each `network_interface` block supports the following:

* `delete_on_termination` - (Optional) Whether or not to delete the network interface on instance termination. Defaults to `false`. Currently, the only valid value is `false`, as this is only supported when creating new network interfaces when launching an instance.
* `device_index` - (Required) Integer index of the network interface attachment. Limited by instance type.
* `network_card_index` - (Optional) Integer index of the network card. Limited by instance type. The default index is `0`.
* `network_interface_id` - (Required) ID of the network interface to attach.

### Private DNS Name Options

The `private_dns_name_options` block supports the following:

* `enable_resource_name_dns_aaaa_record` - Indicates whether to respond to DNS queries for instance hostnames with DNS AAAA records.
* `enable_resource_name_dns_a_record` - Indicates whether to respond to DNS queries for instance hostnames with DNS A records.
* `hostname_type` - Type of hostname for Amazon EC2 instances. For IPv4 only subnets, an instance DNS name must be based on the instance IPv4 address. For IPv6 native subnets, an instance DNS name must be based on the instance ID. For dual-stack subnets, you can specify whether DNS names use the instance IPv4 address or the instance ID. Valid values: `ip-name` and `resource-name`.

### Launch Template Specification

-> **Note:** Launch Template parameters will be used only once during instance creation. If you want to update existing instance you need to change parameters
directly. Updating Launch Template specification will force a new instance.

Any other instance parameters that you specify will override the same parameters in the launch template.

The `launch_template` block supports the following:

* `id` - ID of the launch template. Conflicts with `name`.
* `name` - Name of the launch template. Conflicts with `id`.
* `version` - Template version. Can be a specific version number, `$Latest` or `$Default`. The default value is `$Default`.

## Attributes Reference

In addition to all arguments above, the following attributes are exported:

* `arn` - ARN of the instance.
* `capacity_reservation_specification` - Capacity reservation specification of the instance.
* `instance_state` - State of the instance. One of: `pending`, `running`, `shutting-down`, `terminated`, `stopping`, `stopped`. See [Instance Lifecycle](https://docs.aws.amazon.com/AWSEC2/latest/UserGuide/ec2-instance-lifecycle.html) for more information.
* `outpost_arn` - ARN of the Outpost the instance is assigned to.
* `password_data` - Base-64 encoded encrypted password data for the instance. Useful for getting the administrator password for instances running Microsoft Windows. This attribute is only exported if `get_password_data` is true. Note that this encrypted value will be stored in the state file, as with all exported attributes. See [GetPasswordData](https://docs.aws.amazon.com/AWSEC2/latest/APIReference/API_GetPasswordData.html) for more information.
<<<<<<< HEAD
* `primary_network_interface_id` - The ID of the instance's primary network interface.
* `private_dns` - The private DNS name assigned to the instance. Can only be used inside the Amazon EC2, and only available if you've enabled DNS hostnames for your VPC.
* `public_dns` - The public DNS name assigned to the instance. For EC2-VPC, this is only available if you've enabled DNS hostnames for your VPC.
* `public_ip` - The public IP address assigned to the instance, if applicable. **NOTE**: If you are using an `aws_eip` with your instance, you should refer to the EIP's address directly and not use `public_ip` as this field will change after the EIP is attached.
* `tags_all` - A map of tags assigned to the resource, including those inherited from the provider `default_tags` configuration block.
=======
* `primary_network_interface_id` - ID of the instance's primary network interface.
* `private_dns` - Private DNS name assigned to the instance. Can only be used inside the Amazon EC2, and only available if you've enabled DNS hostnames for your VPC.
* `public_dns` - Public DNS name assigned to the instance. For EC2-VPC, this is only available if you've enabled DNS hostnames for your VPC.
* `public_ip` - Public IP address assigned to the instance, if applicable. **NOTE**: If you are using an [`aws_eip`](/docs/providers/aws/r/eip.html) with your instance, you should refer to the EIP's address directly and not use `public_ip` as this field will change after the EIP is attached.
* `tags_all` - Map of tags assigned to the resource, including those inherited from the provider [`default_tags` configuration block](https://registry.terraform.io/providers/hashicorp/aws/latest/docs#default_tags-configuration-block).
>>>>>>> 4f356579

For `ebs_block_device`, in addition to the arguments above, the following attribute is exported:

* `volume_id` - ID of the volume. For example, the ID can be accessed like this, `aws_instance.web.ebs_block_device.2.volume_id`.

For `root_block_device`, in addition to the arguments above, the following attributes are exported:

* `volume_id` - ID of the volume. For example, the ID can be accessed like this, `aws_instance.web.root_block_device.0.volume_id`.
* `device_name` - Device name, e.g., `/dev/sdh` or `xvdh`.

## Timeouts

[Configuration options](https://www.terraform.io/docs/configuration/blocks/resources/syntax.html#operation-timeouts):

* `create` - (Default `10m`)
* `update` - (Default `10m`)
* `delete` - (Default `20m`)

## Import

Instances can be imported using the `id`, e.g.,

```
$ terraform import aws_instance.web i-12345678
```<|MERGE_RESOLUTION|>--- conflicted
+++ resolved
@@ -150,13 +150,8 @@
 
 * `source_dest_check` - (Optional) Controls if traffic is routed to the instance when the destination address does not match the instance. Used for NAT or VPNs. Defaults true.
 * `subnet_id` - (Optional) VPC Subnet ID to launch in.
-<<<<<<< HEAD
-* `tags` - (Optional) A map of tags to assign to the resource. Note that these tags apply to the instance and not block storage devices. If configured with a provider `default_tags` configuration block present, tags with matching keys will overwrite those defined at the provider-level.
-* `tenancy` - (Optional) Tenancy of the instance (if the instance is running in a VPC). An instance with a tenancy of dedicated runs on single-tenant hardware. The host tenancy is not supported for the import-instance command.
-=======
-* `tags` - (Optional) Map of tags to assign to the resource. Note that these tags apply to the instance and not block storage devices. If configured with a provider [`default_tags` configuration block](https://registry.terraform.io/providers/hashicorp/aws/latest/docs#default_tags-configuration-block) present, tags with matching keys will overwrite those defined at the provider-level.
+* `tags` - (Optional) Map of tags to assign to the resource. Note that these tags apply to the instance and not block storage devices. If configured with a provider `default_tags` configuration block present, tags with matching keys will overwrite those defined at the provider-level.
 * `tenancy` - (Optional) Tenancy of the instance (if the instance is running in a VPC). An instance with a tenancy of `dedicated` runs on single-tenant hardware. The `host` tenancy is not supported for the import-instance command. Valid values are `default`, `dedicated`, and `host`.
->>>>>>> 4f356579
 * `user_data` - (Optional) User data to provide when launching the instance. Do not pass gzip-compressed data via this argument; see `user_data_base64` instead. Updates to this field will trigger a stop/start of the EC2 instance by default. If the `user_data_replace_on_change` is set then updates to this field will trigger a destroy and recreate.
 * `user_data_base64` - (Optional) Can be used instead of `user_data` to pass base64-encoded binary data directly. Use this instead of `user_data` whenever the value is not a valid UTF-8 string. For example, gzip-encoded user data must be base64-encoded and passed via this argument to avoid corruption. Updates to this field will trigger a stop/start of the EC2 instance by default. If the `user_data_replace_on_change` is set then updates to this field will trigger a destroy and recreate.
 * `user_data_replace_on_change` - (Optional) When used in combination with `user_data` or `user_data_base64` will trigger a destroy and recreate when set to `true`. Defaults to `false` if not set.
@@ -310,19 +305,11 @@
 * `instance_state` - State of the instance. One of: `pending`, `running`, `shutting-down`, `terminated`, `stopping`, `stopped`. See [Instance Lifecycle](https://docs.aws.amazon.com/AWSEC2/latest/UserGuide/ec2-instance-lifecycle.html) for more information.
 * `outpost_arn` - ARN of the Outpost the instance is assigned to.
 * `password_data` - Base-64 encoded encrypted password data for the instance. Useful for getting the administrator password for instances running Microsoft Windows. This attribute is only exported if `get_password_data` is true. Note that this encrypted value will be stored in the state file, as with all exported attributes. See [GetPasswordData](https://docs.aws.amazon.com/AWSEC2/latest/APIReference/API_GetPasswordData.html) for more information.
-<<<<<<< HEAD
-* `primary_network_interface_id` - The ID of the instance's primary network interface.
-* `private_dns` - The private DNS name assigned to the instance. Can only be used inside the Amazon EC2, and only available if you've enabled DNS hostnames for your VPC.
-* `public_dns` - The public DNS name assigned to the instance. For EC2-VPC, this is only available if you've enabled DNS hostnames for your VPC.
-* `public_ip` - The public IP address assigned to the instance, if applicable. **NOTE**: If you are using an `aws_eip` with your instance, you should refer to the EIP's address directly and not use `public_ip` as this field will change after the EIP is attached.
-* `tags_all` - A map of tags assigned to the resource, including those inherited from the provider `default_tags` configuration block.
-=======
 * `primary_network_interface_id` - ID of the instance's primary network interface.
 * `private_dns` - Private DNS name assigned to the instance. Can only be used inside the Amazon EC2, and only available if you've enabled DNS hostnames for your VPC.
 * `public_dns` - Public DNS name assigned to the instance. For EC2-VPC, this is only available if you've enabled DNS hostnames for your VPC.
-* `public_ip` - Public IP address assigned to the instance, if applicable. **NOTE**: If you are using an [`aws_eip`](/docs/providers/aws/r/eip.html) with your instance, you should refer to the EIP's address directly and not use `public_ip` as this field will change after the EIP is attached.
-* `tags_all` - Map of tags assigned to the resource, including those inherited from the provider [`default_tags` configuration block](https://registry.terraform.io/providers/hashicorp/aws/latest/docs#default_tags-configuration-block).
->>>>>>> 4f356579
+* `public_ip` - Public IP address assigned to the instance, if applicable. **NOTE**: If you are using an `aws_eip` with your instance, you should refer to the EIP's address directly and not use `public_ip` as this field will change after the EIP is attached.
+* `tags_all` - Map of tags assigned to the resource, including those inherited from the provider `default_tags` configuration block.
 
 For `ebs_block_device`, in addition to the arguments above, the following attribute is exported:
 
