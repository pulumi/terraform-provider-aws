--- conflicted
+++ resolved
@@ -163,7 +163,7 @@
 			ValidateFunc: validation.IntBetween(0, 100),
 		},
 		"tags":     tftags.TagsSchema(),
-		"tags_all": tftags.TagsSchemaComputed(),
+		"tags_all": tftags.TagsSchemaTrulyComputed(),
 	}
 
 	topicAttributeMap = attrmap.New(map[string]string{
@@ -207,152 +207,7 @@
 			verify.SetTagsDiff,
 		),
 
-<<<<<<< HEAD
-		Schema: map[string]*schema.Schema{
-			"name": {
-				Type:          schema.TypeString,
-				Optional:      true,
-				Computed:      true,
-				ForceNew:      true,
-				ConflictsWith: []string{"name_prefix"},
-			},
-			"name_prefix": {
-				Type:          schema.TypeString,
-				Optional:      true,
-				Computed:      true,
-				ForceNew:      true,
-				ConflictsWith: []string{"name"},
-			},
-			"display_name": {
-				Type:     schema.TypeString,
-				Optional: true,
-			},
-			"policy": {
-				Type:             schema.TypeString,
-				Optional:         true,
-				Computed:         true,
-				ValidateFunc:     validation.StringIsJSON,
-				DiffSuppressFunc: verify.SuppressEquivalentPolicyDiffs,
-				StateFunc: func(v interface{}) string {
-					json, _ := structure.NormalizeJsonString(v)
-					return json
-				},
-			},
-			"delivery_policy": {
-				Type:             schema.TypeString,
-				Optional:         true,
-				ForceNew:         false,
-				ValidateFunc:     validation.StringIsJSON,
-				DiffSuppressFunc: verify.SuppressEquivalentJSONDiffs,
-				StateFunc: func(v interface{}) string {
-					json, _ := structure.NormalizeJsonString(v)
-					return json
-				},
-			},
-			"application_success_feedback_role_arn": {
-				Type:         schema.TypeString,
-				Optional:     true,
-				ValidateFunc: verify.ValidARN,
-			},
-			"application_success_feedback_sample_rate": {
-				Type:         schema.TypeInt,
-				Optional:     true,
-				ValidateFunc: validation.IntBetween(0, 100),
-			},
-			"application_failure_feedback_role_arn": {
-				Type:         schema.TypeString,
-				Optional:     true,
-				ValidateFunc: verify.ValidARN,
-			},
-			"http_success_feedback_role_arn": {
-				Type:         schema.TypeString,
-				Optional:     true,
-				ValidateFunc: verify.ValidARN,
-			},
-			"http_success_feedback_sample_rate": {
-				Type:         schema.TypeInt,
-				Optional:     true,
-				ValidateFunc: validation.IntBetween(0, 100),
-			},
-			"http_failure_feedback_role_arn": {
-				Type:         schema.TypeString,
-				Optional:     true,
-				ValidateFunc: verify.ValidARN,
-			},
-			"kms_master_key_id": {
-				Type:     schema.TypeString,
-				Optional: true,
-			},
-			"fifo_topic": {
-				Type:     schema.TypeBool,
-				Optional: true,
-				Default:  false,
-				ForceNew: true,
-			},
-			"content_based_deduplication": {
-				Type:     schema.TypeBool,
-				Optional: true,
-				Default:  false,
-			},
-			"firehose_success_feedback_role_arn": {
-				Type:         schema.TypeString,
-				Optional:     true,
-				ValidateFunc: verify.ValidARN,
-			},
-			"firehose_success_feedback_sample_rate": {
-				Type:         schema.TypeInt,
-				Optional:     true,
-				ValidateFunc: validation.IntBetween(0, 100),
-			},
-			"firehose_failure_feedback_role_arn": {
-				Type:         schema.TypeString,
-				Optional:     true,
-				ValidateFunc: verify.ValidARN,
-			},
-			"lambda_success_feedback_role_arn": {
-				Type:         schema.TypeString,
-				Optional:     true,
-				ValidateFunc: verify.ValidARN,
-			},
-			"lambda_success_feedback_sample_rate": {
-				Type:         schema.TypeInt,
-				Optional:     true,
-				ValidateFunc: validation.IntBetween(0, 100),
-			},
-			"lambda_failure_feedback_role_arn": {
-				Type:         schema.TypeString,
-				Optional:     true,
-				ValidateFunc: verify.ValidARN,
-			},
-			"sqs_success_feedback_role_arn": {
-				Type:         schema.TypeString,
-				Optional:     true,
-				ValidateFunc: verify.ValidARN,
-			},
-			"sqs_success_feedback_sample_rate": {
-				Type:         schema.TypeInt,
-				Optional:     true,
-				ValidateFunc: validation.IntBetween(0, 100),
-			},
-			"sqs_failure_feedback_role_arn": {
-				Type:         schema.TypeString,
-				Optional:     true,
-				ValidateFunc: verify.ValidARN,
-			},
-			"arn": {
-				Type:     schema.TypeString,
-				Computed: true,
-			},
-			"owner": {
-				Type:     schema.TypeString,
-				Computed: true,
-			},
-			"tags":     tftags.TagsSchema(),
-			"tags_all": tftags.TagsSchemaTrulyComputed(),
-		},
-=======
 		Schema: topicSchema,
->>>>>>> d14b20ba
 	}
 }
 
