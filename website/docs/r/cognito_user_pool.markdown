--- conflicted
+++ resolved
@@ -84,11 +84,7 @@
 * `sms_configuration` - (Optional) Configuration block for Short Message Service (SMS) settings. [Detailed below](#sms_configuration). These settings apply to SMS user verification and SMS Multi-Factor Authentication (MFA). Due to Cognito API restrictions, the SMS configuration cannot be removed without recreating the Cognito User Pool. For user data safety, this resource will ignore the removal of this configuration by disabling drift detection.
 * `sms_verification_message` - (Optional) String representing the SMS verification message. Conflicts with `verification_message_template` configuration block `sms_message` argument.
 * `software_token_mfa_configuration` - (Optional) Configuration block for software token Mult-Factor Authentication (MFA) settings. [Detailed below](#software_token_mfa_configuration).
-<<<<<<< HEAD
-* `tags` - (Optional) Map of tags to assign to the User Pool. .If configured with a provider `default_tags` configuration block present, tags with matching keys will overwrite those defined at the provider-level.
-=======
-* `tags` - (Optional) Map of tags to assign to the User Pool. If configured with a provider [`default_tags` configuration block](https://registry.terraform.io/providers/hashicorp/aws/latest/docs#default_tags-configuration-block) present, tags with matching keys will overwrite those defined at the provider-level.
->>>>>>> abe4b515
+* `tags` - (Optional) Map of tags to assign to the User Pool. If configured with a provider `default_tags` configuration block present, tags with matching keys will overwrite those defined at the provider-level.
 * `user_pool_add_ons` - (Optional) Configuration block for user pool add-ons to enable user pool advanced security mode features. [Detailed below](#user_pool_add_ons).
 * `username_attributes` - (Optional) Whether email addresses or phone numbers can be specified as usernames when a user signs up. Conflicts with `alias_attributes`.
 * `username_configuration` - (Optional) Configuration block for username configuration. [Detailed below](#username_configuration).
@@ -244,11 +240,7 @@
 * `estimated_number_of_users` - A number estimating the size of the user pool.
 * `id` - ID of the user pool.
 * `last_modified_date` - Date the user pool was last modified.
-<<<<<<< HEAD
-* `tags_all` - A map of tags assigned to the resource, including those inherited from the provider .
-=======
-* `tags_all` - A map of tags assigned to the resource, including those inherited from the provider [`default_tags` configuration block](https://registry.terraform.io/providers/hashicorp/aws/latest/docs#default_tags-configuration-block).
->>>>>>> abe4b515
+* `tags_all` - A map of tags assigned to the resource, including those inherited from the provider `default_tags` configuration block.
 
 ## Import
 
