---
subcategory: "ElastiCache"
layout: "aws"
page_title: "AWS: aws_elasticache_parameter_group"
description: |-
  Provides an ElastiCache parameter group resource.
---

# Resource: aws_elasticache_parameter_group

Provides an ElastiCache parameter group resource.

<<<<<<< HEAD
~> **NOTE:** Attempting to remove the `reserved-memory` parameter when `family` is set to `redis2.6` or `redis2.8` may show a perpetual difference in this provider due to an Elasticache API limitation. Leave that parameter configured with any value to workaround the issue.
=======
~> **NOTE:** Attempting to remove the `reserved-memory` parameter when `family` is set to `redis2.6` or `redis2.8` may show a perpetual difference in Terraform due to an ElastiCache API limitation. Leave that parameter configured with any value to workaround the issue.
>>>>>>> d3e0b7e7

## Example Usage

```terraform
resource "aws_elasticache_parameter_group" "default" {
  name   = "cache-params"
  family = "redis2.8"

  parameter {
    name  = "activerehashing"
    value = "yes"
  }

  parameter {
    name  = "min-slaves-to-write"
    value = "2"
  }
}
```

## Argument Reference

The following arguments are supported:

* `name` - (Required) The name of the ElastiCache parameter group.
* `family` - (Required) The family of the ElastiCache parameter group.
* `description` - (Optional) The description of the ElastiCache parameter group. Defaults to "Managed by Pulumi".
* `parameter` - (Optional) A list of ElastiCache parameters to apply.
* `tags` - (Optional) Key-value mapping of resource tags. If configured with a provider `default_tags` configuration block present, tags with matching keys will overwrite those defined at the provider-level

Parameter blocks support the following:

* `name` - (Required) The name of the ElastiCache parameter.
* `value` - (Required) The value of the ElastiCache parameter.

## Attributes Reference

In addition to all arguments above, the following attributes are exported:

* `id` - The ElastiCache parameter group name.
* `arn` - The AWS ARN associated with the parameter group.
* `tags_all` - A map of tags assigned to the resource, including those inherited from the provider `default_tags` configuration block.

## Import

ElastiCache Parameter Groups can be imported using the `name`, e.g.,

```
$ terraform import aws_elasticache_parameter_group.default redis-params
```<|MERGE_RESOLUTION|>--- conflicted
+++ resolved
@@ -10,11 +10,7 @@
 
 Provides an ElastiCache parameter group resource.
 
-<<<<<<< HEAD
-~> **NOTE:** Attempting to remove the `reserved-memory` parameter when `family` is set to `redis2.6` or `redis2.8` may show a perpetual difference in this provider due to an Elasticache API limitation. Leave that parameter configured with any value to workaround the issue.
-=======
-~> **NOTE:** Attempting to remove the `reserved-memory` parameter when `family` is set to `redis2.6` or `redis2.8` may show a perpetual difference in Terraform due to an ElastiCache API limitation. Leave that parameter configured with any value to workaround the issue.
->>>>>>> d3e0b7e7
+~> **NOTE:** Attempting to remove the `reserved-memory` parameter when `family` is set to `redis2.6` or `redis2.8` may show a perpetual difference in this provider due to an ElastiCache API limitation. Leave that parameter configured with any value to workaround the issue.
 
 ## Example Usage
 
