---
subcategory: "EC2 (Elastic Compute Cloud)"
layout: "aws"
page_title: "AWS: aws_spot_fleet_request"
description: |-
  Provides a Spot Fleet Request resource.
---

# Resource: aws_spot_fleet_request

Provides an EC2 Spot Fleet Request resource. This allows a fleet of Spot
instances to be requested on the Spot market.

## Example Usage

### Using launch specifications

```terraform
# Request a Spot fleet
resource "aws_spot_fleet_request" "cheap_compute" {
  iam_fleet_role      = "arn:aws:iam::12345678:role/spot-fleet"
  spot_price          = "0.03"
  allocation_strategy = "diversified"
  target_capacity     = 6
  valid_until         = "2019-11-04T20:44:20Z"

  launch_specification {
    instance_type            = "m4.10xlarge"
    ami                      = "ami-1234"
    spot_price               = "2.793"
    placement_tenancy        = "dedicated"
    iam_instance_profile_arn = aws_iam_instance_profile.example.arn
  }

  launch_specification {
    instance_type            = "m4.4xlarge"
    ami                      = "ami-5678"
    key_name                 = "my-key"
    spot_price               = "1.117"
    iam_instance_profile_arn = aws_iam_instance_profile.example.arn
    availability_zone        = "us-west-1a"
    subnet_id                = "subnet-1234"
    weighted_capacity        = 35

    root_block_device {
      volume_size = "300"
      volume_type = "gp2"
    }

    tags = {
      Name = "spot-fleet-example"
    }
  }
}
```

### Using launch templates

```terraform
resource "aws_launch_template" "foo" {
  name          = "launch-template"
  image_id      = "ami-516b9131"
  instance_type = "m1.small"
  key_name      = "some-key"
}

resource "aws_spot_fleet_request" "foo" {
  iam_fleet_role  = "arn:aws:iam::12345678:role/spot-fleet"
  spot_price      = "0.005"
  target_capacity = 2
  valid_until     = "2019-11-04T20:44:20Z"

  launch_template_config {
    launch_template_specification {
      id      = aws_launch_template.foo.id
      version = aws_launch_template.foo.latest_version
    }
  }

  depends_on = [aws_iam_policy_attachment.test-attach]
}
```

~> **NOTE:** This provider does not support the functionality where multiple `subnet_id` or `availability_zone` parameters can be specified in the same
launch configuration block. If you want to specify multiple values, then separate launch configuration blocks should be used:

### Using multiple launch specifications

```terraform
resource "aws_spot_fleet_request" "foo" {
  iam_fleet_role  = "arn:aws:iam::12345678:role/spot-fleet"
  spot_price      = "0.005"
  target_capacity = 2
  valid_until     = "2019-11-04T20:44:20Z"

  launch_specification {
    instance_type     = "m1.small"
    ami               = "ami-d06a90b0"
    key_name          = "my-key"
    availability_zone = "us-west-2a"
  }

  launch_specification {
    instance_type     = "m5.large"
    ami               = "ami-d06a90b0"
    key_name          = "my-key"
    availability_zone = "us-west-2a"
  }
}
```

-> In this example, we use a [`dynamic` block](https://www.terraform.io/language/expressions/dynamic-blocks) to define zero or more `launch_specification` blocks, producing one for each element in the list of subnet ids.

```terraform
resource "aws_spot_fleet_request" "example" {
  iam_fleet_role                      = "arn:aws:iam::12345678:role/spot-fleet"
  target_capacity                     = 3
  valid_until                         = "2019-11-04T20:44:20Z"
  allocation_strategy                 = "lowestPrice"
  fleet_type                          = "request"
  wait_for_fulfillment                = "true"
  terminate_instances_with_expiration = "true"


  dynamic "launch_specification" {

    for_each = [for s in var.subnets : {
      subnet_id = s[1]
    }]
    content {
      ami                    = "ami-1234"
      instance_type          = "m4.4xlarge"
      subnet_id              = launch_specification.value.subnet_id
      vpc_security_group_ids = "sg-123456"

      root_block_device {
        volume_size           = "8"
        volume_type           = "gp2"
        delete_on_termination = "true"
      }

      tags = {
        Name        = "Spot Node"
        tag_builder = "builder"
      }
    }
  }
}
```

### Using multiple launch configurations

```terraform
data "aws_subnet_ids" "example" {
  vpc_id = var.vpc_id
}

resource "aws_launch_template" "foo" {
  name          = "launch-template"
  image_id      = "ami-516b9131"
  instance_type = "m1.small"
  key_name      = "some-key"
}

resource "aws_spot_fleet_request" "foo" {
  iam_fleet_role  = "arn:aws:iam::12345678:role/spot-fleet"
  spot_price      = "0.005"
  target_capacity = 2
  valid_until     = "2019-11-04T20:44:20Z"

  launch_template_config {
    launch_template_specification {
      id      = aws_launch_template.foo.id
      version = aws_launch_template.foo.latest_version
    }
    overrides {
      subnet_id = data.aws_subnets.example.ids[0]
    }
    overrides {
      subnet_id = data.aws_subnets.example.ids[1]
    }
    overrides {
      subnet_id = data.aws_subnets.example.ids[2]
    }
  }

  depends_on = [aws_iam_policy_attachment.test-attach]
}
```

## Argument Reference

Most of these arguments directly correspond to the
[official API](http://docs.aws.amazon.com/AWSEC2/latest/APIReference/API_SpotFleetRequestConfigData.html).

* `iam_fleet_role` - (Required) Grants the Spot fleet permission to terminate
  Spot instances on your behalf when you cancel its Spot fleet request using
CancelSpotFleetRequests or when the Spot fleet request expires, if you set
terminateInstancesWithExpiration.
* `replace_unhealthy_instances` - (Optional) Indicates whether Spot fleet should replace unhealthy instances. Default `false`.
* `launch_specification` - (Optional) Used to define the launch configuration of the
  spot-fleet request. Can be specified multiple times to define different bids
across different markets and instance types. Conflicts with `launch_template_config`. At least one of `launch_specification` or `launch_template_config` is required.

    **Note:** This takes in similar but not
    identical inputs as `aws_instance`.  There are limitations on
    what you can specify. See the list of officially supported inputs in the
    [reference documentation](http://docs.aws.amazon.com/AWSEC2/latest/APIReference/API_SpotFleetLaunchSpecification.html). Any normal `aws_instance` parameter that corresponds to those inputs may be used and it have
    a additional parameter `iam_instance_profile_arn` takes `aws_iam_instance_profile` attribute `arn` as input.

* `launch_template_config` - (Optional) Launch template configuration block. See [Launch Template Configs](#launch-template-configs) below for more details. Conflicts with `launch_specification`. At least one of `launch_specification` or `launch_template_config` is required.
* `spot_maintenance_strategies` - (Optional) Nested argument containing maintenance strategies for managing your Spot Instances that are at an elevated risk of being interrupted. Defined below.
* `spot_price` - (Optional; Default: On-demand price) The maximum bid price per unit hour.
* `wait_for_fulfillment` - (Optional; Default: false) If set, this provider will
  wait for the Spot Request to be fulfilled, and will throw an error if the
  timeout of 10m is reached.
* `target_capacity` - The number of units to request. You can choose to set the
  target capacity in terms of instances or a performance characteristic that is
  important to your application workload, such as vCPUs, memory, or I/O.
* `allocation_strategy` - Indicates how to allocate the target capacity across
  the Spot pools specified by the Spot fleet request. The default is
  `lowestPrice`.
* `instance_pools_to_use_count` - (Optional; Default: 1)
  The number of Spot pools across which to allocate your target Spot capacity.
  Valid only when `allocation_strategy` is set to `lowestPrice`. Spot Fleet selects
  the cheapest Spot pools and evenly allocates your target Spot capacity across
  the number of Spot pools that you specify.
* `excess_capacity_termination_policy` - Indicates whether running Spot
  instances should be terminated if the target capacity of the Spot fleet
  request is decreased below the current size of the Spot fleet.
* `terminate_instances_with_expiration` - (Optional) Indicates whether running Spot
  instances should be terminated when the Spot fleet request expires.
* `terminate_instances_on_delete` - (Optional) Indicates whether running Spot
  instances should be terminated when the resource is deleted (and the Spot fleet request cancelled).
  If no value is specified, the value of the `terminate_instances_with_expiration` argument is used.
* `instance_interruption_behaviour` - (Optional) Indicates whether a Spot
  instance stops or terminates when it is interrupted. Default is
  `terminate`.
* `fleet_type` - (Optional) The type of fleet request. Indicates whether the Spot Fleet only requests the target
  capacity or also attempts to maintain it. Default is `maintain`.
* `valid_until` - (Optional) The end date and time of the request, in UTC [RFC3339](https://tools.ietf.org/html/rfc3339#section-5.8) format(for example, YYYY-MM-DDTHH:MM:SSZ). At this point, no new Spot instance requests are placed or enabled to fulfill the request.
* `valid_from` - (Optional) The start date and time of the request, in UTC [RFC3339](https://tools.ietf.org/html/rfc3339#section-5.8) format(for example, YYYY-MM-DDTHH:MM:SSZ). The default is to start fulfilling the request immediately.
* `load_balancers` (Optional) A list of elastic load balancer names to add to the Spot fleet.
* `target_group_arns` (Optional) A list of `aws_alb_target_group` ARNs, for use with Application Load Balancing.
* `on_demand_allocation_strategy` - The order of the launch template overrides to use in fulfilling On-Demand capacity. the possible values are: `lowestPrice` and `prioritized`. the default is `lowestPrice`.
* `on_demand_max_total_price` - The maximum amount per hour for On-Demand Instances that you're willing to pay. When the maximum amount you're willing to pay is reached, the fleet stops launching instances even if it hasn’t met the target capacity.
* `on_demand_target_capacity` - The number of On-Demand units to request. If the request type is `maintain`, you can specify a target capacity of 0 and add capacity later.
<<<<<<< HEAD
* `tags` - (Optional) A map of tags to assign to the resource. .If configured with a provider `default_tags` configuration block present, tags with matching keys will overwrite those defined at the provider-level.
=======
* `tags` - (Optional) A map of tags to assign to the resource. If configured with a provider [`default_tags` configuration block](https://registry.terraform.io/providers/hashicorp/aws/latest/docs#default_tags-configuration-block) present, tags with matching keys will overwrite those defined at the provider-level.
>>>>>>> abe4b515

### Launch Template Configs

The `launch_template_config` block supports the following:

* `launch_template_specification` - (Required) Launch template specification. See [Launch Template Specification](#launch-template-specification) below for more details.
* `overrides` - (Optional) One or more override configurations. See [Overrides](#overrides) below for more details.

### Launch Template Specification

* `id` - The ID of the launch template. Conflicts with `name`.
* `name` - The name of the launch template. Conflicts with `id`.
* `version` - (Optional) Template version. Unlike the autoscaling equivalent, does not support `$Latest` or `$Default`, so use the launch_template resource's attribute, e.g., `"${aws_launch_template.foo.latest_version}"`. It will use the default version if omitted.

    **Note:** The specified launch template can specify only a subset of the
    inputs of `aws_launch_template`.  There are limitations on
    what you can specify as spot fleet does not support all the attributes that are supported by autoscaling groups. [AWS documentation](https://docs.aws.amazon.com/AWSEC2/latest/UserGuide/ec2-launch-templates.html#launch-templates-spot-fleet) is currently sparse, but at least `instance_initiated_shutdown_behavior` is confirmed unsupported.

### spot_maintenance_strategies

* `capacity_rebalance` - (Optional) Nested argument containing the capacity rebalance for your fleet request. Defined below.

### capacity_rebalance

* `replacement_strategy` - (Optional) The replacement strategy to use. Only available for spot fleets with `fleet_type` set to `maintain`. Valid values: `launch`.


### Overrides

* `availability_zone` - (Optional) The availability zone in which to place the request.
* `instance_requirements` - (Optional) The instance requirements. See below.
* `instance_type` - (Optional) The type of instance to request.
* `priority` - (Optional) The priority for the launch template override. The lower the number, the higher the priority. If no number is set, the launch template override has the lowest priority.
* `spot_price` - (Optional) The maximum spot bid for this override request.
* `subnet_id` - (Optional) The subnet in which to launch the requested instance.
* `weighted_capacity` - (Optional) The capacity added to the fleet by a fulfilled request.

### Instance Requirements

This configuration block supports the following:

* `accelerator_count` - (Optional) Block describing the minimum and maximum number of accelerators (GPUs, FPGAs, or AWS Inferentia chips). Default is no minimum or maximum.
    * `min` - (Optional) Minimum.
    * `max` - (Optional) Maximum. Set to `0` to exclude instance types with accelerators.
* `accelerator_manufacturers` - (Optional) List of accelerator manufacturer names. Default is any manufacturer.

    ```
    Valid names:
      * amazon-web-services
      * amd
      * nvidia
      * xilinx
    ```

* `accelerator_names` - (Optional) List of accelerator names. Default is any acclerator.

    ```
    Valid names:
      * a100            - NVIDIA A100 GPUs
      * v100            - NVIDIA V100 GPUs
      * k80             - NVIDIA K80 GPUs
      * t4              - NVIDIA T4 GPUs
      * m60             - NVIDIA M60 GPUs
      * radeon-pro-v520 - AMD Radeon Pro V520 GPUs
      * vu9p            - Xilinx VU9P FPGAs
    ```

* `accelerator_total_memory_mib` - (Optional) Block describing the minimum and maximum total memory of the accelerators. Default is no minimum or maximum.
    * `min` - (Optional) Minimum.
    * `max` - (Optional) Maximum.
* `accelerator_types` - (Optional) List of accelerator types. Default is any accelerator type.

    ```
    Valid types:
      * fpga
      * gpu
      * inference
    ```

* `bare_metal` - (Optional) Indicate whether bare metal instace types should be `included`, `excluded`, or `required`. Default is `excluded`.
* `baseline_ebs_bandwidth_mbps` - (Optional) Block describing the minimum and maximum baseline EBS bandwidth, in Mbps. Default is no minimum or maximum.
    * `min` - (Optional) Minimum.
    * `max` - (Optional) Maximum.
* `burstable_performance` - (Optional) Indicate whether burstable performance instance types should be `included`, `excluded`, or `required`. Default is `excluded`.
* `cpu_manufacturers` (Optional) List of CPU manufacturer names. Default is any manufacturer.

    ~> **NOTE**: Don't confuse the CPU hardware manufacturer with the CPU hardware architecture. Instances will be launched with a compatible CPU architecture based on the Amazon Machine Image (AMI) that you specify in your launch template.

    ```
    Valid names:
      * amazon-web-services
      * amd
      * intel
    ```

* `excluded_instance_types` - (Optional) List of instance types to exclude. You can use strings with one or more wild cards, represented by an asterisk (\*). The following are examples: `c5*`, `m5a.*`, `r*`, `*3*`. For example, if you specify `c5*`, you are excluding the entire C5 instance family, which includes all C5a and C5n instance types. If you specify `m5a.*`, you are excluding all the M5a instance types, but not the M5n instance types. Maximum of 400 entries in the list; each entry is limited to 30 characters. Default is no excluded instance types.
* `instance_generations` - (Optional) List of instance generation names. Default is any generation.

    ```
    Valid names:
      * current  - Recommended for best performance.
      * previous - For existing applications optimized for older instance types.
    ```

* `local_storage` - (Optional) Indicate whether instance types with local storage volumes are `included`, `excluded`, or `required`. Default is `included`.
* `local_storage_types` - (Optional) List of local storage type names. Default any storage type.

    ```
    Value names:
      * hdd - hard disk drive
      * ssd - solid state drive
    ```

* `memory_gib_per_vcpu` - (Optional) Block describing the minimum and maximum amount of memory (GiB) per vCPU. Default is no minimum or maximum.
    * `min` - (Optional) Minimum. May be a decimal number, e.g. `0.5`.
    * `max` - (Optional) Maximum. May be a decimal number, e.g. `0.5`.
* `memory_mib` - (Optional) Block describing the minimum and maximum amount of memory (MiB). Default is no maximum.
    * `min` - (Optional) Minimum.
    * `max` - (Optional) Maximum.
* `network_interface_count` - (Optional) Block describing the minimum and maximum number of network interfaces. Default is no minimum or maximum.
    * `min` - (Optional) Minimum.
    * `max` - (Optional) Maximum.
* `on_demand_max_price_percentage_over_lowest_price` - (Optional) The price protection threshold for On-Demand Instances. This is the maximum you’ll pay for an On-Demand Instance, expressed as a percentage higher than the cheapest M, C, or R instance type with your specified attributes. When Amazon EC2 Auto Scaling selects instance types with your attributes, we will exclude instance types whose price is higher than your threshold. The parameter accepts an integer, which Amazon EC2 Auto Scaling interprets as a percentage. To turn off price protection, specify a high value, such as 999999. Default is 20.

    If you set DesiredCapacityType to vcpu or memory-mib, the price protection threshold is applied based on the per vCPU or per memory price instead of the per instance price.  
* `require_hibernate_support` - (Optional) Indicate whether instance types must support On-Demand Instance Hibernation, either `true` or `false`. Default is `false`.
* `spot_max_price_percentage_over_lowest_price` - (Optional) The price protection threshold for Spot Instances. This is the maximum you’ll pay for a Spot Instance, expressed as a percentage higher than the cheapest M, C, or R instance type with your specified attributes. When Amazon EC2 Auto Scaling selects instance types with your attributes, we will exclude instance types whose price is higher than your threshold. The parameter accepts an integer, which Amazon EC2 Auto Scaling interprets as a percentage. To turn off price protection, specify a high value, such as 999999. Default is 100.

    If you set DesiredCapacityType to vcpu or memory-mib, the price protection threshold is applied based on the per vCPU or per memory price instead of the per instance price.
* `total_local_storage_gb` - (Optional) Block describing the minimum and maximum total local storage (GB). Default is no minimum or maximum.
    * `min` - (Optional) Minimum. May be a decimal number, e.g. `0.5`.
    * `max` - (Optional) Maximum. May be a decimal number, e.g. `0.5`.
* `vcpu_count` - (Optional) Block describing the minimum and maximum number of vCPUs. Default is no maximum.
    * `min` - (Optional) Minimum.
    * `max` - (Optional) Maximum.

## Attributes Reference

In addition to all arguments above, the following attributes are exported:

* `id` - The Spot fleet request ID
* `spot_request_state` - The state of the Spot fleet request.
<<<<<<< HEAD
* `tags_all` - A map of tags assigned to the resource, including those inherited from the provider .
=======
* `tags_all` - A map of tags assigned to the resource, including those inherited from the provider [`default_tags` configuration block](https://registry.terraform.io/providers/hashicorp/aws/latest/docs#default_tags-configuration-block).

## Timeouts

[Configuration options](https://www.terraform.io/docs/configuration/blocks/resources/syntax.html#operation-timeouts):

* `create` - (Default `10m`)
* `delete` - (Default `15m`)
>>>>>>> abe4b515

## Import

Spot Fleet Requests can be imported using `id`, e.g.,

```
$ terraform import aws_spot_fleet_request.fleet sfr-005e9ec8-5546-4c31-b317-31a62325411e
```<|MERGE_RESOLUTION|>--- conflicted
+++ resolved
@@ -245,11 +245,7 @@
 * `on_demand_allocation_strategy` - The order of the launch template overrides to use in fulfilling On-Demand capacity. the possible values are: `lowestPrice` and `prioritized`. the default is `lowestPrice`.
 * `on_demand_max_total_price` - The maximum amount per hour for On-Demand Instances that you're willing to pay. When the maximum amount you're willing to pay is reached, the fleet stops launching instances even if it hasn’t met the target capacity.
 * `on_demand_target_capacity` - The number of On-Demand units to request. If the request type is `maintain`, you can specify a target capacity of 0 and add capacity later.
-<<<<<<< HEAD
 * `tags` - (Optional) A map of tags to assign to the resource. .If configured with a provider `default_tags` configuration block present, tags with matching keys will overwrite those defined at the provider-level.
-=======
-* `tags` - (Optional) A map of tags to assign to the resource. If configured with a provider [`default_tags` configuration block](https://registry.terraform.io/providers/hashicorp/aws/latest/docs#default_tags-configuration-block) present, tags with matching keys will overwrite those defined at the provider-level.
->>>>>>> abe4b515
 
 ### Launch Template Configs
 
@@ -392,10 +388,7 @@
 
 * `id` - The Spot fleet request ID
 * `spot_request_state` - The state of the Spot fleet request.
-<<<<<<< HEAD
-* `tags_all` - A map of tags assigned to the resource, including those inherited from the provider .
-=======
-* `tags_all` - A map of tags assigned to the resource, including those inherited from the provider [`default_tags` configuration block](https://registry.terraform.io/providers/hashicorp/aws/latest/docs#default_tags-configuration-block).
+* `tags_all` - A map of tags assigned to the resource, including those inherited from the provider `default_tags` configuration block.
 
 ## Timeouts
 
@@ -403,7 +396,6 @@
 
 * `create` - (Default `10m`)
 * `delete` - (Default `15m`)
->>>>>>> abe4b515
 
 ## Import
 
