--- conflicted
+++ resolved
@@ -126,12 +126,8 @@
 * `customer_gateway_configuration` - The configuration information for the VPN connection's customer gateway (in the native XML format).
 * `customer_gateway_id` - The ID of the customer gateway to which the connection is attached.
 * `static_routes_only` - Whether the VPN connection uses static routes exclusively.
-<<<<<<< HEAD
-* `transit_gateway_attachment_id` - When associated with an EC2 Transit Gateway (`transit_gateway_id` argument), the attachment ID. See also the `aws_ec2_tag` resource for tagging the EC2 Transit Gateway VPN Attachment.
-=======
-* `tags_all` - A map of tags assigned to the resource, including those inherited from the provider [`default_tags` configuration block](/docs/providers/aws/index.html#default_tags-configuration-block).
-* `transit_gateway_attachment_id` - When associated with an EC2 Transit Gateway (`transit_gateway_id` argument), the attachment ID. See also the [`aws_ec2_tag` resource](/docs/providers/aws/r/ec2_tag.html) for tagging the EC2 Transit Gateway VPN Attachment.
->>>>>>> 19e8e245
+* `tags_all` - A map of tags assigned to the resource, including those inherited from the provider.
+* `transit_gateway_attachment_id` - When associated with an EC2 Transit Gateway (`transit_gateway_id` argument), the attachment ID. See also the `aws_ec2_tag` for tagging the EC2 Transit Gateway VPN Attachment.
 * `tunnel1_address` - The public IP address of the first VPN tunnel.
 * `tunnel1_cgw_inside_address` - The RFC 6890 link-local address of the first VPN tunnel (Customer Gateway Side).
 * `tunnel1_vgw_inside_address` - The RFC 6890 link-local address of the first VPN tunnel (VPN Gateway Side).
