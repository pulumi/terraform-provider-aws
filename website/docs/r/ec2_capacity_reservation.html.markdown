--- conflicted
+++ resolved
@@ -35,11 +35,7 @@
 * `instance_platform` - (Required) The type of operating system for which to reserve capacity. Valid options are `Linux/UNIX`, `Red Hat Enterprise Linux`, `SUSE Linux`, `Windows`, `Windows with SQL Server`, `Windows with SQL Server Enterprise`, `Windows with SQL Server Standard` or `Windows with SQL Server Web`.
 * `instance_type` - (Required) The instance type for which to reserve capacity.
 * `outpost_arn` - (Optional) The Amazon Resource Name (ARN) of the Outpost on which to create the Capacity Reservation.
-<<<<<<< HEAD
 * `tags` - (Optional) A map of tags to assign to the resource. If configured with a provider `default_tags` configuration block present, tags with matching keys will overwrite those defined at the provider-level.
-=======
-* `tags` - (Optional) A map of tags to assign to the resource. If configured with a provider [`default_tags` configuration block](https://registry.terraform.io/providers/hashicorp/aws/latest/docs#default_tags-configuration-block) present, tags with matching keys will overwrite those defined at the provider-level.
->>>>>>> abe4b515
 * `tenancy` - (Optional) Indicates the tenancy of the Capacity Reservation. Specify either `default` or `dedicated`.
 
 ## Attributes Reference
