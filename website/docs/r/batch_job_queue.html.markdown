--- conflicted
+++ resolved
@@ -69,22 +69,14 @@
     are evaluated first when associated with the same compute environment.
 * `scheduling_policy_arn` - (Optional) The ARN of the fair share scheduling policy. If this parameter is specified, the job queue uses a fair share scheduling policy. If this parameter isn't specified, the job queue uses a first in, first out (FIFO) scheduling policy. After a job queue is created, you can replace but can't remove the fair share scheduling policy.
 * `state` - (Required) The state of the job queue. Must be one of: `ENABLED` or `DISABLED`
-<<<<<<< HEAD
 * `tags` - (Optional) Key-value map of resource tags. .If configured with a provider `default_tags` configuration block present, tags with matching keys will overwrite those defined at the provider-level.
-=======
-* `tags` - (Optional) Key-value map of resource tags. If configured with a provider [`default_tags` configuration block](https://registry.terraform.io/providers/hashicorp/aws/latest/docs#default_tags-configuration-block) present, tags with matching keys will overwrite those defined at the provider-level.
->>>>>>> abe4b515
 
 ## Attributes Reference
 
 In addition to all arguments above, the following attributes are exported:
 
 * `arn` - The Amazon Resource Name of the job queue.
-<<<<<<< HEAD
-* `tags_all` - A map of tags assigned to the resource, including those inherited from the provider .
-=======
-* `tags_all` - A map of tags assigned to the resource, including those inherited from the provider [`default_tags` configuration block](https://registry.terraform.io/providers/hashicorp/aws/latest/docs#default_tags-configuration-block).
->>>>>>> abe4b515
+* `tags_all` - A map of tags assigned to the resource, including those inherited from the provider `default_tags` configuration block.
 
 ## Import
 
