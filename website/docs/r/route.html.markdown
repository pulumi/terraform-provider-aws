--- conflicted
+++ resolved
@@ -10,17 +10,13 @@
 
 Provides a resource to create a routing table entry (a route) in a VPC routing table.
 
-<<<<<<< HEAD
 ~> **NOTE on Route Tables and Routes:** This provider currently
-provides both a standalone Route resource and a [Route Table](route_table.html) resource with routes
+provides both a standalone Route resource and a `Route Table` resource with routes
 defined in-line. At this time you cannot use a Route Table with in-line routes
 in conjunction with any Route resources. Doing so will cause
 a conflict of rule settings and will overwrite rules.
-=======
-~> **NOTE on Route Tables and Routes:** Terraform currently provides both a standalone Route resource and a [Route Table](route_table.html) resource with routes defined in-line. At this time you cannot use a Route Table with in-line routes in conjunction with any Route resources. Doing so will cause a conflict of rule settings and will overwrite rules.
->>>>>>> 6eda2394
 
-~> **NOTE on `gateway_id` attribute:** The AWS API is very forgiving with the resource ID passed in the `gateway_id` attribute. For example an `aws_route` resource can be created with an [`aws_nat_gateway`](nat_gateway.html) or [`aws_egress_only_internet_gateway`](egress_only_internet_gateway.html) ID specified for the `gateway_id` attribute. Specifying anything other than an [`aws_internet_gateway`](internet_gateway.html) or [`aws_vpn_gateway`](vpn_gateway.html) ID will lead to Terraform reporting a permanent diff between your configuration and recorded state, as the AWS API returns the more-specific attribute. If you are experiencing constant diffs with an `aws_route` resource, the first thing to check is that the correct attribute is being specified.
+~> **NOTE on `gateway_id` attribute:** The AWS API is very forgiving with the resource ID passed in the `gateway_id` attribute. For example an `aws_route` resource can be created with an `aws_nat_gateway` or `aws_egress_only_internet_gateway` ID specified for the `gateway_id` attribute. Specifying anything other than an `aws_internet_gateway` or `aws_vpn_gateway` ID will lead to Terraform reporting a permanent diff between your configuration and recorded state, as the AWS API returns the more-specific attribute. If you are experiencing constant diffs with an `aws_route` resource, the first thing to check is that the correct attribute is being specified.
 
 ## Example Usage
 
