--- conflicted
+++ resolved
@@ -40,11 +40,8 @@
     "chimesdkmediapipelines",
     "chimesdkmeetings",
     "chimesdkmessaging",
-<<<<<<< HEAD
+    "chimesdkvoice",
     "cleanrooms",
-=======
-    "chimesdkvoice",
->>>>>>> cce7bbe6
     "cloud9",
     "cloudcontrol",
     "clouddirectory",
