--- conflicted
+++ resolved
@@ -140,11 +140,7 @@
 
 * `priority` - (Required) Specifies the order in which the rules in a WebACL are evaluated.
   Rules with a lower value are evaluated before rules with a higher value.
-<<<<<<< HEAD
 * `rule_id` - (Required) ID of the associated WAF (Regional) rule (e.g. `aws_wafregional_rule`). WAF (Global) rules cannot be used.
-=======
-* `rule_id` - (Required) ID of the associated WAF (Regional) rule (e.g., [`aws_wafregional_rule`](/docs/providers/aws/r/wafregional_rule.html)). WAF (Global) rules cannot be used.
->>>>>>> 3345e46f
 * `action` - (Optional) Configuration block of the action that CloudFront or AWS WAF takes when a web request matches the conditions in the rule.  Not used if `type` is `GROUP`. Detailed below.
 * `override_action` - (Optional) Configuration block of the override the action that a group requests CloudFront or AWS WAF takes when a web request matches the conditions in the rule.  Only used if `type` is `GROUP`. Detailed below.
 * `type` - (Optional) The rule type, either `REGULAR`, as defined by [Rule](http://docs.aws.amazon.com/waf/latest/APIReference/API_Rule.html), `RATE_BASED`, as defined by [RateBasedRule](http://docs.aws.amazon.com/waf/latest/APIReference/API_RateBasedRule.html), or `GROUP`, as defined by [RuleGroup](https://docs.aws.amazon.com/waf/latest/APIReference/API_RuleGroup.html). The default is REGULAR. If you add a RATE_BASED rule, you need to set `type` as `RATE_BASED`. If you add a GROUP rule, you need to set `type` as `GROUP`.
