---
subcategory: "API Gateway V2"
layout: "aws"
page_title: "AWS: aws_apigatewayv2_api_mapping"
description: |-
  Manages an Amazon API Gateway Version 2 API mapping.
---

# Resource: aws_apigatewayv2_api_mapping

Manages an Amazon API Gateway Version 2 API mapping.
More information can be found in the [Amazon API Gateway Developer Guide](https://docs.aws.amazon.com/apigateway/latest/developerguide/how-to-custom-domains.html).

## Example Usage

### Basic

```terraform
resource "aws_apigatewayv2_api_mapping" "example" {
  api_id      = aws_apigatewayv2_api.example.id
  domain_name = aws_apigatewayv2_domain_name.example.id
  stage       = aws_apigatewayv2_stage.example.id
}
```

## Argument Reference

The following arguments are supported:

<<<<<<< HEAD
* `api_id` - (Required) The API identifier.
* `domain_name` - (Required) The domain name. Use the `aws_apigatewayv2_domain_name` resource to configure a domain name.
* `stage` - (Required) The API stage. Use the `aws_apigatewayv2_stage` resource to configure an API stage.
=======
* `api_id` - (Required) API identifier.
* `domain_name` - (Required) Domain name. Use the [`aws_apigatewayv2_domain_name`](/docs/providers/aws/r/apigatewayv2_domain_name.html) resource to configure a domain name.
* `stage` - (Required) API stage. Use the [`aws_apigatewayv2_stage`](/docs/providers/aws/r/apigatewayv2_stage.html) resource to configure an API stage.
>>>>>>> 4f356579
* `api_mapping_key` - (Optional) The [API mapping key](https://docs.aws.amazon.com/apigateway/latest/developerguide/apigateway-websocket-api-mapping-template-reference.html).

## Attributes Reference

In addition to all arguments above, the following attributes are exported:

* `id` - API mapping identifier.

## Import

`aws_apigatewayv2_api_mapping` can be imported by using the API mapping identifier and domain name, e.g.,

```
$ terraform import aws_apigatewayv2_api_mapping.example 1122334/ws-api.example.com
```<|MERGE_RESOLUTION|>--- conflicted
+++ resolved
@@ -27,15 +27,9 @@
 
 The following arguments are supported:
 
-<<<<<<< HEAD
-* `api_id` - (Required) The API identifier.
-* `domain_name` - (Required) The domain name. Use the `aws_apigatewayv2_domain_name` resource to configure a domain name.
-* `stage` - (Required) The API stage. Use the `aws_apigatewayv2_stage` resource to configure an API stage.
-=======
 * `api_id` - (Required) API identifier.
-* `domain_name` - (Required) Domain name. Use the [`aws_apigatewayv2_domain_name`](/docs/providers/aws/r/apigatewayv2_domain_name.html) resource to configure a domain name.
-* `stage` - (Required) API stage. Use the [`aws_apigatewayv2_stage`](/docs/providers/aws/r/apigatewayv2_stage.html) resource to configure an API stage.
->>>>>>> 4f356579
+* `domain_name` - (Required) Domain name. Use the `aws_apigatewayv2_domain_name` resource to configure a domain name.
+* `stage` - (Required) API stage. Use the `aws_apigatewayv2_stage` resource to configure an API stage.
 * `api_mapping_key` - (Optional) The [API mapping key](https://docs.aws.amazon.com/apigateway/latest/developerguide/apigateway-websocket-api-mapping-template-reference.html).
 
 ## Attributes Reference
