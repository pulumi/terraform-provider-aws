--- conflicted
+++ resolved
@@ -122,11 +122,7 @@
     - Cannot contain two consecutive hyphens.
 
 * `replication_subnet_group_id` - (Optional) A subnet group to associate with the replication instance.
-<<<<<<< HEAD
 * `tags` - (Optional) A map of tags to assign to the resource. .If configured with a provider `default_tags` configuration block present, tags with matching keys will overwrite those defined at the provider-level.
-=======
-* `tags` - (Optional) A map of tags to assign to the resource. If configured with a provider [`default_tags` configuration block](https://registry.terraform.io/providers/hashicorp/aws/latest/docs#default_tags-configuration-block) present, tags with matching keys will overwrite those defined at the provider-level.
->>>>>>> abe4b515
 * `vpc_security_group_ids` - (Optional) A list of VPC security group IDs to be used with the replication instance. The VPC security groups must work with the VPC containing the replication instance.
 
 ## Attributes Reference
@@ -136,11 +132,7 @@
 * `replication_instance_arn` - The Amazon Resource Name (ARN) of the replication instance.
 * `replication_instance_private_ips` -  A list of the private IP addresses of the replication instance.
 * `replication_instance_public_ips` - A list of the public IP addresses of the replication instance.
-<<<<<<< HEAD
-* `tags_all` - A map of tags assigned to the resource, including those inherited from the provider .
-=======
-* `tags_all` - A map of tags assigned to the resource, including those inherited from the provider [`default_tags` configuration block](https://registry.terraform.io/providers/hashicorp/aws/latest/docs#default_tags-configuration-block).
->>>>>>> abe4b515
+* `tags_all` - A map of tags assigned to the resource, including those inherited from the provider `default_tags` configuration block.
 
 ## Timeouts
 
