---
subcategory: "SNS (Simple Notification)"
layout: "aws"
page_title: "AWS: aws_sns_topic"
description: |-
  Provides an SNS topic resource.
---

# Resource: aws_sns_topic

Provides an SNS topic resource

## Example Usage

### Basic Example

```terraform
resource "aws_sns_topic" "user_updates" {
  name = "user-updates-topic"
}
```

### Example with Delivery Policy

```hcl
resource "aws_sns_topic" "user_updates" {
  name            = "user-updates-topic"
  delivery_policy = <<EOF
{
  "http": {
    "defaultHealthyRetryPolicy": {
      "minDelayTarget": 20,
      "maxDelayTarget": 20,
      "numRetries": 3,
      "numMaxDelayRetries": 0,
      "numNoDelayRetries": 0,
      "numMinDelayRetries": 0,
      "backoffFunction": "linear"
    },
    "disableSubscriptionOverrides": false,
    "defaultThrottlePolicy": {
      "maxReceivesPerSecond": 1
    }
  }
}
EOF
}
```

### Example with Server-side encryption (SSE)

```terraform
resource "aws_sns_topic" "user_updates" {
  name              = "user-updates-topic"
  kms_master_key_id = "alias/aws/sns"
}
```

### Example with First-In-First-Out (FIFO)

```hcl
resource "aws_sns_topic" "user_updates" {
  name                        = "user-updates-topic.fifo"
  fifo_topic                  = true
  content_based_deduplication = true
}
```

## Message Delivery Status Arguments

The `<endpoint>_success_feedback_role_arn` and `<endpoint>_failure_feedback_role_arn` arguments are used to give Amazon SNS write access to use CloudWatch Logs on your behalf. The `<endpoint>_success_feedback_sample_rate` argument is for specifying the sample rate percentage (0-100) of successfully delivered messages. After you configure the  `<endpoint>_failure_feedback_role_arn` argument, then all failed message deliveries generate CloudWatch Logs.

## Argument Reference

The following arguments are supported:

* `name` - (Optional) The name of the topic. Topic names must be made up of only uppercase and lowercase ASCII letters, numbers, underscores, and hyphens, and must be between 1 and 256 characters long. For a FIFO (first-in-first-out) topic, the name must end with the `.fifo` suffix. If omitted, this provider will assign a random, unique name. Conflicts with `name_prefix`
* `name_prefix` - (Optional) Creates a unique name beginning with the specified prefix. Conflicts with `name`
* `display_name` - (Optional) The display name for the topic
* `policy` - (Optional) The fully-formed AWS policy as JSON.
* `delivery_policy` - (Optional) The SNS delivery policy. More on [AWS documentation](https://docs.aws.amazon.com/sns/latest/dg/DeliveryPolicies.html)
* `application_success_feedback_role_arn` - (Optional) The IAM role permitted to receive success feedback for this topic
* `application_success_feedback_sample_rate` - (Optional) Percentage of success to sample
* `application_failure_feedback_role_arn` - (Optional) IAM role for failure feedback
* `http_success_feedback_role_arn` - (Optional) The IAM role permitted to receive success feedback for this topic
* `http_success_feedback_sample_rate` - (Optional) Percentage of success to sample
* `http_failure_feedback_role_arn` - (Optional) IAM role for failure feedback
* `kms_master_key_id` - (Optional) The ID of an AWS-managed customer master key (CMK) for Amazon SNS or a custom CMK. For more information, see [Key Terms](https://docs.aws.amazon.com/sns/latest/dg/sns-server-side-encryption.html#sse-key-terms)
* `fifo_topic` - (Optional) Boolean indicating whether or not to create a FIFO (first-in-first-out) topic (default is `false`).
* `content_based_deduplication` - (Optional) Enables content-based deduplication for FIFO topics. For more information, see the [related documentation](https://docs.aws.amazon.com/sns/latest/dg/fifo-message-dedup.html)
* `lambda_success_feedback_role_arn` - (Optional) The IAM role permitted to receive success feedback for this topic
* `lambda_success_feedback_sample_rate` - (Optional) Percentage of success to sample
* `lambda_failure_feedback_role_arn` - (Optional) IAM role for failure feedback
* `sqs_success_feedback_role_arn` - (Optional) The IAM role permitted to receive success feedback for this topic
* `sqs_success_feedback_sample_rate` - (Optional) Percentage of success to sample
* `sqs_failure_feedback_role_arn` - (Optional) IAM role for failure feedback
* `firehose_success_feedback_role_arn` - (Optional) The IAM role permitted to receive success feedback for this topic
* `firehose_success_feedback_sample_rate` - (Optional) Percentage of success to sample
* `firehose_failure_feedback_role_arn` - (Optional) IAM role for failure feedback
<<<<<<< HEAD
* `tags` - (Optional) Key-value map of resource tags. .If configured with a provider `defaultTags` configuration block present, tags with matching keys will overwrite those defined at the provider-level.
=======
* `tags` - (Optional) Key-value map of resource tags. If configured with a provider [`default_tags` configuration block](https://registry.terraform.io/providers/hashicorp/aws/latest/docs#default_tags-configuration-block) present, tags with matching keys will overwrite those defined at the provider-level.
>>>>>>> abe4b515

## Attributes Reference

In addition to all arguments above, the following attributes are exported:

* `id` - The ARN of the SNS topic
* `arn` - The ARN of the SNS topic, as a more obvious property (clone of id)
* `owner` - The AWS Account ID of the SNS topic owner
<<<<<<< HEAD
* `tags_all` - A map of tags assigned to the resource, including those inherited from the provider .
=======
* `tags_all` - A map of tags assigned to the resource, including those inherited from the provider [`default_tags` configuration block](https://registry.terraform.io/providers/hashicorp/aws/latest/docs#default_tags-configuration-block).
>>>>>>> abe4b515

## Import

SNS Topics can be imported using the `topic arn`, e.g.,

```
$ terraform import aws_sns_topic.user_updates arn:aws:sns:us-west-2:0123456789012:my-topic
```<|MERGE_RESOLUTION|>--- conflicted
+++ resolved
@@ -97,11 +97,7 @@
 * `firehose_success_feedback_role_arn` - (Optional) The IAM role permitted to receive success feedback for this topic
 * `firehose_success_feedback_sample_rate` - (Optional) Percentage of success to sample
 * `firehose_failure_feedback_role_arn` - (Optional) IAM role for failure feedback
-<<<<<<< HEAD
-* `tags` - (Optional) Key-value map of resource tags. .If configured with a provider `defaultTags` configuration block present, tags with matching keys will overwrite those defined at the provider-level.
-=======
-* `tags` - (Optional) Key-value map of resource tags. If configured with a provider [`default_tags` configuration block](https://registry.terraform.io/providers/hashicorp/aws/latest/docs#default_tags-configuration-block) present, tags with matching keys will overwrite those defined at the provider-level.
->>>>>>> abe4b515
+* `tags` - (Optional) Key-value map of resource tags. If configured with a provider `defaultTags` configuration block present, tags with matching keys will overwrite those defined at the provider-level.
 
 ## Attributes Reference
 
@@ -110,11 +106,7 @@
 * `id` - The ARN of the SNS topic
 * `arn` - The ARN of the SNS topic, as a more obvious property (clone of id)
 * `owner` - The AWS Account ID of the SNS topic owner
-<<<<<<< HEAD
-* `tags_all` - A map of tags assigned to the resource, including those inherited from the provider .
-=======
-* `tags_all` - A map of tags assigned to the resource, including those inherited from the provider [`default_tags` configuration block](https://registry.terraform.io/providers/hashicorp/aws/latest/docs#default_tags-configuration-block).
->>>>>>> abe4b515
+* `tags_all` - A map of tags assigned to the resource, including those inherited from the provider `default_tags` configuration block.
 
 ## Import
 
