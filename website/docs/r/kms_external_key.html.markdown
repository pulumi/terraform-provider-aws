--- conflicted
+++ resolved
@@ -8,14 +8,7 @@
 
 # Resource: aws_kms_external_key
 
-<<<<<<< HEAD
 Manages a KMS Customer Master Key that uses external key material. To instead manage a KMS Customer Master Key where AWS automatically generates and potentially rotates key material, see the `aws_kms_key` resource.
-=======
-Manages a single-Region or multi-Region primary KMS key that uses external key material.
-To instead manage a single-Region or multi-Region primary KMS key where AWS automatically generates and potentially rotates key material, see the [`aws_kms_key` resource](/docs/providers/aws/r/kms_key.html).
-
-~> **Note:** All arguments including the key material will be stored in the raw state as plain-text. [Read more about sensitive data in state](https://www.terraform.io/docs/state/sensitive-data.html).
->>>>>>> 3345e46f
 
 ## Example Usage
 
