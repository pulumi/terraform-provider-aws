--- conflicted
+++ resolved
@@ -29,11 +29,7 @@
 * `description` - (Optional) Description of the EC2 Transit Gateway.
 * `dns_support` - (Optional) Whether DNS support is enabled. Valid values: `disable`, `enable`. Default value: `enable`.
 * `multicast_support` - (Optional) Whether Multicast support is enabled. Required to use `ec2_transit_gateway_multicast_domain`. Valid values: `disable`, `enable`. Default value: `disable`.
-<<<<<<< HEAD
 * `tags` - (Optional) Key-value tags for the EC2 Transit Gateway. If configured with a provider `default_tags` configuration block present, tags with matching keys will overwrite those defined at the provider-level.
-=======
-* `tags` - (Optional) Key-value tags for the EC2 Transit Gateway. If configured with a provider [`default_tags` configuration block](https://registry.terraform.io/providers/hashicorp/aws/latest/docs#default_tags-configuration-block) present, tags with matching keys will overwrite those defined at the provider-level.
->>>>>>> abe4b515
 * `transit_gateway_cidr_blocks` - (Optional) One or more IPv4 or IPv6 CIDR blocks for the transit gateway. Must be a size /24 CIDR block or larger for IPv4, or a size /64 CIDR block or larger for IPv6.
 * `vpn_ecmp_support` - (Optional) Whether VPN Equal Cost Multipath Protocol support is enabled. Valid values: `disable`, `enable`. Default value: `enable`.
 
@@ -44,11 +40,7 @@
 * `arn` - EC2 Transit Gateway Amazon Resource Name (ARN)
 * `association_default_route_table_id` - Identifier of the default association route table
 * `id` - EC2 Transit Gateway identifier
-<<<<<<< HEAD
 * `tags_all` - A map of tags assigned to the resource, including those inherited from the provider `default_tags` configuration block.
-=======
-* `tags_all` - A map of tags assigned to the resource, including those inherited from the provider [`default_tags` configuration block](https://registry.terraform.io/providers/hashicorp/aws/latest/docs#default_tags-configuration-block).
->>>>>>> abe4b515
 * `owner_id` - Identifier of the AWS account that owns the EC2 Transit Gateway
 * `propagation_default_route_table_id` - Identifier of the default propagation route table
 
