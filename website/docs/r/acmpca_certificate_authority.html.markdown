---
subcategory: "ACM PCA (Certificate Manager Private Certificate Authority)"
layout: "aws"
page_title: "AWS: aws_acmpca_certificate_authority"
description: |-
  Provides a resource to manage AWS Certificate Manager Private Certificate Authorities
---

# Resource: aws_acmpca_certificate_authority

Provides a resource to manage AWS Certificate Manager Private Certificate Authorities (ACM PCA Certificate Authorities).

~> **NOTE:** Creating this resource will leave the certificate authority in a `PENDING_CERTIFICATE` status, which means it cannot yet issue certificates. To complete this setup, you must fully sign the certificate authority CSR available in the `certificate_signing_request` attribute and import the signed certificate using the AWS SDK, CLI or Console. This provider can support another resource to manage that workflow automatically in the future.

## Example Usage

### Basic

```terraform
resource "aws_acmpca_certificate_authority" "example" {
  certificate_authority_configuration {
    key_algorithm     = "RSA_4096"
    signing_algorithm = "SHA512WITHRSA"

    subject {
      common_name = "example.com"
    }
  }

  permanent_deletion_time_in_days = 7
}
```

### Enable Certificate Revocation List

```terraform
resource "aws_s3_bucket" "example" {
  bucket = "example"
}

data "aws_iam_policy_document" "acmpca_bucket_access" {
  statement {
    actions = [
      "s3:GetBucketAcl",
      "s3:GetBucketLocation",
      "s3:PutObject",
      "s3:PutObjectAcl",
    ]

    resources = [
      aws_s3_bucket.example.arn,
      "${aws_s3_bucket.example.arn}/*",
    ]

    principals {
      identifiers = ["acm-pca.amazonaws.com"]
      type        = "Service"
    }
  }
}

resource "aws_s3_bucket_policy" "example" {
  bucket = aws_s3_bucket.example.id
  policy = data.aws_iam_policy_document.acmpca_bucket_access.json
}

resource "aws_acmpca_certificate_authority" "example" {
  certificate_authority_configuration {
    key_algorithm     = "RSA_4096"
    signing_algorithm = "SHA512WITHRSA"

    subject {
      common_name = "example.com"
    }
  }

  revocation_configuration {
    crl_configuration {
      custom_cname       = "crl.example.com"
      enabled            = true
      expiration_in_days = 7
      s3_bucket_name     = aws_s3_bucket.example.id
    }
  }

  depends_on = [aws_s3_bucket_policy.example]
}
```

## Argument Reference

The following arguments are supported:

* `certificate_authority_configuration` - (Required) Nested argument containing algorithms and certificate subject information. Defined below.
* `enabled` - (Optional) Whether the certificate authority is enabled or disabled. Defaults to `true`.
* `revocation_configuration` - (Optional) Nested argument containing revocation configuration. Defined below.
<<<<<<< HEAD
* `tags` - (Optional) Specifies a key-value map of user-defined tags that are attached to the certificate authority. .If configured with a provider `default_tags` configuration block present, tags with matching keys will overwrite those defined at the provider-level.
* `type` - (Optional) The type of the certificate authority. Defaults to `SUBORDINATE`. Valid values: `ROOT` and `SUBORDINATE`.
* `permanent_deletion_time_in_days` - (Optional) The number of days to make a CA restorable after it has been deleted, must be between 7 to 30 days, with default to 30 days.
=======
* `tags` - (Optional) Key-value map of user-defined tags that are attached to the certificate authority. If configured with a provider [`default_tags` configuration block](https://registry.terraform.io/providers/hashicorp/aws/latest/docs#default_tags-configuration-block) present, tags with matching keys will overwrite those defined at the provider-level.
* `type` - (Optional) Type of the certificate authority. Defaults to `SUBORDINATE`. Valid values: `ROOT` and `SUBORDINATE`.
* `permanent_deletion_time_in_days` - (Optional) Number of days to make a CA restorable after it has been deleted, must be between 7 to 30 days, with default to 30 days.
>>>>>>> 4f356579

### certificate_authority_configuration

* `key_algorithm` - (Required) Type of the public key algorithm and size, in bits, of the key pair that your key pair creates when it issues a certificate. Valid values can be found in the [ACM PCA Documentation](https://docs.aws.amazon.com/acm-pca/latest/APIReference/API_CertificateAuthorityConfiguration.html).
* `signing_algorithm` - (Required) Name of the algorithm your private CA uses to sign certificate requests. Valid values can be found in the [ACM PCA Documentation](https://docs.aws.amazon.com/acm-pca/latest/APIReference/API_CertificateAuthorityConfiguration.html).
* `subject` - (Required) Nested argument that contains X.500 distinguished name information. At least one nested attribute must be specified.

#### subject

Contains information about the certificate subject. Identifies the entity that owns or controls the public key in the certificate. The entity can be a user, computer, device, or service.

* `common_name` - (Optional) Fully qualified domain name (FQDN) associated with the certificate subject. Must be less than or equal to 64 characters in length.
* `country` - (Optional) Two digit code that specifies the country in which the certificate subject located. Must be less than or equal to 2 characters in length.
* `distinguished_name_qualifier` - (Optional) Disambiguating information for the certificate subject. Must be less than or equal to 64 characters in length.
* `generation_qualifier` - (Optional) Typically a qualifier appended to the name of an individual. Examples include Jr. for junior, Sr. for senior, and III for third. Must be less than or equal to 3 characters in length.
* `given_name` - (Optional) First name. Must be less than or equal to 16 characters in length.
* `initials` - (Optional) Concatenation that typically contains the first letter of the `given_name`, the first letter of the middle name if one exists, and the first letter of the `surname`. Must be less than or equal to 5 characters in length.
* `locality` - (Optional) Locality (such as a city or town) in which the certificate subject is located. Must be less than or equal to 128 characters in length.
* `organization` - (Optional) Legal name of the organization with which the certificate subject is affiliated. Must be less than or equal to 64 characters in length.
* `organizational_unit` - (Optional) Subdivision or unit of the organization (such as sales or finance) with which the certificate subject is affiliated. Must be less than or equal to 64 characters in length.
* `pseudonym` - (Optional) Typically a shortened version of a longer `given_name`. For example, Jonathan is often shortened to John. Elizabeth is often shortened to Beth, Liz, or Eliza. Must be less than or equal to 128 characters in length.
* `state` - (Optional) State in which the subject of the certificate is located. Must be less than or equal to 128 characters in length.
* `surname` - (Optional) Family name. In the US and the UK for example, the surname of an individual is ordered last. In Asian cultures the surname is typically ordered first. Must be less than or equal to 40 characters in length.
* `title` - (Optional) Title such as Mr. or Ms. which is pre-pended to the name to refer formally to the certificate subject. Must be less than or equal to 64 characters in length.

### revocation_configuration

* `crl_configuration` - (Optional) Nested argument containing configuration of the certificate revocation list (CRL), if any, maintained by the certificate authority. Defined below.
* `ocsp_configuration` - (Optional) Nested argument containing configuration of
the custom OCSP responder endpoint. Defined below.

#### crl_configuration

* `custom_cname` - (Optional) Name inserted into the certificate CRL Distribution Points extension that enables the use of an alias for the CRL distribution point. Use this value if you don't want the name of your S3 bucket to be public. Must be less than or equal to 253 characters in length.
* `enabled` - (Optional) Boolean value that specifies whether certificate revocation lists (CRLs) are enabled. Defaults to `false`.
* `expiration_in_days` - (Required) Number of days until a certificate expires. Must be between 1 and 5000.
* `s3_bucket_name` - (Optional) Name of the S3 bucket that contains the CRL. If you do not provide a value for the `custom_cname` argument, the name of your S3 bucket is placed into the CRL Distribution Points extension of the issued certificate. You must specify a bucket policy that allows ACM PCA to write the CRL to your bucket. Must be less than or equal to 255 characters in length.
* `s3_object_acl` - (Optional) Determines whether the CRL will be publicly readable or privately held in the CRL Amazon S3 bucket. Defaults to `PUBLIC_READ`.

#### ocsp_configuration

* `enabled` - (Required) Boolean value that specifies whether a custom OCSP responder is enabled.
* `ocsp_custom_cname` - (Optional) CNAME specifying a customized OCSP domain. Note: The value of the CNAME must not include a protocol prefix such as "http://" or "https://".

## Attributes Reference

In addition to all arguments above, the following attributes are exported:

* `id` - ARN of the certificate authority.
* `arn` - ARN of the certificate authority.
* `certificate` - Base64-encoded certificate authority (CA) certificate. Only available after the certificate authority certificate has been imported.
* `certificate_chain` - Base64-encoded certificate chain that includes any intermediate certificates and chains up to root on-premises certificate that you used to sign your private CA certificate. The chain does not include your private CA certificate. Only available after the certificate authority certificate has been imported.
* `certificate_signing_request` - The base64 PEM-encoded certificate signing request (CSR) for your private CA certificate.
* `not_after` - Date and time after which the certificate authority is not valid. Only available after the certificate authority certificate has been imported.
* `not_before` - Date and time before which the certificate authority is not valid. Only available after the certificate authority certificate has been imported.
* `serial` - Serial number of the certificate authority. Only available after the certificate authority certificate has been imported.
* `status` - (**Deprecated** use the `enabled` attribute instead) Status of the certificate authority.
<<<<<<< HEAD
* `tags_all` - A map of tags assigned to the resource, including those inherited from the provider `default_tags` configuration block.
=======
* `tags_all` - Map of tags assigned to the resource, including those inherited from the provider [`default_tags` configuration block](https://registry.terraform.io/providers/hashicorp/aws/latest/docs#default_tags-configuration-block).
>>>>>>> 4f356579

## Timeouts

[Configuration options](https://www.terraform.io/docs/configuration/blocks/resources/syntax.html#operation-timeouts):

* `create` - (Default `1m`)

## Import

`aws_acmpca_certificate_authority` can be imported by using the certificate authority ARN, e.g.,

```
$ terraform import aws_acmpca_certificate_authority.example arn:aws:acm-pca:us-east-1:123456789012:certificate-authority/12345678-1234-1234-1234-123456789012
```<|MERGE_RESOLUTION|>--- conflicted
+++ resolved
@@ -94,15 +94,9 @@
 * `certificate_authority_configuration` - (Required) Nested argument containing algorithms and certificate subject information. Defined below.
 * `enabled` - (Optional) Whether the certificate authority is enabled or disabled. Defaults to `true`.
 * `revocation_configuration` - (Optional) Nested argument containing revocation configuration. Defined below.
-<<<<<<< HEAD
-* `tags` - (Optional) Specifies a key-value map of user-defined tags that are attached to the certificate authority. .If configured with a provider `default_tags` configuration block present, tags with matching keys will overwrite those defined at the provider-level.
-* `type` - (Optional) The type of the certificate authority. Defaults to `SUBORDINATE`. Valid values: `ROOT` and `SUBORDINATE`.
-* `permanent_deletion_time_in_days` - (Optional) The number of days to make a CA restorable after it has been deleted, must be between 7 to 30 days, with default to 30 days.
-=======
-* `tags` - (Optional) Key-value map of user-defined tags that are attached to the certificate authority. If configured with a provider [`default_tags` configuration block](https://registry.terraform.io/providers/hashicorp/aws/latest/docs#default_tags-configuration-block) present, tags with matching keys will overwrite those defined at the provider-level.
+* `tags` - (Optional) Key-value map of user-defined tags that are attached to the certificate authority. If configured with a provider `default_tags` configuration block present, tags with matching keys will overwrite those defined at the provider-level.
 * `type` - (Optional) Type of the certificate authority. Defaults to `SUBORDINATE`. Valid values: `ROOT` and `SUBORDINATE`.
 * `permanent_deletion_time_in_days` - (Optional) Number of days to make a CA restorable after it has been deleted, must be between 7 to 30 days, with default to 30 days.
->>>>>>> 4f356579
 
 ### certificate_authority_configuration
 
@@ -160,11 +154,7 @@
 * `not_before` - Date and time before which the certificate authority is not valid. Only available after the certificate authority certificate has been imported.
 * `serial` - Serial number of the certificate authority. Only available after the certificate authority certificate has been imported.
 * `status` - (**Deprecated** use the `enabled` attribute instead) Status of the certificate authority.
-<<<<<<< HEAD
-* `tags_all` - A map of tags assigned to the resource, including those inherited from the provider `default_tags` configuration block.
-=======
-* `tags_all` - Map of tags assigned to the resource, including those inherited from the provider [`default_tags` configuration block](https://registry.terraform.io/providers/hashicorp/aws/latest/docs#default_tags-configuration-block).
->>>>>>> 4f356579
+* `tags_all` - Map of tags assigned to the resource, including those inherited from the provider `default_tags` configuration block.
 
 ## Timeouts
 
