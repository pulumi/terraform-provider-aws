--- conflicted
+++ resolved
@@ -87,16 +87,11 @@
 				ForceNew: true,
 			},
 			"tags":     tftags.TagsSchema(),
-			"tags_all": tftags.TagsSchemaComputed(),
+			"tags_all": tftags.TagsSchemaTrulyComputed(),
 			"type": {
 				Type:     schema.TypeString,
 				Computed: true,
 			},
-<<<<<<< HEAD
-			"tags":     tftags.TagsSchema(),
-			"tags_all": tftags.TagsSchemaTrulyComputed(),
-=======
->>>>>>> 613e21b0
 		},
 
 		CustomizeDiff: verify.SetTagsDiff,
