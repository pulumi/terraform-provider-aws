--- conflicted
+++ resolved
@@ -128,11 +128,7 @@
 $ terraform import aws_ssm_document.example example
 ```
 
-<<<<<<< HEAD
 The `attachments_source` argument does not have an SSM API method for reading the attachment information detail after creation. If the argument is set in the provider configuration on an imported resource, this provider will always show a difference. To workaround this behavior, either omit the argument from the configuration or use [`ignoreChanges`](https://www.pulumi.com/docs/intro/concepts/programming-model/#ignorechanges) to hide the difference, e.g.
-=======
-The `attachments_source` argument does not have an SSM API method for reading the attachment information detail after creation. If the argument is set in the Terraform configuration on an imported resource, Terraform will always show a difference. To workaround this behavior, either omit the argument from the Terraform configuration or use [`ignore_changes`](https://www.terraform.io/docs/configuration/meta-arguments/lifecycle.html#ignore_changes) to hide the difference, e.g.,
->>>>>>> 3345e46f
 
 ```terraform
 resource "aws_ssm_document" "test" {
