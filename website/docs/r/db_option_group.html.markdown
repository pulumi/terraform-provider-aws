--- conflicted
+++ resolved
@@ -68,11 +68,7 @@
 * `engine_name` - (Required) Specifies the name of the engine that this option group should be associated with.
 * `major_engine_version` - (Required) Specifies the major version of the engine that this option group should be associated with.
 * `option` - (Optional) A list of Options to apply.
-<<<<<<< HEAD
 * `tags` - (Optional) A map of tags to assign to the resource. .If configured with a provider `default_tags` configuration block present, tags with matching keys will overwrite those defined at the provider-level.
-=======
-* `tags` - (Optional) A map of tags to assign to the resource. If configured with a provider [`default_tags` configuration block](https://registry.terraform.io/providers/hashicorp/aws/latest/docs#default_tags-configuration-block) present, tags with matching keys will overwrite those defined at the provider-level.
->>>>>>> abe4b515
 
 Option blocks support the following:
 
@@ -94,11 +90,7 @@
 
 * `id` - The db option group name.
 * `arn` - The ARN of the db option group.
-<<<<<<< HEAD
-* `tags_all` - A map of tags assigned to the resource, including those inherited from the provider .
-=======
-* `tags_all` - A map of tags assigned to the resource, including those inherited from the provider [`default_tags` configuration block](https://registry.terraform.io/providers/hashicorp/aws/latest/docs#default_tags-configuration-block).
->>>>>>> abe4b515
+* `tags_all` - A map of tags assigned to the resource, including those inherited from the provider `default_tags` configuration block.
 
 ## Timeouts
 
