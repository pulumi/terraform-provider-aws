--- conflicted
+++ resolved
@@ -65,21 +65,8 @@
 				Required:     true,
 				ValidateFunc: validation.StringInSlice(qldb.PermissionsMode_Values(), false),
 			},
-<<<<<<< HEAD
-
-			"deletion_protection": {
-				Type:     schema.TypeBool,
-				Optional: true,
-				Default:  true,
-			},
-
-			"tags": tftags.TagsSchema(),
-
+			"tags":     tftags.TagsSchema(),
 			"tags_all": tftags.TagsSchemaTrulyComputed(),
-=======
-			"tags":     tftags.TagsSchema(),
-			"tags_all": tftags.TagsSchemaComputed(),
->>>>>>> c2bb1d08
 		},
 
 		CustomizeDiff: verify.SetTagsDiff,
