--- conflicted
+++ resolved
@@ -99,12 +99,8 @@
 * `retention_policy` - (Optional) The retention policy for this domain, which specifies whether resources will be retained after the Domain is deleted. By default, all resources are retained. See [Retention Policy](#retention-policy) below.
 * `kms_key_id` - (Optional) The AWS KMS customer managed CMK used to encrypt the EFS volume attached to the domain.
 * `app_network_access_type` - (Optional) Specifies the VPC used for non-EFS traffic. The default value is `PublicInternetOnly`. Valid values are `PublicInternetOnly` and `VpcOnly`.
-<<<<<<< HEAD
-* `tags` - (Optional) A map of tags to assign to the resource. .If configured with a provider `default_tags` configuration block present, tags with matching keys will overwrite those defined at the provider-level.
-=======
 * `app_security_group_management` - (Optional) The entity that creates and manages the required security groups for inter-app communication in `VPCOnly` mode. Valid values are `Service` and `Customer`.
-* `tags` - (Optional) A map of tags to assign to the resource. If configured with a provider [`default_tags` configuration block](https://registry.terraform.io/providers/hashicorp/aws/latest/docs#default_tags-configuration-block) present, tags with matching keys will overwrite those defined at the provider-level.
->>>>>>> 3cf15a22
+* `tags` - (Optional) A map of tags to assign to the resource. If configured with a provider `default_tags` configuration block present, tags with matching keys will overwrite those defined at the provider-level.
 
 ### Default User Settings
 
