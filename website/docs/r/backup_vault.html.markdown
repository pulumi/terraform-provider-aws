---
subcategory: "Backup"
layout: "aws"
page_title: "AWS: aws_backup_vault"
description: |-
  Provides an AWS Backup vault resource.
---

# Resource: aws_backup_vault

Provides an AWS Backup vault resource.

## Example Usage

```terraform
resource "aws_backup_vault" "example" {
  name        = "example_backup_vault"
  kms_key_arn = aws_kms_key.example.arn
}
```

## Argument Reference

The following arguments are supported:

* `force_destroy` - (Optional, Default: `false`) A boolean that indicates that all recovery points stored in the vault are deleted so that the vault can be destroyed without error.
* `kms_key_arn` - (Optional) The server-side encryption key that is used to protect your backups.
* `name` - (Required) Name of the backup vault to create.
<<<<<<< HEAD
* `tags` - (Optional) Metadata that you can assign to help organize the resources that you create. .If configured with a provider `default_tags` configuration block present, tags with matching keys will overwrite those defined at the provider-level.
* `kms_key_arn` - (Optional) The server-side encryption key that is used to protect your backups.
=======
* `tags` - (Optional) Metadata that you can assign to help organize the resources that you create. If configured with a provider [`default_tags` configuration block](https://registry.terraform.io/providers/hashicorp/aws/latest/docs#default_tags-configuration-block) present, tags with matching keys will overwrite those defined at the provider-level.
>>>>>>> 3ad90c6b

## Attributes Reference

In addition to all arguments above, the following attributes are exported:

* `id` - The name of the vault.
* `arn` - The ARN of the vault.
* `recovery_points` - The number of recovery points that are stored in a backup vault.
* `tags_all` - A map of tags assigned to the resource, including those inherited from the provider `default_tags` configuration block.

## Timeouts

[Configuration options](https://www.terraform.io/docs/configuration/blocks/resources/syntax.html#operation-timeouts):

- `delete` - (Default `10m`)

## Import

Backup vault can be imported using the `name`, e.g.,

```
$ terraform import aws_backup_vault.test-vault TestVault
```<|MERGE_RESOLUTION|>--- conflicted
+++ resolved
@@ -26,12 +26,7 @@
 * `force_destroy` - (Optional, Default: `false`) A boolean that indicates that all recovery points stored in the vault are deleted so that the vault can be destroyed without error.
 * `kms_key_arn` - (Optional) The server-side encryption key that is used to protect your backups.
 * `name` - (Required) Name of the backup vault to create.
-<<<<<<< HEAD
 * `tags` - (Optional) Metadata that you can assign to help organize the resources that you create. .If configured with a provider `default_tags` configuration block present, tags with matching keys will overwrite those defined at the provider-level.
-* `kms_key_arn` - (Optional) The server-side encryption key that is used to protect your backups.
-=======
-* `tags` - (Optional) Metadata that you can assign to help organize the resources that you create. If configured with a provider [`default_tags` configuration block](https://registry.terraform.io/providers/hashicorp/aws/latest/docs#default_tags-configuration-block) present, tags with matching keys will overwrite those defined at the provider-level.
->>>>>>> 3ad90c6b
 
 ## Attributes Reference
 
