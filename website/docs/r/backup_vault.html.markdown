---
subcategory: "Backup"
layout: "aws"
page_title: "AWS: aws_backup_vault"
description: |-
  Provides an AWS Backup vault resource.
---

# Resource: aws_backup_vault

Provides an AWS Backup vault resource.

## Example Usage

```terraform
resource "aws_backup_vault" "example" {
  name        = "example_backup_vault"
  kms_key_arn = aws_kms_key.example.arn
}
```

## Argument Reference

The following arguments are supported:

* `name` - (Required) Name of the backup vault to create.
<<<<<<< HEAD
* `tags` - (Optional) Metadata that you can assign to help organize the resources that you create. .If configured with a provider `default_tags` configuration block present, tags with matching keys will overwrite those defined at the provider-level.
=======
* `tags` - (Optional) Metadata that you can assign to help organize the resources that you create. If configured with a provider [`default_tags` configuration block](https://registry.terraform.io/providers/hashicorp/aws/latest/docs#default_tags-configuration-block) present, tags with matching keys will overwrite those defined at the provider-level.
>>>>>>> abe4b515
* `kms_key_arn` - (Optional) The server-side encryption key that is used to protect your backups.

## Attributes Reference

In addition to all arguments above, the following attributes are exported:

* `id` - The name of the vault.
* `arn` - The ARN of the vault.
* `recovery_points` - The number of recovery points that are stored in a backup vault.
<<<<<<< HEAD
* `tags_all` - A map of tags assigned to the resource, including those inherited from the provider .
=======
* `tags_all` - A map of tags assigned to the resource, including those inherited from the provider [`default_tags` configuration block](https://registry.terraform.io/providers/hashicorp/aws/latest/docs#default_tags-configuration-block).
>>>>>>> abe4b515

## Import

Backup vault can be imported using the `name`, e.g.,

```
$ terraform import aws_backup_vault.test-vault TestVault
```<|MERGE_RESOLUTION|>--- conflicted
+++ resolved
@@ -24,11 +24,7 @@
 The following arguments are supported:
 
 * `name` - (Required) Name of the backup vault to create.
-<<<<<<< HEAD
 * `tags` - (Optional) Metadata that you can assign to help organize the resources that you create. .If configured with a provider `default_tags` configuration block present, tags with matching keys will overwrite those defined at the provider-level.
-=======
-* `tags` - (Optional) Metadata that you can assign to help organize the resources that you create. If configured with a provider [`default_tags` configuration block](https://registry.terraform.io/providers/hashicorp/aws/latest/docs#default_tags-configuration-block) present, tags with matching keys will overwrite those defined at the provider-level.
->>>>>>> abe4b515
 * `kms_key_arn` - (Optional) The server-side encryption key that is used to protect your backups.
 
 ## Attributes Reference
@@ -38,11 +34,7 @@
 * `id` - The name of the vault.
 * `arn` - The ARN of the vault.
 * `recovery_points` - The number of recovery points that are stored in a backup vault.
-<<<<<<< HEAD
-* `tags_all` - A map of tags assigned to the resource, including those inherited from the provider .
-=======
-* `tags_all` - A map of tags assigned to the resource, including those inherited from the provider [`default_tags` configuration block](https://registry.terraform.io/providers/hashicorp/aws/latest/docs#default_tags-configuration-block).
->>>>>>> abe4b515
+* `tags_all` - A map of tags assigned to the resource, including those inherited from the provider `default_tags` configuration block.
 
 ## Import
 
