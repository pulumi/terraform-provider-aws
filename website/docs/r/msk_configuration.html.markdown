---
subcategory: "Managed Streaming for Kafka (MSK)"
layout: "aws"
page_title: "AWS: aws_msk_configuration"
description: |-
  this provider resource for managing an Amazon Managed Streaming for Kafka configuration
---

# Resource: aws_msk_configuration

Manages an Amazon Managed Streaming for Kafka configuration. More information can be found on the [MSK Developer Guide](https://docs.aws.amazon.com/msk/latest/developerguide/msk-configuration.html).

<<<<<<< HEAD
~> **NOTE:** The API does not support deleting MSK configurations. Removing this resource will only remove the this provider state for it.

=======
>>>>>>> b088ca27
## Example Usage

```hcl
resource "aws_msk_configuration" "example" {
  kafka_versions = ["2.1.0"]
  name           = "example"

  server_properties = <<PROPERTIES
auto.create.topics.enable = true
delete.topic.enable = true
PROPERTIES
}
```

## Argument Reference

The following arguments are supported:

* `server_properties` - (Required) Contents of the server.properties file. Supported properties are documented in the [MSK Developer Guide](https://docs.aws.amazon.com/msk/latest/developerguide/msk-configuration-properties.html).
* `kafka_versions` - (Required) List of Apache Kafka versions which can use this configuration.
* `name` - (Required) Name of the configuration.
* `description` - (Optional) Description of the configuration.

## Attributes Reference

In addition to all arguments above, the following attributes are exported:

* `arn` - Amazon Resource Name (ARN) of the configuration.
* `latest_revision` - Latest revision of the configuration.

## Import

MSK configurations can be imported using the configuration ARN, e.g.

```
$ terraform import aws_msk_configuration.example arn:aws:kafka:us-west-2:123456789012:configuration/example/279c0212-d057-4dba-9aa9-1c4e5a25bfc7-3
```<|MERGE_RESOLUTION|>--- conflicted
+++ resolved
@@ -10,11 +10,6 @@
 
 Manages an Amazon Managed Streaming for Kafka configuration. More information can be found on the [MSK Developer Guide](https://docs.aws.amazon.com/msk/latest/developerguide/msk-configuration.html).
 
-<<<<<<< HEAD
-~> **NOTE:** The API does not support deleting MSK configurations. Removing this resource will only remove the this provider state for it.
-
-=======
->>>>>>> b088ca27
 ## Example Usage
 
 ```hcl
