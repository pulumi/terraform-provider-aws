package aws

import (
	"bytes"
	"fmt"
	"log"
	"regexp"
	"strconv"
	"strings"
	"time"

	"github.com/aws/aws-sdk-go/aws"
	"github.com/aws/aws-sdk-go/aws/arn"
	"github.com/aws/aws-sdk-go/service/ecs"
	"github.com/hashicorp/terraform/helper/hashcode"
	"github.com/hashicorp/terraform/helper/resource"
	"github.com/hashicorp/terraform/helper/schema"
	"github.com/hashicorp/terraform/helper/validation"
)

var taskDefinitionRE = regexp.MustCompile("^([a-zA-Z0-9_-]+):([0-9]+)$")

func resourceAwsEcsService() *schema.Resource {
	return &schema.Resource{
		Create: resourceAwsEcsServiceCreate,
		Read:   resourceAwsEcsServiceRead,
		Update: resourceAwsEcsServiceUpdate,
		Delete: resourceAwsEcsServiceDelete,
		Importer: &schema.ResourceImporter{
			State: resourceAwsEcsServiceImport,
		},

		Schema: map[string]*schema.Schema{
			"name": {
				Type:     schema.TypeString,
				Required: true,
				ForceNew: true,
			},

			"cluster": {
				Type:     schema.TypeString,
				Optional: true,
				Computed: true,
				ForceNew: true,
			},

			"task_definition": {
				Type:     schema.TypeString,
				Required: true,
			},

			"desired_count": {
				Type:     schema.TypeInt,
				Optional: true,
				DiffSuppressFunc: func(k, old, new string, d *schema.ResourceData) bool {
					if d.Get("scheduling_strategy").(string) == ecs.SchedulingStrategyDaemon {
						return true
					}
					return false
				},
			},

			"enable_ecs_managed_tags": {
				Type:     schema.TypeBool,
				Optional: true,
				Default:  false,
			},

			"health_check_grace_period_seconds": {
				Type:         schema.TypeInt,
				Optional:     true,
				ValidateFunc: validation.IntBetween(0, 7200),
			},

			"launch_type": {
				Type:     schema.TypeString,
				ForceNew: true,
				Optional: true,
				Default:  "EC2",
			},

			"scheduling_strategy": {
				Type:     schema.TypeString,
				Optional: true,
				ForceNew: true,
				Default:  ecs.SchedulingStrategyReplica,
				ValidateFunc: validation.StringInSlice([]string{
					ecs.SchedulingStrategyDaemon,
					ecs.SchedulingStrategyReplica,
				}, false),
			},

			"iam_role": {
				Type:     schema.TypeString,
				ForceNew: true,
				Optional: true,
				Computed: true,
			},

			"deployment_controller": {
				Type:     schema.TypeList,
				Optional: true,
				MaxItems: 1,
				// Ignore missing configuration block
				DiffSuppressFunc: func(k, old, new string, d *schema.ResourceData) bool {
					if old == "1" && new == "0" {
						return true
					}
					return false
				},
				Elem: &schema.Resource{
					Schema: map[string]*schema.Schema{
						"type": {
							Type:     schema.TypeString,
							ForceNew: true,
							Optional: true,
							Default:  ecs.DeploymentControllerTypeEcs,
							ValidateFunc: validation.StringInSlice([]string{
								ecs.DeploymentControllerTypeCodeDeploy,
								ecs.DeploymentControllerTypeEcs,
							}, false),
						},
					},
				},
			},

			"deployment_maximum_percent": {
				Type:     schema.TypeInt,
				Optional: true,
				Default:  200,
				DiffSuppressFunc: func(k, old, new string, d *schema.ResourceData) bool {
					if d.Get("scheduling_strategy").(string) == ecs.SchedulingStrategyDaemon && new == "200" {
						return true
					}
					return false
				},
			},

			"deployment_minimum_healthy_percent": {
				Type:     schema.TypeInt,
				Optional: true,
				Default:  100,
				DiffSuppressFunc: func(k, old, new string, d *schema.ResourceData) bool {
					if d.Get("scheduling_strategy").(string) == ecs.SchedulingStrategyDaemon && new == "100" {
						return true
					}
					return false
				},
			},

			"load_balancer": {
				Type:     schema.TypeSet,
				Optional: true,
				ForceNew: true,
				MaxItems: 1,
				Elem: &schema.Resource{
					Schema: map[string]*schema.Schema{
						"elb_name": {
							Type:     schema.TypeString,
							Optional: true,
							ForceNew: true,
						},

						"target_group_arn": {
							Type:     schema.TypeString,
							Optional: true,
							ForceNew: true,
						},

						"container_name": {
							Type:     schema.TypeString,
							Required: true,
							ForceNew: true,
						},

						"container_port": {
							Type:     schema.TypeInt,
							Required: true,
							ForceNew: true,
						},
					},
				},
				Set: resourceAwsEcsLoadBalancerHash,
			},

			"network_configuration": {
				Type:     schema.TypeList,
				Optional: true,
				MaxItems: 1,
				Elem: &schema.Resource{
					Schema: map[string]*schema.Schema{
						"security_groups": {
							Type:     schema.TypeSet,
							Optional: true,
							Elem:     &schema.Schema{Type: schema.TypeString},
							Set:      schema.HashString,
						},
						"subnets": {
							Type:     schema.TypeSet,
							Required: true,
							Elem:     &schema.Schema{Type: schema.TypeString},
							Set:      schema.HashString,
						},
						"assign_public_ip": {
							Type:     schema.TypeBool,
							Optional: true,
							Default:  false,
						},
					},
				},
			},

			"placement_strategy": {
				Type:          schema.TypeSet,
				Optional:      true,
				ForceNew:      true,
				MaxItems:      5,
				ConflictsWith: []string{"ordered_placement_strategy"},
				Deprecated:    "Use `ordered_placement_strategy` instead",
				Elem: &schema.Resource{
					Schema: map[string]*schema.Schema{
						"type": {
							Type:     schema.TypeString,
							ForceNew: true,
							Required: true,
						},
						"field": {
							Type:     schema.TypeString,
							ForceNew: true,
							Optional: true,
							DiffSuppressFunc: func(k, old, new string, d *schema.ResourceData) bool {
								if strings.ToLower(old) == strings.ToLower(new) {
									return true
								}
								return false
							},
						},
					},
				},
				Set: func(v interface{}) int {
					var buf bytes.Buffer
					m := v.(map[string]interface{})
					buf.WriteString(fmt.Sprintf("%s-", m["type"].(string)))
					if m["field"] != nil {
						field := m["field"].(string)
						if field == "host" {
							buf.WriteString("instanceId-")
						} else {
							buf.WriteString(fmt.Sprintf("%s-", field))
						}
					}
					return hashcode.String(buf.String())
				},
			},
			"ordered_placement_strategy": {
				Type:          schema.TypeList,
				Optional:      true,
				ForceNew:      true,
				MaxItems:      5,
				ConflictsWith: []string{"placement_strategy"},
				Elem: &schema.Resource{
					Schema: map[string]*schema.Schema{
						"type": {
							Type:     schema.TypeString,
							ForceNew: true,
							Required: true,
						},
						"field": {
							Type:     schema.TypeString,
							ForceNew: true,
							Optional: true,
							StateFunc: func(v interface{}) string {
								value := v.(string)
								if value == "host" {
									return "instanceId"
								}
								return value
							},
							DiffSuppressFunc: func(k, old, new string, d *schema.ResourceData) bool {
								if strings.ToLower(old) == strings.ToLower(new) {
									return true
								}
								return false
							},
						},
					},
				},
			},
			"placement_constraints": {
				Type:     schema.TypeSet,
				Optional: true,
				ForceNew: true,
				MaxItems: 10,
				Elem: &schema.Resource{
					Schema: map[string]*schema.Schema{
						"type": {
							Type:     schema.TypeString,
							ForceNew: true,
							Required: true,
						},
						"expression": {
							Type:     schema.TypeString,
							ForceNew: true,
							Optional: true,
						},
					},
				},
			},
<<<<<<< HEAD
=======

			"propagate_tags": {
				Type:     schema.TypeString,
				Optional: true,
				ForceNew: true,
				DiffSuppressFunc: func(k, old, new string, d *schema.ResourceData) bool {
					if old == "NONE" && new == "" {
						return true
					}
					return false
				},
				ValidateFunc: validation.StringInSlice([]string{
					ecs.PropagateTagsService,
					ecs.PropagateTagsTaskDefinition,
					"",
				}, false),
			},

>>>>>>> fe428d47
			"service_registries": {
				Type:     schema.TypeSet,
				Optional: true,
				ForceNew: true,
				MaxItems: 1,
				Elem: &schema.Resource{
					Schema: map[string]*schema.Schema{
						"container_name": {
							Type:     schema.TypeString,
							Optional: true,
						},
						"container_port": {
							Type:         schema.TypeInt,
							Optional:     true,
							ValidateFunc: validation.IntBetween(0, 65536),
						},
						"port": {
							Type:         schema.TypeInt,
							Optional:     true,
							ValidateFunc: validation.IntBetween(0, 65536),
						},
						"registry_arn": {
							Type:         schema.TypeString,
							Required:     true,
							ValidateFunc: validateArn,
						},
					},
				},
			},
			"wait_for_steady_state": {
				Type:     schema.TypeBool,
				Optional: true,
				Default:  false,
			},
			"tags": tagsSchema(),
		},
	}
}

func resourceAwsEcsServiceImport(d *schema.ResourceData, meta interface{}) ([]*schema.ResourceData, error) {
	if len(strings.Split(d.Id(), "/")) != 2 {
		return []*schema.ResourceData{}, fmt.Errorf("Wrong format of resource: %s. Please follow 'cluster-name/service-name'", d.Id())
	}
	cluster := strings.Split(d.Id(), "/")[0]
	name := strings.Split(d.Id(), "/")[1]
	log.Printf("[DEBUG] Importing ECS service %s from cluster %s", name, cluster)

	d.SetId(name)
	clusterArn := arn.ARN{
		Partition: meta.(*AWSClient).partition,
		Region:    meta.(*AWSClient).region,
		Service:   "ecs",
		AccountID: meta.(*AWSClient).accountid,
		Resource:  fmt.Sprintf("cluster/%s", cluster),
	}.String()
	d.Set("cluster", clusterArn)
	return []*schema.ResourceData{d}, nil
}

func resourceAwsEcsServiceCreate(d *schema.ResourceData, meta interface{}) error {
	conn := meta.(*AWSClient).ecsconn

	deploymentMinimumHealthyPercent := d.Get("deployment_minimum_healthy_percent").(int)
	schedulingStrategy := d.Get("scheduling_strategy").(string)

	input := ecs.CreateServiceInput{
		ClientToken:          aws.String(resource.UniqueId()),
		DeploymentController: expandEcsDeploymentController(d.Get("deployment_controller").([]interface{})),
		SchedulingStrategy:   aws.String(schedulingStrategy),
		ServiceName:          aws.String(d.Get("name").(string)),
		Tags:                 tagsFromMapECS(d.Get("tags").(map[string]interface{})),
		TaskDefinition:       aws.String(d.Get("task_definition").(string)),
		EnableECSManagedTags: aws.Bool(d.Get("enable_ecs_managed_tags").(bool)),
	}

	if schedulingStrategy == ecs.SchedulingStrategyDaemon && deploymentMinimumHealthyPercent != 100 {
		input.DeploymentConfiguration = &ecs.DeploymentConfiguration{
			MinimumHealthyPercent: aws.Int64(int64(deploymentMinimumHealthyPercent)),
		}
	} else if schedulingStrategy == ecs.SchedulingStrategyReplica {
		input.DeploymentConfiguration = &ecs.DeploymentConfiguration{
			MaximumPercent:        aws.Int64(int64(d.Get("deployment_maximum_percent").(int))),
			MinimumHealthyPercent: aws.Int64(int64(deploymentMinimumHealthyPercent)),
		}
		input.DesiredCount = aws.Int64(int64(d.Get("desired_count").(int)))
	}

	if v, ok := d.GetOk("cluster"); ok {
		input.Cluster = aws.String(v.(string))
	}

	if v, ok := d.GetOk("health_check_grace_period_seconds"); ok {
		input.HealthCheckGracePeriodSeconds = aws.Int64(int64(v.(int)))
	}

	if v, ok := d.GetOk("launch_type"); ok {
		input.LaunchType = aws.String(v.(string))
	}

	if v, ok := d.GetOk("propagate_tags"); ok {
		input.PropagateTags = aws.String(v.(string))
	}

	loadBalancers := expandEcsLoadBalancers(d.Get("load_balancer").(*schema.Set).List())
	if len(loadBalancers) > 0 {
		log.Printf("[DEBUG] Adding ECS load balancers: %s", loadBalancers)
		input.LoadBalancers = loadBalancers
	}
	if v, ok := d.GetOk("iam_role"); ok {
		input.Role = aws.String(v.(string))
	}

	input.NetworkConfiguration = expandEcsNetworkConfiguration(d.Get("network_configuration").([]interface{}))

	if v, ok := d.GetOk("ordered_placement_strategy"); ok {
		ps, err := expandPlacementStrategy(v.([]interface{}))
		if err != nil {
			return err
		}
		input.PlacementStrategy = ps
	} else {
		ps, err := expandPlacementStrategyDeprecated(d.Get("placement_strategy").(*schema.Set))
		if err != nil {
			return err
		}
		input.PlacementStrategy = ps
	}

	constraints := d.Get("placement_constraints").(*schema.Set).List()
	if len(constraints) > 0 {
		var pc []*ecs.PlacementConstraint
		for _, raw := range constraints {
			p := raw.(map[string]interface{})
			t := p["type"].(string)
			e := p["expression"].(string)
			if err := validateAwsEcsPlacementConstraint(t, e); err != nil {
				return err
			}
			constraint := &ecs.PlacementConstraint{
				Type: aws.String(t),
			}
			if e != "" {
				constraint.Expression = aws.String(e)
			}

			pc = append(pc, constraint)
		}
		input.PlacementConstraints = pc
	}

	serviceRegistries := d.Get("service_registries").(*schema.Set).List()
	if len(serviceRegistries) > 0 {
		srs := make([]*ecs.ServiceRegistry, 0, len(serviceRegistries))
		for _, v := range serviceRegistries {
			raw := v.(map[string]interface{})
			sr := &ecs.ServiceRegistry{
				RegistryArn: aws.String(raw["registry_arn"].(string)),
			}
			if port, ok := raw["port"].(int); ok && port != 0 {
				sr.Port = aws.Int64(int64(port))
			}
			if raw, ok := raw["container_port"].(int); ok && raw != 0 {
				sr.ContainerPort = aws.Int64(int64(raw))
			}
			if raw, ok := raw["container_name"].(string); ok && raw != "" {
				sr.ContainerName = aws.String(raw)
			}

			srs = append(srs, sr)
		}
		input.ServiceRegistries = srs
	}

	log.Printf("[DEBUG] Creating ECS service: %s", input)

	// Retry due to AWS IAM & ECS eventual consistency
	var out *ecs.CreateServiceOutput
	var err error
	err = resource.Retry(2*time.Minute, func() *resource.RetryError {
		out, err = conn.CreateService(&input)

		if err != nil {
			if isAWSErr(err, ecs.ErrCodeClusterNotFoundException, "") {
				return resource.RetryableError(err)
			}
			if isAWSErr(err, ecs.ErrCodeInvalidParameterException, "Please verify that the ECS service role being passed has the proper permissions.") {
				return resource.RetryableError(err)
			}
			if isAWSErr(err, ecs.ErrCodeInvalidParameterException, "does not have an associated load balancer") {
				return resource.RetryableError(err)
			}
			return resource.NonRetryableError(err)
		}

		return nil
	})
	if err != nil {
		return fmt.Errorf("%s %q", err, d.Get("name").(string))
	}

	service := *out.Service

	log.Printf("[DEBUG] ECS service created: %s", *service.ServiceArn)
	d.SetId(*service.ServiceArn)

	if d.Get("wait_for_steady_state").(bool) {
		if err = resourceAwsEcsWaitForServiceSteadyState(d, meta); err != nil {
			return err
		}
	}

	return resourceAwsEcsServiceRead(d, meta)
}

func resourceAwsEcsServiceRead(d *schema.ResourceData, meta interface{}) error {
	conn := meta.(*AWSClient).ecsconn

	log.Printf("[DEBUG] Reading ECS service %s", d.Id())
	input := ecs.DescribeServicesInput{
		Cluster:  aws.String(d.Get("cluster").(string)),
		Include:  []*string{aws.String(ecs.ServiceFieldTags)},
		Services: []*string{aws.String(d.Id())},
	}

	var out *ecs.DescribeServicesOutput
	err := resource.Retry(2*time.Minute, func() *resource.RetryError {
		var err error
		out, err = conn.DescribeServices(&input)
		if err != nil {
			return resource.NonRetryableError(err)
		}

		if len(out.Services) < 1 {
			if d.IsNewResource() {
				return resource.RetryableError(fmt.Errorf("New ECS service not found yet: %q", d.Id()))
			}
			log.Printf("[WARN] ECS Service %s not found, removing from state.", d.Id())
			d.SetId("")
			return nil
		}

		service := out.Services[0]
		if d.IsNewResource() && *service.Status == "INACTIVE" {
			return resource.RetryableError(fmt.Errorf("ECS service currently INACTIVE: %q", d.Id()))
		}

		return nil
	})
	if err != nil {
		return err
	}

	if len(out.Services) < 1 {
		log.Printf("[WARN] Removing ECS service %s (%s) because it's gone", d.Get("name").(string), d.Id())
		d.SetId("")
		return nil
	}

	service := out.Services[0]

	// Status==INACTIVE means deleted service
	if *service.Status == "INACTIVE" {
		log.Printf("[WARN] Removing ECS service %q because it's INACTIVE", *service.ServiceArn)
		d.SetId("")
		return nil
	}

	log.Printf("[DEBUG] Received ECS service %s", service)

	d.SetId(*service.ServiceArn)
	d.Set("name", service.ServiceName)

	// Save task definition in the same format
	if strings.HasPrefix(d.Get("task_definition").(string), "arn:"+meta.(*AWSClient).partition+":ecs:") {
		d.Set("task_definition", service.TaskDefinition)
	} else {
		taskDefinition := buildFamilyAndRevisionFromARN(*service.TaskDefinition)
		d.Set("task_definition", taskDefinition)
	}

	d.Set("scheduling_strategy", service.SchedulingStrategy)
	d.Set("desired_count", service.DesiredCount)
	d.Set("health_check_grace_period_seconds", service.HealthCheckGracePeriodSeconds)
	d.Set("launch_type", service.LaunchType)
	d.Set("enable_ecs_managed_tags", service.EnableECSManagedTags)
	d.Set("propagate_tags", service.PropagateTags)

	// Save cluster in the same format
	if strings.HasPrefix(d.Get("cluster").(string), "arn:"+meta.(*AWSClient).partition+":ecs:") {
		d.Set("cluster", service.ClusterArn)
	} else {
		clusterARN := getNameFromARN(*service.ClusterArn)
		d.Set("cluster", clusterARN)
	}

	// Save IAM role in the same format
	if service.RoleArn != nil {
		if strings.HasPrefix(d.Get("iam_role").(string), "arn:"+meta.(*AWSClient).partition+":iam:") {
			d.Set("iam_role", service.RoleArn)
		} else {
			roleARN := getNameFromARN(*service.RoleArn)
			d.Set("iam_role", roleARN)
		}
	}

	if service.DeploymentConfiguration != nil {
		d.Set("deployment_maximum_percent", service.DeploymentConfiguration.MaximumPercent)
		d.Set("deployment_minimum_healthy_percent", service.DeploymentConfiguration.MinimumHealthyPercent)
	}

	if err := d.Set("deployment_controller", flattenEcsDeploymentController(service.DeploymentController)); err != nil {
		return fmt.Errorf("Error setting deployment_controller for (%s): %s", d.Id(), err)
	}

	if service.LoadBalancers != nil {
		d.Set("load_balancer", flattenEcsLoadBalancers(service.LoadBalancers))
	}

	if _, ok := d.GetOk("placement_strategy"); ok {
		if err := d.Set("placement_strategy", flattenPlacementStrategyDeprecated(service.PlacementStrategy)); err != nil {
			return fmt.Errorf("error setting placement_strategy: %s", err)
		}
	} else {
		if err := d.Set("ordered_placement_strategy", flattenPlacementStrategy(service.PlacementStrategy)); err != nil {
			return fmt.Errorf("error setting ordered_placement_strategy: %s", err)
		}
	}
	if err := d.Set("placement_constraints", flattenServicePlacementConstraints(service.PlacementConstraints)); err != nil {
		log.Printf("[ERR] Error setting placement_constraints for (%s): %s", d.Id(), err)
	}

	if err := d.Set("network_configuration", flattenEcsNetworkConfiguration(service.NetworkConfiguration)); err != nil {
		return fmt.Errorf("Error setting network_configuration for (%s): %s", d.Id(), err)
	}

	if err := d.Set("service_registries", flattenServiceRegistries(service.ServiceRegistries)); err != nil {
		return fmt.Errorf("Error setting service_registries for (%s): %s", d.Id(), err)
	}

	if err := d.Set("tags", tagsToMapECS(service.Tags)); err != nil {
		return fmt.Errorf("error setting tags: %s", err)
	}

	return nil
}

func expandEcsDeploymentController(l []interface{}) *ecs.DeploymentController {
	if len(l) == 0 || l[0] == nil {
		return nil
	}

	m := l[0].(map[string]interface{})

	deploymentController := &ecs.DeploymentController{
		Type: aws.String(m["type"].(string)),
	}

	return deploymentController
}

func flattenEcsDeploymentController(deploymentController *ecs.DeploymentController) []interface{} {
	m := map[string]interface{}{
		"type": ecs.DeploymentControllerTypeEcs,
	}

	if deploymentController == nil {
		return []interface{}{m}
	}

	m["type"] = aws.StringValue(deploymentController.Type)

	return []interface{}{m}
}

func flattenEcsNetworkConfiguration(nc *ecs.NetworkConfiguration) []interface{} {
	if nc == nil {
		return nil
	}

	result := make(map[string]interface{})
	result["security_groups"] = schema.NewSet(schema.HashString, flattenStringList(nc.AwsvpcConfiguration.SecurityGroups))
	result["subnets"] = schema.NewSet(schema.HashString, flattenStringList(nc.AwsvpcConfiguration.Subnets))

	if nc.AwsvpcConfiguration.AssignPublicIp != nil {
		result["assign_public_ip"] = *nc.AwsvpcConfiguration.AssignPublicIp == ecs.AssignPublicIpEnabled
	}

	return []interface{}{result}
}

func expandEcsNetworkConfiguration(nc []interface{}) *ecs.NetworkConfiguration {
	if len(nc) == 0 {
		return nil
	}
	awsVpcConfig := &ecs.AwsVpcConfiguration{}
	raw := nc[0].(map[string]interface{})
	if val, ok := raw["security_groups"]; ok {
		awsVpcConfig.SecurityGroups = expandStringSet(val.(*schema.Set))
	}
	awsVpcConfig.Subnets = expandStringSet(raw["subnets"].(*schema.Set))
	if val, ok := raw["assign_public_ip"].(bool); ok {
		awsVpcConfig.AssignPublicIp = aws.String(ecs.AssignPublicIpDisabled)
		if val {
			awsVpcConfig.AssignPublicIp = aws.String(ecs.AssignPublicIpEnabled)
		}
	}

	return &ecs.NetworkConfiguration{AwsvpcConfiguration: awsVpcConfig}
}

func flattenServicePlacementConstraints(pcs []*ecs.PlacementConstraint) []map[string]interface{} {
	if len(pcs) == 0 {
		return nil
	}
	results := make([]map[string]interface{}, 0)
	for _, pc := range pcs {
		c := make(map[string]interface{})
		c["type"] = *pc.Type
		if pc.Expression != nil {
			c["expression"] = *pc.Expression
		}

		results = append(results, c)
	}
	return results
}

func flattenPlacementStrategyDeprecated(pss []*ecs.PlacementStrategy) []map[string]interface{} {
	if len(pss) == 0 {
		return nil
	}
	results := make([]map[string]interface{}, 0)
	for _, ps := range pss {
		c := make(map[string]interface{})
		c["type"] = *ps.Type

		if ps.Field != nil {
			c["field"] = *ps.Field

			// for some fields the API requires lowercase for creation but will return uppercase on query
			if *ps.Field == "MEMORY" || *ps.Field == "CPU" {
				c["field"] = strings.ToLower(*ps.Field)
			}
		}

		results = append(results, c)
	}
	return results
}

func expandPlacementStrategy(s []interface{}) ([]*ecs.PlacementStrategy, error) {
	if len(s) == 0 {
		return nil, nil
	}
	pss := make([]*ecs.PlacementStrategy, 0)
	for _, raw := range s {
		p := raw.(map[string]interface{})
		t := p["type"].(string)
		f := p["field"].(string)
		if err := validateAwsEcsPlacementStrategy(t, f); err != nil {
			return nil, err
		}
		ps := &ecs.PlacementStrategy{
			Type: aws.String(t),
		}
		if f != "" {
			// Field must be omitted (i.e. not empty string) for random strategy
			ps.Field = aws.String(f)
		}
		pss = append(pss, ps)
	}
	return pss, nil
}

func expandPlacementStrategyDeprecated(s *schema.Set) ([]*ecs.PlacementStrategy, error) {
	if len(s.List()) == 0 {
		return nil, nil
	}
	pss := make([]*ecs.PlacementStrategy, 0)
	for _, raw := range s.List() {
		p := raw.(map[string]interface{})
		t := p["type"].(string)
		f := p["field"].(string)
		if err := validateAwsEcsPlacementStrategy(t, f); err != nil {
			return nil, err
		}
		ps := &ecs.PlacementStrategy{
			Type: aws.String(t),
		}
		if f != "" {
			// Field must be omitted (i.e. not empty string) for random strategy
			ps.Field = aws.String(f)
		}
		pss = append(pss, ps)
	}
	return pss, nil
}

func flattenPlacementStrategy(pss []*ecs.PlacementStrategy) []interface{} {
	if len(pss) == 0 {
		return nil
	}
	results := make([]interface{}, 0, len(pss))
	for _, ps := range pss {
		c := make(map[string]interface{})
		c["type"] = *ps.Type

		if ps.Field != nil {
			c["field"] = *ps.Field

			// for some fields the API requires lowercase for creation but will return uppercase on query
			if *ps.Field == "MEMORY" || *ps.Field == "CPU" {
				c["field"] = strings.ToLower(*ps.Field)
			}
		}

		results = append(results, c)
	}
	return results
}

func flattenServiceRegistries(srs []*ecs.ServiceRegistry) []map[string]interface{} {
	if len(srs) == 0 {
		return nil
	}
	results := make([]map[string]interface{}, 0)
	for _, sr := range srs {
		c := map[string]interface{}{
			"registry_arn": aws.StringValue(sr.RegistryArn),
		}
		if sr.Port != nil {
			c["port"] = int(aws.Int64Value(sr.Port))
		}
		if sr.ContainerPort != nil {
			c["container_port"] = int(aws.Int64Value(sr.ContainerPort))
		}
		if sr.ContainerName != nil {
			c["container_name"] = aws.StringValue(sr.ContainerName)
		}
		results = append(results, c)
	}
	return results
}

func resourceAwsEcsServiceUpdate(d *schema.ResourceData, meta interface{}) error {
	conn := meta.(*AWSClient).ecsconn
	updateService := false

	input := ecs.UpdateServiceInput{
		Service: aws.String(d.Id()),
		Cluster: aws.String(d.Get("cluster").(string)),
	}

	schedulingStrategy := d.Get("scheduling_strategy").(string)

	if schedulingStrategy == ecs.SchedulingStrategyDaemon {
		if d.HasChange("deployment_minimum_healthy_percent") {
			updateService = true
			input.DeploymentConfiguration = &ecs.DeploymentConfiguration{
				MinimumHealthyPercent: aws.Int64(int64(d.Get("deployment_minimum_healthy_percent").(int))),
			}
		}
	} else if schedulingStrategy == ecs.SchedulingStrategyReplica {
		if d.HasChange("desired_count") {
			updateService = true
			input.DesiredCount = aws.Int64(int64(d.Get("desired_count").(int)))
		}

		if d.HasChange("deployment_maximum_percent") || d.HasChange("deployment_minimum_healthy_percent") {
			updateService = true
			input.DeploymentConfiguration = &ecs.DeploymentConfiguration{
				MaximumPercent:        aws.Int64(int64(d.Get("deployment_maximum_percent").(int))),
				MinimumHealthyPercent: aws.Int64(int64(d.Get("deployment_minimum_healthy_percent").(int))),
			}
		}
	}

	if d.HasChange("health_check_grace_period_seconds") {
		updateService = true
		input.HealthCheckGracePeriodSeconds = aws.Int64(int64(d.Get("health_check_grace_period_seconds").(int)))
	}

	if d.HasChange("task_definition") {
		updateService = true
		input.TaskDefinition = aws.String(d.Get("task_definition").(string))
	}

	if d.HasChange("network_configuration") {
		updateService = true
		input.NetworkConfiguration = expandEcsNetworkConfiguration(d.Get("network_configuration").([]interface{}))
	}

	if updateService {
		log.Printf("[DEBUG] Updating ECS Service (%s): %s", d.Id(), input)
		// Retry due to IAM eventual consistency
		err := resource.Retry(2*time.Minute, func() *resource.RetryError {
			out, err := conn.UpdateService(&input)
			if err != nil {
				if isAWSErr(err, ecs.ErrCodeInvalidParameterException, "Please verify that the ECS service role being passed has the proper permissions.") {
					return resource.RetryableError(err)
				}
				if isAWSErr(err, ecs.ErrCodeInvalidParameterException, "does not have an associated load balancer") {
					return resource.RetryableError(err)
				}
				return resource.NonRetryableError(err)
			}

			log.Printf("[DEBUG] Updated ECS service %s", out.Service)
			return nil
		})
		if err != nil {
			return fmt.Errorf("error updating ECS Service (%s): %s", d.Id(), err)
		}
	}

	if d.HasChange("tags") {
		oldTagsRaw, newTagsRaw := d.GetChange("tags")
		oldTagsMap := oldTagsRaw.(map[string]interface{})
		newTagsMap := newTagsRaw.(map[string]interface{})
		createTags, removeTags := diffTagsECS(tagsFromMapECS(oldTagsMap), tagsFromMapECS(newTagsMap))

		if len(removeTags) > 0 {
			removeTagKeys := make([]*string, len(removeTags))
			for i, removeTag := range removeTags {
				removeTagKeys[i] = removeTag.Key
			}

			input := &ecs.UntagResourceInput{
				ResourceArn: aws.String(d.Id()),
				TagKeys:     removeTagKeys,
			}

			log.Printf("[DEBUG] Untagging ECS Cluster: %s", input)
			if _, err := conn.UntagResource(input); err != nil {
				return fmt.Errorf("error untagging ECS Cluster (%s): %s", d.Id(), err)
			}
		}

		if len(createTags) > 0 {
			input := &ecs.TagResourceInput{
				ResourceArn: aws.String(d.Id()),
				Tags:        createTags,
			}

			log.Printf("[DEBUG] Tagging ECS Cluster: %s", input)
			if _, err := conn.TagResource(input); err != nil {
				return fmt.Errorf("error tagging ECS Cluster (%s): %s", d.Id(), err)
			}
		}
	}

	if d.Get("wait_for_steady_state").(bool) {
		if err := resourceAwsEcsWaitForServiceSteadyState(d, meta); err != nil {
			return err
		}
	}

	return resourceAwsEcsServiceRead(d, meta)
}

func resourceAwsEcsServiceDelete(d *schema.ResourceData, meta interface{}) error {
	conn := meta.(*AWSClient).ecsconn

	// Check if it's not already gone
	resp, err := conn.DescribeServices(&ecs.DescribeServicesInput{
		Services: []*string{aws.String(d.Id())},
		Cluster:  aws.String(d.Get("cluster").(string)),
	})
	if err != nil {
		if isAWSErr(err, ecs.ErrCodeServiceNotFoundException, "") {
			log.Printf("[DEBUG] Removing ECS Service from state, %q is already gone", d.Id())
			return nil
		}
		return err
	}

	if len(resp.Services) == 0 {
		log.Printf("[DEBUG] Removing ECS Service from state, %q is already gone", d.Id())
		return nil
	}

	log.Printf("[DEBUG] ECS service %s is currently %s", d.Id(), *resp.Services[0].Status)

	if *resp.Services[0].Status == "INACTIVE" {
		return nil
	}

	// Drain the ECS service
	if *resp.Services[0].Status != "DRAINING" && aws.StringValue(resp.Services[0].SchedulingStrategy) != ecs.SchedulingStrategyDaemon {
		log.Printf("[DEBUG] Draining ECS service %s", d.Id())
		_, err = conn.UpdateService(&ecs.UpdateServiceInput{
			Service:      aws.String(d.Id()),
			Cluster:      aws.String(d.Get("cluster").(string)),
			DesiredCount: aws.Int64(int64(0)),
		})
		if err != nil {
			return err
		}
	}

	input := ecs.DeleteServiceInput{
		Service: aws.String(d.Id()),
		Cluster: aws.String(d.Get("cluster").(string)),
	}
	// Wait until the ECS service is drained
	err = resource.Retry(5*time.Minute, func() *resource.RetryError {
		log.Printf("[DEBUG] Trying to delete ECS service %s", input)
		_, err := conn.DeleteService(&input)
		if err != nil {
			if isAWSErr(err, ecs.ErrCodeInvalidParameterException, "The service cannot be stopped while deployments are active.") {
				return resource.RetryableError(err)
			}
			return resource.NonRetryableError(err)
		}
		return nil
	})

	if err != nil {
		return err
	}

	// Wait until it's deleted
	wait := resource.StateChangeConf{
		Pending:    []string{"ACTIVE", "DRAINING"},
		Target:     []string{"INACTIVE"},
		Timeout:    10 * time.Minute,
		MinTimeout: 1 * time.Second,
		Refresh: func() (interface{}, string, error) {
			log.Printf("[DEBUG] Checking if ECS service %s is INACTIVE", d.Id())
			resp, err := conn.DescribeServices(&ecs.DescribeServicesInput{
				Services: []*string{aws.String(d.Id())},
				Cluster:  aws.String(d.Get("cluster").(string)),
			})
			if err != nil {
				return resp, "FAILED", err
			}

			log.Printf("[DEBUG] ECS service (%s) is currently %q", d.Id(), *resp.Services[0].Status)
			return resp, *resp.Services[0].Status, nil
		},
	}

	_, err = wait.WaitForState()
	if err != nil {
		return err
	}

	log.Printf("[DEBUG] ECS service %s deleted.", d.Id())
	return nil
}

func resourceAwsEcsLoadBalancerHash(v interface{}) int {
	var buf bytes.Buffer
	m := v.(map[string]interface{})

	buf.WriteString(fmt.Sprintf("%s-", m["elb_name"].(string)))
	buf.WriteString(fmt.Sprintf("%s-", m["container_name"].(string)))
	buf.WriteString(fmt.Sprintf("%d-", m["container_port"].(int)))

	if s := m["target_group_arn"].(string); s != "" {
		buf.WriteString(fmt.Sprintf("%s-", s))
	}

	return hashcode.String(buf.String())
}

func buildFamilyAndRevisionFromARN(arn string) string {
	return strings.Split(arn, "/")[1]
}

// Expects the following ARNs:
// arn:aws:iam::0123456789:role/EcsService
// arn:aws:ecs:us-west-2:0123456789:cluster/radek-cluster
func getNameFromARN(arn string) string {
	return strings.Split(arn, "/")[1]
}

func parseTaskDefinition(taskDefinition string) (string, string, error) {
	matches := taskDefinitionRE.FindAllStringSubmatch(taskDefinition, 2)

	if len(matches) == 0 || len(matches[0]) != 3 {
		return "", "", fmt.Errorf(
			"Invalid task definition format, family:rev or ARN expected (%#v)",
			taskDefinition)
	}

	return matches[0][1], matches[0][2], nil
}

func resourceAwsEcsWaitForServiceSteadyState(d *schema.ResourceData, meta interface{}) error {
	log.Println("[INFO] Waiting for service to reach a steady state")

	steadyStateConf := &resource.StateChangeConf{
		Pending:    []string{"false"},
		Target:     []string{"true"},
		Refresh:    resourceAwsEcsServiceIsSteadyStateFunc(d, meta),
		Timeout:    10 * time.Minute,
		MinTimeout: 1 * time.Second,
	}

	_, err := steadyStateConf.WaitForState()
	return err
}

// Returns a StateRefreshFunc for a given service. That function will return "true" if the service is in a
// steady state, "false" if the service is running but not in a steady state, and an error otherwise.
func resourceAwsEcsServiceIsSteadyStateFunc(d *schema.ResourceData, meta interface{}) resource.StateRefreshFunc {
	return func() (interface{}, string, error) {
		conn := meta.(*AWSClient).ecsconn
		in := &ecs.DescribeServicesInput{
			Services: []*string{aws.String(d.Id())},
			Cluster:  aws.String(d.Get("cluster").(string)),
		}

		out, err := conn.DescribeServices(in)
		if err != nil {
			return nil, "", err
		}

		if len(out.Services) < 1 {
			if d.IsNewResource() {
				// Continue retrying. It's *possible* the newly-created service was deleted out from under us,
				// but more likely we saw a stale read from ECS.
				log.Printf("[INFO] New ECS service not found yet: %q", d.Id())
				return nil, "false", nil
			}

			return nil, "", fmt.Errorf(
				"Service %v disappeared while waiting for it to reach a steady state",
				d.Id())
		}

		service := out.Services[0]

		// A service is in a steady state if:
		// 1. It is not INACTIVE or DRAINING
		// 2. There is only one deployment, which will be PRIMARY
		// 3. The count of running tasks matches the desired count
		// ref: https://github.com/boto/botocore/blob/3ac0dd53/botocore/data/ecs/2014-11-13/waiters-2.json#L42-L72
		if *service.Status == "INACTIVE" || *service.Status == "DRAINING" {
			return nil, "", fmt.Errorf(
				"Service %v can't reach steady state because its status is %v",
				d.Id(), *service.Status)
		}

		isSteadyState := len(service.Deployments) == 1 &&
			*service.RunningCount == *service.DesiredCount

		return service, strconv.FormatBool(isSteadyState), nil
	}
}<|MERGE_RESOLUTION|>--- conflicted
+++ resolved
@@ -306,8 +306,6 @@
 					},
 				},
 			},
-<<<<<<< HEAD
-=======
 
 			"propagate_tags": {
 				Type:     schema.TypeString,
@@ -326,7 +324,6 @@
 				}, false),
 			},
 
->>>>>>> fe428d47
 			"service_registries": {
 				Type:     schema.TypeSet,
 				Optional: true,
