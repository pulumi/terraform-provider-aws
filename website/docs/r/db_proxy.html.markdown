--- conflicted
+++ resolved
@@ -50,11 +50,7 @@
 * `role_arn` - (Required) The Amazon Resource Name (ARN) of the IAM role that the proxy uses to access secrets in AWS Secrets Manager.
 * `vpc_security_group_ids` - (Optional) One or more VPC security group IDs to associate with the new proxy.
 * `vpc_subnet_ids` - (Required) One or more VPC subnet IDs to associate with the new proxy.
-<<<<<<< HEAD
-* `tags` - (Optional) A mapping of tags to assign to the resource. .If configured with a provider `default_tags` configuration block present, tags with matching keys will overwrite those defined at the provider-level.
-=======
-* `tags` - (Optional) A mapping of tags to assign to the resource. If configured with a provider [`default_tags` configuration block](https://registry.terraform.io/providers/hashicorp/aws/latest/docs#default_tags-configuration-block) present, tags with matching keys will overwrite those defined at the provider-level.
->>>>>>> abe4b515
+* `tags` - (Optional) A mapping of tags to assign to the resource. If configured with a provider `default_tags` configuration block present, tags with matching keys will overwrite those defined at the provider-level.
 
 `auth` blocks support the following:
 
@@ -71,11 +67,7 @@
 * `id` - The Amazon Resource Name (ARN) for the proxy.
 * `arn` - The Amazon Resource Name (ARN) for the proxy.
 * `endpoint` - The endpoint that you can use to connect to the proxy. You include the endpoint value in the connection string for a database client application.
-<<<<<<< HEAD
-* `tags_all` - A map of tags assigned to the resource, including those inherited from the provider .
-=======
-* `tags_all` - A map of tags assigned to the resource, including those inherited from the provider [`default_tags` configuration block](https://registry.terraform.io/providers/hashicorp/aws/latest/docs#default_tags-configuration-block).
->>>>>>> abe4b515
+* `tags_all` - A map of tags assigned to the resource, including those inherited from the provider `default_tags` configuration block.
 
 ## Timeouts
 
