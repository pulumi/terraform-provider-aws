--- conflicted
+++ resolved
@@ -414,12 +414,8 @@
 * `arn` - ARN of the CodeBuild project.
 * `badge_url` - URL of the build badge when `badge_enabled` is enabled.
 * `id` - Name (if imported via `name`) or ARN (if created via Terraform or imported via ARN) of the CodeBuild project.
-<<<<<<< HEAD
-* `tags_all` - A map of tags assigned to the resource, including those inherited from the provider.
-=======
 * `public_project_alias` - The project identifier used with the public build APIs.
-* `tags_all` - A map of tags assigned to the resource, including those inherited from the provider [`default_tags` configuration block](/docs/providers/aws/index.html#default_tags-configuration-block).
->>>>>>> d14b20ba
+* `tags_all` - A map of tags assigned to the resource, including those inherited from the provider `default_tags` configuration block.
 
 ## Import
 
