package imagebuilder

import (
	"fmt"
	"log"
	"strconv"

	"github.com/aws/aws-sdk-go/aws"
	"github.com/aws/aws-sdk-go/service/imagebuilder"
	"github.com/hashicorp/aws-sdk-go-base/tfawserr"
	"github.com/hashicorp/terraform-plugin-sdk/v2/helper/resource"
	"github.com/hashicorp/terraform-plugin-sdk/v2/helper/schema"
	"github.com/hashicorp/terraform-plugin-sdk/v2/helper/validation"
	"github.com/hashicorp/terraform-provider-aws/internal/conns"
	tftags "github.com/hashicorp/terraform-provider-aws/internal/tags"
	"github.com/hashicorp/terraform-provider-aws/internal/verify"
)

func ResourceImageRecipe() *schema.Resource {
	return &schema.Resource{
		Create: resourceImageRecipeCreate,
		Read:   resourceImageRecipeRead,
		Update: resourceImageRecipeUpdate,
		Delete: resourceImageRecipeDelete,
		Importer: &schema.ResourceImporter{
			State: schema.ImportStatePassthrough,
		},

		Schema: map[string]*schema.Schema{
			"arn": {
				Type:     schema.TypeString,
				Computed: true,
			},
			"block_device_mapping": {
				Type:     schema.TypeSet,
				Optional: true,
				ForceNew: true,
				Elem: &schema.Resource{
					Schema: map[string]*schema.Schema{
						"device_name": {
							Type:         schema.TypeString,
							Optional:     true,
							ForceNew:     true,
							ValidateFunc: validation.StringLenBetween(1, 1024),
						},
						"ebs": {
							Type:     schema.TypeList,
							Optional: true,
							ForceNew: true,
							MaxItems: 1,
							Elem: &schema.Resource{
								Schema: map[string]*schema.Schema{
									"delete_on_termination": {
										// Use TypeString to allow an "unspecified" value,
										// since TypeBool only has true/false with false default.
										// The conversion from bare true/false values in
										// configurations to TypeString value is currently safe.
										Type:             schema.TypeString,
										Optional:         true,
										ForceNew:         true,
										DiffSuppressFunc: verify.SuppressEquivalentTypeStringBoolean,
										ValidateFunc:     verify.ValidTypeStringNullableBoolean,
									},
									"encrypted": {
										// Use TypeString to allow an "unspecified" value,
										// since TypeBool only has true/false with false default.
										// The conversion from bare true/false values in
										// configurations to TypeString value is currently safe.
										Type:             schema.TypeString,
										Optional:         true,
										ForceNew:         true,
										DiffSuppressFunc: verify.SuppressEquivalentTypeStringBoolean,
										ValidateFunc:     verify.ValidTypeStringNullableBoolean,
									},
									"iops": {
										Type:         schema.TypeInt,
										Optional:     true,
										ForceNew:     true,
										ValidateFunc: validation.IntBetween(100, 10000),
									},
									"kms_key_id": {
										Type:         schema.TypeString,
										Optional:     true,
										ForceNew:     true,
										ValidateFunc: verify.ValidARN,
									},
									"snapshot_id": {
										Type:     schema.TypeString,
										Optional: true,
										ForceNew: true,
									},
									"volume_size": {
										Type:         schema.TypeInt,
										Optional:     true,
										ForceNew:     true,
										ValidateFunc: validation.IntBetween(1, 16000),
									},
									"volume_type": {
										Type:     schema.TypeString,
										Optional: true,
										ForceNew: true,
										// https://github.com/hashicorp/terraform-provider-aws/issues/17274.
										ValidateFunc: validation.StringInSlice(append(imagebuilder.EbsVolumeType_Values(), EBSVolumeTypeGP3), false),
									},
								},
							},
						},
						"no_device": {
							// Use TypeBool to allow an "unspecified" value of false,
							// since the API uses an empty string ("") as true and
							// this is not compatible with TypeString's zero value.
							Type:     schema.TypeBool,
							Optional: true,
							ForceNew: true,
						},
						"virtual_name": {
							Type:         schema.TypeString,
							Optional:     true,
							ForceNew:     true,
							ValidateFunc: validation.StringLenBetween(1, 1024),
						},
					},
				},
			},
			"component": {
				Type:     schema.TypeList,
				Required: true,
				ForceNew: true,
				MinItems: 1,
				Elem: &schema.Resource{
					Schema: map[string]*schema.Schema{
						"component_arn": {
							Type:         schema.TypeString,
							Required:     true,
							ValidateFunc: verify.ValidARN,
						},
					},
				},
			},
			"date_created": {
				Type:     schema.TypeString,
				Computed: true,
			},
			"description": {
				Type:         schema.TypeString,
				Optional:     true,
				ValidateFunc: validation.StringLenBetween(1, 1024),
			},
			"name": {
				Type:         schema.TypeString,
				Required:     true,
				ForceNew:     true,
				ValidateFunc: validation.StringLenBetween(1, 126),
			},
			"owner": {
				Type:     schema.TypeString,
				Computed: true,
			},
			"parent_image": {
				Type:         schema.TypeString,
				Required:     true,
				ForceNew:     true,
				ValidateFunc: validation.StringLenBetween(1, 126),
			},
			"platform": {
				Type:     schema.TypeString,
				Computed: true,
			},
			"tags":     tftags.TagsSchema(),
<<<<<<< HEAD
			"tags_all": tftags.TagsSchemaTrulyComputed(),
=======
			"tags_all": tftags.TagsSchemaComputed(),
			"user_data_base64": {
				Type:     schema.TypeString,
				Optional: true,
				ForceNew: true,
				Computed: true,
				ValidateFunc: validation.All(
					validation.StringLenBetween(1, 21847),
					func(v interface{}, name string) (warns []string, errs []error) {
						s := v.(string)
						if !verify.IsBase64Encoded([]byte(s)) {
							errs = append(errs, fmt.Errorf(
								"%s: must be base64-encoded", name,
							))
						}
						return
					},
				),
			},
>>>>>>> 470002f3
			"version": {
				Type:         schema.TypeString,
				Required:     true,
				ForceNew:     true,
				ValidateFunc: validation.StringLenBetween(1, 128),
			},
			"working_directory": {
				Type:         schema.TypeString,
				Optional:     true,
				ForceNew:     true,
				ValidateFunc: validation.StringLenBetween(1, 1024),
			},
		},

		CustomizeDiff: verify.SetTagsDiff,
	}
}

func resourceImageRecipeCreate(d *schema.ResourceData, meta interface{}) error {
	conn := meta.(*conns.AWSClient).ImageBuilderConn
	defaultTagsConfig := meta.(*conns.AWSClient).DefaultTagsConfig
	tags := defaultTagsConfig.MergeTags(tftags.New(d.Get("tags").(map[string]interface{})))

	input := &imagebuilder.CreateImageRecipeInput{
		ClientToken: aws.String(resource.UniqueId()),
	}

	if v, ok := d.GetOk("block_device_mapping"); ok && v.(*schema.Set).Len() > 0 {
		input.BlockDeviceMappings = expandInstanceBlockDeviceMappings(v.(*schema.Set).List())
	}

	if v, ok := d.GetOk("component"); ok && len(v.([]interface{})) > 0 {
		input.Components = expandComponentConfigurations(v.([]interface{}))
	}

	if v, ok := d.GetOk("description"); ok {
		input.Description = aws.String(v.(string))
	}

	if v, ok := d.GetOk("name"); ok {
		input.Name = aws.String(v.(string))
	}

	if v, ok := d.GetOk("parent_image"); ok {
		input.ParentImage = aws.String(v.(string))
	}

	if len(tags) > 0 {
		input.Tags = Tags(tags.IgnoreAWS())
	}

	if v, ok := d.GetOk("user_data_base64"); ok {
		input.AdditionalInstanceConfiguration = &imagebuilder.AdditionalInstanceConfiguration{
			UserDataOverride: aws.String(v.(string)),
		}
	}

	if v, ok := d.GetOk("version"); ok {
		input.SemanticVersion = aws.String(v.(string))
	}
	if v, ok := d.GetOk("working_directory"); ok {
		input.WorkingDirectory = aws.String(v.(string))
	}

	output, err := conn.CreateImageRecipe(input)

	if err != nil {
		return fmt.Errorf("error creating Image Builder Image Recipe: %w", err)
	}

	if output == nil {
		return fmt.Errorf("error creating Image Builder Image Recipe: empty response")
	}

	d.SetId(aws.StringValue(output.ImageRecipeArn))

	return resourceImageRecipeRead(d, meta)
}

func resourceImageRecipeRead(d *schema.ResourceData, meta interface{}) error {
	conn := meta.(*conns.AWSClient).ImageBuilderConn
	defaultTagsConfig := meta.(*conns.AWSClient).DefaultTagsConfig
	ignoreTagsConfig := meta.(*conns.AWSClient).IgnoreTagsConfig

	input := &imagebuilder.GetImageRecipeInput{
		ImageRecipeArn: aws.String(d.Id()),
	}

	output, err := conn.GetImageRecipe(input)

	if !d.IsNewResource() && tfawserr.ErrCodeEquals(err, imagebuilder.ErrCodeResourceNotFoundException) {
		log.Printf("[WARN] Image Builder Image Recipe (%s) not found, removing from state", d.Id())
		d.SetId("")
		return nil
	}

	if err != nil {
		return fmt.Errorf("error getting Image Builder Image Recipe (%s): %w", d.Id(), err)
	}

	if output == nil || output.ImageRecipe == nil {
		return fmt.Errorf("error getting Image Builder Image Recipe (%s): empty response", d.Id())
	}

	imageRecipe := output.ImageRecipe

	d.Set("arn", imageRecipe.Arn)
	d.Set("block_device_mapping", flattenInstanceBlockDeviceMappings(imageRecipe.BlockDeviceMappings))
	d.Set("component", flattenComponentConfigurations(imageRecipe.Components))
	d.Set("date_created", imageRecipe.DateCreated)
	d.Set("description", imageRecipe.Description)
	d.Set("name", imageRecipe.Name)
	d.Set("owner", imageRecipe.Owner)
	d.Set("parent_image", imageRecipe.ParentImage)
	d.Set("platform", imageRecipe.Platform)
	tags := KeyValueTags(imageRecipe.Tags).IgnoreAWS().IgnoreConfig(ignoreTagsConfig)

	//lintignore:AWSR002
	if err := d.Set("tags", tags.RemoveDefaultConfig(defaultTagsConfig).Map()); err != nil {
		return fmt.Errorf("error setting tags: %w", err)
	}

	if err := d.Set("tags_all", tags.Map()); err != nil {
		return fmt.Errorf("error setting tags_all: %w", err)
	}

	if imageRecipe.AdditionalInstanceConfiguration != nil {
		d.Set("user_data_base64", imageRecipe.AdditionalInstanceConfiguration.UserDataOverride)
	}

	d.Set("version", imageRecipe.Version)
	d.Set("working_directory", imageRecipe.WorkingDirectory)

	return nil
}

func resourceImageRecipeUpdate(d *schema.ResourceData, meta interface{}) error {
	conn := meta.(*conns.AWSClient).ImageBuilderConn

	if d.HasChange("tags_all") {
		o, n := d.GetChange("tags_all")

		if err := UpdateTags(conn, d.Id(), o, n); err != nil {
			return fmt.Errorf("error updating tags for Image Builder Image Recipe (%s): %w", d.Id(), err)
		}
	}

	return resourceImageRecipeRead(d, meta)
}

func resourceImageRecipeDelete(d *schema.ResourceData, meta interface{}) error {
	conn := meta.(*conns.AWSClient).ImageBuilderConn

	input := &imagebuilder.DeleteImageRecipeInput{
		ImageRecipeArn: aws.String(d.Id()),
	}

	_, err := conn.DeleteImageRecipe(input)

	if tfawserr.ErrCodeEquals(err, imagebuilder.ErrCodeResourceNotFoundException) {
		return nil
	}

	if err != nil {
		return fmt.Errorf("error deleting Image Builder Image Recipe (%s): %w", d.Id(), err)
	}

	return nil
}

func expandComponentConfiguration(tfMap map[string]interface{}) *imagebuilder.ComponentConfiguration {
	if tfMap == nil {
		return nil
	}

	apiObject := &imagebuilder.ComponentConfiguration{}

	if v, ok := tfMap["component_arn"].(string); ok && v != "" {
		apiObject.ComponentArn = aws.String(v)
	}

	return apiObject
}

func expandComponentConfigurations(tfList []interface{}) []*imagebuilder.ComponentConfiguration {
	if len(tfList) == 0 {
		return nil
	}

	var apiObjects []*imagebuilder.ComponentConfiguration

	for _, tfMapRaw := range tfList {
		tfMap, ok := tfMapRaw.(map[string]interface{})

		if !ok {
			continue
		}

		apiObject := expandComponentConfiguration(tfMap)

		if apiObject == nil {
			continue
		}

		apiObjects = append(apiObjects, apiObject)
	}

	return apiObjects
}

func expandEBSInstanceBlockDeviceSpecification(tfMap map[string]interface{}) *imagebuilder.EbsInstanceBlockDeviceSpecification {
	if tfMap == nil {
		return nil
	}

	apiObject := &imagebuilder.EbsInstanceBlockDeviceSpecification{}

	if v, ok := tfMap["delete_on_termination"].(string); ok && v != "" {
		vBool, _ := strconv.ParseBool(v) // ignore error as previously validatated
		apiObject.DeleteOnTermination = aws.Bool(vBool)
	}

	if v, ok := tfMap["encrypted"].(string); ok && v != "" {
		vBool, _ := strconv.ParseBool(v) // ignore error as previously validatated
		apiObject.Encrypted = aws.Bool(vBool)
	}

	if v, ok := tfMap["iops"].(int); ok && v != 0 {
		apiObject.Iops = aws.Int64(int64(v))
	}

	if v, ok := tfMap["kms_key_id"].(string); ok && v != "" {
		apiObject.KmsKeyId = aws.String(v)
	}

	if v, ok := tfMap["snapshot_id"].(string); ok && v != "" {
		apiObject.SnapshotId = aws.String(v)
	}

	if v, ok := tfMap["volume_size"].(int); ok && v != 0 {
		apiObject.VolumeSize = aws.Int64(int64(v))
	}

	if v, ok := tfMap["volume_type"].(string); ok && v != "" {
		apiObject.VolumeType = aws.String(v)
	}

	return apiObject
}

func expandInstanceBlockDeviceMapping(tfMap map[string]interface{}) *imagebuilder.InstanceBlockDeviceMapping {
	if tfMap == nil {
		return nil
	}

	apiObject := &imagebuilder.InstanceBlockDeviceMapping{}

	if v, ok := tfMap["device_name"].(string); ok && v != "" {
		apiObject.DeviceName = aws.String(v)
	}

	if v, ok := tfMap["ebs"].([]interface{}); ok && len(v) > 0 && v[0] != nil {
		apiObject.Ebs = expandEBSInstanceBlockDeviceSpecification(v[0].(map[string]interface{}))
	}

	if v, ok := tfMap["no_device"].(bool); ok && v {
		apiObject.NoDevice = aws.String("")
	}

	if v, ok := tfMap["virtual_name"].(string); ok && v != "" {
		apiObject.VirtualName = aws.String(v)
	}

	return apiObject
}

func expandInstanceBlockDeviceMappings(tfList []interface{}) []*imagebuilder.InstanceBlockDeviceMapping {
	if len(tfList) == 0 {
		return nil
	}

	var apiObjects []*imagebuilder.InstanceBlockDeviceMapping

	for _, tfMapRaw := range tfList {
		tfMap, ok := tfMapRaw.(map[string]interface{})

		if !ok {
			continue
		}

		apiObject := expandInstanceBlockDeviceMapping(tfMap)

		if apiObject == nil {
			continue
		}

		apiObjects = append(apiObjects, apiObject)
	}

	return apiObjects
}

func flattenComponentConfiguration(apiObject *imagebuilder.ComponentConfiguration) map[string]interface{} {
	if apiObject == nil {
		return nil
	}

	tfMap := map[string]interface{}{}

	if v := apiObject.ComponentArn; v != nil {
		tfMap["component_arn"] = aws.StringValue(v)
	}

	return tfMap
}

func flattenComponentConfigurations(apiObjects []*imagebuilder.ComponentConfiguration) []interface{} {
	if len(apiObjects) == 0 {
		return nil
	}

	var tfList []interface{}

	for _, apiObject := range apiObjects {
		if apiObject == nil {
			continue
		}

		tfList = append(tfList, flattenComponentConfiguration(apiObject))
	}

	return tfList
}

func flattenEBSInstanceBlockDeviceSpecification(apiObject *imagebuilder.EbsInstanceBlockDeviceSpecification) map[string]interface{} {
	if apiObject == nil {
		return nil
	}

	tfMap := map[string]interface{}{}

	if v := apiObject.DeleteOnTermination; v != nil {
		tfMap["delete_on_termination"] = strconv.FormatBool(aws.BoolValue(v))
	}

	if v := apiObject.Encrypted; v != nil {
		tfMap["encrypted"] = strconv.FormatBool(aws.BoolValue(v))
	}

	if v := apiObject.Iops; v != nil {
		tfMap["iops"] = aws.Int64Value(v)
	}

	if v := apiObject.KmsKeyId; v != nil {
		tfMap["kms_key_id"] = aws.StringValue(v)
	}

	if v := apiObject.SnapshotId; v != nil {
		tfMap["snapshot_id"] = aws.StringValue(v)
	}

	if v := apiObject.VolumeSize; v != nil {
		tfMap["volume_size"] = aws.Int64Value(v)
	}

	if v := apiObject.VolumeType; v != nil {
		tfMap["volume_type"] = aws.StringValue(v)
	}

	return tfMap
}

func flattenInstanceBlockDeviceMapping(apiObject *imagebuilder.InstanceBlockDeviceMapping) map[string]interface{} {
	if apiObject == nil {
		return nil
	}

	tfMap := map[string]interface{}{}

	if v := apiObject.DeviceName; v != nil {
		tfMap["device_name"] = aws.StringValue(v)
	}

	if v := apiObject.Ebs; v != nil {
		tfMap["ebs"] = []interface{}{flattenEBSInstanceBlockDeviceSpecification(v)}
	}

	if v := apiObject.NoDevice; v != nil {
		tfMap["no_device"] = true
	}

	if v := apiObject.VirtualName; v != nil {
		tfMap["virtual_name"] = aws.StringValue(v)
	}

	return tfMap
}

func flattenInstanceBlockDeviceMappings(apiObjects []*imagebuilder.InstanceBlockDeviceMapping) []interface{} {
	if len(apiObjects) == 0 {
		return nil
	}

	var tfList []interface{}

	for _, apiObject := range apiObjects {
		if apiObject == nil {
			continue
		}

		tfList = append(tfList, flattenInstanceBlockDeviceMapping(apiObject))
	}

	return tfList
}<|MERGE_RESOLUTION|>--- conflicted
+++ resolved
@@ -167,10 +167,7 @@
 				Computed: true,
 			},
 			"tags":     tftags.TagsSchema(),
-<<<<<<< HEAD
 			"tags_all": tftags.TagsSchemaTrulyComputed(),
-=======
-			"tags_all": tftags.TagsSchemaComputed(),
 			"user_data_base64": {
 				Type:     schema.TypeString,
 				Optional: true,
@@ -189,7 +186,6 @@
 					},
 				),
 			},
->>>>>>> 470002f3
 			"version": {
 				Type:         schema.TypeString,
 				Required:     true,
