--- conflicted
+++ resolved
@@ -169,11 +169,7 @@
 * `source` - (Optional) Configuration block(s) with alternate sources for patches. Applies to Linux instances only. Documented below.
 * `rejected_patches_action` - (Optional) The action for Patch Manager to take on patches included in the `rejected_patches` list. Allow values are `ALLOW_AS_DEPENDENCY` and `BLOCK`.
 * `approved_patches_enable_non_security` - (Optional) Indicates whether the list of approved patches includes non-security updates that should be applied to the instances. Applies to Linux instances only.
-<<<<<<< HEAD
 * `tags` - (Optional) A map of tags to assign to the resource. .If configured with a provider `default_tags` configuration block present, tags with matching keys will overwrite those defined at the provider-level.
-=======
-* `tags` - (Optional) A map of tags to assign to the resource. If configured with a provider [`default_tags` configuration block](https://registry.terraform.io/providers/hashicorp/aws/latest/docs#default_tags-configuration-block) present, tags with matching keys will overwrite those defined at the provider-level.
->>>>>>> abe4b515
 
 The `approval_rule` block supports:
 
@@ -196,11 +192,7 @@
 
 * `id` - The ID of the patch baseline.
 * `arn` - The ARN of the patch baseline.
-<<<<<<< HEAD
-* `tags_all` - A map of tags assigned to the resource, including those inherited from the provider .
-=======
-* `tags_all` - A map of tags assigned to the resource, including those inherited from the provider [`default_tags` configuration block](https://registry.terraform.io/providers/hashicorp/aws/latest/docs#default_tags-configuration-block).
->>>>>>> abe4b515
+* `tags_all` - A map of tags assigned to the resource, including those inherited from the provider `default_tags` configuration block.
 
 ## Import
 
