--- conflicted
+++ resolved
@@ -72,25 +72,6 @@
 				Optional: true,
 				Default:  false,
 			},
-<<<<<<< HEAD
-
-			"create_date": {
-				Type:     schema.TypeString,
-				Computed: true,
-			},
-
-			"max_session_duration": {
-				Type:         schema.TypeInt,
-				Optional:     true,
-				Default:      3600,
-				ValidateFunc: validation.IntBetween(3600, 43200),
-			},
-
-			"tags":     tftags.TagsSchema(),
-			"tags_all": tftags.TagsSchemaTrulyComputed(),
-
-=======
->>>>>>> 0f825e7b
 			"inline_policy": {
 				Type:     schema.TypeSet,
 				Optional: true,
@@ -165,7 +146,7 @@
 				ValidateFunc: verify.ValidARN,
 			},
 			"tags":     tftags.TagsSchema(),
-			"tags_all": tftags.TagsSchemaComputed(),
+			"tags_all": tftags.TagsSchemaTrulyComputed(),
 			"unique_id": {
 				Type:     schema.TypeString,
 				Computed: true,
