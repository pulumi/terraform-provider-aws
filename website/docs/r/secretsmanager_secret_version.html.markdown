---
subcategory: "Secrets Manager"
layout: "aws"
page_title: "AWS: aws_secretsmanager_secret_version"
description: |-
  Provides a resource to manage AWS Secrets Manager secret version including its secret value
---

# Resource: aws_secretsmanager_secret_version

Provides a resource to manage AWS Secrets Manager secret version including its secret value. To manage secret metadata, see the `aws_secretsmanager_secret` resource.

~> **NOTE:** If the `AWSCURRENT` staging label is present on this version during resource deletion, that label cannot be removed and will be skipped to prevent errors when fully deleting the secret. That label will leave this secret version active even after the resource is deleted from this provider unless the secret itself is deleted. Move the `AWSCURRENT` staging label before or after deleting this resource from this provider to fully trigger version deprecation if necessary.

## Example Usage

### Simple String Value

```terraform
resource "aws_secretsmanager_secret_version" "example" {
  secret_id     = aws_secretsmanager_secret.example.id
  secret_string = "example-string-to-protect"
}
```

### Key-Value Pairs

Secrets Manager also accepts key-value pairs in JSON.

```terraform
# The map here can come from other supported configurations
# like locals, resource attribute, map() built-in, etc.
variable "example" {
  default = {
    key1 = "value1"
    key2 = "value2"
  }

  type = map(string)
}

resource "aws_secretsmanager_secret_version" "example" {
  secret_id     = aws_secretsmanager_secret.example.id
  secret_string = jsonencode(var.example)
}
```

<<<<<<< HEAD
=======
Reading key-value pairs from JSON back into a native Terraform map can be accomplished in Terraform 0.12 and later with the [`jsondecode()` function](https://www.terraform.io/docs/configuration/functions/jsondecode.html):

```terraform
output "example" {
  value = jsondecode(aws_secretsmanager_secret_version.example.secret_string)["key1"]
}
```

>>>>>>> ae957155
## Argument Reference

The following arguments are supported:

* `secret_id` - (Required) Specifies the secret to which you want to add a new version. You can specify either the Amazon Resource Name (ARN) or the friendly name of the secret. The secret must already exist.
* `secret_string` - (Optional) Specifies text data that you want to encrypt and store in this version of the secret. This is required if secret_binary is not set.
* `secret_binary` - (Optional) Specifies binary data that you want to encrypt and store in this version of the secret. This is required if secret_string is not set. Needs to be encoded to base64.
* `version_stages` - (Optional) Specifies a list of staging labels that are attached to this version of the secret. A staging label must be unique to a single version of the secret. If you specify a staging label that's already associated with a different version of the same secret then that staging label is automatically removed from the other version and attached to this version. If you do not specify a value, then AWS Secrets Manager automatically moves the staging label `AWSCURRENT` to this new version on creation.

~> **NOTE:** If `version_stages` is configured, you must include the `AWSCURRENT` staging label if this secret version is the only version or if the label is currently present on this secret version, otherwise this provider will show a perpetual difference.

## Attributes Reference

In addition to all arguments above, the following attributes are exported:

* `arn` - The ARN of the secret.
* `id` - A pipe delimited combination of secret ID and version ID.
* `version_id` - The unique identifier of the version of the secret.

## Import

`aws_secretsmanager_secret_version` can be imported by using the secret ID and version ID, e.g.

```
$ terraform import aws_secretsmanager_secret_version.example 'arn:aws:secretsmanager:us-east-1:123456789012:secret:example-123456|xxxxx-xxxxxxx-xxxxxxx-xxxxx'
```<|MERGE_RESOLUTION|>--- conflicted
+++ resolved
@@ -45,17 +45,6 @@
 }
 ```
 
-<<<<<<< HEAD
-=======
-Reading key-value pairs from JSON back into a native Terraform map can be accomplished in Terraform 0.12 and later with the [`jsondecode()` function](https://www.terraform.io/docs/configuration/functions/jsondecode.html):
-
-```terraform
-output "example" {
-  value = jsondecode(aws_secretsmanager_secret_version.example.secret_string)["key1"]
-}
-```
-
->>>>>>> ae957155
 ## Argument Reference
 
 The following arguments are supported:
