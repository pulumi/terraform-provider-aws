package aws

import (
	"fmt"
	"log"

	"github.com/aws/aws-sdk-go/aws"
	"github.com/aws/aws-sdk-go/service/transfer"
	"github.com/hashicorp/aws-sdk-go-base/tfawserr"
	"github.com/hashicorp/terraform-plugin-sdk/v2/helper/schema"
	"github.com/hashicorp/terraform-plugin-sdk/v2/helper/validation"
	"github.com/terraform-providers/terraform-provider-aws/aws/internal/keyvaluetags"
	tftransfer "github.com/terraform-providers/terraform-provider-aws/aws/internal/service/transfer"
	"github.com/terraform-providers/terraform-provider-aws/aws/internal/service/transfer/finder"
	"github.com/terraform-providers/terraform-provider-aws/aws/internal/service/transfer/waiter"
	"github.com/terraform-providers/terraform-provider-aws/aws/internal/tfresource"
)

func resourceAwsTransferUser() *schema.Resource {

	return &schema.Resource{
		Create: resourceAwsTransferUserCreate,
		Read:   resourceAwsTransferUserRead,
		Update: resourceAwsTransferUserUpdate,
		Delete: resourceAwsTransferUserDelete,

		Importer: &schema.ResourceImporter{
			State: schema.ImportStatePassthrough,
		},

		Schema: map[string]*schema.Schema{
			"arn": {
				Type:     schema.TypeString,
				Computed: true,
			},

			"home_directory": {
				Type:         schema.TypeString,
				Optional:     true,
				ValidateFunc: validation.StringLenBetween(0, 1024),
			},

			"home_directory_mappings": {
				Type:     schema.TypeList,
				Optional: true,
				Elem: &schema.Resource{
					Schema: map[string]*schema.Schema{
						"entry": {
							Type:         schema.TypeString,
							Required:     true,
							ValidateFunc: validation.StringLenBetween(0, 1024),
						},
						"target": {
							Type:         schema.TypeString,
							Required:     true,
							ValidateFunc: validation.StringLenBetween(0, 1024),
						},
					},
				},
			},

			"home_directory_type": {
				Type:         schema.TypeString,
				Optional:     true,
				Default:      transfer.HomeDirectoryTypePath,
				ValidateFunc: validation.StringInSlice([]string{transfer.HomeDirectoryTypePath, transfer.HomeDirectoryTypeLogical}, false),
			},

			"policy": {
				Type:             schema.TypeString,
				Optional:         true,
				ValidateFunc:     validateIAMPolicyJson,
				DiffSuppressFunc: suppressEquivalentAwsPolicyDiffs,
			},

			"posix_profile": {
				Type:     schema.TypeList,
				MaxItems: 1,
				Optional: true,
				Elem: &schema.Resource{
					Schema: map[string]*schema.Schema{
						"gid": {
							Type:     schema.TypeInt,
							Required: true,
						},
						"uid": {
							Type:     schema.TypeInt,
							Required: true,
						},
						"secondary_gids": {
							Type:     schema.TypeSet,
							Elem:     &schema.Schema{Type: schema.TypeInt},
							Optional: true,
						},
					},
				},
			},

			"role": {
				Type:         schema.TypeString,
				Required:     true,
				ValidateFunc: validateArn,
			},

			"server_id": {
				Type:         schema.TypeString,
				Required:     true,
				ForceNew:     true,
				ValidateFunc: validateTransferServerID,
			},

<<<<<<< HEAD
			"tags": tagsSchema(),

			"tags_all": tagsSchemaTrulyComputed(),
=======
			"tags":     tagsSchema(),
			"tags_all": tagsSchemaComputed(),
>>>>>>> cdc9bcab

			"user_name": {
				Type:         schema.TypeString,
				Required:     true,
				ForceNew:     true,
				ValidateFunc: validateTransferUserName,
			},
		},

		CustomizeDiff: SetTagsDiff,
	}
}

func resourceAwsTransferUserCreate(d *schema.ResourceData, meta interface{}) error {
	conn := meta.(*AWSClient).transferconn
	defaultTagsConfig := meta.(*AWSClient).DefaultTagsConfig
	tags := defaultTagsConfig.MergeTags(keyvaluetags.New(d.Get("tags").(map[string]interface{})))

	serverID := d.Get("server_id").(string)
	userName := d.Get("user_name").(string)
	id := tftransfer.UserCreateResourceID(serverID, userName)
	input := &transfer.CreateUserInput{
		Role:     aws.String(d.Get("role").(string)),
		ServerId: aws.String(serverID),
		UserName: aws.String(userName),
	}

	if v, ok := d.GetOk("home_directory"); ok {
		input.HomeDirectory = aws.String(v.(string))
	}

	if v, ok := d.GetOk("home_directory_mappings"); ok {
		input.HomeDirectoryMappings = expandAwsTransferHomeDirectoryMappings(v.([]interface{}))
	}

	if v, ok := d.GetOk("home_directory_type"); ok {
		input.HomeDirectoryType = aws.String(v.(string))
	}

	if v, ok := d.GetOk("policy"); ok {
		input.Policy = aws.String(v.(string))
	}

	if v, ok := d.GetOk("posix_profile"); ok {
		input.PosixProfile = expandTransferUserPosixUser(v.([]interface{}))
	}

	if len(tags) > 0 {
		input.Tags = tags.IgnoreAws().TransferTags()
	}

	log.Printf("[DEBUG] Creating Transfer User: %s", input)
	_, err := conn.CreateUser(input)

	if err != nil {
		return fmt.Errorf("error creating Transfer User (%s): %w", id, err)
	}

	d.SetId(id)

	return resourceAwsTransferUserRead(d, meta)
}

func resourceAwsTransferUserRead(d *schema.ResourceData, meta interface{}) error {
	conn := meta.(*AWSClient).transferconn
	defaultTagsConfig := meta.(*AWSClient).DefaultTagsConfig
	ignoreTagsConfig := meta.(*AWSClient).IgnoreTagsConfig

	serverID, userName, err := tftransfer.UserParseResourceID(d.Id())

	if err != nil {
		return fmt.Errorf("error parsing Transfer User ID: %w", err)
	}

	user, err := finder.UserByServerIDAndUserName(conn, serverID, userName)

	if !d.IsNewResource() && tfresource.NotFound(err) {
		log.Printf("[WARN] Transfer User (%s) not found, removing from state", d.Id())
		d.SetId("")
		return nil
	}

	if err != nil {
		return fmt.Errorf("error reading Transfer User (%s): %w", d.Id(), err)
	}

	d.Set("arn", user.Arn)
	d.Set("home_directory", user.HomeDirectory)
	if err := d.Set("home_directory_mappings", flattenAwsTransferHomeDirectoryMappings(user.HomeDirectoryMappings)); err != nil {
		return fmt.Errorf("error setting home_directory_mappings: %w", err)
	}
	d.Set("home_directory_type", user.HomeDirectoryType)
	d.Set("policy", user.Policy)
	if err := d.Set("posix_profile", flattenTransferUserPosixUser(user.PosixProfile)); err != nil {
		return fmt.Errorf("error setting posix_profile: %w", err)
	}
	d.Set("role", user.Role)
	d.Set("server_id", serverID)
	d.Set("user_name", user.UserName)

	tags := keyvaluetags.TransferKeyValueTags(user.Tags).IgnoreAws().IgnoreConfig(ignoreTagsConfig)

	//lintignore:AWSR002
	if err := d.Set("tags", tags.RemoveDefaultConfig(defaultTagsConfig).Map()); err != nil {
		return fmt.Errorf("error setting tags: %w", err)
	}

	if err := d.Set("tags_all", tags.Map()); err != nil {
		return fmt.Errorf("error setting tags_all: %w", err)
	}
	return nil
}

func resourceAwsTransferUserUpdate(d *schema.ResourceData, meta interface{}) error {
	conn := meta.(*AWSClient).transferconn

	if d.HasChangesExcept("tags", "tags_all") {
		serverID, userName, err := tftransfer.UserParseResourceID(d.Id())

		if err != nil {
			return fmt.Errorf("error parsing Transfer User ID: %w", err)
		}

		input := &transfer.UpdateUserInput{
			ServerId: aws.String(serverID),
			UserName: aws.String(userName),
		}

		if d.HasChange("home_directory") {
			input.HomeDirectory = aws.String(d.Get("home_directory").(string))
		}

		if d.HasChange("home_directory_mappings") {
			input.HomeDirectoryMappings = expandAwsTransferHomeDirectoryMappings(d.Get("home_directory_mappings").([]interface{}))
		}

		if d.HasChange("home_directory_type") {
			input.HomeDirectoryType = aws.String(d.Get("home_directory_type").(string))
		}

		if d.HasChange("policy") {
			input.Policy = aws.String(d.Get("policy").(string))
		}

		if d.HasChange("posix_profile") {
			input.PosixProfile = expandTransferUserPosixUser(d.Get("posix_profile").([]interface{}))
		}

		if d.HasChange("role") {
			input.Role = aws.String(d.Get("role").(string))
		}

		log.Printf("[DEBUG] Updating Transfer User: %s", input)
		_, err = conn.UpdateUser(input)

		if err != nil {
			return fmt.Errorf("error updating Transfer User (%s): %w", d.Id(), err)
		}
	}

	if d.HasChange("tags_all") {
		o, n := d.GetChange("tags_all")
		if err := keyvaluetags.TransferUpdateTags(conn, d.Get("arn").(string), o, n); err != nil {
			return fmt.Errorf("error updating tags: %w", err)
		}
	}

	return resourceAwsTransferUserRead(d, meta)
}

func resourceAwsTransferUserDelete(d *schema.ResourceData, meta interface{}) error {
	conn := meta.(*AWSClient).transferconn

	serverID, userName, err := tftransfer.UserParseResourceID(d.Id())

	if err != nil {
		return fmt.Errorf("error parsing Transfer User ID: %w", err)
	}

	return transferUserDelete(conn, serverID, userName)
}

// transferUserDelete attempts to delete a transfer user.
func transferUserDelete(conn *transfer.Transfer, serverID, userName string) error {
	id := tftransfer.UserCreateResourceID(serverID, userName)
	input := &transfer.DeleteUserInput{
		ServerId: aws.String(serverID),
		UserName: aws.String(userName),
	}

	log.Printf("[INFO] Deleting Transfer User: %s", id)
	_, err := conn.DeleteUser(input)

	if tfawserr.ErrCodeEquals(err, transfer.ErrCodeResourceNotFoundException) {
		return nil
	}

	if err != nil {
		return fmt.Errorf("error deleting Transfer User (%s): %w", id, err)
	}

	_, err = waiter.UserDeleted(conn, serverID, userName)

	if err != nil {
		return fmt.Errorf("error waiting for Transfer User (%s) delete: %w", id, err)
	}

	return nil
}

func expandAwsTransferHomeDirectoryMappings(in []interface{}) []*transfer.HomeDirectoryMapEntry {
	mappings := make([]*transfer.HomeDirectoryMapEntry, 0)

	for _, tConfig := range in {
		config := tConfig.(map[string]interface{})

		m := &transfer.HomeDirectoryMapEntry{
			Entry:  aws.String(config["entry"].(string)),
			Target: aws.String(config["target"].(string)),
		}

		mappings = append(mappings, m)
	}

	return mappings
}

func flattenAwsTransferHomeDirectoryMappings(mappings []*transfer.HomeDirectoryMapEntry) []interface{} {
	l := make([]interface{}, len(mappings))
	for i, m := range mappings {
		l[i] = map[string]interface{}{
			"entry":  aws.StringValue(m.Entry),
			"target": aws.StringValue(m.Target),
		}
	}
	return l
}

func expandTransferUserPosixUser(pUser []interface{}) *transfer.PosixProfile {
	if len(pUser) < 1 || pUser[0] == nil {
		return nil
	}

	m := pUser[0].(map[string]interface{})

	posixUser := &transfer.PosixProfile{
		Gid: aws.Int64(int64(m["gid"].(int))),
		Uid: aws.Int64(int64(m["uid"].(int))),
	}

	if v, ok := m["secondary_gids"].(*schema.Set); ok && len(v.List()) > 0 {
		posixUser.SecondaryGids = expandInt64Set(v)
	}

	return posixUser
}

func flattenTransferUserPosixUser(posixUser *transfer.PosixProfile) []interface{} {
	if posixUser == nil {
		return []interface{}{}
	}

	m := map[string]interface{}{
		"gid":            aws.Int64Value(posixUser.Gid),
		"uid":            aws.Int64Value(posixUser.Uid),
		"secondary_gids": aws.Int64ValueSlice(posixUser.SecondaryGids),
	}

	return []interface{}{m}
}<|MERGE_RESOLUTION|>--- conflicted
+++ resolved
@@ -109,14 +109,8 @@
 				ValidateFunc: validateTransferServerID,
 			},
 
-<<<<<<< HEAD
-			"tags": tagsSchema(),
-
+			"tags":     tagsSchema(),
 			"tags_all": tagsSchemaTrulyComputed(),
-=======
-			"tags":     tagsSchema(),
-			"tags_all": tagsSchemaComputed(),
->>>>>>> cdc9bcab
 
 			"user_name": {
 				Type:         schema.TypeString,
