--- conflicted
+++ resolved
@@ -10,7 +10,7 @@
 
 Provides an ECS cluster.
 
-~> **NOTE on Clusters and Cluster Capacity Providers:** Terraform provides both a standalone [`aws_ecs_cluster_capacity_providers`](/docs/providers/aws/r/ecs_cluster_capacity_providers.html) resource, as well as allowing the capacity providers and default strategies to be managed in-line by the `aws_ecs_cluster` resource. You cannot use a Cluster with in-line capacity providers in conjunction with the Capacity Providers resource, nor use more than one Capacity Providers resource with a single Cluster, as doing so will cause a conflict and will lead to mutual overwrites.
+~> **NOTE on Clusters and Cluster Capacity Providers:** this provider provides both a standalone `aws_ecs_cluster_capacity_providers` resource, as well as allowing the capacity providers and default strategies to be managed in-line by the `aws_ecs_cluster` resource. You cannot use a Cluster with in-line capacity providers in conjunction with the Capacity Providers resource, nor use more than one Capacity Providers resource with a single Cluster, as doing so will cause a conflict and will lead to mutual overwrites.
 
 ## Example Usage
 
@@ -27,11 +27,7 @@
 }
 ```
 
-<<<<<<< HEAD
-### Example W/Log Configuration
-=======
 ### Example with Log Configuration
->>>>>>> 7a066468
 
 ```terraform
 resource "aws_kms_key" "example" {
@@ -134,7 +130,7 @@
 
 * `arn` - ARN that identifies the cluster.
 * `id` - ARN that identifies the cluster.
-* `tags_all` - Map of tags assigned to the resource, including those inherited from the provider [`default_tags` configuration block](https://www.terraform.io/docs/providers/aws/index.html#default_tags-configuration-block).
+* `tags_all` - Map of tags assigned to the resource, including those inherited from the provider `default_tags` configuration block.
 
 ## Import
 
