--- conflicted
+++ resolved
@@ -47,11 +47,7 @@
 * `encryption_specification` - (Optional) Specifies how the encryption key for encryption at rest is managed for the table. More information can be found in the [Developer Guide](https://docs.aws.amazon.com/keyspaces/latest/devguide/EncryptionAtRest.html).
 * `point_in_time_recovery` - (Optional) Specifies if point-in-time recovery is enabled or disabled for the table. More information can be found in the [Developer Guide](https://docs.aws.amazon.com/keyspaces/latest/devguide/PointInTimeRecovery.html).
 * `schema_definition` - (Optional) Describes the schema of the table.
-<<<<<<< HEAD
 * `tags` - (Optional) A map of tags to assign to the resource. If configured with a provider `default_tags` configuration block present, tags with matching keys will overwrite those defined at the provider-level.
-=======
-* `tags` - (Optional) A map of tags to assign to the resource. If configured with a provider [`default_tags` configuration block](https://registry.terraform.io/providers/hashicorp/aws/latest/docs#default_tags-configuration-block) present, tags with matching keys will overwrite those defined at the provider-level.
->>>>>>> abe4b515
 * `ttl` - (Optional) Enables Time to Live custom settings for the table. More information can be found in the [Developer Guide](https://docs.aws.amazon.com/keyspaces/latest/devguide/TTL.html).
 
 The `capacity_specification` object takes the following arguments:
