---
subcategory: "GuardDuty"
layout: aws
page_title: 'AWS: aws_guardduty_ipset'
description: Provides a resource to manage a GuardDuty IPSet
---

# Resource: aws_guardduty_ipset

Provides a resource to manage a GuardDuty IPSet.

~> **Note:** Currently in GuardDuty, users from member accounts cannot upload and further manage IPSets. IPSets that are uploaded by the primary account are imposed on GuardDuty functionality in its member accounts. See the [GuardDuty API Documentation](https://docs.aws.amazon.com/guardduty/latest/ug/create-ip-set.html)

## Example Usage

```terraform
resource "aws_guardduty_ipset" "example" {
  activate    = true
  detector_id = aws_guardduty_detector.primary.id
  format      = "TXT"
  location    = "https://s3.amazonaws.com/${aws_s3_object.MyIPSet.bucket}/${aws_s3_object.MyIPSet.key}"
  name        = "MyIPSet"
}

resource "aws_guardduty_detector" "primary" {
  enable = true
}

resource "aws_s3_bucket" "bucket" {
  # ... other configuration
}

resource "aws_s3_bucket_acl" "bucket_acl" {
  bucket = aws_s3_bucket.bucket.id
  acl    = "private"
}

resource "aws_s3_object" "MyIPSet" {
  content = "10.0.0.0/8\n"
  bucket  = aws_s3_bucket.bucket.id
  key     = "MyIPSet"
}
```

## Argument Reference

The following arguments are supported:

* `activate` - (Required) Specifies whether GuardDuty is to start using the uploaded IPSet.
* `detector_id` - (Required) The detector ID of the GuardDuty.
* `format` - (Required) The format of the file that contains the IPSet. Valid values: `TXT` | `STIX` | `OTX_CSV` | `ALIEN_VAULT` | `PROOF_POINT` | `FIRE_EYE`
* `location` - (Required) The URI of the file that contains the IPSet.
* `name` - (Required) The friendly name to identify the IPSet.
<<<<<<< HEAD
* `tags` - (Optional) Key-value map of resource tags. .If configured with a provider `default_tags` configuration block present, tags with matching keys will overwrite those defined at the provider-level.
=======
* `tags` - (Optional) Key-value map of resource tags. If configured with a provider [`default_tags` configuration block](https://registry.terraform.io/providers/hashicorp/aws/latest/docs#default_tags-configuration-block) present, tags with matching keys will overwrite those defined at the provider-level.
>>>>>>> abe4b515

## Attributes Reference

In addition to all arguments above, the following attributes are exported:

* `arn` - Amazon Resource Name (ARN) of the GuardDuty IPSet.
* `id` - The ID of the GuardDuty IPSet.
<<<<<<< HEAD
* `tags_all` - A map of tags assigned to the resource, including those inherited from the provider .
=======
* `tags_all` - A map of tags assigned to the resource, including those inherited from the provider [`default_tags` configuration block](https://registry.terraform.io/providers/hashicorp/aws/latest/docs#default_tags-configuration-block).
>>>>>>> abe4b515

## Import

GuardDuty IPSet can be imported using the the primary GuardDuty detector ID and IPSet ID, e.g.,

```
$ terraform import aws_guardduty_ipset.MyIPSet 00b00fd5aecc0ab60a708659477e9617:123456789012
```<|MERGE_RESOLUTION|>--- conflicted
+++ resolved
@@ -51,11 +51,7 @@
 * `format` - (Required) The format of the file that contains the IPSet. Valid values: `TXT` | `STIX` | `OTX_CSV` | `ALIEN_VAULT` | `PROOF_POINT` | `FIRE_EYE`
 * `location` - (Required) The URI of the file that contains the IPSet.
 * `name` - (Required) The friendly name to identify the IPSet.
-<<<<<<< HEAD
 * `tags` - (Optional) Key-value map of resource tags. .If configured with a provider `default_tags` configuration block present, tags with matching keys will overwrite those defined at the provider-level.
-=======
-* `tags` - (Optional) Key-value map of resource tags. If configured with a provider [`default_tags` configuration block](https://registry.terraform.io/providers/hashicorp/aws/latest/docs#default_tags-configuration-block) present, tags with matching keys will overwrite those defined at the provider-level.
->>>>>>> abe4b515
 
 ## Attributes Reference
 
@@ -63,11 +59,7 @@
 
 * `arn` - Amazon Resource Name (ARN) of the GuardDuty IPSet.
 * `id` - The ID of the GuardDuty IPSet.
-<<<<<<< HEAD
-* `tags_all` - A map of tags assigned to the resource, including those inherited from the provider .
-=======
-* `tags_all` - A map of tags assigned to the resource, including those inherited from the provider [`default_tags` configuration block](https://registry.terraform.io/providers/hashicorp/aws/latest/docs#default_tags-configuration-block).
->>>>>>> abe4b515
+* `tags_all` - A map of tags assigned to the resource, including those inherited from the provider `default_tags` configuration block.
 
 ## Import
 
