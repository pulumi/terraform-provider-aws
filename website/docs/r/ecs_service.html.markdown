---
subcategory: "ECS (Elastic Container)"
layout: "aws"
page_title: "AWS: aws_ecs_service"
description: |-
  Provides an ECS service.
---

# Resource: aws_ecs_service

-> **Note:** To prevent a race condition during service deletion, make sure to set `depends_on` to the related `aws_iam_role_policy`; otherwise, the policy may be destroyed too soon and the ECS service will then get stuck in the `DRAINING` state.

Provides an ECS service - effectively a task that is expected to run until an error occurs or a user terminates it (typically a webserver or a database).

See [ECS Services section in AWS developer guide](https://docs.aws.amazon.com/AmazonECS/latest/developerguide/ecs_services.html).

## Example Usage

```terraform
resource "aws_ecs_service" "mongo" {
  name            = "mongodb"
  cluster         = aws_ecs_cluster.foo.id
  task_definition = aws_ecs_task_definition.mongo.arn
  desired_count   = 3
  iam_role        = aws_iam_role.foo.arn
  depends_on      = [aws_iam_role_policy.foo]

  ordered_placement_strategy {
    type  = "binpack"
    field = "cpu"
  }

  load_balancer {
    target_group_arn = aws_lb_target_group.foo.arn
    container_name   = "mongo"
    container_port   = 8080
  }

  placement_constraints {
    type       = "memberOf"
    expression = "attribute:ecs.availability-zone in [us-west-2a, us-west-2b]"
  }
}
```

### Ignoring Changes to Desired Count

You can use [`ignoreChanges`](https://www.pulumi.com/docs/intro/concepts/programming-model/#ignorechanges) to create an ECS service with an initial count of running instances, then ignore any changes to that count caused externally (e.g. Application Autoscaling).

```terraform
resource "aws_ecs_service" "example" {
  # ... other configurations ...

  # Example: Create service with 2 instances to start
  desired_count = 2

  # Optional: Allow external changes without this provider plan difference
  lifecycle {
    ignore_changes = [desired_count]
  }
}
```

### Daemon Scheduling Strategy

```terraform
resource "aws_ecs_service" "bar" {
  name                = "bar"
  cluster             = aws_ecs_cluster.foo.id
  task_definition     = aws_ecs_task_definition.bar.arn
  scheduling_strategy = "DAEMON"
}
```

### External Deployment Controller

```terraform
resource "aws_ecs_service" "example" {
  name    = "example"
  cluster = aws_ecs_cluster.example.id

  deployment_controller {
    type = "EXTERNAL"
  }
}
```

## Argument Reference

The following arguments are required:

* `name` - (Required) Name of the service (up to 255 letters, numbers, hyphens, and underscores)

The following arguments are optional:

* `capacity_provider_strategy` - (Optional) Capacity provider strategies to use for the service. Can be one or more. These can be updated without destroying and recreating the service only if `force_new_deployment = true` and not changing from 0 `capacity_provider_strategy` blocks to greater than 0, or vice versa. See below.
* `cluster` - (Optional) ARN of an ECS cluster.
* `deployment_circuit_breaker` - (Optional) Configuration block for deployment circuit breaker. See below.
* `deployment_controller` - (Optional) Configuration block for deployment controller configuration. See below.
* `deployment_maximum_percent` - (Optional) Upper limit (as a percentage of the service's desiredCount) of the number of running tasks that can be running in a service during a deployment. Not valid when using the `DAEMON` scheduling strategy.
* `deployment_minimum_healthy_percent` - (Optional) Lower limit (as a percentage of the service's desiredCount) of the number of running tasks that must remain running and healthy in a service during a deployment.
* `desired_count` - (Optional) Number of instances of the task definition to place and keep running. Defaults to 0. Do not specify if using the `DAEMON` scheduling strategy.
* `enable_ecs_managed_tags` - (Optional) Specifies whether to enable Amazon ECS managed tags for the tasks within the service.
* `enable_execute_command` - (Optional) Specifies whether to enable Amazon ECS Exec for the tasks within the service.
* `force_new_deployment` - (Optional) Enable to force a new task deployment of the service. This can be used to update tasks to use a newer Docker image with same image/tag combination (e.g., `myimage:latest`), roll Fargate tasks onto a newer platform version, or immediately deploy `ordered_placement_strategy` and `placement_constraints` updates.
* `health_check_grace_period_seconds` - (Optional) Seconds to ignore failing load balancer health checks on newly instantiated tasks to prevent premature shutdown, up to 2147483647. Only valid for services configured to use load balancers.
* `iam_role` - (Optional) ARN of the IAM role that allows Amazon ECS to make calls to your load balancer on your behalf. This parameter is required if you are using a load balancer with your service, but only if your task definition does not use the `awsvpc` network mode. If using `awsvpc` network mode, do not specify this role. If your account has already created the Amazon ECS service-linked role, that role is used by default for your service unless you specify a role here.
* `launch_type` - (Optional) Launch type on which to run your service. The valid values are `EC2`, `FARGATE`, and `EXTERNAL`. Defaults to `EC2`.
* `load_balancer` - (Optional) Configuration block for load balancers. See below.
* `network_configuration` - (Optional) Network configuration for the service. This parameter is required for task definitions that use the `awsvpc` network mode to receive their own Elastic Network Interface, and it is not supported for other network modes. See below.
* `ordered_placement_strategy` - (Optional) Service level strategy rules that are taken into consideration during task placement. List from top to bottom in order of precedence. Updates to this configuration will take effect next task deployment unless `force_new_deployment` is enabled. The maximum number of `ordered_placement_strategy` blocks is `5`. See below.
* `placement_constraints` - (Optional) Rules that are taken into consideration during task placement. Updates to this configuration will take effect next task deployment unless `force_new_deployment` is enabled. Maximum number of `placement_constraints` is `10`. See below.
* `platform_version` - (Optional) Platform version on which to run your service. Only applicable for `launch_type` set to `FARGATE`. Defaults to `LATEST`. More information about Fargate platform versions can be found in the [AWS ECS User Guide](https://docs.aws.amazon.com/AmazonECS/latest/developerguide/platform_versions.html).
* `propagate_tags` - (Optional) Specifies whether to propagate the tags from the task definition or the service to the tasks. The valid values are `SERVICE` and `TASK_DEFINITION`.
* `scheduling_strategy` - (Optional) Scheduling strategy to use for the service. The valid values are `REPLICA` and `DAEMON`. Defaults to `REPLICA`. Note that [*Tasks using the Fargate launch type or the `CODE_DEPLOY` or `EXTERNAL` deployment controller types don't support the `DAEMON` scheduling strategy*](https://docs.aws.amazon.com/AmazonECS/latest/APIReference/API_CreateService.html).
* `service_registries` - (Optional) Service discovery registries for the service. The maximum number of `service_registries` blocks is `1`. See below.
<<<<<<< HEAD
* `tags` - (Optional) Key-value map of resource tags. If configured with a provider `default_tags` configuration block present, tags with matching keys will overwrite those defined at the provider-level.
=======
* `tags` - (Optional) Key-value map of resource tags. If configured with a provider [`default_tags` configuration block](https://registry.terraform.io/providers/hashicorp/aws/latest/docs#default_tags-configuration-block) present, tags with matching keys will overwrite those defined at the provider-level.
>>>>>>> abe4b515
* `task_definition` - (Optional) Family and revision (`family:revision`) or full ARN of the task definition that you want to run in your service. Required unless using the `EXTERNAL` deployment controller. If a revision is not specified, the latest `ACTIVE` revision is used.
* `wait_for_steady_state` - (Optional) If `true`, this provider will wait for the service to reach a steady state (like [`aws ecs wait services-stable`](https://docs.aws.amazon.com/cli/latest/reference/ecs/wait/services-stable.html)) before continuing. Default `false`.

### capacity_provider_strategy

The `capacity_provider_strategy` configuration block supports the following:

* `base` - (Optional) Number of tasks, at a minimum, to run on the specified capacity provider. Only one capacity provider in a capacity provider strategy can have a base defined.
* `capacity_provider` - (Required) Short name of the capacity provider.
* `weight` - (Required) Relative percentage of the total number of launched tasks that should use the specified capacity provider.

### deployment_circuit_breaker

The `deployment_circuit_breaker` configuration block supports the following:

* `enable` - (Required) Whether to enable the deployment circuit breaker logic for the service.
* `rollback` - (Required) Whether to enable Amazon ECS to roll back the service if a service deployment fails. If rollback is enabled, when a service deployment fails, the service is rolled back to the last deployment that completed successfully.

### deployment_controller

The `deployment_controller` configuration block supports the following:

* `type` - (Optional) Type of deployment controller. Valid values: `CODE_DEPLOY`, `ECS`, `EXTERNAL`. Default: `ECS`.

### load_balancer

`load_balancer` supports the following:

* `elb_name` - (Required for ELB Classic) Name of the ELB (Classic) to associate with the service.
* `target_group_arn` - (Required for ALB/NLB) ARN of the Load Balancer target group to associate with the service.
* `container_name` - (Required) Name of the container to associate with the load balancer (as it appears in a container definition).
* `container_port` - (Required) Port on the container to associate with the load balancer.

-> **Version note:** Multiple `load_balancer` configuration block support was added in version 2.22.0 of the provider. This allows configuration of [ECS service support for multiple target groups](https://aws.amazon.com/about-aws/whats-new/2019/07/amazon-ecs-services-now-support-multiple-load-balancer-target-groups/).

### network_configuration

`network_configuration` support the following:

* `subnets` - (Required) Subnets associated with the task or service.
* `security_groups` - (Optional) Security groups associated with the task or service. If you do not specify a security group, the default security group for the VPC is used.
* `assign_public_ip` - (Optional) Assign a public IP address to the ENI (Fargate launch type only). Valid values are `true` or `false`. Default `false`.

For more information, see [Task Networking](https://docs.aws.amazon.com/AmazonECS/latest/developerguide/task-networking.html)

### ordered_placement_strategy

`ordered_placement_strategy` supports the following:

* `type` - (Required) Type of placement strategy. Must be one of: `binpack`, `random`, or `spread`
* `field` - (Optional) For the `spread` placement strategy, valid values are `instanceId` (or `host`,
 which has the same effect), or any platform or custom attribute that is applied to a container instance.
 For the `binpack` type, valid values are `memory` and `cpu`. For the `random` type, this attribute is not
 needed. For more information, see [Placement Strategy](https://docs.aws.amazon.com/AmazonECS/latest/APIReference/API_PlacementStrategy.html).

-> **Note:** for `spread`, `host` and `instanceId` will be normalized, by AWS, to be `instanceId`. This means the statefile will show `instanceId` but your config will differ if you use `host`.

### placement_constraints

`placement_constraints` support the following:

* `type` - (Required) Type of constraint. The only valid values at this time are `memberOf` and `distinctInstance`.
* `expression` -  (Optional) Cluster Query Language expression to apply to the constraint. Does not need to be specified for the `distinctInstance` type. For more information, see [Cluster Query Language in the Amazon EC2 Container Service Developer Guide](https://docs.aws.amazon.com/AmazonECS/latest/developerguide/cluster-query-language.html).

### service_registries

`service_registries` support the following:

* `registry_arn` - (Required) ARN of the Service Registry. The currently supported service registry is Amazon Route 53 Auto Naming Service(`aws_service_discovery_service`). For more information, see [Service](https://docs.aws.amazon.com/Route53/latest/APIReference/API_autonaming_Service.html)
* `port` - (Optional) Port value used if your Service Discovery service specified an SRV record.
* `container_port` - (Optional) Port value, already specified in the task definition, to be used for your service discovery service.
* `container_name` - (Optional) Container name value, already specified in the task definition, to be used for your service discovery service.

## Attributes Reference

In addition to all arguments above, the following attributes are exported:

* `cluster` - Amazon Resource Name (ARN) of cluster which the service runs on.
* `desired_count` - Number of instances of the task definition.
* `iam_role` - ARN of IAM role used for ELB.
* `id` - ARN that identifies the service.
* `name` - Name of the service.
<<<<<<< HEAD
* `tags_all` - A map of tags assigned to the resource, including those inherited from the provider `default_tags` configuration block.
=======
* `tags_all` - A map of tags assigned to the resource, including those inherited from the provider [`default_tags` configuration block](https://registry.terraform.io/providers/hashicorp/aws/latest/docs#default_tags-configuration-block).
>>>>>>> abe4b515

## Timeouts

[Configuration options](https://www.terraform.io/docs/configuration/blocks/resources/syntax.html#operation-timeouts):

- `create` - (Default `20m`)
- `update` - (Default `20m`)
- `delete` - (Default `20m`)

## Import

ECS services can be imported using the `name` together with ecs cluster `name`, e.g.,

```
$ terraform import aws_ecs_service.imported cluster-name/service-name
```<|MERGE_RESOLUTION|>--- conflicted
+++ resolved
@@ -114,11 +114,7 @@
 * `propagate_tags` - (Optional) Specifies whether to propagate the tags from the task definition or the service to the tasks. The valid values are `SERVICE` and `TASK_DEFINITION`.
 * `scheduling_strategy` - (Optional) Scheduling strategy to use for the service. The valid values are `REPLICA` and `DAEMON`. Defaults to `REPLICA`. Note that [*Tasks using the Fargate launch type or the `CODE_DEPLOY` or `EXTERNAL` deployment controller types don't support the `DAEMON` scheduling strategy*](https://docs.aws.amazon.com/AmazonECS/latest/APIReference/API_CreateService.html).
 * `service_registries` - (Optional) Service discovery registries for the service. The maximum number of `service_registries` blocks is `1`. See below.
-<<<<<<< HEAD
 * `tags` - (Optional) Key-value map of resource tags. If configured with a provider `default_tags` configuration block present, tags with matching keys will overwrite those defined at the provider-level.
-=======
-* `tags` - (Optional) Key-value map of resource tags. If configured with a provider [`default_tags` configuration block](https://registry.terraform.io/providers/hashicorp/aws/latest/docs#default_tags-configuration-block) present, tags with matching keys will overwrite those defined at the provider-level.
->>>>>>> abe4b515
 * `task_definition` - (Optional) Family and revision (`family:revision`) or full ARN of the task definition that you want to run in your service. Required unless using the `EXTERNAL` deployment controller. If a revision is not specified, the latest `ACTIVE` revision is used.
 * `wait_for_steady_state` - (Optional) If `true`, this provider will wait for the service to reach a steady state (like [`aws ecs wait services-stable`](https://docs.aws.amazon.com/cli/latest/reference/ecs/wait/services-stable.html)) before continuing. Default `false`.
 
@@ -201,11 +197,7 @@
 * `iam_role` - ARN of IAM role used for ELB.
 * `id` - ARN that identifies the service.
 * `name` - Name of the service.
-<<<<<<< HEAD
 * `tags_all` - A map of tags assigned to the resource, including those inherited from the provider `default_tags` configuration block.
-=======
-* `tags_all` - A map of tags assigned to the resource, including those inherited from the provider [`default_tags` configuration block](https://registry.terraform.io/providers/hashicorp/aws/latest/docs#default_tags-configuration-block).
->>>>>>> abe4b515
 
 ## Timeouts
 
