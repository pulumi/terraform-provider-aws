--- conflicted
+++ resolved
@@ -24,17 +24,10 @@
 
 The following arguments supported:
 
-<<<<<<< HEAD
-* `vpc_connector_name` - (Required) A name for the VPC connector.
-* `subnets` (Required) A list of IDs of subnets that App Runner should use when it associates your service with a custom Amazon VPC. Specify IDs of subnets of a single Amazon VPC. App Runner determines the Amazon VPC from the subnets you specify.
-* `security_groups` - A list of IDs of security groups that App Runner should use for access to AWS resources under the specified subnets. If not specified, App Runner uses the default security group of the Amazon VPC. The default security group allows all outbound traffic.
-* `tags` - (Optional) Key-value map of resource tags. If configured with a provider `default_tags` configuration block present, tags with matching keys will overwrite those defined at the provider-level.
-=======
 * `vpc_connector_name` - (Required) Name for the VPC connector.
 * `subnets` (Required) List of IDs of subnets that App Runner should use when it associates your service with a custom Amazon VPC. Specify IDs of subnets of a single Amazon VPC. App Runner determines the Amazon VPC from the subnets you specify.
 * `security_groups` - List of IDs of security groups that App Runner should use for access to AWS resources under the specified subnets. If not specified, App Runner uses the default security group of the Amazon VPC. The default security group allows all outbound traffic.
-* `tags` - (Optional) Key-value map of resource tags. If configured with a provider [`default_tags` configuration block](https://registry.terraform.io/providers/hashicorp/aws/latest/docs#default_tags-configuration-block) present, tags with matching keys will overwrite those defined at the provider-level.
->>>>>>> 4f356579
+* `tags` - (Optional) Key-value map of resource tags. If configured with a provider `default_tags` configuration block present, tags with matching keys will overwrite those defined at the provider-level.
 
 ## Attributes Reference
 
